// -*- Mode: Go; indent-tabs-mode: t -*-

/*
 * Copyright (C) 2017 Canonical Ltd
 *
 * This program is free software: you can redistribute it and/or modify
 * it under the terms of the GNU General Public License version 3 as
 * published by the Free Software Foundation.
 *
 * This program is distributed in the hope that it will be useful,
 * but WITHOUT ANY WARRANTY; without even the implied warranty of
 * MERCHANTABILITY or FITNESS FOR A PARTICULAR PURPOSE.  See the
 * GNU General Public License for more details.
 *
 * You should have received a copy of the GNU General Public License
 * along with this program.  If not, see <http://www.gnu.org/licenses/>.
 *
 */

package apparmor_test

import (
	"fmt"
	"io/ioutil"
	"os"
	"path/filepath"
	"testing"

	. "gopkg.in/check.v1"

	"github.com/snapcore/snapd/dirs"
	"github.com/snapcore/snapd/sandbox/apparmor"
	"github.com/snapcore/snapd/snapdtool"
	"github.com/snapcore/snapd/testutil"
)

func TestApparmor(t *testing.T) {
	TestingT(t)
}

type apparmorSuite struct{}

var _ = Suite(&apparmorSuite{})

func (*apparmorSuite) TestAppArmorFindAppArmorParser(c *C) {
	mockParserCmd := testutil.MockCommand(c, "apparmor_parser", "")
	defer mockParserCmd.Restore()
	restore := apparmor.MockParserSearchPath(mockParserCmd.BinDir())
	defer restore()

	path, args, internal, err := apparmor.FindAppArmorParser()
	c.Check(path, Equals, mockParserCmd.Exe())
	c.Check(args, DeepEquals, make([]string, 0))
	c.Check(internal, Equals, false)
	c.Check(err, Equals, nil)
}

func (*apparmorSuite) TestAppArmorFindInternalAppArmorParser(c *C) {
	fakeroot := c.MkDir()
	dirs.SetRootDir(fakeroot)
	d := filepath.Join(dirs.SnapMountDir, "/snapd/42", "/usr/lib/snapd")
	c.Assert(os.MkdirAll(d, 0755), IsNil)
	p := filepath.Join(d, "apparmor_parser")
	c.Assert(ioutil.WriteFile(p, nil, 0755), IsNil)
	restore := snapdtool.MockOsReadlink(func(path string) (string, error) {
		c.Assert(path, Equals, "/proc/self/exe")
		return filepath.Join(d, "snapd"), nil
	})
	defer restore()

	path, args, internal, err := apparmor.FindAppArmorParser()
	c.Check(err, IsNil)
	c.Check(args, DeepEquals, []string{
		"--config-file", filepath.Join(d, "/apparmor/parser.conf"),
		"--base", filepath.Join(d, "/apparmor.d"),
		"--policy-features", filepath.Join(d, "/apparmor.d/abi/3.0"),
	})
	c.Check(internal, Equals, true)
	c.Check(path, Equals, p)
}

func (*apparmorSuite) TestAppArmorLevelTypeStringer(c *C) {
	c.Check(apparmor.Unknown.String(), Equals, "unknown")
	c.Check(apparmor.Unsupported.String(), Equals, "none")
	c.Check(apparmor.Unusable.String(), Equals, "unusable")
	c.Check(apparmor.Partial.String(), Equals, "partial")
	c.Check(apparmor.Full.String(), Equals, "full")
	c.Check(apparmor.LevelType(42).String(), Equals, "AppArmorLevelType:42")
}

func (*apparmorSuite) TestAppArmorSystemCacheFallsback(c *C) {
	// if we create the system cache dir under a new rootdir, then the
	// SystemCacheDir should take that value
	dir1 := c.MkDir()
	systemCacheDir := filepath.Join(dir1, "/etc/apparmor.d/cache")
	err := os.MkdirAll(systemCacheDir, 0755)
	c.Assert(err, IsNil)
	dirs.SetRootDir(dir1)
	c.Assert(apparmor.SystemCacheDir, Equals, systemCacheDir)

	// but if we set a new root dir without the system cache dir, now the var is
	// set to the CacheDir
	dir2 := c.MkDir()
	dirs.SetRootDir(dir2)
	c.Assert(apparmor.SystemCacheDir, Equals, apparmor.CacheDir)

	// finally test that it's insufficient to just have the conf dir, we need
	// specifically the cache dir
	dir3 := c.MkDir()
	err = os.MkdirAll(filepath.Join(dir3, "/etc/apparmor.d"), 0755)
	c.Assert(err, IsNil)
	dirs.SetRootDir(dir3)
	c.Assert(apparmor.SystemCacheDir, Equals, apparmor.CacheDir)
}

func (*apparmorSuite) TestMockAppArmorLevel(c *C) {
	for _, lvl := range []apparmor.LevelType{apparmor.Unsupported, apparmor.Unusable, apparmor.Partial, apparmor.Full} {
		restore := apparmor.MockLevel(lvl)
		c.Check(apparmor.ProbedLevel(), Equals, lvl)
		c.Check(apparmor.Summary(), testutil.Contains, "mocked apparmor level: ")
		features, err := apparmor.KernelFeatures()
		c.Check(err, IsNil)
		c.Check(features, DeepEquals, []string{"mocked-kernel-feature"})
		features, err = apparmor.ParserFeatures()
		c.Check(err, IsNil)
		c.Check(features, DeepEquals, []string{"mocked-parser-feature"})
		restore()
	}
}

// Using MockAppArmorFeatures yields in apparmor assessment
func (*apparmorSuite) TestMockAppArmorFeatures(c *C) {
	// No apparmor in the kernel, apparmor is disabled.
	restore := apparmor.MockFeatures([]string{}, os.ErrNotExist, []string{}, nil)
	c.Check(apparmor.ProbedLevel(), Equals, apparmor.Unsupported)
	c.Check(apparmor.Summary(), Equals, "apparmor not enabled")
	features, err := apparmor.KernelFeatures()
	c.Assert(err, Equals, os.ErrNotExist)
	c.Check(features, DeepEquals, []string{})
	features, err = apparmor.ParserFeatures()
	c.Assert(err, IsNil)
	c.Check(features, DeepEquals, []string{})
	restore()

	// No apparmor_parser, apparmor is disabled.
	restore = apparmor.MockFeatures([]string{}, nil, []string{}, os.ErrNotExist)
	c.Check(apparmor.ProbedLevel(), Equals, apparmor.Unsupported)
	c.Check(apparmor.Summary(), Equals, "apparmor_parser not found")
	features, err = apparmor.KernelFeatures()
	c.Assert(err, IsNil)
	c.Check(features, DeepEquals, []string{})
	features, err = apparmor.ParserFeatures()
	c.Assert(err, Equals, os.ErrNotExist)
	c.Check(features, DeepEquals, []string{})
	restore()

	// Complete kernel features but apparmor is unusable because of missing required parser features.
	restore = apparmor.MockFeatures(apparmor.RequiredKernelFeatures, nil, []string{}, nil)
	c.Check(apparmor.ProbedLevel(), Equals, apparmor.Unusable)
	c.Check(apparmor.Summary(), Equals, "apparmor_parser is available but required parser features are missing: unsafe")
	features, err = apparmor.KernelFeatures()
	c.Assert(err, IsNil)
	c.Check(features, DeepEquals, apparmor.RequiredKernelFeatures)
	features, err = apparmor.ParserFeatures()
	c.Assert(err, IsNil)
	c.Check(features, DeepEquals, []string{})
	restore()

	// Complete parser features but apparmor is unusable because of missing required kernel features.
	// The dummy feature is there to pretend that apparmor in the kernel is not entirely disabled.
	restore = apparmor.MockFeatures([]string{"dummy-feature"}, nil, apparmor.RequiredParserFeatures, nil)
	c.Check(apparmor.ProbedLevel(), Equals, apparmor.Unusable)
	c.Check(apparmor.Summary(), Equals, "apparmor is enabled but required kernel features are missing: file")
	features, err = apparmor.KernelFeatures()
	c.Assert(err, IsNil)
	c.Check(features, DeepEquals, []string{"dummy-feature"})
	features, err = apparmor.ParserFeatures()
	c.Assert(err, IsNil)
	c.Check(features, DeepEquals, apparmor.RequiredParserFeatures)
	restore()

	// Required kernel and parser features available, some optional features are missing though.
	restore = apparmor.MockFeatures(apparmor.RequiredKernelFeatures, nil, apparmor.RequiredParserFeatures, nil)
	c.Check(apparmor.ProbedLevel(), Equals, apparmor.Partial)
	c.Check(apparmor.Summary(), Equals, "apparmor is enabled but some kernel features are missing: caps, dbus, domain, mount, namespaces, network, ptrace, signal")
	features, err = apparmor.KernelFeatures()
	c.Assert(err, IsNil)
	c.Check(features, DeepEquals, apparmor.RequiredKernelFeatures)
	features, err = apparmor.ParserFeatures()
	c.Assert(err, IsNil)
	c.Check(features, DeepEquals, apparmor.RequiredParserFeatures)
	restore()

	// Preferred kernel and parser features available.
	restore = apparmor.MockFeatures(apparmor.PreferredKernelFeatures, nil, apparmor.PreferredParserFeatures, nil)
	c.Check(apparmor.ProbedLevel(), Equals, apparmor.Full)
	c.Check(apparmor.Summary(), Equals, "apparmor is enabled and all features are available")
	features, err = apparmor.KernelFeatures()
	c.Assert(err, IsNil)
	c.Check(features, DeepEquals, apparmor.PreferredKernelFeatures)
	features, err = apparmor.ParserFeatures()
	c.Assert(err, IsNil)
	c.Check(features, DeepEquals, apparmor.PreferredParserFeatures)
	restore()
}

const featuresSysPath = "sys/kernel/security/apparmor/features"

func (s *apparmorSuite) TestProbeAppArmorKernelFeatures(c *C) {
	d := c.MkDir()

	// Pretend that apparmor kernel features directory doesn't exist.
	restore := apparmor.MockFsRootPath(d)
	defer restore()
	features, err := apparmor.ProbeKernelFeatures()
	c.Assert(os.IsNotExist(err), Equals, true)
	c.Check(features, DeepEquals, []string{})

	// Pretend that apparmor kernel features directory exists but is empty.
	c.Assert(os.MkdirAll(filepath.Join(d, featuresSysPath), 0755), IsNil)
	features, err = apparmor.ProbeKernelFeatures()
	c.Assert(err, IsNil)
	c.Check(features, DeepEquals, []string{})

	// Pretend that apparmor kernel features directory contains some entries.
	c.Assert(os.Mkdir(filepath.Join(d, featuresSysPath, "foo"), 0755), IsNil)
	c.Assert(os.Mkdir(filepath.Join(d, featuresSysPath, "bar"), 0755), IsNil)
	features, err = apparmor.ProbeKernelFeatures()
	c.Assert(err, IsNil)
	c.Check(features, DeepEquals, []string{"bar", "foo"})
}

func (s *apparmorSuite) TestProbeAppArmorParserFeatures(c *C) {

	var testcases = []struct {
		exitCodes   []int
		expFeatures []string
	}{
		{
<<<<<<< HEAD
			exitCodes: []string{"1", "1", "1"},
		},
		{
			exitCodes:   []string{"1", "1", "0"},
			expFeatures: []string{"qipcrtr-socket"},
		},
		{
			exitCodes:   []string{"1", "0", "1"},
			expFeatures: []string{"include-if-exists"},
		},
		{
			exitCodes:   []string{"1", "0", "0"},
			expFeatures: []string{"include-if-exists", "qipcrtr-socket"},
		},
		{
			exitCodes:   []string{"0", "1", "1"},
			expFeatures: []string{"unsafe"},
		},
		{
			exitCodes:   []string{"0", "1", "0"},
=======
			exitCodes: []int{1, 1},
		},
		{
			exitCodes:   []int{1, 0},
			expFeatures: []string{"qipcrtr-socket"},
		},
		{
			exitCodes:   []int{0, 1},
			expFeatures: []string{"unsafe"},
		},
		{
			exitCodes:   []int{0, 0},
>>>>>>> 79cec58d
			expFeatures: []string{"qipcrtr-socket", "unsafe"},
		},
		{
			exitCodes:   []string{"0", "0", "1"},
			expFeatures: []string{"include-if-exists", "unsafe"},
		},
		{
			exitCodes:   []string{"0", "0", "0"},
			expFeatures: []string{"include-if-exists", "qipcrtr-socket", "unsafe"},
		},
	}

	for _, t := range testcases {
		d := c.MkDir()
		contents := ""
		for _, code := range t.exitCodes {
			contents += fmt.Sprintf("%d ", code)
		}
		err := ioutil.WriteFile(filepath.Join(d, "codes"), []byte(contents), 0755)
		c.Assert(err, IsNil)
<<<<<<< HEAD
		c.Assert(t.exitCodes, HasLen, 3, Commentf("invalid test setup, must have three exit codes for three apparmor parser features probed"))
=======
>>>>>>> 79cec58d
		mockParserCmd := testutil.MockCommand(c, "apparmor_parser", fmt.Sprintf(`
cat >> %[1]s/stdin
echo "" >> %[1]s/stdin

<<<<<<< HEAD
iter=$(cat %[1]s/iter)
iter=$(( iter + 1 )) 
echo $iter > %[1]s/iter

case $iter in
		1)
			exit %[2]s
		;;
		2)
			exit %[3]s
		;;
		3)
			exit %[4]s
		;;
esac
`, d, t.exitCodes[0], t.exitCodes[1], t.exitCodes[2]))
=======
read -r EXIT_CODE CODES_FOR_NEXT_CALLS < %[1]s/codes
echo "$CODES_FOR_NEXT_CALLS" > %[1]s/codes

exit "$EXIT_CODE"
`, d))
>>>>>>> 79cec58d
		defer mockParserCmd.Restore()
		restore := apparmor.MockParserSearchPath(mockParserCmd.BinDir())
		defer restore()

		features, err := apparmor.ProbeParserFeatures()
		c.Assert(err, IsNil)
		if len(t.expFeatures) == 0 {
			c.Check(features, HasLen, 0)
		} else {
			c.Check(features, DeepEquals, t.expFeatures)
		}

<<<<<<< HEAD
		c.Check(mockParserCmd.Calls(), DeepEquals, [][]string{{"apparmor_parser", "--preprocess"}, {"apparmor_parser", "--preprocess"}, {"apparmor_parser", "--preprocess"}})
=======
		var expectedCalls [][]string
		for range t.exitCodes {
			expectedCalls = append(expectedCalls, []string{"apparmor_parser", "--preprocess"})
		}
		c.Check(mockParserCmd.Calls(), DeepEquals, expectedCalls)
>>>>>>> 79cec58d
		data, err := ioutil.ReadFile(filepath.Join(d, "stdin"))
		c.Assert(err, IsNil)
		c.Check(string(data), Equals, `profile snap-test {
 change_profile unsafe /**,
}
profile snap-test {
 #include if exists "/foo"
}
profile snap-test {
 network qipcrtr dgram,
}
`)
	}

	// Pretend that we just don't have apparmor_parser at all.
	restore := apparmor.MockParserSearchPath(c.MkDir())
	defer restore()
	features, err := apparmor.ProbeParserFeatures()
	c.Check(err, Equals, os.ErrNotExist)
	c.Check(features, DeepEquals, []string{})
}

func (s *apparmorSuite) TestInterfaceSystemKey(c *C) {
	apparmor.FreshAppArmorAssessment()

	d := c.MkDir()
	restore := apparmor.MockFsRootPath(d)
	defer restore()
	c.Assert(os.MkdirAll(filepath.Join(d, featuresSysPath, "policy"), 0755), IsNil)
	c.Assert(os.MkdirAll(filepath.Join(d, featuresSysPath, "network"), 0755), IsNil)

	mockParserCmd := testutil.MockCommand(c, "apparmor_parser", "")
	defer mockParserCmd.Restore()
	restore = apparmor.MockParserSearchPath(mockParserCmd.BinDir())
	defer restore()

	apparmor.ProbedLevel()

	features, err := apparmor.KernelFeatures()
	c.Assert(err, IsNil)
	c.Check(features, DeepEquals, []string{"network", "policy"})
	features, err = apparmor.ParserFeatures()
	c.Assert(err, IsNil)
	c.Check(features, DeepEquals, []string{"include-if-exists", "qipcrtr-socket", "unsafe"})
}

func (s *apparmorSuite) TestAppArmorParserMtime(c *C) {
	// Pretend that we have apparmor_parser.
	mockParserCmd := testutil.MockCommand(c, "apparmor_parser", "")
	defer mockParserCmd.Restore()
	restore := apparmor.MockParserSearchPath(mockParserCmd.BinDir())
	defer restore()
	mtime := apparmor.ParserMtime()
	fi, err := os.Stat(filepath.Join(mockParserCmd.BinDir(), "apparmor_parser"))
	c.Assert(err, IsNil)
	c.Check(mtime, Equals, fi.ModTime().Unix())

	// Pretend that we don't have apparmor_parser.
	restore = apparmor.MockParserSearchPath(c.MkDir())
	defer restore()
	mtime = apparmor.ParserMtime()
	c.Check(mtime, Equals, int64(0))
}

func (s *apparmorSuite) TestFeaturesProbedOnce(c *C) {
	apparmor.FreshAppArmorAssessment()

	d := c.MkDir()
	restore := apparmor.MockFsRootPath(d)
	defer restore()
	c.Assert(os.MkdirAll(filepath.Join(d, featuresSysPath, "policy"), 0755), IsNil)
	c.Assert(os.MkdirAll(filepath.Join(d, featuresSysPath, "network"), 0755), IsNil)

	mockParserCmd := testutil.MockCommand(c, "apparmor_parser", "")
	defer mockParserCmd.Restore()
	restore = apparmor.MockParserSearchPath(mockParserCmd.BinDir())
	defer restore()

	features, err := apparmor.KernelFeatures()
	c.Assert(err, IsNil)
	c.Check(features, DeepEquals, []string{"network", "policy"})
	features, err = apparmor.ParserFeatures()
	c.Assert(err, IsNil)
	c.Check(features, DeepEquals, []string{"include-if-exists", "qipcrtr-socket", "unsafe"})

	// this makes probing fails but is not done again
	err = os.RemoveAll(d)
	c.Assert(err, IsNil)

	_, err = apparmor.KernelFeatures()
	c.Assert(err, IsNil)

	// this makes probing fails but is not done again
	err = os.RemoveAll(mockParserCmd.BinDir())
	c.Assert(err, IsNil)

	_, err = apparmor.ParserFeatures()
	c.Assert(err, IsNil)
}<|MERGE_RESOLUTION|>--- conflicted
+++ resolved
@@ -237,49 +237,34 @@
 		expFeatures []string
 	}{
 		{
-<<<<<<< HEAD
-			exitCodes: []string{"1", "1", "1"},
-		},
-		{
-			exitCodes:   []string{"1", "1", "0"},
+			exitCodes: []int{1, 1, 1},
+		},
+		{
+			exitCodes:   []int{1, 1, 0},
 			expFeatures: []string{"qipcrtr-socket"},
 		},
 		{
-			exitCodes:   []string{"1", "0", "1"},
+			exitCodes:   []int{1, 0, 1},
 			expFeatures: []string{"include-if-exists"},
 		},
 		{
-			exitCodes:   []string{"1", "0", "0"},
+			exitCodes:   []int{1, 0, 0},
 			expFeatures: []string{"include-if-exists", "qipcrtr-socket"},
 		},
 		{
-			exitCodes:   []string{"0", "1", "1"},
+			exitCodes:   []int{0, 1, 1},
 			expFeatures: []string{"unsafe"},
 		},
 		{
-			exitCodes:   []string{"0", "1", "0"},
-=======
-			exitCodes: []int{1, 1},
-		},
-		{
-			exitCodes:   []int{1, 0},
-			expFeatures: []string{"qipcrtr-socket"},
-		},
-		{
-			exitCodes:   []int{0, 1},
-			expFeatures: []string{"unsafe"},
-		},
-		{
-			exitCodes:   []int{0, 0},
->>>>>>> 79cec58d
+			exitCodes:   []int{0, 1, 0},
 			expFeatures: []string{"qipcrtr-socket", "unsafe"},
 		},
 		{
-			exitCodes:   []string{"0", "0", "1"},
+			exitCodes:   []int{0, 0, 1},
 			expFeatures: []string{"include-if-exists", "unsafe"},
 		},
 		{
-			exitCodes:   []string{"0", "0", "0"},
+			exitCodes:   []int{0, 0, 0},
 			expFeatures: []string{"include-if-exists", "qipcrtr-socket", "unsafe"},
 		},
 	}
@@ -292,38 +277,15 @@
 		}
 		err := ioutil.WriteFile(filepath.Join(d, "codes"), []byte(contents), 0755)
 		c.Assert(err, IsNil)
-<<<<<<< HEAD
-		c.Assert(t.exitCodes, HasLen, 3, Commentf("invalid test setup, must have three exit codes for three apparmor parser features probed"))
-=======
->>>>>>> 79cec58d
 		mockParserCmd := testutil.MockCommand(c, "apparmor_parser", fmt.Sprintf(`
 cat >> %[1]s/stdin
 echo "" >> %[1]s/stdin
 
-<<<<<<< HEAD
-iter=$(cat %[1]s/iter)
-iter=$(( iter + 1 )) 
-echo $iter > %[1]s/iter
-
-case $iter in
-		1)
-			exit %[2]s
-		;;
-		2)
-			exit %[3]s
-		;;
-		3)
-			exit %[4]s
-		;;
-esac
-`, d, t.exitCodes[0], t.exitCodes[1], t.exitCodes[2]))
-=======
 read -r EXIT_CODE CODES_FOR_NEXT_CALLS < %[1]s/codes
 echo "$CODES_FOR_NEXT_CALLS" > %[1]s/codes
 
 exit "$EXIT_CODE"
 `, d))
->>>>>>> 79cec58d
 		defer mockParserCmd.Restore()
 		restore := apparmor.MockParserSearchPath(mockParserCmd.BinDir())
 		defer restore()
@@ -336,15 +298,11 @@
 			c.Check(features, DeepEquals, t.expFeatures)
 		}
 
-<<<<<<< HEAD
-		c.Check(mockParserCmd.Calls(), DeepEquals, [][]string{{"apparmor_parser", "--preprocess"}, {"apparmor_parser", "--preprocess"}, {"apparmor_parser", "--preprocess"}})
-=======
 		var expectedCalls [][]string
 		for range t.exitCodes {
 			expectedCalls = append(expectedCalls, []string{"apparmor_parser", "--preprocess"})
 		}
 		c.Check(mockParserCmd.Calls(), DeepEquals, expectedCalls)
->>>>>>> 79cec58d
 		data, err := ioutil.ReadFile(filepath.Join(d, "stdin"))
 		c.Assert(err, IsNil)
 		c.Check(string(data), Equals, `profile snap-test {
