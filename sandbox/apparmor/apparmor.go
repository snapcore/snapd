// -*- Mode: Go; indent-tabs-mode: t -*-

/*
 * Copyright (C) 2014-2018 Canonical Ltd
 *
 * This program is free software: you can redistribute it and/or modify
 * it under the terms of the GNU General Public License version 3 as
 * published by the Free Software Foundation.
 *
 * This program is distributed in the hope that it will be useful,
 * but WITHOUT ANY WARRANTY; without even the implied warranty of
 * MERCHANTABILITY or FITNESS FOR A PARTICULAR PURPOSE.  See the
 * GNU General Public License for more details.
 *
 * You should have received a copy of the GNU General Public License
 * along with this program.  If not, see <http://www.gnu.org/licenses/>.
 *
 */

package apparmor

import (
	"bytes"
	"fmt"
	"io/ioutil"
	"os"
	"os/exec"
	"path/filepath"
	"sort"
	"strings"
	"sync"

	"github.com/snapcore/snapd/dirs"
	"github.com/snapcore/snapd/osutil"
	"github.com/snapcore/snapd/snapdtool"
	"github.com/snapcore/snapd/strutil"
)

// LevelType encodes the kind of support for apparmor
// found on this system.
type LevelType int

const (
	// Unknown indicates that apparmor was not probed yet.
	Unknown LevelType = iota
	// Unsupported indicates that apparmor is not enabled.
	Unsupported
	// Unusable indicates that apparmor is enabled but cannot be used.
	Unusable
	// Partial indicates that apparmor is enabled but some
	// features are missing.
	Partial
	// Full indicates that all features are supported.
	Full
)

func setupConfCacheDirs(newrootdir string) {
	ConfDir = filepath.Join(newrootdir, "/etc/apparmor.d")
	CacheDir = filepath.Join(newrootdir, "/var/cache/apparmor")

	SystemCacheDir = filepath.Join(ConfDir, "cache")
	exists, isDir, _ := osutil.DirExists(SystemCacheDir)
	if !exists || !isDir {
		// some systems use a single cache dir instead of splitting
		// out the system cache
		// TODO: it seems Solus has a different setup too, investigate this
		SystemCacheDir = CacheDir
	}
}

func init() {
	dirs.AddRootDirCallback(setupConfCacheDirs)
	setupConfCacheDirs(dirs.GlobalRootDir)
}

var (
	ConfDir        string
	CacheDir       string
	SystemCacheDir string
)

func (level LevelType) String() string {
	switch level {
	case Unknown:
		return "unknown"
	case Unsupported:
		return "none"
	case Unusable:
		return "unusable"
	case Partial:
		return "partial"
	case Full:
		return "full"
	}
	return fmt.Sprintf("AppArmorLevelType:%d", level)
}

// appArmorAssessment represents what is supported AppArmor-wise by the system.
var appArmorAssessment = &appArmorAssess{appArmorProber: &appArmorProbe{}}

// ProbedLevel quantifies how well apparmor is supported on the current
// kernel. The computation is costly to perform. The result is cached internally.
func ProbedLevel() LevelType {
	appArmorAssessment.assess()
	return appArmorAssessment.level
}

// Summary describes how well apparmor is supported on the current
// kernel. The computation is costly to perform. The result is cached
// internally.
func Summary() string {
	appArmorAssessment.assess()
	return appArmorAssessment.summary
}

// KernelFeatures returns a sorted list of apparmor features like
// []string{"dbus", "network"}. The result is cached internally.
func KernelFeatures() ([]string, error) {
	return appArmorAssessment.KernelFeatures()
}

// ParserFeatures returns a sorted list of apparmor parser features
// like []string{"unsafe", ...}. The computation is costly to perform. The
// result is cached internally.
func ParserFeatures() ([]string, error) {
	return appArmorAssessment.ParserFeatures()
}

// ParserMtime returns the mtime of the AppArmor parser, else 0.
func ParserMtime() int64 {
	var mtime int64
	mtime = 0

	if path, _, _, err := FindAppArmorParser(); err == nil {
		if fi, err := os.Stat(path); err == nil {
			mtime = fi.ModTime().Unix()
		}
	}
	return mtime
}

// probe related code

var (
	// requiredParserFeatures denotes the features that must be present in the parser.
	// Absence of any of those features results in the effective level be at most UnusableAppArmor.
	requiredParserFeatures = []string{
		"unsafe",
	}
	// preferredParserFeatures denotes the features that should be present in the parser.
	// Absence of any of those features results in the effective level be at most PartialAppArmor.
	preferredParserFeatures = []string{
		"unsafe",
	}
	// requiredKernelFeatures denotes the features that must be present in the kernel.
	// Absence of any of those features results in the effective level be at most UnusableAppArmor.
	requiredKernelFeatures = []string{
		// For now, require at least file and simply prefer the rest.
		"file",
	}
	// preferredKernelFeatures denotes the features that should be present in the kernel.
	// Absence of any of those features results in the effective level be at most PartialAppArmor.
	preferredKernelFeatures = []string{
		"caps",
		"dbus",
		"domain",
		"file",
		"mount",
		"namespaces",
		"network",
		"ptrace",
		"signal",
	}
	// Since AppArmorParserMtime() will be called by generateKey() in
	// system-key and that could be called by different users on the
	// system, use a predictable search path for finding the parser.
	parserSearchPath = "/usr/local/sbin:/usr/local/bin:/usr/sbin:/usr/bin:/sbin:/bin"

	// Filesystem root defined locally to avoid dependency on the
	// 'dirs' package
	rootPath = "/"
)

// Each apparmor feature is manifested as a directory entry.
const featuresSysPath = "sys/kernel/security/apparmor/features"

type appArmorProber interface {
	KernelFeatures() ([]string, error)
	ParserFeatures() ([]string, error)
}

type appArmorAssess struct {
	appArmorProber
	// level contains the assessment of the "level" of apparmor support.
	level LevelType
	// summary contains a human readable description of the assessment.
	summary string

	once sync.Once
}

func (aaa *appArmorAssess) assess() {
	aaa.once.Do(func() {
		aaa.level, aaa.summary = aaa.doAssess()
	})
}

func (aaa *appArmorAssess) doAssess() (level LevelType, summary string) {
	// First, quickly check if apparmor is available in the kernel at all.
	kernelFeatures, err := aaa.KernelFeatures()
	if os.IsNotExist(err) {
		return Unsupported, "apparmor not enabled"
	}
	// Then check that the parser supports the required parser features.
	// If we have any missing required features then apparmor is unusable.
	parserFeatures, err := aaa.ParserFeatures()
	if os.IsNotExist(err) {
		return Unsupported, "apparmor_parser not found"
	}
	var missingParserFeatures []string
	for _, feature := range requiredParserFeatures {
		if !strutil.SortedListContains(parserFeatures, feature) {
			missingParserFeatures = append(missingParserFeatures, feature)
		}
	}
	if len(missingParserFeatures) > 0 {
		summary := fmt.Sprintf("apparmor_parser is available but required parser features are missing: %s",
			strings.Join(missingParserFeatures, ", "))
		return Unusable, summary
	}

	// Next, check that the kernel supports the required kernel features.
	var missingKernelFeatures []string
	for _, feature := range requiredKernelFeatures {
		if !strutil.SortedListContains(kernelFeatures, feature) {
			missingKernelFeatures = append(missingKernelFeatures, feature)
		}
	}
	if len(missingKernelFeatures) > 0 {
		summary := fmt.Sprintf("apparmor is enabled but required kernel features are missing: %s",
			strings.Join(missingKernelFeatures, ", "))
		return Unusable, summary
	}

	// Next check that the parser supports preferred parser features.
	// If we have any missing preferred features then apparmor is partially enabled.
	for _, feature := range preferredParserFeatures {
		if !strutil.SortedListContains(parserFeatures, feature) {
			missingParserFeatures = append(missingParserFeatures, feature)
		}
	}
	if len(missingParserFeatures) > 0 {
		summary := fmt.Sprintf("apparmor_parser is available but some features are missing: %s",
			strings.Join(missingParserFeatures, ", "))
		return Partial, summary
	}

	// Lastly check that the kernel supports preferred kernel features.
	for _, feature := range preferredKernelFeatures {
		if !strutil.SortedListContains(kernelFeatures, feature) {
			missingKernelFeatures = append(missingKernelFeatures, feature)
		}
	}
	if len(missingKernelFeatures) > 0 {
		summary := fmt.Sprintf("apparmor is enabled but some kernel features are missing: %s",
			strings.Join(missingKernelFeatures, ", "))
		return Partial, summary
	}

	// If we got here then all features are available and supported.
	note := ""
	if strutil.SortedListContains(parserFeatures, "snapd-internal") {
		note = " (using snapd provided apparmor_parser)"
	}
	return Full, "apparmor is enabled and all features are available" + note
}

type appArmorProbe struct {
	// kernelFeatures contains a list of kernel features that are supported.
	kernelFeatures []string
	// kernelError contains an error, if any, encountered when
	// discovering available kernel features.
	kernelError error
	// parserFeatures contains a list of parser features that are supported.
	parserFeatures []string
	// parserError contains an error, if any, encountered when
	// discovering available parser features.
	parserError error

	probeKernelOnce sync.Once
	probeParserOnce sync.Once
}

func (aap *appArmorProbe) KernelFeatures() ([]string, error) {
	aap.probeKernelOnce.Do(func() {
		aap.kernelFeatures, aap.kernelError = probeKernelFeatures()
	})
	return aap.kernelFeatures, aap.kernelError
}

func (aap *appArmorProbe) ParserFeatures() ([]string, error) {
	aap.probeParserOnce.Do(func() {
		aap.parserFeatures, aap.parserError = probeParserFeatures()
	})
	return aap.parserFeatures, aap.parserError
}

func probeKernelFeatures() ([]string, error) {
	// note that ioutil.ReadDir() is already sorted
	dentries, err := ioutil.ReadDir(filepath.Join(rootPath, featuresSysPath))
	if err != nil {
		return []string{}, err
	}
	features := make([]string, 0, len(dentries))
	for _, fi := range dentries {
		if fi.IsDir() {
			features = append(features, fi.Name())
		}
	}
	return features, nil
}

func probeParserFeatures() ([]string, error) {
	parser, args, internal, err := FindAppArmorParser()
	if err != nil {
		return []string{}, err
	}
<<<<<<< HEAD
	var featureProbes = []struct {
		feature string
		probe   string
	}{
		{
			feature: "unsafe",
			probe:   "change_profile unsafe /**,",
		},
		{
			feature: "include-if-exists",
			probe:   `#include if exists "/foo"`,
		},
		{
			feature: "qipcrtr-socket",
			probe:   "network qipcrtr dgram,",
		},
		{
			feature: "cap-bpf",
			probe:   "capability bpf,",
		},
=======
	features := make([]string, 0, 4)
	if tryAppArmorParserFeature(parser, "change_profile unsafe /**,") {
		features = append(features, "unsafe")
>>>>>>> 6102d79e
	}
	features := make([]string, 0, 4)
	for _, fp := range featureProbes {
		if tryAppArmorParserFeature(parser, args, fp.probe) {
			features = append(features, fp.feature)
		}
	}
	if internal {
		features = append(features, "snapd-internal")
	}
	if tryAppArmorParserFeature(parser, "capability audit_read,") {
		features = append(features, "cap-audit-read")
	}
	sort.Strings(features)
	return features, nil
}

// FindAppArmorParser returns the path of the apparmor_parser binary if one
// is found as well as any required command-line arguments to use when
// invoking the binary, and a boolean to indicate whether this is internal
// to snapd (ie is provided by snapd)
func FindAppArmorParser() (path string, args []string, internal bool, err error) {
	// first see if we have our own internal copy which could come from
	// the snapd snap (likely) or be part of the snapd distro package (unlikely)
	args = make([]string, 0)
	if path, err := snapdtool.InternalToolPath("apparmor_parser"); err == nil {
		if osutil.IsExecutable(path) {
			prefix := strings.TrimSuffix(path, "apparmor_parser")
			// when using the internal apparmor_parser also use
			// it's own configuration and includes etc plus
			// also ensure we use the 3.0 feature ABI to get
			// the widest array of policy features across the
			// widest array of kernel versions
			args = append(args, []string{
				"--config-file", filepath.Join(prefix, "/apparmor/parser.conf"),
				"--base", filepath.Join(prefix, "/apparmor.d"),
				"--policy-features", filepath.Join(prefix, "/apparmor.d/abi/3.0"),
			}...)
			return path, args, true, nil
		}
	}

	for _, dir := range filepath.SplitList(parserSearchPath) {
		path := filepath.Join(dir, "apparmor_parser")
		if _, err := os.Stat(path); err == nil {
			return path, args, false, nil
		}
	}

	return "", args, false, os.ErrNotExist
}

// tryAppArmorParserFeature attempts to pre-process a bit of apparmor syntax with a given parser.
func tryAppArmorParserFeature(parser string, args []string, rule string) bool {
	args = append(args, "--preprocess")
	cmd := exec.Command(parser, args...)
	cmd.Stdin = bytes.NewBufferString(fmt.Sprintf("profile snap-test {\n %s\n}", rule))
	if err := cmd.Run(); err != nil {
		return false
	}
	return true
}

// mocking

type mockAppArmorProbe struct {
	kernelFeatures []string
	kernelError    error
	parserFeatures []string
	parserError    error
}

func (m *mockAppArmorProbe) KernelFeatures() ([]string, error) {
	return m.kernelFeatures, m.kernelError
}

func (m *mockAppArmorProbe) ParserFeatures() ([]string, error) {
	return m.parserFeatures, m.parserError
}

// MockAppArmorLevel makes the system believe it has certain level of apparmor
// support.
//
// AppArmor kernel and parser features are set to unrealistic values that do
// not match the requested level. Use this function to observe behavior that
// relies solely on the apparmor level value.
func MockLevel(level LevelType) (restore func()) {
	oldAppArmorAssessment := appArmorAssessment
	mockProbe := &mockAppArmorProbe{
		kernelFeatures: []string{"mocked-kernel-feature"},
		parserFeatures: []string{"mocked-parser-feature"},
	}
	appArmorAssessment = &appArmorAssess{
		appArmorProber: mockProbe,
		level:          level,
		summary:        fmt.Sprintf("mocked apparmor level: %s", level),
	}
	appArmorAssessment.once.Do(func() {})
	return func() {
		appArmorAssessment = oldAppArmorAssessment
	}
}

// MockAppArmorFeatures makes the system believe it has certain kernel and
// parser features.
//
// AppArmor level and summary are automatically re-assessed as needed
// on both the change and the restore process. Use this function to
// observe real assessment of arbitrary features.
func MockFeatures(kernelFeatures []string, kernelError error, parserFeatures []string, parserError error) (restore func()) {
	oldAppArmorAssessment := appArmorAssessment
	mockProbe := &mockAppArmorProbe{
		kernelFeatures: kernelFeatures,
		kernelError:    kernelError,
		parserFeatures: parserFeatures,
		parserError:    parserError,
	}
	appArmorAssessment = &appArmorAssess{
		appArmorProber: mockProbe,
	}
	appArmorAssessment.assess()
	return func() {
		appArmorAssessment = oldAppArmorAssessment
	}

}<|MERGE_RESOLUTION|>--- conflicted
+++ resolved
@@ -325,7 +325,6 @@
 	if err != nil {
 		return []string{}, err
 	}
-<<<<<<< HEAD
 	var featureProbes = []struct {
 		feature string
 		probe   string
@@ -346,13 +345,12 @@
 			feature: "cap-bpf",
 			probe:   "capability bpf,",
 		},
-=======
-	features := make([]string, 0, 4)
-	if tryAppArmorParserFeature(parser, "change_profile unsafe /**,") {
-		features = append(features, "unsafe")
->>>>>>> 6102d79e
-	}
-	features := make([]string, 0, 4)
+		{
+			feature: "cap-audit-read",
+			probe:   "capability audit_read,",
+		},
+	}
+	features := make([]string, 0, 5)
 	for _, fp := range featureProbes {
 		if tryAppArmorParserFeature(parser, args, fp.probe) {
 			features = append(features, fp.feature)
@@ -360,9 +358,6 @@
 	}
 	if internal {
 		features = append(features, "snapd-internal")
-	}
-	if tryAppArmorParserFeature(parser, "capability audit_read,") {
-		features = append(features, "cap-audit-read")
 	}
 	sort.Strings(features)
 	return features, nil
