--- conflicted
+++ resolved
@@ -19,9 +19,7 @@
 package cgroup_test
 
 import (
-	"bytes"
 	"errors"
-	"fmt"
 	"io/ioutil"
 	"os"
 	"path/filepath"
@@ -233,210 +231,6 @@
 	c.Check(group, Equals, "")
 }
 
-<<<<<<< HEAD
-func (s *cgroupSuite) TestPidsInFileBadInput(c *C) {
-	err := os.MkdirAll(s.rootDir, 0755)
-	c.Assert(err, IsNil)
-	gPids := []byte(`123
-zebra
-567
-`)
-	err = ioutil.WriteFile(filepath.Join(s.rootDir, "pids"), gPids, 0755)
-	c.Assert(err, IsNil)
-
-	pids, err := cgroup.PidsInFile(filepath.Join(s.rootDir, "pids"))
-	c.Assert(err, ErrorMatches, `cannot parse pid "zebra"`)
-	c.Assert(pids, IsNil)
-}
-
-func (s *cgroupSuite) TestParsePid(c *C) {
-	pid, err := cgroup.ParsePid("10")
-	c.Assert(err, IsNil)
-	c.Check(pid, Equals, 10)
-	_, err = cgroup.ParsePid("")
-	c.Assert(err, ErrorMatches, `cannot parse pid ""`)
-	_, err = cgroup.ParsePid("-1")
-	c.Assert(err, ErrorMatches, `cannot parse pid "-1"`)
-	_, err = cgroup.ParsePid("foo")
-	c.Assert(err, ErrorMatches, `cannot parse pid "foo"`)
-	_, err = cgroup.ParsePid("12\x0034")
-	c.Assert(err.Error(), Equals, "cannot parse pid \"12\\x0034\"")
-	_, err = cgroup.ParsePid("ł")
-	c.Assert(err, ErrorMatches, `cannot parse pid "ł"`)
-	_, err = cgroup.ParsePid("1000000000000000000000000000000000000000000000")
-	c.Assert(err, ErrorMatches, `cannot parse pid "1000000000000000000000000000000000000000000000"`)
-}
-
-func (s *cgroupSuite) TestSecurityTagFromCgroupPath(c *C) {
-	c.Check(cgroup.SecurityTagFromCgroupPath("/a/b/snap.foo.foo.service"), Equals, "snap.foo.foo")
-	c.Check(cgroup.SecurityTagFromCgroupPath("/a/b/snap.foo.bar.service"), Equals, "snap.foo.bar")
-	c.Check(cgroup.SecurityTagFromCgroupPath("/a/b/snap.foo.bar.$RANDOM.scope"), Equals, "snap.foo.bar")
-	c.Check(cgroup.SecurityTagFromCgroupPath("/a/b/snap.foo.hook.bar.$RANDOM.scope"), Equals, "snap.foo.hook.bar")
-	// We are not confused by snapd things.
-	c.Check(cgroup.SecurityTagFromCgroupPath("/a/b/snap.service"), Equals, "")
-	c.Check(cgroup.SecurityTagFromCgroupPath("/a/b/snapd.service"), Equals, "")
-	// Real data looks like this.
-	c.Check(cgroup.SecurityTagFromCgroupPath("snap.test-snapd-refresh.sh.d854bd35-2457-4ac8-b494-06061d74df33.scope"), Equals, "snap.test-snapd-refresh.sh")
-	c.Check(cgroup.SecurityTagFromCgroupPath("snap.test-snapd-refresh.hook.configure.d854bd35-2457-4ac8-b494-06061d74df33.scope"), Equals, "snap.test-snapd-refresh.hook.configure")
-	// Trailing slashes are automatically handled.
-	c.Check(cgroup.SecurityTagFromCgroupPath("/a/b/snap.foo.foo.service/"), Equals, "snap.foo.foo")
-}
-
-func (s *cgroupSuite) writePids(c *C, dir string, pids []int) {
-	var buf bytes.Buffer
-	for _, pid := range pids {
-		fmt.Fprintf(&buf, "%d\n", pid)
-	}
-
-	var path string
-	ver, err := cgroup.Version()
-	c.Assert(err, IsNil)
-	c.Assert(ver == cgroup.V1 || ver == cgroup.V2, Equals, true)
-	switch ver {
-	case cgroup.V1:
-		path = filepath.Join(s.rootDir, "/sys/fs/cgroup/systemd", dir)
-	case cgroup.V2:
-		path = filepath.Join(s.rootDir, "/sys/fs/cgroup", dir)
-	}
-
-	c.Assert(os.MkdirAll(path, 0755), IsNil)
-	c.Assert(ioutil.WriteFile(filepath.Join(path, "cgroup.procs"), buf.Bytes(), 0644), IsNil)
-}
-
-func (s *cgroupSuite) TestPidsOfSnapEmpty(c *C) {
-	restore := cgroup.MockVersion(cgroup.V1, nil)
-	defer restore()
-
-	// Not having any cgroup directories is not an error.
-	pids, err := cgroup.PidsOfSnap("pkg")
-	c.Assert(err, IsNil)
-	c.Check(pids, HasLen, 0)
-}
-
-func (s *cgroupSuite) TestPidsOfSnapUnrelatedStuff(c *C) {
-	for _, ver := range []int{cgroup.V2, cgroup.V1} {
-		comment := Commentf("cgroup version %v", ver)
-		restore := cgroup.MockVersion(ver, nil)
-		defer restore()
-
-		// Things that are not related to the snap are not being picked up.
-		s.writePids(c, "udisks2.service", []int{100})
-		s.writePids(c, "snap..service", []int{101})
-		s.writePids(c, "snap..scope", []int{102})
-		s.writePids(c, "snap.*.service", []int{103})
-		s.writePids(c, "snap.*.scope", []int{104})
-		s.writePids(c, "snapd.service", []int{105})
-		s.writePids(c, "snap-spotify-35.mount", []int{106})
-
-		pids, err := cgroup.PidsOfSnap("pkg")
-		c.Assert(err, IsNil, comment)
-		c.Check(pids, HasLen, 0, comment)
-	}
-}
-
-func (s *cgroupSuite) TestPidsOfSnapSecurityTags(c *C) {
-	for _, ver := range []int{cgroup.V2, cgroup.V1} {
-		comment := Commentf("cgroup version %v", ver)
-		restore := cgroup.MockVersion(ver, nil)
-		defer restore()
-
-		// Pids are collected and assigned to bins by security tag
-		s.writePids(c, "system.slice/snap.pkg.hook.configure.$RANDOM.scope", []int{1})
-		s.writePids(c, "system.slice/snap.pkg.daemon.service", []int{2})
-
-		pids, err := cgroup.PidsOfSnap("pkg")
-		c.Assert(err, IsNil, comment)
-		c.Check(pids, DeepEquals, map[string][]int{
-			"snap.pkg.hook.configure": {1},
-			"snap.pkg.daemon":         {2},
-		}, comment)
-	}
-}
-
-func (s *cgroupSuite) TestPidsOfInstances(c *C) {
-	for _, ver := range []int{cgroup.V2, cgroup.V1} {
-		comment := Commentf("cgroup version %v", ver)
-		restore := cgroup.MockVersion(ver, nil)
-		defer restore()
-
-		// Instances are not confused between themselves and between the non-instance version.
-		s.writePids(c, "system.slice/snap.pkg_prod.daemon.service", []int{1})
-		s.writePids(c, "system.slice/snap.pkg_devel.daemon.service", []int{2})
-		s.writePids(c, "system.slice/snap.pkg.daemon.service", []int{3})
-
-		// The main one
-		pids, err := cgroup.PidsOfSnap("pkg")
-		c.Assert(err, IsNil, comment)
-		c.Check(pids, DeepEquals, map[string][]int{
-			"snap.pkg.daemon": {3},
-		}, comment)
-
-		// The development one
-		pids, err = cgroup.PidsOfSnap("pkg_devel")
-		c.Assert(err, IsNil, comment)
-		c.Check(pids, DeepEquals, map[string][]int{
-			"snap.pkg_devel.daemon": {2},
-		}, comment)
-
-		// The production one
-		pids, err = cgroup.PidsOfSnap("pkg_prod")
-		c.Assert(err, IsNil, comment)
-		c.Check(pids, DeepEquals, map[string][]int{
-			"snap.pkg_prod.daemon": {1},
-		}, comment)
-	}
-}
-
-func (s *cgroupSuite) TestPidsOfAggregation(c *C) {
-	for _, ver := range []int{cgroup.V2, cgroup.V1} {
-		comment := Commentf("cgroup version %v", ver)
-		restore := cgroup.MockVersion(ver, nil)
-		defer restore()
-
-		// A single snap may be invoked by multiple users in different sessions.
-		// All of their PIDs are collected though.
-		s.writePids(c, "user.slice/user-1000.slice/user@1000.service/gnome-shell-wayland.service/snap.pkg.app.$RANDOM1.scope", []int{1}) // mock 1st invocation
-		s.writePids(c, "user.slice/user-1000.slice/user@1000.service/gnome-shell-wayland.service/snap.pkg.app.$RANDOM2.scope", []int{2}) // mock fork() by pid 1
-		s.writePids(c, "user.slice/user-1001.slice/user@1001.service/gnome-shell-wayland.service/snap.pkg.app.$RANDOM3.scope", []int{3}) // mock 2nd invocation
-		s.writePids(c, "user.slice/user-1001.slice/user@1001.service/gnome-shell-wayland.service/snap.pkg.app.$RANDOM4.scope", []int{4}) // mock fork() by pid 3
-
-		pids, err := cgroup.PidsOfSnap("pkg")
-		c.Assert(err, IsNil, comment)
-		c.Check(pids, DeepEquals, map[string][]int{
-			"snap.pkg.app": {1, 2, 3, 4},
-		}, comment)
-	}
-}
-
-func (s *cgroupSuite) TestPidsOfSnapUnrelated(c *C) {
-	for _, ver := range []int{cgroup.V2, cgroup.V1} {
-		comment := Commentf("cgroup version %v", ver)
-		restore := cgroup.MockVersion(ver, nil)
-		defer restore()
-
-		// We are not confusing snaps with other snaps, instances of our snap, and
-		// with non-snap hierarchies.
-		s.writePids(c, "user.slice/.../snap.pkg.app.$RANDOM1.scope", []int{1})
-		s.writePids(c, "user.slice/.../snap.other.snap.$RANDOM2.scope", []int{2})
-		s.writePids(c, "user.slice/.../pkg.service", []int{3})
-		s.writePids(c, "user.slice/.../snap.pkg_instance.app.$RANDOM3.scope", []int{4})
-
-		// Write a file which is not cgroup.procs with the number 666 inside.
-		// We want to ensure this is not read by accident.
-		f := filepath.Join(s.rootDir, "/sys/fs/cgroup/unrelated.txt")
-		c.Assert(os.MkdirAll(filepath.Dir(f), 0755), IsNil)
-		c.Assert(ioutil.WriteFile(f, []byte("666"), 0644), IsNil)
-
-		pids, err := cgroup.PidsOfSnap("pkg")
-		c.Assert(err, IsNil, comment)
-		c.Check(pids, DeepEquals, map[string][]int{
-			"snap.pkg.app": {1},
-		}, comment)
-	}
-}
-
-=======
->>>>>>> 445c4b0f
 func (s *cgroupSuite) TestProcessPathInTrackingCgroup(c *C) {
 	const noise = `12:cpuset:/
 11:rdma:/
