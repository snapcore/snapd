// -*- Mode: Go; indent-tabs-mode: t -*-

/*
 * Copyright (C) 2019 Canonical Ltd
 *
 * This program is free software: you can redistribute it and/or modify
 * it under the terms of the GNU General Public License version 3 as
 * published by the Free Software Foundation.
 *
 * This program is distributed in the hope that it will be useful,
 * but WITHOUT ANY WARRANTY; without even the implied warranty of
 * MERCHANTABILITY or FITNESS FOR A PARTICULAR PURPOSE.  See the
 * GNU General Public License for more details.
 *
 * You should have received a copy of the GNU General Public License
 * along with this program.  If not, see <http://www.gnu.org/licenses/>.
 *
 */

package cgroup

import (
	"bufio"
	"fmt"
	"io"
	"os"
	"path/filepath"
	"strconv"
	"strings"
	"syscall"

	"github.com/snapcore/snapd/snap/naming"
	"github.com/snapcore/snapd/strutil"
)

const (
	// From golang.org/x/sys/unix
	cgroup2SuperMagic = 0x63677270

	// The only cgroup path we expect, for v2 this is where the unified
	// hierarchy is mounted, for v1 this is usually a tmpfs mount, under
	// which the controller-hierarchies are mounted
	expectedMountPoint = "/sys/fs/cgroup"
)

var (
	// Filesystem root defined locally to avoid dependency on the 'dirs'
	// package
	rootPath = "/"
)

const (
	// Separate block, because iota is fun
	Unknown = iota
	V1
	V2
)

var (
	probeVersion       = Unknown
	probeErr     error = nil
)

func init() {
	probeVersion, probeErr = probeCgroupVersion()
}

var fsTypeForPath = fsTypeForPathImpl

func fsTypeForPathImpl(path string) (int64, error) {
	var statfs syscall.Statfs_t
	if err := syscall.Statfs(path, &statfs); err != nil {
		return 0, fmt.Errorf("cannot statfs path: %v", err)
	}
	// Typs is int32 on 386, use explicit conversion to keep the code
	// working for both
	return int64(statfs.Type), nil
}

// ProcPidPath returns the path to the cgroup file under /proc for the given
// process id.
func ProcPidPath(pid int) string {
	return filepath.Join(rootPath, fmt.Sprintf("proc/%v/cgroup", pid))
}

// ControllerPathV1 returns the path to given controller assuming cgroup v1
// hierarchy
func ControllerPathV1(controller string) string {
	return filepath.Join(rootPath, expectedMountPoint, controller)
}

func probeCgroupVersion() (version int, err error) {
	cgroupMount := filepath.Join(rootPath, expectedMountPoint)
	typ, err := fsTypeForPath(cgroupMount)
	if err != nil {
		return Unknown, fmt.Errorf("cannot determine filesystem type: %v", err)
	}
	if typ == cgroup2SuperMagic {
		return V2, nil
	}
	return V1, nil
}

// IsUnified returns true when a unified cgroup hierarchy is in use
func IsUnified() bool {
	version, _ := Version()
	return version == V2
}

// Version returns the detected cgroup version
func Version() (int, error) {
	return probeVersion, probeErr
}

// GroupMatcher attempts to match the cgroup entry
type GroupMatcher interface {
	String() string
	// Match returns true when given tuple of hierarchy-ID and controllers is a match
	Match(id, maybeControllers string) bool
}

type unified struct{}

func (u *unified) Match(id, maybeControllers string) bool {
	return id == "0" && maybeControllers == ""
}
func (u *unified) String() string { return "unified hierarchy" }

// MatchUnifiedHierarchy provides matches for unified cgroup hierarchies
func MatchUnifiedHierarchy() GroupMatcher {
	return &unified{}
}

type v1NamedHierarchy struct {
	name string
}

func (n *v1NamedHierarchy) Match(_, maybeControllers string) bool {
	if !strings.HasPrefix(maybeControllers, "name=") {
		return false
	}
	name := strings.TrimPrefix(maybeControllers, "name=")
	return name == n.name
}

func (n *v1NamedHierarchy) String() string { return fmt.Sprintf("named hierarchy %q", n.name) }

// MatchV1NamedHierarchy provides a matcher for a given named v1 hierarchy
func MatchV1NamedHierarchy(hierarchyName string) GroupMatcher {
	return &v1NamedHierarchy{name: hierarchyName}
}

type v1Controller struct {
	controller string
}

func (n *v1Controller) Match(_, maybeControllers string) bool {
	controllerList := strings.Split(maybeControllers, ",")
	return strutil.ListContains(controllerList, n.controller)
}

func (n *v1Controller) String() string { return fmt.Sprintf("controller %q", n.controller) }

// MatchV1Controller provides a matches for a given v1 controller
func MatchV1Controller(controller string) GroupMatcher {
	return &v1Controller{controller: controller}
}

// ProcGroup finds the path of a given cgroup controller for provided process
// id.
func ProcGroup(pid int, matcher GroupMatcher) (string, error) {
	if matcher == nil {
		return "", fmt.Errorf("internal error: cgroup matcher is nil")
	}

	f, err := os.Open(ProcPidPath(pid))
	if err != nil {
		return "", err
	}
	defer f.Close()

	scanner := bufio.NewScanner(f)
	for scanner.Scan() {
		// we need to find a string like:
		//   ...
		//   <id>:<controller[,controller]>:/<path>
		//   7:freezer:/snap.hello-world
		//   ...
		// See cgroups(7) for details about the /proc/[pid]/cgroup
		// format.
		l := strings.Split(scanner.Text(), ":")
		if len(l) < 3 {
			continue
		}
		id := l[0]
		maybeControllerList := l[1]
		cgroupPath := l[2]

		if !matcher.Match(id, maybeControllerList) {
			continue
		}

		return cgroupPath, nil
	}
	if scanner.Err() != nil {
		return "", scanner.Err()
	}

	return "", fmt.Errorf("cannot find %s cgroup path for pid %v", matcher, pid)
}

// pidsInFile returns the list of process ID in a given file.
func pidsInFile(fname string) ([]int, error) {
	file, err := os.Open(fname)
	if os.IsNotExist(err) {
		return nil, nil
	}
	if err != nil {
		return nil, err
	}
	defer file.Close()
	return parsePids(bufio.NewReader(file))
}

// parsePid parses a string as a process identifier.
func parsePid(text string) (int, error) {
	pid, err := strconv.Atoi(text)
	if err != nil || (err == nil && pid <= 0) {
		return 0, fmt.Errorf("cannot parse pid %q", text)
	}
	return pid, err
}

// parsePids parses a list of pids, one per line, from a reader.
func parsePids(reader io.Reader) ([]int, error) {
	scanner := bufio.NewScanner(reader)
	var pids []int
	for scanner.Scan() {
		s := scanner.Text()
		pid, err := parsePid(s)
		if err != nil {
			return nil, err
		}
		pids = append(pids, pid)
	}
	if err := scanner.Err(); err != nil {
		return nil, err
	}
	return pids, nil
}

// MockVersion sets the reported version of cgroup support. For use in testing only
func MockVersion(mockVersion int, mockErr error) (restore func()) {
	oldVersion, oldErr := probeVersion, probeErr
	probeVersion, probeErr = mockVersion, mockErr
	return func() {
		probeVersion, probeErr = oldVersion, oldErr
	}
}

<<<<<<< HEAD
// securityTagFromCgroupPath returns a security tag from cgroup path.
func securityTagFromCgroupPath(path string) (securityTag string) {
	leaf := filepath.Base(filepath.Clean(path))
	// NOTE: The things we are returning need to minimally look like security
	// tags. They are further refined and looked at below, in PidsOfSnap.
	if matched, _ := filepath.Match("snap.*.service", leaf); matched {
		return strings.TrimSuffix(leaf, ".service")
	}
	if matched, _ := filepath.Match("snap.*.scope", leaf); matched {
		// Neither dot1 nor dot2 can be -1 because the match guarantees that at
		// least two dots exist.
		dot1 := strings.IndexRune(leaf, '.')
		dot2 := strings.IndexRune(leaf[dot1+1:], '.')
		maybeTag := strings.TrimSuffix(leaf[:dot1]+leaf[dot1+dot2+1:], ".scope")
		if naming.ValidateSecurityTag(maybeTag) == nil {
			return maybeTag
		}
	}
	return ""
}

// PidsOfSnap returns the association of security tags to PIDs.
//
// NOTE: This function returns a reliable result only if the refresh-app-awareness
// feature was enabled since all processes related to the given snap were started.
// If the feature wasn't always enabled then only service process are correctly
// accounted for.
//
// The return value is a snapshot of the pids for a given snap, grouped by
// security tag. The result may be immediately stale as processes fork and
// exit.
//
// Importantly, if the per-snap lock is held while computing the set, then the
// following guarantee is true: if a security tag is not among the results then
// no such tag can come into existence while the lock is held.
//
// This can be used to classify the activity of a given snap into activity
// classes, based on the nature of the security tags encountered.
func PidsOfSnap(snapInstanceName string) (map[string][]int, error) {
	// pidsByTag maps security tag to a list of pids.
	pidsByTag := make(map[string][]int)
	securityTagPrefix := "snap." + snapInstanceName + "."

	// Walk the cgroup tree and look for "cgroup.procs" files. Having found one
	// we try to derive the snap security tag from it. If successful and the
	// tag matches the snap we are interested in, we harvest the snapshot of
	// PIDs that belong to the cgroup and put them into a bucket associated
	// with the security tag.
	walkFunc := func(path string, fileInfo os.FileInfo, err error) error {
		if err != nil {
			// See the documentation of path/filepath.Walk. The error we get is
			// the error that was encountered while walking. We just surface
			// that error quickly.
			return err
		}
		if fileInfo.IsDir() {
			// We don't care about directories.
			return nil
		}
		if filepath.Base(path) != "cgroup.procs" {
			// We are looking for "cgroup.procs" files. Those contain the set
			// of processes that momentarily inhabit a cgroup.
			return nil
		}
		// Now that we are confident that the file we're looking at is
		// interesting, extract the security tag from the cgroup path and check
		// if the security tag belongs to the snap we are interested in. Since
		// not all cgroups are related to snaps it is not an error if the
		// cgroup path does not denote a snap.
		cgroupPath := filepath.Dir(path)
		securityTag := securityTagFromCgroupPath(cgroupPath)
		if securityTag == "" {
			return nil
		}
		if !strings.HasPrefix(securityTag, securityTagPrefix) {
			return nil
		}
		pids, err := pidsInFile(path)
		if err != nil {
			return err
		}
		pidsByTag[securityTag] = append(pidsByTag[securityTag], pids...)
		return filepath.SkipDir
	}

	var cgroupPathToScan string
	ver, err := Version()
	if err != nil {
		return nil, err
	}
	if ver == V2 {
		// In v2 mode scan all of /sys/fs/cgroup as there is no specialization
		// anymore (each directory represents a hierarchy with equal
		// capabilities and old split into controllers is gone).
		cgroupPathToScan = filepath.Join(rootPath, expectedMountPoint)
	} else {
		// In v1 mode scan just /sys/fs/cgroup/systemd as that is sufficient
		// for finding snap-specific cgroup names. Systemd uses this for
		// tracking and scopes and services are represented there.
		cgroupPathToScan = filepath.Join(rootPath, expectedMountPoint, "systemd")
	}
	// NOTE: Walk is internally performed in lexical order so the output is
	// deterministic and we don't need to sort the returned aggregated PIDs.
	if err := filepath.Walk(cgroupPathToScan, walkFunc); err != nil {
		if os.IsNotExist(err) {
			return nil, nil
		}
		return nil, err
	}

	return pidsByTag, nil
=======
// procInfoEntry describes a single line of /proc/PID/cgroup.
//
// CgroupID is the internal kernel identifier of a mounted cgroup.
// Controllers is a list of controllers in a specific cgroup
// Path is relative to the cgroup mount point.
//
// Cgroup mount point is not provided here. It must be derived by
// cross-checking with /proc/self/mountinfo. The identifier is not
// useful for this.
//
// Cgroup v1 have non-empty Controllers and CgroupId > 0.
// Cgroup v2 have empty Controllers and CgroupId == 0
type procInfoEntry struct {
	CgroupID    int
	Controllers []string
	Path        string
}

var pathOfProcPidCgroup = func(pid int) string {
	return fmt.Sprintf("/proc/%d/cgroup", pid)
}

// MockPathOfProcPidCgroup mocks the function used to compute /proc/PID/cgroup
func MockPathOfProcPidCgroup(fn func(int) string) func() {
	old := pathOfProcPidCgroup
	pathOfProcPidCgroup = fn
	return func() {
		pathOfProcPidCgroup = old
	}
}

// ProcessPathInTrackingCgroup returns the path in the hierarchy of the tracking cgroup.
//
// Tracking cgroup is whichever cgroup systemd uses for tracking processes.
// On modern systems this is the v2 cgroup. On older systems it is the
// controller-less name=systemd cgroup.
//
// This function fails on systems where systemd is not used and subsequently
// cgroups are not mounted.
func ProcessPathInTrackingCgroup(pid int) (string, error) {
	fname := pathOfProcPidCgroup(pid)
	entries, err := loadProcCgroup(fname)
	if err != nil {
		return "", err
	}
	for _, e := range entries {
		if e.CgroupID == 0 {
			return e.Path, nil
		}
		if len(e.Controllers) == 1 && e.Controllers[0] == "name=systemd" {
			return e.Path, nil
		}
	}
	return "", fmt.Errorf("cannot find tracking cgroup")
}

func loadProcCgroup(fname string) ([]*procInfoEntry, error) {
	f, err := os.Open(fname)
	if err != nil {
		return nil, err
	}
	defer f.Close()
	return readProcCgroup(f)
}

func readProcCgroup(reader io.Reader) ([]*procInfoEntry, error) {
	scanner := bufio.NewScanner(reader)
	var entries []*procInfoEntry
	for scanner.Scan() {
		line := scanner.Text()
		entry, err := parseProcCgroupEntry(line)
		if err != nil {
			return nil, fmt.Errorf("cannot parse proc cgroup entry %q: %s", line, err)
		}
		entries = append(entries, entry)
	}
	if err := scanner.Err(); err != nil {
		return nil, err
	}
	return entries, nil
}

func parseProcCgroupEntry(line string) (*procInfoEntry, error) {
	var e procInfoEntry
	var err error
	fields := strings.SplitN(line, ":", 3)
	// The format is described in cgroups(7). Field delimiter is ":" but
	// there is no escaping. The First two fields cannot have colons, including
	// cgroups with custom names. The last field can have colons but those are not
	// escaped in any way.
	if len(fields) != 3 {
		return nil, fmt.Errorf("expected three fields")
	}
	// Parse cgroup ID (decimal number).
	e.CgroupID, err = strconv.Atoi(fields[0])
	if err != nil {
		return nil, fmt.Errorf("cannot parse cgroup id %q", fields[0])
	}
	// Parse the comma-separated list of controllers.
	if fields[1] != "" {
		e.Controllers = strings.Split(fields[1], ",")
	}
	// The rest is the path in the hierarchy.
	e.Path = fields[2]
	return &e, nil
>>>>>>> 469e05cc
}<|MERGE_RESOLUTION|>--- conflicted
+++ resolved
@@ -258,7 +258,6 @@
 	}
 }
 
-<<<<<<< HEAD
 // securityTagFromCgroupPath returns a security tag from cgroup path.
 func securityTagFromCgroupPath(path string) (securityTag string) {
 	leaf := filepath.Base(filepath.Clean(path))
@@ -370,7 +369,8 @@
 	}
 
 	return pidsByTag, nil
-=======
+}
+
 // procInfoEntry describes a single line of /proc/PID/cgroup.
 //
 // CgroupID is the internal kernel identifier of a mounted cgroup.
@@ -476,5 +476,4 @@
 	// The rest is the path in the hierarchy.
 	e.Path = fields[2]
 	return &e, nil
->>>>>>> 469e05cc
 }