--- conflicted
+++ resolved
@@ -43,17 +43,10 @@
 			"revisionTime": "2015-02-12T09:37:50Z"
 		},
 		{
-<<<<<<< HEAD
 			"checksumSHA1": "dUJfuDDSLU9D1NnimAbiIoKWrTU=",
 			"path": "github.com/mvo5/net/bpf",
 			"revision": "0c0cd2628b36f2b053b7cc1ec04b76aab4c5189c",
 			"revisionTime": "2017-05-27T09:53:06Z"
-		},
-		{
-			"checksumSHA1": "c1zgLuM2b+2vguxwz+XVMXPnXOY=",
-			"path": "github.com/mvo5/uboot-go",
-			"revision": "256976a42706934b027729183e3a5af2ae646502",
-			"revisionTime": "2017-05-16T08:01:36Z"
 		},
 		{
 			"checksumSHA1": "tZT9rWgTJ61Y5VdqSCF9B3404mU=",
@@ -62,8 +55,6 @@
 			"revisionTime": "2017-05-16T08:01:36Z"
 		},
 		{
-=======
->>>>>>> 45438619
 			"checksumSHA1": "lG6diF/yE9cGgQIKRAlsaeYAjO4=",
 			"path": "github.com/ojii/gettext.go",
 			"revision": "95289a7e0ac17c76737a5ceca3c9471c0adf70c7",
