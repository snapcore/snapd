--- conflicted
+++ resolved
@@ -110,11 +110,7 @@
 			"revisionTime": "2017-09-28T14:21:59Z"
 		},
 		{
-<<<<<<< HEAD
-			"checksumSHA1": "jK98PjsZS3gPOZfc+pqIQaz6r1A=",
-=======
-			"checksumSHA1": "fqejS2llZXw3gLnOYhg7pcSlY+Q=",
->>>>>>> ee72ac36
+			"checksumSHA1": "Yfj2ZrgRrklXrshCM1RxH5pvUY8=",
 			"path": "github.com/snapcore/secboot",
 			"revision": "79ab430e52a5c8284ff2822839c32736872643fe",
 			"revisionTime": "2020-07-07T19:41:53Z"
