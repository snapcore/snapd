--- conflicted
+++ resolved
@@ -110,11 +110,7 @@
 			"revisionTime": "2017-09-28T14:21:59Z"
 		},
 		{
-<<<<<<< HEAD
-			"checksumSHA1": "2iz8v9TJMlscyJ3KWg2C9t/De4s=",
-=======
 			"checksumSHA1": "uLS+3ymPr8NztAjDjmiRkpKIsIQ=",
->>>>>>> 8a5358c3
 			"path": "github.com/snapcore/secboot",
 			"revision": "ce1b88dd6faaefcf6db44135630c59ae178277ad",
 			"revisionTime": "2020-08-18T19:11:35Z"
