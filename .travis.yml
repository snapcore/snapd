--- conflicted
+++ resolved
@@ -5,27 +5,10 @@
 matrix:
   include:
     - stage: quick
-<<<<<<< HEAD
-      name: go 1.9/xenial static and unit test suites
-      dist: xenial
-      go: "1.9.x"
-      before_install:
-        - sudo apt --quiet -o Dpkg::Progress-Fancy=false update
-      install:
-        - sudo apt --quiet -o Dpkg::Progress-Fancy=false build-dep snapd
-        - ./get-deps.sh
-      script:
-        - set -e
-        - ./run-checks --static
-        - ./run-checks --short-unit
-    # slightly sad that the arm64 section duplicates most of the amd64
-    # section above. But it looks like doing "arch: [amd64, arm64]"
-    # does not work for some reason so this duplication is necessary.
-    - stage: quick
       name: ARM64 unit tests
       os: linux
       arch: arm64
-      dist: xenial
+      dist: bionic
       # go1.10 here because that is what we use to build arm64 snaps/debs
       go: "1.10.x"
       before_install:
@@ -42,8 +25,6 @@
         - ./run-checks --short-unit
 
     - stage: quick
-=======
->>>>>>> 844d99d7
       go: "1.10.x"
       name: OSX build and minimal runtime sanity check
       os: osx
@@ -74,56 +55,4 @@
             python-launchpadlib
       script:
         - git fetch --unshallow
-<<<<<<< HEAD
-        - ./tests/lib/cla_check.py
-    - stage: integration
-      name: Ubuntu 14.04, 16.04, 18.04, 18.10, 19.10, Core 16, Core 18, Core 20
-      dist: xenial
-      addons:
-        apt:
-          packages:
-          - xdelta3
-      install:
-        # override the default install for language:go
-        - true
-      script:
-        - ./run-checks --spread-ubuntu
-    - stage: integration
-      name: Debian, Fedora, CentOS, Amazon Linux 2, openSUSE, Arch
-      dist: xenial
-      addons:
-        apt:
-          packages:
-          - xdelta3
-      install:
-        # override the default install for language:go
-        - true
-      script:
-        - ./run-checks --spread-no-ubuntu
-    - stage: integration
-      name: Unstable systems
-      dist: xenial
-      addons:
-        apt:
-          packages:
-          - xdelta3
-      install:
-        # override the default install for language:go
-        - true
-      script:
-        - ./run-checks --spread-unstable
-  allow_failures:
-    - name: Unstable systems
-    - name: ARM64 unit tests
-  global:
-    # SPREAD_LINODE_KEY
-    - secure: "bzALrfNSLwM0bjceal1PU5rFErvqVhi00Sygx8jruo6htpZay3hrC2sHCKCQKPn1kvCfHidrHX1vnomg5N+B9o25GZEYSjKSGxuvdNDfCZYqPNjMbz5y7xXYfKWgyo+xtrKRM85Nqy121SfRz3KLDvrOLwwreb+pZv8DG1WraFTd7D6rK7nLnnYNUyw665XBMFVnM8ue3Zu9496Ih/TfQXhnNpsZY8xFWte4+cH7JvVCVTs8snjoGVZi3972PzinNkfBgJa24cUzxFMfiN/AwSBXJQKdVv+FsbB4uRgXAqTNwuus7PptiPNxpWWojuhm1Qgbk0XhGIdJxyUYkmNA4UrZ3C29nIRWbuAiHJ6ZWd1ur3dqphqOcgFInltSHkpfEdlL3YK4dCa2SmJESzotUGnyowCUUCXkWdDaZmFTwyK0Y6He9oyXDK5f+/U7SFlPvok0caJCvB9HbTQR1kYdh048I/R+Ht5QrFOZPk21DYWDOYhn7SzthBDZLsaL6n5gX7Y547SsL4B35YVbpaeHzccG6Mox8rI4bqlGFvP1U5i8uXD4uQjJChlVxpmozUEMok9T5RVediJs540p5uc8DQl48Nke02tXzC/XpGAvpnXT7eiiRNW67zOj2QcIV+ni3lBj3HvZeB9cgjzLNrZSl/t9vseqnNwQWpl3V6nd/bU="
-    # SPREAD_STORE_USER
-    - secure: "LjqfvJ2xz/7cxt1Cywaw5l8gaj5jOhUsf502UeaH+rOnj+9tCdWTtyP8U4nOjjQwiJ0xuygba+FgdnXEyxV+THeXHOF69SRF/1N8JIc3i9G6JK/CqDfFTRMqiRaCf5u7KuOrYZ0ssYNBXyZ8X4Ahls3uFu2DgEuAim1J6wOVSgIoUkduLVrbsn6uB9G5Uuc+C4NMA3TH21IJ6ct35t3T+/EjvoGUHcKtoOsPXdBZvz96xw5mKGIBaLpZdy5WxmhPUsz3MIlZgvi4DR3YIa/9u+QoGNU05f8upJRhwdwkuu9vJwqekXNXDJi/ZGlpkkAPx0feJbyhtz68551Pn1TtmA3TS5JtuMeMZWxCL9SudA7/C3oBRNGnKI3LwvP20pPjdlEYMOCq/oHlxoJylGVdpynZXTtaFS+s4Qhnr+WuNcG3zFa9bJvXPyy1vxPKcjI2DojneTrCTW/L6zg7tBIVQGzTxmC7QWsbTvOQzu+YICyeeS3g+iJ+QyP6+/oTyER3a3vmZCtXqsBJTznesS0SL5AkK+8moBGct96S6kT55XCDVgThWV0OGH6l4LwVSOjPioNzXNhVLZ8GKkXrMZXKSaWAeYptzWl4Gfz0Y4nFCu3aqIOyie7janPPgeEL0E2ZjndIs+ZigtN1LCol+GJN7fXzUFy8Fichqhhwvb3YLyE="
-    # SPREAD_STORE_PASSWORD
-    - secure: "Le4CMhklfadi4aBQIEaEMbsFIB608GOvSHjVUxkDxkkUAVwl/Ov4Dni5d0Tn4e/xcxPkcm+pPg64dn0Jxzwx6XfWlxhWC10vYh+/GjpZW1znahtb/Gf9CNZOJJEy5LSeI7/uJ3LYcFd0FU0EJSerNeQJc5d8jmJH8UnuqObHOk29YD//XILiLRa1XALEimwXeQyGQePBmDTxPQQv1VLFjgfaJa5Xy55Us7AKTML2V7lhaeKCSEIp3x9liLAtnKlJhyXaXO/e4b3ZJTgXwYh+vENK1E2pxalpjBNPaJNkvtbsjFtYNXJoXca+hBVs5Sq1PCBhkEGxqFUsD8VLQd+MEXp4MYOF5fBhxIa3qOSjtuR+WmZ9G6fEysEBV6Y3F3D6HYWTpNkcHNXJCwdtOM+n92zNEBDIrufwzTPpyJXpoxZCCXrk3HHRdyDktvJYLrHdn1bM19mgYguesMZHTC5xMD6ifwdRoylmApjImXOvVxf2HdQiNvNLDqvaHgmYwNfl0+KbaVz+O2EDPCRnT5wOCpSeSUet47EPITdjr5OnTwLpOVaY+iSvn90EUB/8+ZU01TRYgc+6VNPHokLVjuiQJSrE4yTx/c2MnY9eRaOosVXngYfoS/L3XwDwZiQoeLZs04bScvxzGQIGCJ+CBzNPENtZ4AUh55Yl/vVNReZJeaY="
-    # SPREAD_GOOGLE_KEY
-    - secure: "dIA2HrartowFL2Gl5jXiVMd9hIJyIeummYwxeBL9MzO48E/BIJyIGHudEOo8oCnZ5a0yb8TqYgND2FCgJU1V5I2LyxH6T9kizHjtmIGgeM4qlEGKRlptb2v7DFkaHeW4Mpp4gLk8hYIeWyq9OR+SlK6f0Jj049LLKfQoX6GzTPug5+MMEQOJs55OJ6f6gvCv2o3oj6WFybaohMCO4GbNYQSPLwheyTSkT0efnW9QqTN0w62pDMqscVURO90/CUeZyCcXw2uOBegwPNTBoo/+4+nZsfSNeupV8wX4vVYL0ZFL6IO3mViDoZBD4SGTNF/9x8Lc1WeKm9HlELzy5krdLqsvdV/fQSWhBzwkdykKVA3Aae5dAMIGRt7e5bJaUg+/HdtOgA5jr+qey/c/BN11MyaSOMNPNGjRuv9NAcEjxoN2JkiDXfpA3lE9kjd7TBTexGe4RJGJLJjT9s8XxdKufBfruC/yhVGdVkRoc2tsAJPZ72Ds9qH0FH28zNFAgAitCLDfInjhPMPvZJhb3Bqx5P/0DE5zUbduE9kYK0iiZRJ4AaytQy+R4nJCXE42mWv5cxoE84opVqO9cBu1TPCC8gTRQFWpJt1rP+DvwjaFiswvptG8obxNpHmkhcItPGmRVN9P9Yjd9nHvegS83tsbrd2KOyMmCk3/1KWhLufisHE="
-=======
-        - ./tests/lib/cla_check.py
->>>>>>> 844d99d7
+        - ./tests/lib/cla_check.py