--- conflicted
+++ resolved
@@ -1011,13 +1011,9 @@
             # Enable secure boot in the nested vm in case it is supported
             ENABLE_SECURE_BOOT: '$(HOST: echo "${SPREAD_ENABLE_SECURE_BOOT:-true}")'
             # Build and use snapd from current branch
-<<<<<<< HEAD
-            BUILD_SNAPD_FROM_CURRENT: '$(HOST: echo "${SPREAD_BUILD_SNAPD_FROM_CURRENT:-false}")'
+            BUILD_SNAPD_FROM_CURRENT: '$(HOST: echo "${SPREAD_BUILD_SNAPD_FROM_CURRENT:-true}")'
             # Download and use an custom image from this url
             CUSTOM_IMAGE_URL: '$(HOST: echo "${SPREAD_CUSTOM_IMAGE_URL:-}")'
-=======
-            BUILD_SNAPD_FROM_CURRENT: '$(HOST: echo "${SPREAD_BUILD_SNAPD_FROM_CURRENT:-true}")'
->>>>>>> 3567db24
         manual: true
         prepare: |
             #shellcheck source=tests/lib/pkgdb.sh
