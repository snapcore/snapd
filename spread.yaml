project: snapd

environment:
    GOHOME: /home/gopath
    GOPATH: $GOHOME
    REUSE_PROJECT: "$(HOST: echo $REUSE_PROJECT)"
    PROJECT_PATH: $GOHOME/src/github.com/snapcore/snapd
    # /usr/lib/go-1.6/bin for trusty (needs to be last as we use
    # a different go in gccgo tests)
    PATH: $GOHOME/bin:/snap/bin:$PATH:/usr/lib/go-1.6/bin:/var/lib/snapd/snap/bin
    TESTSLIB: $PROJECT_PATH/tests/lib
    SNAPPY_TESTING: 1
    # we run the entire suite with re-exec on (the default) and modify
    # the core snap so that it contains our new code.  So we run new
    # snapd from the deb that re-execs into new snapd in core.  To
    # test purely from the deb, set "export SPREAD_SNAP_REEXEC=0"
    SNAP_REEXEC: "$(HOST: echo ${SPREAD_SNAP_REEXEC:-})"
    MODIFY_CORE_SNAP_FOR_REEXEC: "$(HOST: echo ${SPREAD_MODIFY_CORE_SNAP_FOR_REEXEC:-1})"
    SPREAD_STORE_USER: "$(HOST: echo $SPREAD_STORE_USER)"
    SPREAD_STORE_PASSWORD: "$(HOST: echo $SPREAD_STORE_PASSWORD)"
    SPREAD_STORE_EXPIRED_MACAROON: "$(HOST: echo $SPREAD_STORE_EXPIRED_MACAROON)"
    SPREAD_STORE_EXPIRED_DISCHARGE: "$(HOST: echo $SPREAD_STORE_EXPIRED_DISCHARGE)"
    SPREAD_DEBUG_EACH: "$(HOST: echo ${SPREAD_DEBUG_EACH:-1})"
    LANG: "$(echo ${LANG:-C.UTF-8})"
    LANGUAGE: "$(echo ${LANGUAGE:-en})"
    # important to ensure adhoc and linode/qemu behave the same
    SUDO_USER: ""
    SUDO_UID: ""
    TRUST_TEST_KEYS: "$(HOST: echo ${SPREAD_TRUST_TEST_KEYS:-true})"
    MANAGED_DEVICE: "false"
    CORE_CHANNEL: "$(HOST: echo ${SPREAD_CORE_CHANNEL:-edge})"
    KERNEL_CHANNEL: "$(HOST: echo ${SPREAD_KERNEL_CHANNEL:-edge})"
    GADGET_CHANNEL: "$(HOST: echo ${SPREAD_GADGET_CHANNEL:-edge})"
    REMOTE_STORE: "$(HOST: echo ${SPREAD_REMOTE_STORE:-production})"
    SNAPPY_USE_STAGING_STORE: "$(HOST: if [ $SPREAD_REMOTE_STORE = staging ]; then echo 1; else echo 0; fi)"
    DELTA_REF: 2.29
    DELTA_PREFIX: snapd-$DELTA_REF/
    SNAPD_PUBLISHED_VERSION: "$(HOST: echo $SPREAD_SNAPD_PUBLISHED_VERSION)"
    HTTP_PROXY: "$(HOST: echo $SPREAD_HTTP_PROXY)"
    HTTPS_PROXY: "$(HOST: echo $SPREAD_HTTPS_PROXY)"
    NO_PROXY: "127.0.0.1"
    NEW_CORE_CHANNEL: "$(HOST: echo $SPREAD_NEW_CORE_CHANNEL)"
    SRU_VALIDATION: "$(HOST: echo ${SPREAD_SRU_VALIDATION:-0})"
    PRE_CACHE_SNAPS: core ubuntu-core test-snapd-tools
    SKIP_REMOVE_SNAPS: "$(HOST: echo ${SKIP_REMOVE_SNAPS:-})"

backends:
    google:
        key: "$(HOST: echo $SPREAD_GOOGLE_KEY)"
        location: computeengine/us-east1-b
        systems:
            - ubuntu-16.04-64:
                workers: 8
<<<<<<< HEAD
            - ubuntu-18.04-64:
                image: ubuntu-os-cloud-devel/ubuntu-18.04-64
                workers: 6
            - ubuntu-14.04-64:
                workers: 6
            - ubuntu-core-16-64:
                image: ubuntu-os-cloud-devel/ubuntu-core-16-64
=======
            - ubuntu-14.04-64:
                workers: 6

            - ubuntu-core-16-64:
                image: ubuntu-16.04-64
>>>>>>> 2f288106
                workers: 6

    linode:
        key: "$(HOST: echo $SPREAD_LINODE_KEY)"
        plan: 4GB
        location: Fremont
        halt-timeout: 2h
        environment:
            # Using proxy can help to accelerate testing in local conditions
            # but it is unlikely anyone has a proxy that is addressable from
            # Linode network. As such, don't honor host's SPREAD_HTTP_PROXY
            # that was set globally above.
            HTTP_PROXY: null
            HTTPS_PROXY: null
        systems:
            - ubuntu-16.04-32:
                kernel: GRUB 2
                workers: 6

            - debian-9-64:
                kernel: GRUB 2
                workers: 6
            - debian-sid-64:
                kernel: GRUB 2
                workers: 6
                manual: true

            - fedora-27-64:
                workers: 4
            - fedora-26-64:
                workers: 4
                manual: true
            - fedora-25-64:
                workers: 4
                manual: true

            - opensuse-42.2-64:
                workers: 4
    qemu:
        systems:
            - ubuntu-14.04-32:
                username: ubuntu
                password: ubuntu
            - ubuntu-14.04-64:
                username: ubuntu
                password: ubuntu
            - ubuntu-16.04-32:
                username: ubuntu
                password: ubuntu
            - ubuntu-16.04-64:
                username: ubuntu
                password: ubuntu
            - ubuntu-core-16-64:
                image: ubuntu-16.04-64
                username: ubuntu
                password: ubuntu
            - ubuntu-17.10-64:
                username: ubuntu
                password: ubuntu
            - ubuntu-18.04-64:
                username: ubuntu
                password: ubuntu
            - ubuntu-18.04-32:
                username: ubuntu
                password: ubuntu
            - debian-sid-64:
                username: debian
                password: debian
            - debian-9-64:
                username: debian
                password: debian
            - debian-sid-64:
                username: debian
                password: debian
            - fedora-26-64:
                username: fedora
                password: fedora
            - fedora-27-64:
                username: fedora
                password: fedora
    autopkgtest:
        type: adhoc
        allocate: |
            echo "Allocating ad-hoc $SPREAD_SYSTEM"
            if [ -z "${ADT_ARTIFACTS}" ]; then
                FATAL "adhoc only works inside autopkgtest"
                exit 1
            fi
            echo 'ubuntu ALL=(ALL) NOPASSWD:ALL' > /etc/sudoers.d/99-spread-users
            ADDRESS localhost:22
        discard: |
            echo "Discarding ad-hoc $SPREAD_SYSTEM"
        systems:
            # Trusty
            - ubuntu-14.04-amd64:
                username: ubuntu
                password: ubuntu
            - ubuntu-14.04-i386:
                username: ubuntu
                password: ubuntu
            # Xenial
            - ubuntu-16.04-amd64:
                username: ubuntu
                password: ubuntu
            - ubuntu-16.04-i386:
                username: ubuntu
                password: ubuntu
            - ubuntu-16.04-ppc64el:
                username: ubuntu
                password: ubuntu
            - ubuntu-16.04-armhf:
                username: ubuntu
                password: ubuntu
            - ubuntu-16.04-s390x:
                username: ubuntu
                password: ubuntu
            # Artful
            - ubuntu-17.10-amd64:
                username: ubuntu
                password: ubuntu
            - ubuntu-17.10-i386:
                username: ubuntu
                password: ubuntu
            - ubuntu-17.10-ppc64el:
                username: ubuntu
                password: ubuntu
            - ubuntu-17.10-armhf:
                username: ubuntu
                password: ubuntu
            - ubuntu-17.10-s390x:
                username: ubuntu
                password: ubuntu
            # Bionic
            - ubuntu-18.04-amd64:
                username: ubuntu
                password: ubuntu
            - ubuntu-18.04-i386:
                username: ubuntu
                password: ubuntu
            - ubuntu-18.04-ppc64el:
                username: ubuntu
                password: ubuntu
            - ubuntu-18.04-armhf:
                username: ubuntu
                password: ubuntu
            - ubuntu-18.04-s390x:
                username: ubuntu
                password: ubuntu
            - ubuntu-18.04-arm64:
                username: ubuntu
                password: ubuntu
    external:
        type: adhoc
        environment:
            SPREAD_EXTERNAL_ADDRESS: "$(HOST: echo ${SPREAD_EXTERNAL_ADDRESS:-localhost:8022})"
            MANAGED_DEVICE: "true"
            TRUST_TEST_KEYS: "false"
        allocate: |
            ADDRESS $SPREAD_EXTERNAL_ADDRESS
        systems:
            - ubuntu-core-16-64:
                username: test
                password: ubuntu
            - ubuntu-core-16-32:
                username: test
                password: ubuntu
            - ubuntu-core-16-arm-64:
                username: test
                password: ubuntu
            - ubuntu-core-16-arm-32:
                username: test
                password: ubuntu

    linode-sru:
        type: linode
        key: "$(HOST: echo $SPREAD_LINODE_KEY)"
        halt-timeout: 2h
        systems:
            - ubuntu-14.04-64:
                kernel: GRUB 2
                workers: 2
            - ubuntu-16.04-64:
                kernel: GRUB 2
                workers: 2
            - ubuntu-17.10-64:
                kernel: GRUB 2
                workers: 2

path: /home/gopath/src/github.com/snapcore/snapd

exclude:
    - .git
    - cmd/snap/snap
    - cmd/snapd/snapd
    - cmd/snapctl/snapctl
    - cmd/snap-exec/snap-exec
    - "*.o"
    - "*.a"


debug-each: |
    if [ "$SPREAD_DEBUG_EACH" = 1 ]; then
        echo '# journal messages for snapd'
        journalctl -u snapd
        echo '# apparmor denials '
        dmesg --ctime | grep DENIED || true
        echo '# seccomp denials (kills) '
        dmesg --ctime | grep type=1326 || true
        echo '# snap interfaces'
        snap interfaces || true
    fi

rename:
    # Move content into a directory, so that deltas computed by repack benefit
    # from the content looking similar to codeload.github.com.
    - s,^,$DELTA_PREFIX,S

repack: |
    # For Linode, compute a delta based on a known git reference that can be
    # obtained directly from GitHub. There's nothing special about that reference,
    # other than it will often be in the local repository's history already.
    # The more recent the reference, the smaller the delta.
    if ! echo $SPREAD_BACKENDS | grep linode; then
        cat <&3 >&4
    elif ! git show-ref $DELTA_REF > /dev/null; then
        cat <&3 >&4
    else
        trap "rm -f delta-ref.tar current.delta" EXIT
        git archive -o delta-ref.tar --format=tar --prefix=$DELTA_PREFIX $DELTA_REF
        xdelta3 -s delta-ref.tar <&3 > current.delta
        tar c current.delta >&4
    fi

kill-timeout: 20m

prepare: |
    # NOTE: This part of the code needs to be in spread.yaml as it runs before
    # the rest of the source code (including the tests/lib directory) is
    # around. The purpose of this code is to fix some connectivity issues and
    # then apply the delta of the git repository.

    # apt update is hanging on security.ubuntu.com with IPv6, prefer IPv4 over IPv6
    cat <<EOF > gai.conf
    precedence  ::1/128       50
    precedence  ::/0          40
    precedence  2002::/16     30
    precedence ::/96          20
    precedence ::ffff:0:0/96 100
    EOF
    if ! mv gai.conf /etc/gai.conf; then
        echo "/etc/gai.conf is not writable, ubuntu-core system? apt update won't be affected in that case"
        rm -f gai.conf
    fi

    if [[ "$SPREAD_SYSTEM" == fedora-* ]]; then
        # The Fedora archive mirror seems to be unreliable.
        # Switch to the main archive by commenting out metalink and uncommenting
        # baseurl with a tweak to go to dl.fedoraproject.org which doens't redirect
        # to mirrors again.
        #
        # https://forum.snapcraft.io/t/issues-with-the-fedora-mirror-network/3489/
        sed -i -s -E -e 's@^#?baseurl=http://download.fedoraproject.org/@baseurl=http://dl.fedoraproject.org/@g' -e 's@^metalink=@#metalink@g' /etc/yum.repos.d/fedora*.repo
        dnf --refresh makecache
    fi
    # Unpack delta, or move content out of the prefixed directory (see rename and repack above).
    # (needs to be in spread.yaml directly because there's nothing else on the filesystem yet)
    if [ -f current.delta ]; then
        tf=$(mktemp)
        # NOTE: We can't use tests/lib/pkgdb.sh here as it doesn't exist at
        # this time when none of the test files is yet in place.
        case "$SPREAD_SYSTEM" in
            ubuntu-*|debian-*)
                apt-get update >& "$tf" || ( cat "$tf"; exit 1 )
                apt-get install -y xdelta3 curl >& "$tf" || ( cat "$tf"; exit 1 )
                ;;
            fedora-*)
                dnf install --refresh -y xdelta curl &> "$tf" || (cat "$tf"; exit 1)
                ;;
            opensuse-*)
                zypper -q install -y xdelta3 curl &> "$tf" || (cat "$tf"; exit 1)
                ;;
        esac
        rm -f "$tf"
        curl -sS -o - "https://codeload.github.com/snapcore/snapd/tar.gz/$DELTA_REF" | gunzip > delta-ref.tar
        xdelta3 -q -d -s delta-ref.tar current.delta | tar x --strip-components=1
        rm -f delta-ref.tar current.delta
    elif [ -d "$DELTA_PREFIX" ]; then
        find "$DELTA_PREFIX" -mindepth 1 -maxdepth 1 -exec mv {} . \;
        rmdir "$DELTA_PREFIX"
    fi

    # NOTE: At this stage the source tree is available and no more special
    # considerations apply.
    "$TESTSLIB"/prepare-restore.sh --prepare-project
prepare-each: |
    "$TESTSLIB"/prepare-restore.sh --prepare-project-each
restore: |
    "$TESTSLIB"/prepare-restore.sh --restore-project
restore-each: |
    "$TESTSLIB"/prepare-restore.sh --restore-project-each

suites:
    tests/main/:
        summary: Full-system tests for snapd
        prepare: |
            . $TESTSLIB/prepare.sh
            if [[ "$SPREAD_SYSTEM" == ubuntu-core-16-* ]]; then
                prepare_all_snap
            else
                prepare_classic
            fi
        prepare-each: |
            $TESTSLIB/reset.sh --reuse-core
            . $TESTSLIB/prepare.sh
            if [[ "$SPREAD_SYSTEM" != ubuntu-core-16-* ]]; then
                prepare_each_classic
            fi
        restore: |
            $TESTSLIB/reset.sh --store
            if [[ "$SPREAD_SYSTEM" != ubuntu-core-16-* ]]; then
                . $TESTSLIB/pkgdb.sh
                distro_purge_package snapd
                if [[ "$SPREAD_SYSTEM" != opensuse-* ]]; then
                    # A snap-confine package never existed on openSUSE
                    distro_purge_package snap-confine
                fi
            fi

    tests/completion/:
        summary: completion tests
        # ppc64el disabled because of https://bugs.launchpad.net/snappy/+bug/1655594
        systems: [-ubuntu-core-*, -ubuntu-*-ppc64el]
        prepare: |
            . $TESTSLIB/prepare.sh
            prepare_classic
        prepare-each: |
            $TESTSLIB/reset.sh --reuse-core
            . $TESTSLIB/prepare.sh
            prepare_each_classic
        restore: |
            $TESTSLIB/reset.sh --store
            . $TESTSLIB/pkgdb.sh
            distro_purge_package snapd

        environment:
          _/plain: _
          _/plain_plusdirs: _
          _/funky: _
          _/files: _
          # dirs fails on indirection because of (mis)handling of trailing
          # slashes. This might be configuration-dependent.
          # _/dirs: _
          _/hosts: _
          _/hosts_n_dirs: _
          # twisted fails in travis (but not regular spread).
          # _/twisted: _
          _/func: _
          _/funkyfunc: _

    tests/regression/:
        summary: Regression tests for snapd
        prepare: |
            . $TESTSLIB/prepare.sh
            if [[ "$SPREAD_SYSTEM" == ubuntu-core-16-* ]]; then
                prepare_all_snap
            else
                prepare_classic
            fi
        prepare-each: |
            $TESTSLIB/reset.sh --reuse-core
        restore: |
            $TESTSLIB/reset.sh
            if [[ "$SPREAD_SYSTEM" != ubuntu-core-16-* ]]; then
                . $TESTSLIB/pkgdb.sh
                distro_purge_package snapd
            fi

    tests/upgrade/:
        summary: Tests for snapd upgrade
        # Test cases are not yet ported to openSUSE that is why we keep
        # it disabled. A later PR will enable most tests and
        # drop this blacklist.
        systems: [-ubuntu-core-16-*, -opensuse-*]
        # autopkgtest runs against localhost which causes problems with
        # this test prepare
        backends: [-autopkgtest]
        restore: |
            if [ "$REMOTE_STORE" = staging ]; then
                echo "skip upgrade tests while talking to the staging store"
                exit 0
            fi
        restore-each: |
            if [ "$REMOTE_STORE" = staging ]; then
                echo "skip upgrade tests while talking to the staging store"
                exit 0
            fi
            . $TESTSLIB/pkgdb.sh
            distro_purge_package snapd
            distro_purge_package snapd-xdg-open || true

    tests/unit/:
        summary: Suite to run unit tests (non-go and different go runtimes)
        # Test cases are not yet ported to Fedora/openSUSE that is why
        # we keep them disabled. A later PR will enable most tests and
        # drop this blacklist.
        systems: [-ubuntu-core-16-*, -fedora-*, -opensuse-*]
        environment:
            # env vars required for coverage reporting from a spread task
            TRAVIS_BUILD_NUMBER: "$(HOST: echo $TRAVIS_BUILD_NUMBER)"
            TRAVIS_BRANCH: "$(HOST: echo $TRAVIS_BRANCH)"
            TRAVIS_COMMIT: "$(HOST: echo $TRAVIS_COMMIT)"
            TRAVIS_JOB_NUMBER: "$(HOST: echo $TRAVIS_JOB_NUMBER)"
            TRAVIS_PULL_REQUEST: "$(HOST: echo $TRAVIS_PULL_REQUEST)"
            TRAVIS_JOB_ID: "$(HOST: echo $TRAVIS_JOB_ID)"
            TRAVIS_REPO_SLUG: "$(HOST: echo $TRAVIS_REPO_SLUG)"
            TRAVIS_TAG: "$(HOST: echo $TRAVIS_TAG)"
            COVERMODE: "$(HOST: echo $COVERMODE)"
        prepare: |
            . $TESTSLIB/prepare.sh
            prepare_classic
        prepare-each: |
            $TESTSLIB/reset.sh --reuse-core
            . $TESTSLIB/prepare.sh
            prepare_each_classic
        restore: |
            $TESTSLIB/reset.sh --store
            . $TESTSLIB/pkgdb.sh
            distro_purge_package snapd snap-confine ubuntu-core-launcher

    tests/nightly/:
        summary: Suite for nightly, expensive, tests
        manual: true
        # Test cases are not yet ported to Fedora/openSUSE that is why
        # we keep them disabled. A later PR will enable most tests and
        # drop this blacklist.
        systems: [-fedora-*, -opensuse-*]
        prepare: |
            . $TESTSLIB/prepare.sh
            if [[ "$SPREAD_SYSTEM" == ubuntu-core-16-* ]]; then
                prepare_all_snap
            else
                prepare_classic
            fi
        prepare-each: |
            $TESTSLIB/reset.sh --reuse-core
        restore: |
            $TESTSLIB/reset.sh
            if [[ "$SPREAD_SYSTEM" != ubuntu-core-16-* ]]; then
                . $TESTSLIB/pkgdb.sh
                distro_purge_package snapd
            fi

    tests/nested/:
        summary: Tests for nested images
        # Test cases are not yet ported to Fedora/openSUSE that is why
        # we keep them disabled. A later PR will enable most tests and
        # drop this blacklist.
        systems: [-fedora-*, -opensuse-*]
        environment:
            NESTED_ARCH: "$(HOST: echo ${SPREAD_NESTED_ARCH:-amd64})"
            CORE_REFRESH_CHANNEL: "$(HOST: echo ${SPREAD_CORE_REFRESH_CHANNEL:-candidate})"
        halt-timeout: 2h
        kill-timeout: 2h
        manual: true
        prepare: |
            . $TESTSLIB/pkgdb.sh
            distro_update_package_db
            distro_install_package snapd qemu genisoimage sshpass
            snap install --classic --beta ubuntu-image
        restore: |
            . $TESTSLIB/pkgdb.sh
            distro_purge_package qemu genisoimage sshpass
            snap remove ubuntu-image

# vim:ts=4:sw=4:et<|MERGE_RESOLUTION|>--- conflicted
+++ resolved
@@ -49,23 +49,16 @@
         key: "$(HOST: echo $SPREAD_GOOGLE_KEY)"
         location: computeengine/us-east1-b
         systems:
+            - ubuntu-14.04-64:
+                workers: 6
             - ubuntu-16.04-64:
                 workers: 8
-<<<<<<< HEAD
             - ubuntu-18.04-64:
                 image: ubuntu-os-cloud-devel/ubuntu-18.04-64
                 workers: 6
-            - ubuntu-14.04-64:
-                workers: 6
+
             - ubuntu-core-16-64:
                 image: ubuntu-os-cloud-devel/ubuntu-core-16-64
-=======
-            - ubuntu-14.04-64:
-                workers: 6
-
-            - ubuntu-core-16-64:
-                image: ubuntu-16.04-64
->>>>>>> 2f288106
                 workers: 6
 
     linode:
