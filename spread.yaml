--- conflicted
+++ resolved
@@ -244,7 +244,6 @@
                   storage: 20G
                   workers: 8
 
-<<<<<<< HEAD
     google-nested-arm:
         type: google
         key: '$(HOST: echo "$SPREAD_GOOGLE_KEY")'
@@ -255,7 +254,8 @@
         systems:
             - ubuntu-20.04-arm-64:
                   image: ubuntu-2004-arm-64-virt-enabled
-=======
+                  storage: 20G
+                  workers: 8
 
     google-nested-dev:
         type: google
@@ -279,7 +279,6 @@
                   workers: 8
             - ubuntu-22.04-64:
                   image: ubuntu-2204-64-virt-enabled
->>>>>>> cad27a15
                   storage: 20G
                   workers: 8
 
@@ -1022,11 +1021,7 @@
 
     tests/nested/manual/:
         summary: Tests for nested images controlled manually from the tests
-<<<<<<< HEAD
-        backends: [google-nested, google-nested, qemu-nested]
-=======
         backends: [google-nested, google-nested-dev, qemu-nested]
->>>>>>> cad27a15
         systems: [ubuntu-16.04-64, ubuntu-18.04-64, ubuntu-20.04-64, ubuntu-21.10-64, ubuntu-22.04-64]
         environment:
             NESTED_TYPE: "classic"
@@ -1091,11 +1086,7 @@
 
     tests/nested/classic/:
         summary: Tests for nested images
-<<<<<<< HEAD
-        backends: [google-nested, google-nested, qemu-nested]
-=======
         backends: [google-nested, google-nested-dev, qemu-nested]
->>>>>>> cad27a15
         systems: [ubuntu-16.04-64, ubuntu-18.04-64, ubuntu-20.04-64, ubuntu-21.10-64, ubuntu-22.04-64]
         environment:
             NESTED_TYPE: "classic"
@@ -1153,11 +1144,7 @@
 
     tests/nested/core/:
         summary: Tests for nested images
-<<<<<<< HEAD
-        backends: [google-nested, google-nested-arm, qemu-nested]
-=======
         backends: [google-nested, google-nested-dev, qemu-nested]
->>>>>>> cad27a15
         systems: [ubuntu-16.04-64, ubuntu-18.04-64, ubuntu-20.04-64, ubuntu-22.04-64]
         environment:
             NESTED_TYPE: "core"
