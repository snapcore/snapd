--- conflicted
+++ resolved
@@ -21,16 +21,12 @@
     MANAGED_DEVICE: "false"
     CORE_CHANNEL: "$(HOST: echo ${SPREAD_CORE_CHANNEL:-edge})"
     # slight abuse
-<<<<<<< HEAD
-    GENERATE_14_04: "$(HOST: ./generate-packaging-dir ubuntu 14.04)"
+    GENERATE_14_04: "$(HOST: while [ `pwd` != / ] && [ ! -f spread.yaml ]; do cd ..; done && ./generate-packaging-dir ubuntu 14.04)"
     # In classic systems this will cause snap-confine to bind mount snap-exec
     # and snapctl from the system package (that we rebuild and reinstall) over
     # to the snap execution environment. Note that *only* classic systems are
     # supported this way.
     SNAP_CONFINE_TESTING: bind-packaged-over-core
-=======
-    GENERATE_14_04: "$(HOST: while [ `pwd` != / ] && [ ! -f spread.yaml ]; do cd ..; done && ./generate-packaging-dir ubuntu 14.04)"
->>>>>>> 5ddbf76e
 
 backends:
     linode:
