project: snapd

environment:
    GOPATH: /home/gopath
    REUSE_PROJECT: "$(HOST: echo $REUSE_PROJECT)"
    PROJECT_PATH: $GOPATH/src/github.com/snapcore/snapd
    # /usr/lib/go-1.6/bin for trusty (needs to be last as we use
    # a different go in gccgo tests)
    PATH: $GOPATH/bin:/snap/bin:$PATH:/usr/lib/go-1.6/bin
    TESTSLIB: $PROJECT_PATH/tests/lib
    SNAP_REEXEC: 0
    SPREAD_STORE_USER: "$(HOST: echo $SPREAD_STORE_USER)"
    SPREAD_STORE_PASSWORD: "$(HOST: echo $SPREAD_STORE_PASSWORD)"
    LANG: "$(echo ${LANG:-C.UTF-8})"
    LANGUAGE: "$(echo ${LANGUAGE:-en})"
    # important to ensure adhoc and linode/qemu behave the same
    SUDO_USER: ""
    SUDO_UID: ""
    TRUST_TEST_KEYS: "true"
    MANAGED_DEVICE: "false"
    CORE_CHANNEL: "$(HOST: echo ${SPREAD_CORE_CHANNEL:-edge})"
    # slight abuse
    GENERATE_14_04: "$(HOST: ./generate-packaging-dir ubuntu 14.04)"

backends:
    linode:
        key: "$(HOST: echo $SPREAD_LINODE_KEY)"
        halt-timeout: 2h
        systems:
            - ubuntu-14.04-64:
                kernel: GRUB 2
            - ubuntu-16.04-64:
                kernel: GRUB 2
                workers: 2
            - ubuntu-16.04-32:
                kernel: GRUB 2
                workers: 2
            - ubuntu-core-16-64:
                kernel: Direct Disk
                image: ubuntu-16.04-64
            # FIXME restore of ubuntu-core does not properly reset
            # boot variables and key snaps to their pristine state.
            - ubuntu-core-16-64-fixme:
                kernel: Direct Disk
                image: ubuntu-16.04-64
    qemu:
        environment:
            APT_PROXY: "$(HOST: echo $APT_PROXY)"
        systems:
            - ubuntu-14.04-64:
                username: ubuntu
                password: ubuntu
            - ubuntu-16.04-32:
                username: ubuntu
                password: ubuntu
            - ubuntu-16.04-64:
                username: ubuntu
                password: ubuntu
            - ubuntu-core-16-64:
                image: ubuntu-16.04-64
                username: ubuntu
                password: ubuntu
            - ubuntu-16.10-64:
                username: ubuntu
                password: ubuntu
            - ubuntu-17.04-64:
                username: ubuntu
                password: ubuntu
    autopkgtest:
        type: adhoc
        allocate: |
            echo "Allocating ad-hoc $SPREAD_SYSTEM"
            if [ -z "${ADT_ARTIFACTS}" ]; then
                FATAL "adhoc only works inside autopkgtest"
                exit 1
            fi
            echo 'ubuntu ALL=(ALL) NOPASSWD:ALL' > /etc/sudoers.d/99-spread-users
            ADDRESS localhost:22
        discard: |
            echo "Discarding ad-hoc $SPREAD_SYSTEM"
        systems:
            - ubuntu-16.04-amd64:
                username: ubuntu
                password: ubuntu
            - ubuntu-16.04-i386:
                username: ubuntu
                password: ubuntu
            - ubuntu-16.04-ppc64el:
                username: ubuntu
                password: ubuntu
            - ubuntu-16.10-amd64:
                username: ubuntu
                password: ubuntu
            - ubuntu-17.04-amd64:
                username: ubuntu
                password: ubuntu
    external:
        type: adhoc
        environment:
            SPREAD_EXTERNAL_ADDRESS: "$(HOST: echo ${SPREAD_EXTERNAL_ADDRESS:-localhost:8022})"
            MANAGED_DEVICE: "true"
        allocate: |
            ADDRESS $SPREAD_EXTERNAL_ADDRESS
        systems:
            - ubuntu-core-16-64:
                environment:
                    TRUST_TEST_KEYS: "false"
                username: test
                password: ubuntu
            - ubuntu-core-16-arm-64:
                username: test
                password: ubuntu
            - ubuntu-core-16-arm-32:
                username: test
                password: ubuntu

    nested:
        type: linode
        key: "$(HOST: echo $SPREAD_LINODE_KEY)"
        halt-timeout: 2h
        kill-timeout: 2h
        environment:
            NESTED_ARCH: "$(HOST: echo ${SPREAD_NESTED_ARCH:-amd64})"
        systems:
            - ubuntu-16.04-64:
                kernel: GRUB 2

path: /home/gopath/src/github.com/snapcore/snapd

exclude:
    - .git

prepare-each: |
    # systemd on 14.04 does not know about --rotate
    # or --vacuum-time.
    # TODO: Find a way to clean out systemd logs on
    # systemd 204.
    if [ "$SPREAD_SYSTEM" != "ubuntu-14.04-64" ]; then
        journalctl --rotate
        sleep .1
        journalctl --vacuum-time=1ms
    fi
    dmesg -c > /dev/null

debug-each: |
    journalctl -u snapd
    dmesg | grep DENIED

# on some systems the top-level prepare takes longer
kill-timeout: 1h
prepare: |
    # this indicates that the server got reused, nothing to setup
    [ "$REUSE_PROJECT" != 1 ] || exit 0
<<<<<<< HEAD

    if [ "$SPREAD_BACKEND" = nested ]; then
        echo "do not prepare for nested backend"
        exit 0
    fi

=======
>>>>>>> e1e3ed27
    # check that we are not updating
    . "$TESTSLIB/boot.sh"
    if [ "$(bootenv snap_mode)" = "try" ]; then
        echo "Ongoing reboot upgrade process, please try again when finished"
        exit 1
    fi

    # Disable burst limit so resetting the state quickly doesn't create problems.
    mkdir -p /etc/systemd/system/snapd.service.d
    cat <<EOF > /etc/systemd/system/snapd.service.d/local.conf
    [Unit]
    StartLimitInterval=0
    [Service]
    Environment=SNAPD_DEBUG_HTTP=7 SNAP_REEXEC=0
    EOF
    mkdir -p /etc/systemd/system/snapd.socket.d
    cat <<EOF > /etc/systemd/system/snapd.socket.d/local.conf
    [Unit]
    StartLimitInterval=0
    EOF

    if [ "$SPREAD_BACKEND" = external ]; then
        # build test binaries
        if [ ! -f $GOPATH/bin/snapbuild ]; then
            mkdir -p $GOPATH/bin
            snap install --devmode --edge classic
            classic "sudo apt update && apt install -y git golang-go build-essential"
            classic "GOPATH=$GOPATH go get ../..${PROJECT_PATH}/tests/lib/snapbuild"
            snap remove classic
        fi
        # stop and disable autorefresh
        systemctl disable --now snapd.refresh.timer
        exit 0
    fi

    if [ "$SPREAD_BACKEND" = qemu ]; then
        # treat APT_PROXY as a location of apt-cacher-ng to use
        if [ -d /etc/apt/apt.conf.d ] && [ -n "${APT_PROXY:-}" ]; then
            printf 'Acquire::http::Proxy "%s";\n' "$APT_PROXY" > /etc/apt/apt.conf.d/99proxy
        fi
    fi

    # apt update is hanging on security.ubuntu.com with IPv6.
    sysctl -w net.ipv6.conf.all.disable_ipv6=1
    trap "sysctl -w net.ipv6.conf.all.disable_ipv6=0" EXIT

    apt-get update
    apt-get install -y software-properties-common

    if [[ "$SPREAD_SYSTEM" == ubuntu-14.04-* ]]; then
         if [ ! -d debian-ubuntu-14.04 ]; then
             echo "no debian-ubuntu-14.04/ directory "
             echo "broken test setup"
             exit 1
         fi

         # 14.04 has its own packaging
         rm -rf debian
         mv debian-ubuntu-14.04 debian

         echo 'deb http://archive.ubuntu.com/ubuntu/ trusty-proposed main universe' >> /etc/apt/sources.list
         apt-get update

         add-apt-repository ppa:snappy-dev/image
         apt-get update
         apt-get install -y --install-recommends linux-generic-lts-xenial
         apt-get install -y --force-yes apparmor libapparmor1 seccomp libseccomp2 systemd cgroup-lite util-linux
    fi

    apt-get purge -y snapd snap-confine ubuntu-core-launcher
    apt-get update
    # utilities
    apt-get install -y curl devscripts expect gdebi-core jq rng-tools git

    # in 16.04: apt build-dep -y ./
    apt-get install -y $(gdebi --quiet --apt-line ./debian/control)

    # update vendoring
    go get -u github.com/kardianos/govendor
    govendor sync

    # increment version so upgrade can work
    dch -i "testing build"

    if ! id test >& /dev/null; then
        # manually setting the UID and GID to 12345 because we need to
        # know the numbers match for when we set up the user inside
        # the all-snap, which has its own user & group database.
        # Nothing special about 12345 beyond it being high enough it's
        # unlikely to ever clash with anything, and easy to remember.
        addgroup --quiet --gid 12345 test
        adduser --quiet --uid 12345 --gid 12345 --disabled-password --gecos '' test
    fi

    owner=$( stat -c "%U:%G" /home/test )
    if [ "$owner" != "test:test" ]; then
        echo "expected /home/test to be test:test but it's $owner"
        exit 1
    fi
    unset owner

    echo 'test ALL=(ALL) NOPASSWD:ALL' >> /etc/sudoers
    chown test.test -R ..
    su -l -c "cd $PWD && DEB_BUILD_OPTIONS='nocheck testkeys' dpkg-buildpackage -tc -b -Zgzip" test

    # Build snapbuild.
    apt-get install -y git
    go get ./tests/lib/snapbuild

    # Build fakestore.
    go get ./tests/lib/fakestore/cmd/fakestore
    # Build fakedevicesvc.
    go get ./tests/lib/fakedevicesvc

restore: |
    if [ "$SPREAD_BACKEND" = external ]; then
        # start and enable autorefresh
        systemctl enable --now snapd.refresh.timer
    fi

suites:
    tests/main/:
        summary: Full-system tests for snapd
        backends: [-nested]
        systems: [-ubuntu-core-16-64-fixme]
        prepare: |
            . $TESTSLIB/prepare.sh
            if [[ "$SPREAD_SYSTEM" == ubuntu-core-16-* ]]; then
                prepare_all_snap
            else
                prepare_classic
            fi
        restore: |
            $TESTSLIB/reset.sh
            if [[ "$SPREAD_SYSTEM" != ubuntu-core-16-* ]]; then
                apt-get purge -y snapd snap-confine ubuntu-core-launcher
            fi
        restore-each: |
            $TESTSLIB/reset.sh --reuse-core

    tests/regression/:
        summary: Regression tests for snapd
        systems: [-ubuntu-core-16-64-fixme]
        prepare: |
            . $TESTSLIB/prepare.sh
            if [[ "$SPREAD_SYSTEM" == ubuntu-core-16-* ]]; then
                prepare_all_snap
            else
                prepare_classic
            fi
        restore: |
            $TESTSLIB/reset.sh
            if [[ "$SPREAD_SYSTEM" != ubuntu-core-16-* ]]; then
                apt-get purge -y snapd snap-confine ubuntu-core-launcher
            fi
        restore-each: |
            $TESTSLIB/reset.sh --reuse-core

    tests/upgrade/:
        summary: Tests for snapd upgrade
        backends: [-nested]
        systems: [-ubuntu-core-16-64-fixme]
        restore:
            apt-get purge -y snapd snap-confine ubuntu-core-launcher
        restore-each: |
            $TESTSLIB/reset.sh

    tests/nested/:
        summary: Tests for nested images
        prepare: |
            # apt update is hanging on security.ubuntu.com with IPv6.
            sysctl -w net.ipv6.conf.all.disable_ipv6=1
            trap "sysctl -w net.ipv6.conf.all.disable_ipv6=0" EXIT
            apt update && apt install -y snapd qemu genisoimage sshpass
        restore: |
            apt remove -y qemu genisoimage sshpass<|MERGE_RESOLUTION|>--- conflicted
+++ resolved
@@ -151,15 +151,12 @@
 prepare: |
     # this indicates that the server got reused, nothing to setup
     [ "$REUSE_PROJECT" != 1 ] || exit 0
-<<<<<<< HEAD
 
     if [ "$SPREAD_BACKEND" = nested ]; then
         echo "do not prepare for nested backend"
         exit 0
     fi
 
-=======
->>>>>>> e1e3ed27
     # check that we are not updating
     . "$TESTSLIB/boot.sh"
     if [ "$(bootenv snap_mode)" = "try" ]; then
