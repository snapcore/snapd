--- conflicted
+++ resolved
@@ -45,12 +45,9 @@
     PRE_CACHE_SNAPS: core ubuntu-core test-snapd-tools
     # always skip removing the rsync snap
     SKIP_REMOVE_SNAPS: "$(HOST: echo ${SPREAD_SKIP_REMOVE_SNAPS:-}) test-snapd-rsync test-snapd-rsync-core18"
-<<<<<<< HEAD
-    PROFILE_SNAPS: "$(HOST: echo ${SPREAD_PROFILE_SNAPS:-0})"
-=======
     # Use the installed snapd and reset the systems without removing snapd
     REUSE_SNAPD: "$(HOST: echo ${SPREAD_REUSE_SNAPD:-0})"
->>>>>>> c5b12032
+    PROFILE_SNAPS: "$(HOST: echo ${SPREAD_PROFILE_SNAPS:-0})"
 
 backends:
     google:
