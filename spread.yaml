--- conflicted
+++ resolved
@@ -154,17 +154,6 @@
                 username: test
                 password: ubuntu
 
-    nested:
-        type: linode
-        key: "$(HOST: echo $SPREAD_LINODE_KEY)"
-        halt-timeout: 2h
-        kill-timeout: 2h
-        environment:
-            NESTED_ARCH: "$(HOST: echo ${SPREAD_NESTED_ARCH:-amd64})"
-        systems:
-            - ubuntu-16.04-64:
-                kernel: GRUB 2
-
 path: /home/gopath/src/github.com/snapcore/snapd
 
 exclude:
@@ -287,7 +276,7 @@
         restore: |
             $TESTSLIB/reset.sh
             if [[ "$SPREAD_SYSTEM" != ubuntu-core-16-* ]]; then
-                apt-get purge -y snapd 
+                apt-get purge -y snapd
             fi
 
     tests/upgrade/:
@@ -307,9 +296,33 @@
             fi
             $TESTSLIB/reset.sh
 
-<<<<<<< HEAD
+    tests/unit/:
+        summary: Suite to run non-go unit tests and go unit tests for other runtimes
+        systems: [-ubuntu-core-16-64-fixme]
+        prepare: |
+            . $TESTSLIB/prepare.sh
+            if [[ "$SPREAD_SYSTEM" == ubuntu-core-16-* ]]; then
+                prepare_all_snap
+            else
+                prepare_classic
+            fi
+        prepare-each: |
+            $TESTSLIB/reset.sh --reuse-core
+            . $TESTSLIB/prepare.sh
+            if [[ "$SPREAD_SYSTEM" != ubuntu-core-16-* ]]; then
+                prepare_each_classic
+            fi
+        restore: |
+            $TESTSLIB/reset.sh --store
+            if [[ "$SPREAD_SYSTEM" != ubuntu-core-16-* ]]; then
+                apt-get purge -y snapd snap-confine ubuntu-core-launcher
+            fi
+
     tests/nested/:
         summary: Tests for nested images
+        halt-timeout: 2h
+        kill-timeout: 2h
+        manual: true
         prepare: |
             # apt update is hanging on security.ubuntu.com with IPv6.
             sysctl -w net.ipv6.conf.all.disable_ipv6=1
@@ -317,28 +330,5 @@
             apt update && apt install -y snapd qemu genisoimage sshpass
         restore: |
             apt remove -y qemu genisoimage sshpass
-=======
-    tests/unit/:
-        summary: Suite to run non-go unit tests and go unit tests for other runtimes
-        systems: [-ubuntu-core-16-64-fixme]
-        prepare: |
-            . $TESTSLIB/prepare.sh
-            if [[ "$SPREAD_SYSTEM" == ubuntu-core-16-* ]]; then
-                prepare_all_snap
-            else
-                prepare_classic
-            fi
-        prepare-each: |
-            $TESTSLIB/reset.sh --reuse-core
-            . $TESTSLIB/prepare.sh
-            if [[ "$SPREAD_SYSTEM" != ubuntu-core-16-* ]]; then
-                prepare_each_classic
-            fi
-        restore: |
-            $TESTSLIB/reset.sh --store
-            if [[ "$SPREAD_SYSTEM" != ubuntu-core-16-* ]]; then
-                apt-get purge -y snapd snap-confine ubuntu-core-launcher
-            fi
-
->>>>>>> 366ecf36
+
 # vim:ts=4:sw=4:et