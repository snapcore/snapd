// -*- Mode: Go; indent-tabs-mode: t -*-

/*
 * Copyright (C) 2022-2023 Canonical Ltd
 *
 * This program is free software: you can redistribute it and/or modify
 * it under the terms of the GNU General Public License version 3 as
 * published by the Free Software Foundation.
 *
 * This program is distributed in the hope that it will be useful,
 * but WITHOUT ANY WARRANTY; without even the implied warranty of
 * MERCHANTABILITY or FITNESS FOR A PARTICULAR PURPOSE.  See the
 * GNU General Public License for more details.
 *
 * You should have received a copy of the GNU General Public License
 * along with this program.  If not, see <http://www.gnu.org/licenses/>.
 *
 */

package snap_test

import (
	"fmt"
	"regexp"
	"sort"
	"strconv"
	"strings"
	"unicode/utf8"

	. "gopkg.in/check.v1"

	"github.com/snapcore/snapd/interfaces"
	"github.com/snapcore/snapd/interfaces/builtin"
	"github.com/snapcore/snapd/overlord/snapstate"
	. "github.com/snapcore/snapd/snap"
	"github.com/snapcore/snapd/testutil"
)

type ValidateSuite struct {
	testutil.BaseTest
}

var _ = Suite(&ValidateSuite{})

func createSampleApp() *AppInfo {
	socket := &SocketInfo{
		Name:         "sock",
		ListenStream: "$SNAP_COMMON/socket",
	}
	app := &AppInfo{
		Snap: &Info{
			SideInfo: SideInfo{
				RealName: "mysnap",
				Revision: R(20),
			},
		},
		Name:        "foo",
		Daemon:      "simple",
		DaemonScope: SystemDaemon,
		Plugs:       map[string]*PlugInfo{"network-bind": {}},
		Sockets: map[string]*SocketInfo{
			"sock": socket,
		},
	}
	socket.App = app
	return app
}

func (s *ValidateSuite) SetUpTest(c *C) {
	s.BaseTest.SetUpTest(c)
	s.BaseTest.AddCleanup(MockSanitizePlugsSlots(func(snapInfo *Info) {}))
}

func (s *ValidateSuite) TearDownTest(c *C) {
	s.BaseTest.TearDownTest(c)
}

func (s *ValidateSuite) TestValidateVersion(c *C) {
	validVersions := []string{
		"0", "v1.0", "0.12+16.04.20160126-0ubuntu1",
		"1:6.0.1+r16-3", "1.0~", "1.0+", "README.~1~",
		"a+++++++++++++++++++++++++++++++",
		"AZaz:.+~-123",
	}
	for _, version := range validVersions {
		err := ValidateVersion(version)
		c.Assert(err, IsNil)
	}
	invalidVersionsTable := [][2]string{
		{"~foo", `must start with an ASCII alphanumeric (and not '~')`},
		{"+foo", `must start with an ASCII alphanumeric (and not '+')`},

		{"foo:", `must end with an ASCII alphanumeric or one of '+' or '~' (and not ':')`},
		{"foo.", `must end with an ASCII alphanumeric or one of '+' or '~' (and not '.')`},
		{"foo-", `must end with an ASCII alphanumeric or one of '+' or '~' (and not '-')`},

		{"horrible_underscores", `contains invalid characters: "_"`},
		{"foo($bar^baz$)meep", `contains invalid characters: "($", "^", "$)"`},

		{"árbol", `must be printable, non-whitespace ASCII`},
		{"日本語", `must be printable, non-whitespace ASCII`},
		{"한글", `must be printable, non-whitespace ASCII`},
		{"ру́сский язы́к", `must be printable, non-whitespace ASCII`},

		{"~foo$bar:", `must start with an ASCII alphanumeric (and not '~'),` +
			` must end with an ASCII alphanumeric or one of '+' or '~' (and not ':'),` +
			` and contains invalid characters: "$"`},
	}
	for _, t := range invalidVersionsTable {
		version, reason := t[0], t[1]
		err := ValidateVersion(version)
		c.Assert(err, NotNil)
		c.Assert(err.Error(), Equals, fmt.Sprintf("invalid snap version %s: %s", strconv.QuoteToASCII(version), reason))
	}
	// version cannot be empty
	c.Assert(ValidateVersion(""), ErrorMatches, `invalid snap version: cannot be empty`)
	// version length cannot be >32
	c.Assert(ValidateVersion("this-version-is-a-little-bit-older"), ErrorMatches,
		`invalid snap version "this-version-is-a-little-bit-older": cannot be longer than 32 characters \(got: 34\)`)
}

func (s *ValidateSuite) TestValidateLicense(c *C) {
	validLicenses := []string{
		"GPL-3.0", "(GPL-3.0)", "GPL-3.0+", "GPL-3.0 AND GPL-2.0", "GPL-3.0 OR GPL-2.0", "MIT OR (GPL-3.0 AND GPL-2.0)", "MIT OR(GPL-3.0 AND GPL-2.0)",
	}
	for _, epoch := range validLicenses {
		err := ValidateLicense(epoch)
		c.Assert(err, IsNil)
	}
	invalidLicenses := []string{
		"GPL~3.0", "3.0-GPL", "(GPL-3.0", "(GPL-3.0))", "GPL-3.0++", "+GPL-3.0", "GPL-3.0 GPL-2.0",
	}
	for _, epoch := range invalidLicenses {
		err := ValidateLicense(epoch)
		c.Assert(err, NotNil)
	}
}

func (s *ValidateSuite) TestValidateHook(c *C) {
	validHooks := []*HookInfo{
		{Name: "a"},
		{Name: "aaa"},
		{Name: "a-a"},
		{Name: "aa-a"},
		{Name: "a-aa"},
		{Name: "a-b-c"},
		{Name: "valid", CommandChain: []string{"valid"}},
	}
	for _, hook := range validHooks {
		err := ValidateHook(hook)
		c.Assert(err, IsNil)
	}
	invalidHooks := []*HookInfo{
		{Name: ""},
		{Name: "a a"},
		{Name: "a--a"},
		{Name: "-a"},
		{Name: "a-"},
		{Name: "0"},
		{Name: "123"},
		{Name: "123abc"},
		{Name: "日本語"},
	}
	for _, hook := range invalidHooks {
		err := ValidateHook(hook)
		c.Assert(err, ErrorMatches, `invalid hook name: ".*"`)
	}
	invalidHooks = []*HookInfo{
		{Name: "valid", CommandChain: []string{"in'valid"}},
		{Name: "valid", CommandChain: []string{"in valid"}},
	}
	for _, hook := range invalidHooks {
		err := ValidateHook(hook)
		c.Assert(err, ErrorMatches, `hook command-chain contains illegal.*`)
	}
}

// ValidateApp

func (s *ValidateSuite) TestValidateAppSockets(c *C) {
	app := createSampleApp()
	app.Sockets["sock"].SocketMode = 0600
	c.Check(ValidateApp(app), IsNil)
}

func (s *ValidateSuite) TestValidateAppSocketsEmptyPermsOk(c *C) {
	app := createSampleApp()
	c.Check(ValidateApp(app), IsNil)
}

func (s *ValidateSuite) TestValidateAppSocketsWrongPerms(c *C) {
	app := createSampleApp()
	app.Sockets["sock"].SocketMode = 1234
	err := ValidateApp(app)
	c.Assert(err, ErrorMatches, `invalid definition of socket "sock": cannot use mode: 2322`)
}

func (s *ValidateSuite) TestValidateAppSocketsMissingNetworkBindPlug(c *C) {
	app := createSampleApp()
	delete(app.Plugs, "network-bind")
	err := ValidateApp(app)
	c.Assert(
		err, ErrorMatches,
		`"network-bind" interface plug is required when sockets are used`)
}

func (s *ValidateSuite) TestValidateAppSocketsEmptyListenStream(c *C) {
	app := createSampleApp()
	app.Sockets["sock"].ListenStream = ""
	err := ValidateApp(app)
	c.Assert(err, ErrorMatches, `invalid definition of socket "sock": "listen-stream" is not defined`)
}

func (s *ValidateSuite) TestValidateAppSocketsInvalidName(c *C) {
	app := createSampleApp()
	app.Sockets["sock"].Name = "invalid name"
	err := ValidateApp(app)
	c.Assert(err, ErrorMatches, `invalid definition of socket "invalid name": invalid socket name: "invalid name"`)
}

func (s *ValidateSuite) TestValidateAppSocketsValidListenStreamAddresses(c *C) {
	app := createSampleApp()
	validListenAddresses := []string{
		// socket paths using variables as prefix
		"$SNAP_DATA/my.socket",
		"$SNAP_COMMON/my.socket",
		"$XDG_RUNTIME_DIR/my.socket",
		// abstract sockets
		"@snap.mysnap.my.socket",
		// addresses and ports
		"1",
		"1023",
		"1024",
		"65535",
		"127.0.0.1:8080",
		"[::]:8080",
		"[::1]:8080",
	}
	socket := app.Sockets["sock"]
	for _, validAddress := range validListenAddresses {
		socket.ListenStream = validAddress
		err := ValidateApp(app)
		c.Check(err, IsNil, Commentf(validAddress))
	}
}

func (s *ValidateSuite) TestValidateAppSocketsInvalidListenStreamPath(c *C) {
	app := createSampleApp()
	invalidListenAddresses := []string{
		// socket paths out of the snap dirs
		"/some/path/my.socket",
		"/var/snap/mysnap/20/my.socket", // path is correct but has hardcoded prefix
		// Variables only valid for user mode services
		"$SNAP_USER_DATA/my.socket",
		"$SNAP_USER_COMMON/my.socket",
	}
	socket := app.Sockets["sock"]
	for _, invalidAddress := range invalidListenAddresses {
		socket.ListenStream = invalidAddress
		err := ValidateApp(app)
		c.Assert(err, ErrorMatches, `invalid definition of socket "sock": invalid "listen-stream": system daemon sockets must have a prefix of .*`)
	}
}

func (s *ValidateSuite) TestValidateAppSocketsInvalidListenStreamPathContainsDots(c *C) {
	app := createSampleApp()
	app.Sockets["sock"].ListenStream = "$SNAP/../some.path"
	err := ValidateApp(app)
	c.Assert(
		err, ErrorMatches,
		`invalid definition of socket "sock": invalid "listen-stream": "\$SNAP/../some.path" should be written as "some.path"`)
}

func (s *ValidateSuite) TestValidateAppSocketsInvalidListenStreamPathPrefix(c *C) {
	app := createSampleApp()
	invalidListenAddresses := []string{
		"$SNAP/my.socket", // snap dir is not writable
		"$SOMEVAR/my.socket",
	}
	socket := app.Sockets["sock"]
	for _, invalidAddress := range invalidListenAddresses {
		socket.ListenStream = invalidAddress
		err := ValidateApp(app)
		c.Assert(
			err, ErrorMatches,
			`invalid definition of socket "sock": invalid "listen-stream": system daemon sockets must have a prefix of \$SNAP_DATA, \$SNAP_COMMON or \$XDG_RUNTIME_DIR`)
	}
}

func (s *ValidateSuite) TestValidateAppSocketsInvalidListenStreamAbstractSocket(c *C) {
	app := createSampleApp()
	invalidListenAddresses := []string{
		"@snap.mysnap",
		"@snap.mysnap\000.foo",
		"@snap.notmysnap.my.socket",
		"@some.other.name",
		"@snap.myappiswrong.foo",
	}
	socket := app.Sockets["sock"]
	for _, invalidAddress := range invalidListenAddresses {
		socket.ListenStream = invalidAddress
		err := ValidateApp(app)
		c.Assert(err, ErrorMatches, `invalid definition of socket "sock": path for "listen-stream" must be prefixed with.*`)
	}
}

func (s *ValidateSuite) TestValidateAppSocketsInvalidListenStreamAddress(c *C) {
	app := createSampleApp()
	app.Daemon = "simple"
	app.DaemonScope = SystemDaemon
	invalidListenAddresses := []string{
		"10.0.1.1:8080",
		"[fafa::baba]:8080",
		"127.0.0.1\000:8080",
		"127.0.0.1::8080",
	}
	socket := app.Sockets["sock"]
	for _, invalidAddress := range invalidListenAddresses {
		socket.ListenStream = invalidAddress
		err := ValidateApp(app)
		c.Assert(err, ErrorMatches, `invalid definition of socket "sock": invalid "listen-stream" address ".*", must be one of: 127\.0\.0\.1, \[::1\], \[::\]`)
	}
}

func (s *ValidateSuite) TestValidateAppSocketsInvalidListenStreamPort(c *C) {
	app := createSampleApp()
	invalidPorts := []string{
		"0",
		"66536",
		"-8080",
		"12312345345",
		"[::]:-123",
		"[::1]:3452345234",
		"invalid",
		"[::]:invalid",
	}
	socket := app.Sockets["sock"]
	for _, invalidPort := range invalidPorts {
		socket.ListenStream = invalidPort
		err := ValidateApp(app)
		c.Assert(err, ErrorMatches, `invalid definition of socket "sock": invalid "listen-stream" port number.*`)
	}
}

func (s *ValidateSuite) TestValidateAppUserSocketsValidListenStreamAddresses(c *C) {
	app := createSampleApp()
	app.DaemonScope = UserDaemon
	validListenAddresses := []string{
		// socket paths using variables as prefix
		"$SNAP_USER_DATA/my.socket",
		"$SNAP_USER_COMMON/my.socket",
		"$XDG_RUNTIME_DIR/my.socket",
		// abstract sockets
		"@snap.mysnap.my.socket",
		// addresses and ports
		"1",
		"1023",
		"1024",
		"65535",
		"127.0.0.1:8080",
		"[::]:8080",
		"[::1]:8080",
	}
	socket := app.Sockets["sock"]
	for _, validAddress := range validListenAddresses {
		socket.ListenStream = validAddress
		err := ValidateApp(app)
		c.Check(err, IsNil, Commentf(validAddress))
	}
}

func (s *ValidateSuite) TestValidateAppUserSocketsInvalidListenStreamPath(c *C) {
	app := createSampleApp()
	app.DaemonScope = UserDaemon
	invalidListenAddresses := []string{
		// socket paths out of the snap dirs
		"/some/path/my.socket",
		// Variables only valid for system mode services
		"$SNAP_DATA/my.socket",
		"$SNAP_COMMON/my.socket",
	}
	socket := app.Sockets["sock"]
	for _, invalidAddress := range invalidListenAddresses {
		socket.ListenStream = invalidAddress
		err := ValidateApp(app)
		c.Check(err, ErrorMatches, `invalid definition of socket "sock": invalid "listen-stream": user daemon sockets must have a prefix of .*`)
	}
}

func (s *ValidateSuite) TestValidateAppUserSocketsInvalidListenStreamAbstractSocket(c *C) {
	app := createSampleApp()
	app.DaemonScope = UserDaemon
	invalidListenAddresses := []string{
		"@snap.mysnap",
		"@snap.mysnap\000.foo",
		"@snap.notmysnap.my.socket",
		"@some.other.name",
		"@snap.myappiswrong.foo",
	}
	socket := app.Sockets["sock"]
	for _, invalidAddress := range invalidListenAddresses {
		socket.ListenStream = invalidAddress
		err := ValidateApp(app)
		c.Assert(err, ErrorMatches, `invalid definition of socket "sock": path for "listen-stream" must be prefixed with.*`)
	}
}

func (s *ValidateSuite) TestValidateAppUserSocketsInvalidListenStreamPort(c *C) {
	app := createSampleApp()
	app.DaemonScope = UserDaemon
	invalidListenAddresses := []string{
		"0",
		"66536",
		"-8080",
		"12312345345",
		"[::]:-123",
		"[::1]:3452345234",
		"invalid",
		"[::]:invalid",
	}
	socket := app.Sockets["sock"]
	for _, invalidAddress := range invalidListenAddresses {
		socket.ListenStream = invalidAddress
		err := ValidateApp(app)
		c.Check(err, ErrorMatches, `invalid definition of socket "sock": invalid "listen-stream" port number .*`)
	}
}

func (s *ValidateSuite) TestAppWhitelistSimple(c *C) {
	c.Check(ValidateApp(&AppInfo{Name: "foo", Command: "foo"}), IsNil)
	c.Check(ValidateApp(&AppInfo{Name: "foo", StopCommand: "foo"}), IsNil)
	c.Check(ValidateApp(&AppInfo{Name: "foo", PostStopCommand: "foo"}), IsNil)
}

func (s *ValidateSuite) TestAppWhitelistWithVars(c *C) {
	c.Check(ValidateApp(&AppInfo{Name: "foo", Command: "foo $SNAP_DATA"}), IsNil)
	c.Check(ValidateApp(&AppInfo{Name: "foo", StopCommand: "foo $SNAP_DATA"}), IsNil)
	c.Check(ValidateApp(&AppInfo{Name: "foo", PostStopCommand: "foo $SNAP_DATA"}), IsNil)
}

func (s *ValidateSuite) TestAppWhitelistIllegal(c *C) {
	c.Check(ValidateApp(&AppInfo{Name: "x\n"}), NotNil)
	c.Check(ValidateApp(&AppInfo{Name: "test!me"}), NotNil)
	c.Check(ValidateApp(&AppInfo{Name: "test'me"}), NotNil)
	c.Check(ValidateApp(&AppInfo{Name: "foo", Command: "foo\n"}), NotNil)
	c.Check(ValidateApp(&AppInfo{Name: "foo", StopCommand: "foo\n"}), NotNil)
	c.Check(ValidateApp(&AppInfo{Name: "foo", PostStopCommand: "foo\n"}), NotNil)
	c.Check(ValidateApp(&AppInfo{Name: "foo", BusName: "foo\n"}), NotNil)
	c.Check(ValidateApp(&AppInfo{Name: "foo", CommandChain: []string{"bar'baz"}}), NotNil)
	c.Check(ValidateApp(&AppInfo{Name: "foo", CommandChain: []string{"bar baz"}}), NotNil)
}

func (s *ValidateSuite) TestAppDaemonValue(c *C) {
	for _, t := range []struct {
		daemon string
		ok     bool
	}{
		// good
		{"", true},
		{"simple", true},
		{"forking", true},
		{"oneshot", true},
		{"dbus", true},
		{"notify", true},
		// bad
		{"invalid-thing", false},
	} {
		var daemonScope DaemonScope
		if t.daemon != "" {
			daemonScope = SystemDaemon
		}
		if t.ok {
			c.Check(ValidateApp(&AppInfo{Name: "foo", Daemon: t.daemon, DaemonScope: daemonScope}), IsNil)
		} else {
			c.Check(ValidateApp(&AppInfo{Name: "foo", Daemon: t.daemon, DaemonScope: daemonScope}), ErrorMatches, fmt.Sprintf(`"daemon" field contains invalid value %q`, t.daemon))
		}
	}
}

func (s *ValidateSuite) TestAppDaemonScopeValue(c *C) {
	for _, t := range []struct {
		daemon      string
		daemonScope DaemonScope
		ok          bool
	}{
		// good
		{"", "", true},
		{"simple", SystemDaemon, true},
		{"simple", UserDaemon, true},
		// bad
		{"simple", "", false},
		{"", SystemDaemon, false},
		{"", UserDaemon, false},
		{"simple", "invalid-mode", false},
	} {
		app := &AppInfo{Name: "foo", Daemon: t.daemon, DaemonScope: t.daemonScope}
		err := ValidateApp(app)
		if t.ok {
			c.Check(err, IsNil)
		} else if t.daemon == "" {
			c.Check(err, ErrorMatches, `"daemon-scope" can only be set for daemons`)
		} else if t.daemonScope == "" {
			c.Check(err, ErrorMatches, `"daemon-scope" must be set for daemons`)
		} else {
			c.Check(err, ErrorMatches, fmt.Sprintf(`invalid "daemon-scope": %q`, t.daemonScope))
		}
	}
}

func (s *ValidateSuite) TestAppStopMode(c *C) {
	// check services
	for _, t := range []struct {
		stopMode StopModeType
		ok       bool
	}{
		// good
		{"", true},
		{"sigterm", true},
		{"sigterm-all", true},
		{"sighup", true},
		{"sighup-all", true},
		{"sigusr1", true},
		{"sigusr1-all", true},
		{"sigusr2", true},
		{"sigusr2-all", true},
		{"sigint", true},
		{"sigint-all", true},
		// bad
		{"invalid-thing", false},
	} {
		if t.ok {
			c.Check(ValidateApp(&AppInfo{Name: "foo", Daemon: "simple", DaemonScope: SystemDaemon, StopMode: t.stopMode}), IsNil)
		} else {
			c.Check(ValidateApp(&AppInfo{Name: "foo", Daemon: "simple", DaemonScope: SystemDaemon, StopMode: t.stopMode}), ErrorMatches, fmt.Sprintf(`"stop-mode" field contains invalid value %q`, t.stopMode))
		}
	}

	// non-services cannot have a stop-mode
	err := ValidateApp(&AppInfo{Name: "foo", Daemon: "", StopMode: "sigterm"})
	c.Check(err, ErrorMatches, `"stop-mode" cannot be used for "foo", only for services`)
}

func (s *ValidateSuite) TestAppRefreshMode(c *C) {
	// check services
	for _, t := range []struct {
		refreshMode string
		daemon      string
		errMsg      string
	}{
		// good
		{"", "simple", ""},
		{"endure", "simple", ""},
		{"restart", "simple", ""},
		{"ignore-running", "", ""},
		// bad
		{"invalid-thing", "simple", `"refresh-mode" field contains invalid value "invalid-thing"`},
		{"endure", "", `"refresh-mode" for app "foo" can only have value "ignore-running"`},
		{"restart", "", `"refresh-mode" for app "foo" can only have value "ignore-running"`},
		{"ignore-running", "simple", `"refresh-mode" cannot be set to "ignore-running" for services`},
	} {
		var daemonScope DaemonScope
		if t.daemon != "" {
			daemonScope = SystemDaemon
		}

		err := ValidateApp(&AppInfo{Name: "foo", Daemon: t.daemon, DaemonScope: daemonScope, RefreshMode: t.refreshMode})
		if t.errMsg == "" {
			c.Check(err, IsNil)
		} else {
			c.Check(err, ErrorMatches, t.errMsg)
		}
	}
}

func (s *ValidateSuite) TestAppWhitelistError(c *C) {
	err := ValidateApp(&AppInfo{Name: "foo", Command: "x\n"})
	c.Assert(err, NotNil)
	c.Check(err.Error(), Equals, `app description field 'command' contains illegal "x\n" (legal: '^[A-Za-z0-9/. _#:$-]*$')`)
}

func (s *ValidateSuite) TestAppActivatesOn(c *C) {
	info, err := InfoFromSnapYaml([]byte(`name: foo
version: 1.0
slots:
  dbus-slot:
    interface: dbus
    bus: system
apps:
  server:
    daemon: simple
    activates-on: [dbus-slot]
`))
	c.Assert(err, IsNil)
	app := info.Apps["server"]
	c.Check(ValidateApp(app), IsNil)
}

func (s *ValidateSuite) TestAppActivatesOnNotDaemon(c *C) {
	info, err := InfoFromSnapYaml([]byte(`name: foo
version: 1.0
slots:
  dbus-slot:
apps:
  server:
    activates-on: [dbus-slot]
`))
	c.Assert(err, IsNil)
	app := info.Apps["server"]
	c.Check(ValidateApp(app), ErrorMatches, `activates-on is only applicable to services`)
}

func (s *ValidateSuite) TestAppActivatesOnSlotNotDbus(c *C) {
	info, err := InfoFromSnapYaml([]byte(`name: foo
version: 1.0
apps:
  server:
    daemon: simple
    slots: [network-bind]
    activates-on: [network-bind]
`))
	c.Assert(err, IsNil)
	app := info.Apps["server"]
	c.Check(ValidateApp(app), ErrorMatches, `invalid activates-on value "network-bind": slot does not use dbus interface`)
}

func (s *ValidateSuite) TestAppActivatesOnDaemonScopeMismatch(c *C) {
	info, err := InfoFromSnapYaml([]byte(`name: foo
version: 1.0
slots:
  dbus-slot:
    interface: dbus
    bus: session
apps:
  server:
    daemon: simple
    activates-on: [dbus-slot]
`))
	c.Assert(err, IsNil)
	app := info.Apps["server"]
	c.Check(ValidateApp(app), ErrorMatches, `invalid activates-on value "dbus-slot": bus "session" does not match daemon-scope "system"`)

	info, err = InfoFromSnapYaml([]byte(`name: foo
version: 1.0
slots:
  dbus-slot:
    interface: dbus
    bus: system
apps:
  server:
    daemon: simple
    daemon-scope: user
    activates-on: [dbus-slot]
`))
	c.Assert(err, IsNil)
	app = info.Apps["server"]
	c.Check(ValidateApp(app), ErrorMatches, `invalid activates-on value "dbus-slot": bus "system" does not match daemon-scope "user"`)
}

func (s *ValidateSuite) TestAppActivatesOnDuplicateApp(c *C) {
	info, err := InfoFromSnapYaml([]byte(`name: foo
version: 1.0
slots:
  dbus-slot:
    interface: dbus
    bus: system
apps:
  server:
    daemon: simple
    activates-on: [dbus-slot]
  dup:
    daemon: simple
    activates-on: [dbus-slot]
`))
	c.Assert(err, IsNil)
	app := info.Apps["server"]
	c.Check(ValidateApp(app), ErrorMatches, `invalid activates-on value "dbus-slot": slot is also activatable on app "dup"`)
}

// Validate

func (s *ValidateSuite) TestDetectInvalidProvenance(c *C) {
	info, err := InfoFromSnapYaml([]byte(`name: foo
version: 1.0
provenance: "--"
`))
	c.Assert(err, IsNil)

	err = Validate(info)
	c.Check(err, ErrorMatches, `invalid provenance: .*`)
}

func (s *ValidateSuite) TestDetectExplicitDefaultProvenance(c *C) {
	info, err := InfoFromSnapYaml([]byte(`name: foo
version: 1.0
provenance: global-upload
`))
	c.Assert(err, IsNil)

	err = Validate(info)
	c.Check(err, ErrorMatches, `provenance cannot be set to default \(global-upload\) explicitly`)
}

func (s *ValidateSuite) TestDetectIllegalYamlBinaries(c *C) {
	info, err := InfoFromSnapYaml([]byte(`name: foo
version: 1.0
apps:
 tes!me:
   command: someething
`))
	c.Assert(err, IsNil)

	err = Validate(info)
	c.Check(err, NotNil)
}

func (s *ValidateSuite) TestDetectIllegalYamlService(c *C) {
	info, err := InfoFromSnapYaml([]byte(`name: foo
version: 1.0
apps:
 tes!me:
   command: something
   daemon: forking
`))
	c.Assert(err, IsNil)

	err = Validate(info)
	c.Check(err, NotNil)
}

func (s *ValidateSuite) TestIllegalSnapName(c *C) {
	info, err := InfoFromSnapYaml([]byte(`name: foo.something
version: 1.0
`))
	c.Assert(err, IsNil)

	err = Validate(info)
	c.Check(err, ErrorMatches, `invalid snap name: "foo.something"`)
}

func (s *ValidateSuite) TestValidateChecksName(c *C) {
	info, err := InfoFromSnapYaml([]byte(`
version: 1.0
`))
	c.Assert(err, IsNil)

	err = Validate(info)
	c.Check(err, ErrorMatches, `snap name cannot be empty`)
}

func (s *ValidateSuite) TestIllegalSnapEpoch(c *C) {
	_, err := InfoFromSnapYaml([]byte(`name: foo
version: 1.0
epoch: 0*
`))
	c.Assert(err, ErrorMatches, `.*invalid epoch.*`)
}

func (s *ValidateSuite) TestMissingSnapEpochIsOkay(c *C) {
	info, err := InfoFromSnapYaml([]byte(`name: foo
version: 1.0
`))
	c.Assert(err, IsNil)
	c.Assert(Validate(info), IsNil)
}

func (s *ValidateSuite) TestIllegalSnapLicense(c *C) {
	info, err := InfoFromSnapYaml([]byte(`name: foo
version: 1.0
license: GPL~3.0
`))
	c.Assert(err, IsNil)

	err = Validate(info)
	c.Check(err, ErrorMatches, `cannot validate license "GPL~3.0": unknown license: GPL~3.0`)
}

func (s *ValidateSuite) TestMissingSnapLicenseIsOkay(c *C) {
	info, err := InfoFromSnapYaml([]byte(`name: foo
version: 1.0
`))
	c.Assert(err, IsNil)
	c.Assert(Validate(info), IsNil)
}

func (s *ValidateSuite) TestIllegalHookName(c *C) {
	hookType := NewHookType(regexp.MustCompile(".*"))
	restore := MockSupportedHookTypes([]*HookType{hookType})
	defer restore()

	info, err := InfoFromSnapYaml([]byte(`name: foo
version: 1.0
hooks:
  123abc:
`))
	c.Assert(err, IsNil)

	err = Validate(info)
	c.Check(err, ErrorMatches, `invalid hook name: "123abc"`)
}

func (s *ValidateSuite) TestIllegalHookDefaultConfigureWithoutConfigure(c *C) {
	info, err := InfoFromSnapYaml([]byte(`name: foo
version: 1.0
hooks:
  default-configure:
`))
	c.Assert(err, IsNil)

	err = Validate(info)
	c.Check(err, ErrorMatches, "cannot specify \"default-configure\" hook without \"configure\" hook")
}

func (s *ValidateSuite) TestPlugSlotNamesUnique(c *C) {
	info, err := InfoFromSnapYaml([]byte(`name: snap
version: 0
plugs:
 foo:
slots:
 foo:
`))
	c.Assert(err, IsNil)
	err = Validate(info)
	c.Check(err, ErrorMatches, `cannot have plug and slot with the same name: "foo"`)
}

func (s *ValidateSuite) TestIllegalAliasName(c *C) {
	info, err := InfoFromSnapYaml([]byte(`name: foo
version: 1.0
apps:
  foo:
    aliases: [foo$]
`))
	c.Assert(err, IsNil)

	err = Validate(info)
	c.Check(err, ErrorMatches, `cannot have "foo\$" as alias name for app "foo" - use only letters, digits, dash, underscore and dot characters`)
}

func (s *ValidateSuite) TestValidatePlugSlotName(c *C) {
	const yaml1 = `
name: invalid-plugs
version: 1
plugs:
  p--lug: null
`
	strk := NewScopedTracker()
	info, err := InfoFromSnapYamlWithSideInfo([]byte(yaml1), nil, strk)
	c.Assert(err, IsNil)
	c.Assert(info.Plugs, HasLen, 1)
	err = Validate(info)
	c.Assert(err, ErrorMatches, `invalid plug name: "p--lug"`)

	const yaml2 = `
name: invalid-slots
version: 1
slots:
  s--lot: null
`
	strk = NewScopedTracker()
	info, err = InfoFromSnapYamlWithSideInfo([]byte(yaml2), nil, strk)
	c.Assert(err, IsNil)
	c.Assert(info.Slots, HasLen, 1)
	err = Validate(info)
	c.Assert(err, ErrorMatches, `invalid slot name: "s--lot"`)

	const yaml3 = `
name: invalid-plugs-iface
version: 1
plugs:
  plug:
    interface: i--face
`
	strk = NewScopedTracker()
	info, err = InfoFromSnapYamlWithSideInfo([]byte(yaml3), nil, strk)
	c.Assert(err, IsNil)
	c.Assert(info.Plugs, HasLen, 1)
	err = Validate(info)
	c.Assert(err, ErrorMatches, `invalid interface name "i--face" for plug "plug"`)

	const yaml4 = `
name: invalid-slots-iface
version: 1
slots:
  slot:
    interface: i--face
`
	strk = NewScopedTracker()
	info, err = InfoFromSnapYamlWithSideInfo([]byte(yaml4), nil, strk)
	c.Assert(err, IsNil)
	c.Assert(info.Slots, HasLen, 1)
	err = Validate(info)
	c.Assert(err, ErrorMatches, `invalid interface name "i--face" for slot "slot"`)
}

func (s *ValidateSuite) TestValidateBaseNone(c *C) {
	const yaml = `name: requires-base
version: 1
base: none
`
	strk := NewScopedTracker()
	info, err := InfoFromSnapYamlWithSideInfo([]byte(yaml), nil, strk)
	c.Assert(err, IsNil)
	err = Validate(info)
	c.Assert(err, IsNil)
	c.Check(info.Base, Equals, "none")
}

func (s *ValidateSuite) TestValidateBaseNoneError(c *C) {
	yamlTemplate := `name: use-base-none
version: 1
base: none

%APPS_OR_HOOKS%
`
	const apps = `
apps:
  useradd:
    command: bin/true
`
	const hooks = `
hooks:
  configure:
`

	for _, appsOrHooks := range []string{apps, hooks} {
		yaml := strings.Replace(yamlTemplate, "%APPS_OR_HOOKS%", appsOrHooks, -1)
		strk := NewScopedTracker()
		info, err := InfoFromSnapYamlWithSideInfo([]byte(yaml), nil, strk)
		c.Assert(err, IsNil)
		err = Validate(info)
		c.Assert(err, ErrorMatches, `cannot have apps or hooks with base "none"`)
	}
}

type testConstraint string

func (constraint testConstraint) IsOffLimits(path string) bool {
	return true
}

func (s *ValidateSuite) TestValidateLayout(c *C) {
	si := &Info{SuggestedName: "foo"}
	// Several invalid layouts.
	c.Check(ValidateLayout(&Layout{Snap: si}, nil),
		ErrorMatches, "layout cannot use an empty path")
	c.Check(ValidateLayout(&Layout{Snap: si, Path: "/foo"}, nil),
		ErrorMatches, `layout "/foo" must define a bind mount, a filesystem mount or a symlink`)
	c.Check(ValidateLayout(&Layout{Snap: si, Path: "/foo", Bind: "/bar", Type: "tmpfs"}, nil),
		ErrorMatches, `layout "/foo" must define a bind mount, a filesystem mount or a symlink`)
	c.Check(ValidateLayout(&Layout{Snap: si, Path: "/foo", Bind: "/bar", BindFile: "/froz"}, nil),
		ErrorMatches, `layout "/foo" must define a bind mount, a filesystem mount or a symlink`)
	c.Check(ValidateLayout(&Layout{Snap: si, Path: "/foo", Symlink: "/bar", BindFile: "/froz"}, nil),
		ErrorMatches, `layout "/foo" must define a bind mount, a filesystem mount or a symlink`)
	c.Check(ValidateLayout(&Layout{Snap: si, Path: "/foo", Type: "tmpfs", BindFile: "/froz"}, nil),
		ErrorMatches, `layout "/foo" must define a bind mount, a filesystem mount or a symlink`)
	c.Check(ValidateLayout(&Layout{Snap: si, Path: "/foo", Bind: "/bar", Symlink: "/froz"}, nil),
		ErrorMatches, `layout "/foo" must define a bind mount, a filesystem mount or a symlink`)
	c.Check(ValidateLayout(&Layout{Snap: si, Path: "/foo", Type: "tmpfs", Symlink: "/froz"}, nil),
		ErrorMatches, `layout "/foo" must define a bind mount, a filesystem mount or a symlink`)
	c.Check(ValidateLayout(&Layout{Snap: si, Path: "/foo", Type: "ext4"}, nil),
		ErrorMatches, `layout "/foo" uses invalid filesystem "ext4"`)
	c.Check(ValidateLayout(&Layout{Snap: si, Path: "/foo/bar", Type: "tmpfs", User: "foo"}, nil),
		ErrorMatches, `layout "/foo/bar" uses invalid user "foo"`)
	c.Check(ValidateLayout(&Layout{Snap: si, Path: "/foo/bar", Type: "tmpfs", Group: "foo"}, nil),
		ErrorMatches, `layout "/foo/bar" uses invalid group "foo"`)
	c.Check(ValidateLayout(&Layout{Snap: si, Path: "/foo", Type: "tmpfs", Mode: 02755}, nil),
		ErrorMatches, `layout "/foo" uses invalid mode 02755`)
	c.Check(ValidateLayout(&Layout{Snap: si, Path: "$FOO", Type: "tmpfs"}, nil),
		ErrorMatches, `layout "\$FOO" uses invalid mount point: reference to unknown variable "\$FOO"`)
	c.Check(ValidateLayout(&Layout{Snap: si, Path: "/foo", Bind: "$BAR"}, nil),
		ErrorMatches, `layout "/foo" uses invalid bind mount source "\$BAR": reference to unknown variable "\$BAR"`)
	c.Check(ValidateLayout(&Layout{Snap: si, Path: "$SNAP/evil", Bind: "/etc"}, nil),
		ErrorMatches, `layout "\$SNAP/evil" uses invalid bind mount source "/etc": must start with \$SNAP, \$SNAP_DATA or \$SNAP_COMMON`)
	c.Check(ValidateLayout(&Layout{Snap: si, Path: "/foo", Symlink: "$BAR"}, nil),
		ErrorMatches, `layout "/foo" uses invalid symlink old name "\$BAR": reference to unknown variable "\$BAR"`)
	c.Check(ValidateLayout(&Layout{Snap: si, Path: "$SNAP/evil", Symlink: "/etc"}, nil),
		ErrorMatches, `layout "\$SNAP/evil" uses invalid symlink old name "/etc": must start with \$SNAP, \$SNAP_DATA or \$SNAP_COMMON`)
	c.Check(ValidateLayout(&Layout{Snap: si, Path: "/foo/bar", Bind: "$SNAP/bar/foo"}, []LayoutConstraint{testConstraint("/foo")}),
		ErrorMatches, `layout "/foo/bar" underneath prior layout item "/foo"`)

	c.Check(ValidateLayout(&Layout{Snap: si, Path: "/dev", Type: "tmpfs"}, nil),
		ErrorMatches, `layout "/dev" in an off-limits area`)
	c.Check(ValidateLayout(&Layout{Snap: si, Path: "/dev/foo", Type: "tmpfs"}, nil),
		ErrorMatches, `layout "/dev/foo" in an off-limits area`)
	c.Check(ValidateLayout(&Layout{Snap: si, Path: "/home", Type: "tmpfs"}, nil),
		ErrorMatches, `layout "/home" in an off-limits area`)
	c.Check(ValidateLayout(&Layout{Snap: si, Path: "/proc", Type: "tmpfs"}, nil),
		ErrorMatches, `layout "/proc" in an off-limits area`)
	c.Check(ValidateLayout(&Layout{Snap: si, Path: "/sys", Type: "tmpfs"}, nil),
		ErrorMatches, `layout "/sys" in an off-limits area`)
	c.Check(ValidateLayout(&Layout{Snap: si, Path: "/run", Type: "tmpfs"}, nil),
		ErrorMatches, `layout "/run" in an off-limits area`)
	c.Check(ValidateLayout(&Layout{Snap: si, Path: "/run/foo", Type: "tmpfs"}, nil),
		ErrorMatches, `layout "/run/foo" in an off-limits area`)
	c.Check(ValidateLayout(&Layout{Snap: si, Path: "/run/systemd", Type: "tmpfs"}, nil),
		ErrorMatches, `layout "/run/systemd" in an off-limits area`)
	c.Check(ValidateLayout(&Layout{Snap: si, Path: "/var/run", Type: "tmpfs"}, nil),
		ErrorMatches, `layout "/var/run" in an off-limits area`)
	c.Check(ValidateLayout(&Layout{Snap: si, Path: "/var/run/foo", Type: "tmpfs"}, nil),
		ErrorMatches, `layout "/var/run/foo" in an off-limits area`)
	c.Check(ValidateLayout(&Layout{Snap: si, Path: "/var/run/systemd", Type: "tmpfs"}, nil),
		ErrorMatches, `layout "/var/run/systemd" in an off-limits area`)
	c.Check(ValidateLayout(&Layout{Snap: si, Path: "/boot", Type: "tmpfs"}, nil),
		ErrorMatches, `layout "/boot" in an off-limits area`)
	c.Check(ValidateLayout(&Layout{Snap: si, Path: "/lost+found", Type: "tmpfs"}, nil),
		ErrorMatches, `layout "/lost\+found" in an off-limits area`)
	c.Check(ValidateLayout(&Layout{Snap: si, Path: "/media", Type: "tmpfs"}, nil),
		ErrorMatches, `layout "/media" in an off-limits area`)
	c.Check(ValidateLayout(&Layout{Snap: si, Path: "/var/snap", Type: "tmpfs"}, nil),
		ErrorMatches, `layout "/var/snap" in an off-limits area`)
	c.Check(ValidateLayout(&Layout{Snap: si, Path: "/var/lib/snapd", Type: "tmpfs"}, nil),
		ErrorMatches, `layout "/var/lib/snapd" in an off-limits area`)
	c.Check(ValidateLayout(&Layout{Snap: si, Path: "/var/lib/snapd/hostfs", Type: "tmpfs"}, nil),
		ErrorMatches, `layout "/var/lib/snapd/hostfs" in an off-limits area`)
	c.Check(ValidateLayout(&Layout{Snap: si, Path: "/lib/firmware", Type: "tmpfs"}, nil),
		ErrorMatches, `layout "/lib/firmware" in an off-limits area`)
	c.Check(ValidateLayout(&Layout{Snap: si, Path: "/lib/modules", Type: "tmpfs"}, nil),
		ErrorMatches, `layout "/lib/modules" in an off-limits area`)
	c.Check(ValidateLayout(&Layout{Snap: si, Path: "/usr/lib/firmware", Type: "tmpfs"}, nil),
		ErrorMatches, `layout "/usr/lib/firmware" in an off-limits area`)
	c.Check(ValidateLayout(&Layout{Snap: si, Path: "/usr/lib/modules", Type: "tmpfs"}, nil),
		ErrorMatches, `layout "/usr/lib/modules" in an off-limits area`)
	c.Check(ValidateLayout(&Layout{Snap: si, Path: "/tmp", Type: "tmpfs"}, nil),
		ErrorMatches, `layout "/tmp" in an off-limits area`)

	c.Check(ValidateLayout(&Layout{Snap: si, Path: "$SNAP/evil", Bind: "$SNAP/dev/sda[0123]"}, nil),
		ErrorMatches, `layout "\$SNAP/evil" uses invalid mount source: "/snap/foo/unset/dev/sda\[0123\]" contains a reserved apparmor char.*`)
	c.Check(ValidateLayout(&Layout{Snap: si, Path: "$SNAP/evil", Bind: "$SNAP/*"}, nil),
		ErrorMatches, `layout "\$SNAP/evil" uses invalid mount source: "/snap/foo/unset/\*" contains a reserved apparmor char.*`)

	c.Check(ValidateLayout(&Layout{Snap: si, Path: "$SNAP/evil", BindFile: "$SNAP/a\"quote"}, nil),
		ErrorMatches, `layout "\$SNAP/evil" uses invalid mount source: "/snap/foo/unset/a\\"quote" contains a reserved apparmor char.*`)
	c.Check(ValidateLayout(&Layout{Snap: si, Path: "$SNAP/evil", BindFile: "$SNAP/^invalid"}, nil),
		ErrorMatches, `layout "\$SNAP/evil" uses invalid mount source: "/snap/foo/unset/\^invalid" contains a reserved apparmor char.*`)

	c.Check(ValidateLayout(&Layout{Snap: si, Path: "$SNAP/evil", Symlink: "$SNAP/{here,there}"}, nil),
		ErrorMatches, `layout "\$SNAP/evil" uses invalid symlink: "/snap/foo/unset/{here,there}" contains a reserved apparmor char.*`)
	c.Check(ValidateLayout(&Layout{Snap: si, Path: "$SNAP/evil", Symlink: "$SNAP/**"}, nil),
		ErrorMatches, `layout "\$SNAP/evil" uses invalid symlink: "/snap/foo/unset/\*\*" contains a reserved apparmor char.*`)

	// Several valid layouts.
	c.Check(ValidateLayout(&Layout{Snap: si, Path: "/foo", Type: "tmpfs", Mode: 01755}, nil), IsNil)
	c.Check(ValidateLayout(&Layout{Snap: si, Path: "/usr", Bind: "$SNAP/usr"}, nil), IsNil)
	c.Check(ValidateLayout(&Layout{Snap: si, Path: "/var", Bind: "$SNAP_DATA/var"}, nil), IsNil)
	c.Check(ValidateLayout(&Layout{Snap: si, Path: "/var", Bind: "$SNAP_COMMON/var"}, nil), IsNil)
	c.Check(ValidateLayout(&Layout{Snap: si, Path: "/etc/foo.conf", Symlink: "$SNAP_DATA/etc/foo.conf"}, nil), IsNil)
	c.Check(ValidateLayout(&Layout{Snap: si, Path: "/a/b", Type: "tmpfs", User: "root"}, nil), IsNil)
	c.Check(ValidateLayout(&Layout{Snap: si, Path: "/a/b", Type: "tmpfs", Group: "root"}, nil), IsNil)
	c.Check(ValidateLayout(&Layout{Snap: si, Path: "/a/b", Type: "tmpfs", Mode: 0655}, nil), IsNil)
	c.Check(ValidateLayout(&Layout{Snap: si, Path: "/usr", Symlink: "$SNAP/usr"}, nil), IsNil)
	c.Check(ValidateLayout(&Layout{Snap: si, Path: "/var", Symlink: "$SNAP_DATA/var"}, nil), IsNil)
	c.Check(ValidateLayout(&Layout{Snap: si, Path: "/var", Symlink: "$SNAP_COMMON/var"}, nil), IsNil)
	c.Check(ValidateLayout(&Layout{Snap: si, Path: "$SNAP/data", Symlink: "$SNAP_DATA"}, nil), IsNil)
}

func (s *ValidateSuite) TestValidateLayoutAll(c *C) {
	// /usr/foo prevents /usr/foo/bar from being valid (tmpfs)
	const yaml1 = `
name: broken-layout-1
layout:
  /usr/foo:
    type: tmpfs
  /usr/foo/bar:
    type: tmpfs
`
	const yaml1rev = `
name: broken-layout-1
layout:
  /usr/foo/bar:
    type: tmpfs
  /usr/foo:
    type: tmpfs
`

	for _, yaml := range []string{yaml1, yaml1rev} {
		strk := NewScopedTracker()
		info, err := InfoFromSnapYamlWithSideInfo([]byte(yaml), &SideInfo{Revision: R(42)}, strk)
		c.Assert(err, IsNil)
		c.Assert(info.Layout, HasLen, 2)
		err = ValidateLayoutAll(info)
		c.Assert(err, ErrorMatches, `layout "/usr/foo/bar" underneath prior layout item "/usr/foo"`)
	}

	// Same as above but with bind-mounts instead of filesystem mounts.
	const yaml2 = `
name: broken-layout-2
layout:
  /usr/foo:
    bind: $SNAP
  /usr/foo/bar:
    bind: $SNAP
`
	const yaml2rev = `
name: broken-layout-2
layout:
  /usr/foo/bar:
    bind: $SNAP
  /usr/foo:
    bind: $SNAP
`
	for _, yaml := range []string{yaml2, yaml2rev} {
		strk := NewScopedTracker()
		info, err := InfoFromSnapYamlWithSideInfo([]byte(yaml), &SideInfo{Revision: R(42)}, strk)
		c.Assert(err, IsNil)
		c.Assert(info.Layout, HasLen, 2)
		err = ValidateLayoutAll(info)
		c.Assert(err, ErrorMatches, `layout "/usr/foo/bar" underneath prior layout item "/usr/foo"`)
	}

	// /etc/foo (directory) is not clashing with /etc/foo.conf (file)
	const yaml3 = `
name: valid-layout-1
layout:
  /etc/foo:
    bind: $SNAP_DATA/foo
  /etc/foo.conf:
    symlink: $SNAP_DATA/foo.conf
`
	const yaml3rev = `
name: valid-layout-1
layout:
  /etc/foo.conf:
    symlink: $SNAP_DATA/foo.conf
  /etc/foo:
    bind: $SNAP_DATA/foo
`
	for _, yaml := range []string{yaml3, yaml3rev} {
		strk := NewScopedTracker()
		info, err := InfoFromSnapYamlWithSideInfo([]byte(yaml), &SideInfo{Revision: R(42)}, strk)
		c.Assert(err, IsNil)
		c.Assert(info.Layout, HasLen, 2)
		err = ValidateLayoutAll(info)
		c.Assert(err, IsNil)
	}

	// /etc/foo file is not clashing with /etc/foobar
	const yaml4 = `
name: valid-layout-2
layout:
  /etc/foo:
    symlink: $SNAP_DATA/foo
  /etc/foobar:
    symlink: $SNAP_DATA/foobar
`
	const yaml4rev = `
name: valid-layout-2
layout:
  /etc/foobar:
    symlink: $SNAP_DATA/foobar
  /etc/foo:
    symlink: $SNAP_DATA/foo
`
	for _, yaml := range []string{yaml4, yaml4rev} {
		strk := NewScopedTracker()
		info, err := InfoFromSnapYamlWithSideInfo([]byte(yaml), &SideInfo{Revision: R(42)}, strk)
		c.Assert(err, IsNil)
		c.Assert(info.Layout, HasLen, 2)
		err = ValidateLayoutAll(info)
		c.Assert(err, IsNil)
	}

	// /etc/foo file is also clashing with /etc/foo/bar
	const yaml5 = `
name: valid-layout-2
layout:
  /usr/foo:
    symlink: $SNAP_DATA/foo
  /usr/foo/bar:
    bind: $SNAP_DATA/foo/bar
`
	const yaml5rev = `
name: valid-layout-2
layout:
  /usr/foo/bar:
    bind: $SNAP_DATA/foo/bar
  /usr/foo:
    symlink: $SNAP_DATA/foo
`
	for _, yaml := range []string{yaml5, yaml5rev} {
		strk := NewScopedTracker()
		info, err := InfoFromSnapYamlWithSideInfo([]byte(yaml), &SideInfo{Revision: R(42)}, strk)
		c.Assert(err, IsNil)
		c.Assert(info.Layout, HasLen, 2)
		err = ValidateLayoutAll(info)
		c.Assert(err, ErrorMatches, `layout "/usr/foo/bar" underneath prior layout item "/usr/foo"`)
	}

	const yaml6 = `
name: tricky-layout-1
layout:
  /etc/norf:
    bind: $SNAP/etc/norf
  /etc/norf:
    bind-file: $SNAP/etc/norf
`
	strk := NewScopedTracker()
	info, err := InfoFromSnapYamlWithSideInfo([]byte(yaml6), &SideInfo{Revision: R(42)}, strk)
	c.Assert(err, IsNil)
	c.Assert(info.Layout, HasLen, 1)
	err = ValidateLayoutAll(info)
	c.Assert(err, IsNil)
	c.Assert(info.Layout["/etc/norf"].Bind, Equals, "")
	c.Assert(info.Layout["/etc/norf"].BindFile, Equals, "$SNAP/etc/norf")

	// Two layouts refer to the same path as a directory and a file.
	const yaml7 = `
name: clashing-source-path-1
layout:
  /etc/norf:
    bind: $SNAP/etc/norf
  /etc/corge:
    bind-file: $SNAP/etc/norf
`

	strk = NewScopedTracker()
	info, err = InfoFromSnapYamlWithSideInfo([]byte(yaml7), &SideInfo{Revision: R(42)}, strk)
	c.Assert(err, IsNil)
	c.Assert(info.Layout, HasLen, 2)
	err = ValidateLayoutAll(info)
	c.Assert(err, ErrorMatches, `layout "/etc/norf" refers to directory "\$SNAP/etc/norf" but another layout treats it as file`)

	// Two layouts refer to the same path as a directory and a file (other way around).
	const yaml8 = `
name: clashing-source-path-2
layout:
  /etc/norf:
    bind-file: $SNAP/etc/norf
  /etc/corge:
    bind: $SNAP/etc/norf
`
	strk = NewScopedTracker()
	info, err = InfoFromSnapYamlWithSideInfo([]byte(yaml8), &SideInfo{Revision: R(42)}, strk)
	c.Assert(err, IsNil)
	c.Assert(info.Layout, HasLen, 2)
	err = ValidateLayoutAll(info)
	c.Assert(err, ErrorMatches, `layout "/etc/norf" refers to file "\$SNAP/etc/norf" but another layout treats it as a directory`)

	// Two layouts refer to the same path, but one uses variable and the other doesn't.
	const yaml9 = `
name: clashing-source-path-3
layout:
  /etc/norf:
    bind-file: $SNAP/etc/norf
  /etc/corge:
    bind: /snap/clashing-source-path-3/42/etc/norf
`
	strk = NewScopedTracker()
	info, err = InfoFromSnapYamlWithSideInfo([]byte(yaml9), &SideInfo{Revision: R(42)}, strk)
	c.Assert(err, IsNil)
	c.Assert(info.Layout, HasLen, 2)
	err = ValidateLayoutAll(info)
	c.Assert(err, ErrorMatches, `layout "/etc/norf" refers to file "\$SNAP/etc/norf" but another layout treats it as a directory`)

	// Same source path referred from a bind mount and symlink doesn't clash.
	const yaml10 = `
name: non-clashing-source-1
layout:
  /etc/norf:
    bind: $SNAP/etc/norf
  /etc/corge:
    symlink: $SNAP/etc/norf
`

	strk = NewScopedTracker()
	info, err = InfoFromSnapYamlWithSideInfo([]byte(yaml10), &SideInfo{Revision: R(42)}, strk)
	c.Assert(err, IsNil)
	c.Assert(info.Layout, HasLen, 2)
	err = ValidateLayoutAll(info)
	c.Assert(err, IsNil)

	// Same source path referred from a file bind mount and symlink doesn't clash.
	const yaml11 = `
name: non-clashing-source-1
layout:
  /etc/norf:
    bind-file: $SNAP/etc/norf
  /etc/corge:
    symlink: $SNAP/etc/norf
`

	strk = NewScopedTracker()
	info, err = InfoFromSnapYamlWithSideInfo([]byte(yaml11), &SideInfo{Revision: R(42)}, strk)
	c.Assert(err, IsNil)
	c.Assert(info.Layout, HasLen, 2)
	err = ValidateLayoutAll(info)
	c.Assert(err, IsNil)

	// Layout replacing files in another snap's mount point
	const yaml12 = `
name: this-snap
layout:
  /snap/that-snap/current/stuff:
    symlink: $SNAP/stuff
`

	strk = NewScopedTracker()
	info, err = InfoFromSnapYamlWithSideInfo([]byte(yaml12), &SideInfo{Revision: R(42)}, strk)
	c.Assert(err, IsNil)
	c.Assert(info.Layout, HasLen, 1)
	err = ValidateLayoutAll(info)
	c.Assert(err, ErrorMatches, `layout "/snap/that-snap/current/stuff" defines a layout in space belonging to another snap`)

	const yaml13 = `
name: this-snap
layout:
  $SNAP/relative:
    symlink: $SNAP/existent-dir
`

	// Layout using $SNAP/... as source
	strk = NewScopedTracker()
	info, err = InfoFromSnapYamlWithSideInfo([]byte(yaml13), &SideInfo{Revision: R(42)}, strk)
	c.Assert(err, IsNil)
	c.Assert(info.Layout, HasLen, 1)
	err = ValidateLayoutAll(info)
	c.Assert(err, IsNil)

	var yaml14Pattern = `
name: this-snap
layout:
  %s:
    symlink: $SNAP/existent-dir
`

	// TODO: merge with the block below
	for _, testCase := range []struct {
		str         string
		topLevelDir string
	}{
		{"/nonexistent-dir", "/nonexistent-dir"},
		{"/nonexistent-dir/subdir", "/nonexistent-dir"},
		{"///////unclean-absolute-dir", "/unclean-absolute-dir"},
	} {
		// Layout adding a new top-level directory
		strk = NewScopedTracker()
		yaml14 := fmt.Sprintf(yaml14Pattern, testCase.str)
		info, err = InfoFromSnapYamlWithSideInfo([]byte(yaml14), &SideInfo{Revision: R(42)}, strk)
		c.Assert(err, IsNil)
		c.Assert(info.Layout, HasLen, 1)
		err = ValidateLayoutAll(info)
		c.Assert(err, ErrorMatches, fmt.Sprintf(`layout %q defines a new top-level directory %q`, testCase.str, testCase.topLevelDir))
	}

	for _, testCase := range []struct {
		str           string
		expectedError string
	}{
		{"$SNAP/with\"quote", "invalid layout path: .* contains a reserved apparmor char.*"},
		{"$SNAP/myDir[0123]", "invalid layout path: .* contains a reserved apparmor char.*"},
		{"$SNAP/here{a,b}", "invalid layout path: .* contains a reserved apparmor char.*"},
		{"$SNAP/anywhere*", "invalid layout path: .* contains a reserved apparmor char.*"},
	} {
		// Layout adding a new top-level directory
		strk = NewScopedTracker()
		yaml14 := fmt.Sprintf(yaml14Pattern, testCase.str)
		info, err = InfoFromSnapYamlWithSideInfo([]byte(yaml14), &SideInfo{Revision: R(42)}, strk)
		c.Assert(err, IsNil)
		c.Assert(info.Layout, HasLen, 1)
		err = ValidateLayoutAll(info)
		c.Assert(err, ErrorMatches, testCase.expectedError, Commentf("path: %s", testCase.str))
	}
}

func (s *YamlSuite) TestValidateAppStartupOrder(c *C) {
	meta := []byte(`
name: foo
version: 1.0
`)
	fooAfterBaz := []byte(`
apps:
  foo:
    after: [baz]
    daemon: simple
  bar:
    daemon: forking
`)
	fooBeforeBaz := []byte(`
apps:
  foo:
    before: [baz]
    daemon: simple
  bar:
    daemon: forking
`)

	fooNotADaemon := []byte(`
apps:
  foo:
    after: [bar]
  bar:
    daemon: forking
`)

	fooBarNotADaemon := []byte(`
apps:
  foo:
    after: [bar]
    daemon: forking
  bar:
`)
	fooSelfCycle := []byte(`
apps:
  foo:
    after: [foo]
    daemon: forking
  bar:
`)
	// cycle between foo and bar
	badOrder1 := []byte(`
apps:
 foo:
   after: [bar]
   daemon: forking
 bar:
   after: [foo]
   daemon: forking
`)
	// conflicting schedule for baz
	badOrder2 := []byte(`
apps:
 foo:
   before: [bar]
   daemon: forking
 bar:
   after: [foo]
   daemon: forking
 baz:
   before: [foo]
   after: [bar]
   daemon: forking
`)
	// conflicting schedule for baz
	badOrder3Cycle := []byte(`
apps:
 foo:
   before: [bar]
   after: [zed]
   daemon: forking
 bar:
   before: [baz]
   daemon: forking
 baz:
   before: [zed]
   daemon: forking
 zed:
   daemon: forking
`)
	goodOrder1 := []byte(`
apps:
 foo:
   after: [bar, zed]
   daemon: oneshot
 bar:
   before: [foo]
   daemon: dbus
 baz:
   after: [foo]
   daemon: forking
 zed:
   daemon: dbus
`)
	goodOrder2 := []byte(`
apps:
 foo:
   after: [baz]
   daemon: oneshot
 bar:
   before: [baz]
   daemon: dbus
 baz:
   daemon: forking
 zed:
   daemon: dbus
   after: [foo, bar, baz]
`)
	mixedSystemUserDaemons := []byte(`
apps:
 foo:
   daemon: simple
 bar:
   daemon: simple
   daemon-scope: user
   after: [foo]
`)

	tcs := []struct {
		name string
		desc []byte
		err  string
	}{{
		name: "foo after baz",
		desc: fooAfterBaz,
		err:  `invalid definition of application "foo": before/after references a missing application "baz"`,
	}, {
		name: "foo before baz",
		desc: fooBeforeBaz,
		err:  `invalid definition of application "foo": before/after references a missing application "baz"`,
	}, {
		name: "foo not a daemon",
		desc: fooNotADaemon,
		err:  `invalid definition of application "foo": must be a service to define before/after ordering`,
	}, {
		name: "foo wants bar, bar not a daemon",
		desc: fooBarNotADaemon,
		err:  `invalid definition of application "foo": before/after references a non-service application "bar"`,
	}, {
		name: "bad order 1",
		desc: badOrder1,
		err:  `applications are part of a before/after cycle: (foo, bar)|(bar, foo)`,
	}, {
		name: "bad order 2",
		desc: badOrder2,
		err:  `applications are part of a before/after cycle: ((foo|bar|baz)(, )?){3}`,
	}, {
		name: "bad order 3 - cycle",
		desc: badOrder3Cycle,
		err:  `applications are part of a before/after cycle: ((foo|bar|baz|zed)(, )?){4}`,
	}, {
		name: "all good, 3 apps",
		desc: goodOrder1,
	}, {
		name: "all good, 4 apps",
		desc: goodOrder2,
	}, {
		name: "self cycle",
		desc: fooSelfCycle,
		err:  `applications are part of a before/after cycle: foo`,
	}, {
		name: "user daemon wants system daemon",
		desc: mixedSystemUserDaemons,
		err:  `invalid definition of application "bar": before/after references service with different daemon-scope "foo"`,
	}}
	for _, tc := range tcs {
		c.Logf("trying %q", tc.name)
		info, err := InfoFromSnapYaml(append(meta, tc.desc...))
		c.Assert(err, IsNil)

		err = Validate(info)
		if tc.err != "" {
			c.Assert(err, ErrorMatches, tc.err)
		} else {
			c.Assert(err, IsNil)
		}
	}
}

func (s *ValidateSuite) TestValidateAppWatchdogTimeout(c *C) {
	s.testValidateAppTimeout(c, "watchdog")
}
func (s *ValidateSuite) TestValidateAppStartTimeout(c *C) {
	s.testValidateAppTimeout(c, "start")
}
func (s *ValidateSuite) TestValidateAppStopTimeout(c *C) {
	s.testValidateAppTimeout(c, "stop")
}

func (s *ValidateSuite) testValidateAppTimeout(c *C, timeout string) {
	timeout += "-timeout"
	meta := []byte(`
name: foo
version: 1.0
`)
	fooAllGood := []byte(fmt.Sprintf(`
apps:
  foo:
    daemon: simple
    %s: 12s
`, timeout))
	fooNotADaemon := []byte(fmt.Sprintf(`
apps:
  foo:
    %s: 12s
`, timeout))

	fooNegative := []byte(fmt.Sprintf(`
apps:
  foo:
    daemon: simple
    %s: -12s
`, timeout))

	tcs := []struct {
		name string
		desc []byte
		err  string
	}{{
		name: "foo all good",
		desc: fooAllGood,
	}, {
		name: "foo not a service",
		desc: fooNotADaemon,
		err:  timeout + ` is only applicable to services`,
	}, {
		name: "negative timeout",
		desc: fooNegative,
		err:  timeout + ` cannot be negative`,
	}}
	for _, tc := range tcs {
		c.Logf("trying %q", tc.name)
		info, err := InfoFromSnapYaml(append(meta, tc.desc...))
		c.Assert(err, IsNil)
		c.Assert(info, NotNil)

		err = Validate(info)
		if tc.err != "" {
			c.Assert(err, ErrorMatches, `invalid definition of application "foo": `+tc.err)
		} else {
			c.Assert(err, IsNil)
		}
	}
}

func (s *YamlSuite) TestValidateAppTimer(c *C) {
	meta := []byte(`
name: foo
version: 1.0
`)
	allGood := []byte(`
apps:
  foo:
    daemon: simple
    timer: 10:00-12:00
`)
	notAService := []byte(`
apps:
  foo:
    timer: 10:00-12:00
`)
	badTimer := []byte(`
apps:
  foo:
    daemon: oneshot
    timer: mon,10:00-12:00,mon2-wed3
`)

	tcs := []struct {
		name string
		desc []byte
		err  string
	}{{
		name: "all correct",
		desc: allGood,
	}, {
		name: "not a service",
		desc: notAService,
		err:  `timer is only applicable to services`,
	}, {
		name: "invalid timer",
		desc: badTimer,
		err:  `timer has invalid format: cannot parse "mon2-wed3": invalid schedule fragment`,
	}}
	for _, tc := range tcs {
		c.Logf("trying %q", tc.name)
		info, err := InfoFromSnapYaml(append(meta, tc.desc...))
		c.Assert(err, IsNil)

		err = Validate(info)
		if tc.err != "" {
			c.Assert(err, ErrorMatches, `invalid definition of application "foo": `+tc.err)
		} else {
			c.Assert(err, IsNil)
		}
	}
}

func (s *ValidateSuite) TestValidateOsCannotHaveBase(c *C) {
	info, err := InfoFromSnapYaml([]byte(`name: foo
version: 1.0
type: os
base: bar
`))
	c.Assert(err, IsNil)

	err = Validate(info)
	c.Check(err, ErrorMatches, `cannot have "base" field on "os" snap "foo"`)
}

func (s *ValidateSuite) TestValidateOsCanHaveBaseNone(c *C) {
	info, err := InfoFromSnapYaml([]byte(`name: foo
version: 1.0
type: os
base: none
`))
	c.Assert(err, IsNil)
	c.Assert(Validate(info), IsNil)
}

func (s *ValidateSuite) TestValidateBaseInorrectSnapName(c *C) {
	info, err := InfoFromSnapYaml([]byte(`name: foo
version: 1.0
base: aAAAA
`))
	c.Assert(err, IsNil)

	err = Validate(info)
	c.Check(err, ErrorMatches, `invalid base name: invalid snap name: \"aAAAA\"`)
}

func (s *ValidateSuite) TestValidateBaseSnapInstanceNameNotAllowed(c *C) {
	info, err := InfoFromSnapYaml([]byte(`name: foo
version: 1.0
base: foo_abc
`))
	c.Assert(err, IsNil)

	err = Validate(info)
	c.Check(err, ErrorMatches, `base cannot specify a snap instance name: "foo_abc"`)
}

func (s *ValidateSuite) TestValidateBaseCannotHaveBase(c *C) {
	info, err := InfoFromSnapYaml([]byte(`name: foo
version: 1.0
type: base
base: bar
`))
	c.Assert(err, IsNil)

	err = Validate(info)
	c.Check(err, ErrorMatches, `cannot have "base" field on "base" snap "foo"`)
}

func (s *ValidateSuite) TestValidateBaseCanHaveBaseNone(c *C) {
	info, err := InfoFromSnapYaml([]byte(`name: foo
version: 1.0
type: base
base: none
`))
	c.Assert(err, IsNil)
	c.Assert(Validate(info), IsNil)
}

func (s *ValidateSuite) TestValidateCommonIDs(c *C) {
	meta := `
name: foo
version: 1.0
`
	good := meta + `
apps:
  foo:
    common-id: org.foo.foo
  bar:
    common-id: org.foo.bar
  baz:
`
	bad := meta + `
apps:
  foo:
    common-id: org.foo.foo
  bar:
    common-id: org.foo.foo
  baz:
`
	for i, tc := range []struct {
		meta string
		err  string
	}{
		{good, ""},
		{bad, `application ("bar" common-id "org.foo.foo" must be unique, already used by application "foo"|"foo" common-id "org.foo.foo" must be unique, already used by application "bar")`},
	} {
		c.Logf("tc #%v", i)
		info, err := InfoFromSnapYaml([]byte(tc.meta))
		c.Assert(err, IsNil)

		err = Validate(info)
		if tc.err == "" {
			c.Assert(err, IsNil)
		} else {
			c.Assert(err, NotNil)
			c.Check(err, ErrorMatches, tc.err)
		}
	}
}

func (s *validateSuite) TestValidateDescription(c *C) {
	for _, s := range []string{
		"xx", // boringest ASCII
		"🐧🐧", // len("🐧🐧") == 8
		"á", // á (combining)
	} {
		c.Check(ValidateDescription(s), IsNil)
		c.Check(ValidateDescription(strings.Repeat(s, 2049)), ErrorMatches, `description can have up to 4096 codepoints, got 4098`)
		c.Check(ValidateDescription(strings.Repeat(s, 2048)), IsNil)
	}
}

func (s *validateSuite) TestValidateTitle(c *C) {
	for _, s := range []string{
		"xx", // boringest ASCII
		"🐧🐧", // len("🐧🐧") == 8
		"á", // á (combining)
	} {
		c.Check(ValidateTitle(strings.Repeat(s, 21)), ErrorMatches, `title can have up to 40 codepoints, got 42`)
		c.Check(ValidateTitle(strings.Repeat(s, 20)), IsNil)
	}
}

func (s *validateSuite) TestValidatePlugSlotName(c *C) {
	validNames := []string{
		"a", "aa", "aaa", "aaaa",
		"a-a", "aa-a", "a-aa", "a-b-c",
		"a0", "a-0", "a-0a",
	}
	for _, name := range validNames {
		c.Assert(ValidatePlugName(name), IsNil)
		c.Assert(ValidateSlotName(name), IsNil)
		c.Assert(ValidateInterfaceName(name), IsNil)
	}
	invalidNames := []string{
		// name cannot be empty
		"",
		// dashes alone are not a name
		"-", "--",
		// double dashes in a name are not allowed
		"a--a",
		// name should not end with a dash
		"a-",
		// name cannot have any spaces in it
		"a ", " a", "a a",
		// a number alone is not a name
		"0", "123",
		// identifier must be plain ASCII
		"日本語", "한글", "ру́сский язы́к",
	}
	for _, name := range invalidNames {
		c.Assert(ValidatePlugName(name), ErrorMatches, `invalid plug name: ".*"`)
		c.Assert(ValidateSlotName(name), ErrorMatches, `invalid slot name: ".*"`)
		c.Assert(ValidateInterfaceName(name), ErrorMatches, `invalid interface name: ".*"`)
	}
}

func (s *ValidateSuite) TestValidateSnapInstanceNameBadSnapName(c *C) {
	info, err := InfoFromSnapYaml([]byte(`name: foo_bad
version: 1.0
`))
	c.Assert(err, IsNil)

	err = Validate(info)
	c.Check(err, ErrorMatches, `invalid snap name: "foo_bad"`)
}

func (s *ValidateSuite) TestValidateSnapInstanceNameBadInstanceKey(c *C) {
	info, err := InfoFromSnapYaml([]byte(`name: foo
version: 1.0
`))
	c.Assert(err, IsNil)

	for _, s := range []string{"toolonginstance", "ABCD", "_", "inst@nce", "012345678901"} {
		info.InstanceKey = s
		err = Validate(info)
		c.Check(err, ErrorMatches, fmt.Sprintf(`invalid instance key: %q`, s))
	}
}

func (s *ValidateSuite) TestValidateAppRestart(c *C) {
	meta := []byte(`
name: foo
version: 1.0
`)
	fooAllGood := []byte(`
apps:
  foo:
    daemon: simple
    restart-condition: on-abort
    restart-delay: 12s
`)
	fooAllGoodDefault := []byte(`
apps:
  foo:
    daemon: simple
`)
	fooAllGoodJustDelay := []byte(`
apps:
  foo:
    daemon: simple
    restart-delay: 12s
`)
	fooConditionNotADaemon := []byte(`
apps:
  foo:
    restart-condition: on-abort
`)
	fooDelayNotADaemon := []byte(`
apps:
  foo:
    restart-delay: 12s
`)
	fooNegativeDelay := []byte(`
apps:
  foo:
    daemon: simple
    restart-delay: -12s
`)

	tcs := []struct {
		name string
		desc []byte
		err  string
	}{{
		name: "foo all good",
		desc: fooAllGood,
	}, {
		name: "foo all good with default values",
		desc: fooAllGoodDefault,
	}, {
		name: "foo all good with restart-delay only",
		desc: fooAllGoodJustDelay,
	}, {
		name: "foo restart-delay but not a service",
		desc: fooDelayNotADaemon,
		err:  `restart-delay is only applicable to services`,
	}, {
		name: "foo restart-delay but not a service",
		desc: fooConditionNotADaemon,
		err:  `restart-condition is only applicable to services`,
	}, {
		name: "negative restart-delay",
		desc: fooNegativeDelay,
		err:  `restart-delay cannot be negative`,
	}}
	for _, tc := range tcs {
		c.Logf("trying %q", tc.name)
		info, err := InfoFromSnapYaml(append(meta, tc.desc...))
		c.Assert(err, IsNil)
		c.Assert(info, NotNil)

		err = Validate(info)
		if tc.err != "" {
			c.Assert(err, ErrorMatches, `invalid definition of application "foo": `+tc.err)
		} else {
			c.Assert(err, IsNil)
		}
	}
}

func (s *ValidateSuite) TestValidateSystemUsernames(c *C) {
	const yaml1 = `name: binary
version: 1.0
system-usernames:
  "b@d": shared
`

	strk := NewScopedTracker()
	info, err := InfoFromSnapYamlWithSideInfo([]byte(yaml1), nil, strk)
	c.Assert(err, IsNil)
	c.Assert(info.SystemUsernames, HasLen, 1)
	err = Validate(info)
	c.Assert(err, ErrorMatches, `invalid system username "b@d"`)
}

func (s *ValidateSuite) TestValidateSystemUsernamesHappy(c *C) {
	const yaml1 = `name: binary
version: 1.0
system-usernames:
  "snap_daemon": shared
  "_daemon_": shared
`

	strk := NewScopedTracker()
	info, err := InfoFromSnapYamlWithSideInfo([]byte(yaml1), nil, strk)
	c.Assert(err, IsNil)
	c.Assert(info.SystemUsernames, HasLen, 2)
	err = Validate(info)
	c.Assert(err, IsNil)
}

const yamlNeedDf = `name: need-df
version: 1.0
plugs:
  gtk-3-themes:
    interface: content
    content: gtk-3-themes
    default-provider: gtk-common-themes
  icon-themes:
    interface: content
    content: icon-themes
    default-provider: gtk-common-themes
  other-content:
    interface: content
    content: other
    # no default provider
  # unrelated plug
  network:
`

func (s *ValidateSuite) TestNeededDefaultProviders(c *C) {
	strk := NewScopedTracker()
	info, err := InfoFromSnapYamlWithSideInfo([]byte(yamlNeedDf), nil, strk)
	c.Assert(err, IsNil)

	dps := NeededDefaultProviders(info)
	c.Check(dps, DeepEquals, map[string][]string{"gtk-common-themes": {"gtk-3-themes", "icon-themes"}})
}

const yamlNeedDfWithSlot = `name: need-df
version: 1.0
plugs:
  gtk-3-themes:
    interface: content
    default-provider: gtk-common-themes2:with-slot
`

func (s *ValidateSuite) TestNeededDefaultProvidersLegacyColonSyntax(c *C) {
	strk := NewScopedTracker()
	info, err := InfoFromSnapYamlWithSideInfo([]byte(yamlNeedDfWithSlot), nil, strk)
	c.Assert(err, IsNil)

	dps := NeededDefaultProviders(info)
	c.Check(dps, DeepEquals, map[string][]string{"gtk-common-themes2": {""}})
}

func (s *validateSuite) TestValidateSnapMissingCore(c *C) {
	const yaml = `name: some-snap
version: 1.0`

	strk := NewScopedTracker()
	info, err := InfoFromSnapYamlWithSideInfo([]byte(yaml), nil, strk)
	c.Assert(err, IsNil)

	infos := []*Info{info}
	warns, errors := ValidateBasesAndProviders(infos)
	c.Assert(warns, HasLen, 0)
	c.Assert(errors, HasLen, 1)
	c.Assert(errors[0], ErrorMatches, `cannot use snap "some-snap": required snap "core" missing`)
}

func (s *validateSuite) TestValidateSnapMissingBase(c *C) {
	const yaml = `name: some-snap
base: some-base
version: 1.0`

	strk := NewScopedTracker()
	info, err := InfoFromSnapYamlWithSideInfo([]byte(yaml), nil, strk)
	c.Assert(err, IsNil)

	infos := []*Info{info}
	warns, errors := ValidateBasesAndProviders(infos)
	c.Assert(warns, HasLen, 0)
	c.Assert(errors, HasLen, 1)
	c.Assert(errors[0], ErrorMatches, `cannot use snap "some-snap": base "some-base" is missing`)
}

func (s *validateSuite) TestValidateSnapMissingDefaultProvider(c *C) {
	strk := NewScopedTracker()
	snapInfo, err := InfoFromSnapYamlWithSideInfo([]byte(yamlNeedDf), nil, strk)
	c.Assert(err, IsNil)

	var coreYaml = `name: core
version: 1.0
type: os`

	coreInfo, err := InfoFromSnapYamlWithSideInfo([]byte(coreYaml), nil, strk)
	c.Assert(err, IsNil)

	infos := []*Info{snapInfo, coreInfo}
	warns, errors := ValidateBasesAndProviders(infos)
	c.Check(warns, HasLen, 0)
	c.Assert(errors, HasLen, 2)
	c.Check(errors[0], ErrorMatches, `cannot use snap "need-df": default provider "gtk-common-themes" or any alternative provider for content "gtk-3-themes" is missing`)
	c.Check(errors[1], ErrorMatches, `cannot use snap "need-df": default provider "gtk-common-themes" or any alternative provider for content "icon-themes" is missing`)
}

func (s *validateSuite) TestValidateSnapBaseNoneOK(c *C) {
	const yaml = `name: some-snap
base: none
version: 1.0`

	strk := NewScopedTracker()
	info, err := InfoFromSnapYamlWithSideInfo([]byte(yaml), nil, strk)
	c.Assert(err, IsNil)

	infos := []*Info{info}
	warns, errors := ValidateBasesAndProviders(infos)
	c.Assert(warns, HasLen, 0)
	c.Assert(errors, IsNil)
}

func (s *validateSuite) TestValidateSnapSnapd(c *C) {
	const yaml = `name: snapd
type: snapd
version: 1.0`

	strk := NewScopedTracker()
	info, err := InfoFromSnapYamlWithSideInfo([]byte(yaml), nil, strk)
	c.Assert(err, IsNil)

	infos := []*Info{info}
	warns, errors := ValidateBasesAndProviders(infos)
	c.Assert(warns, HasLen, 0)
	c.Assert(errors, IsNil)
}

func (s *validateSuite) TestValidateDesktopPrefix(c *C) {
	// these are extensively tested elsewhere, so just try some common ones
	for i, tc := range []struct {
		prefix string
		exp    bool
	}{
		{"good", true},
		{"also-good", true},
		{"also-good+instance", true},
		{"", false},
		{"+", false},
		{"@", false},
		{"+good", false},
		{"good+", false},
		{"good+@", false},
		{"old-style_instance", false},
		{"bad+bad+bad", false},
	} {
		c.Logf("tc #%v", i)
		res := ValidateDesktopPrefix(tc.prefix)
		c.Check(res, Equals, tc.exp)
	}
}

func (s *ValidateSuite) TestAppInstallMode(c *C) {
	// check services
	for _, t := range []struct {
		installMode string
		ok          bool
	}{
		// good
		{"", true},
		{"disable", true},
		{"enable", true},
		// bad
		{"invalid-thing", false},
	} {
		err := ValidateApp(&AppInfo{Name: "foo", Daemon: "simple", DaemonScope: SystemDaemon, InstallMode: t.installMode})
		if t.ok {
			c.Check(err, IsNil)
		} else {
			c.Check(err, ErrorMatches, fmt.Sprintf(`"install-mode" field contains invalid value %q`, t.installMode))
		}
	}

	// non-services cannot have a install-mode
	err := ValidateApp(&AppInfo{Name: "foo", Daemon: "", InstallMode: "disable"})
	c.Check(err, ErrorMatches, `"install-mode" cannot be used for "foo", only for services`)
}

func (s *ValidateSuite) TestValidateLinks(c *C) {
	info, err := InfoFromSnapYaml([]byte(`name: foo
version: 1.0

links:
 donations:
   - https://donate.me
 contact:
   - me@toto.space
   - https://toto.space
   - mailto:me+support@toto.space
 bug-url:
   - https://github.com/webteam-space/toto.space/issues
 website:
   - https://toto.space
 source-code:
   - https://github.com/webteam-space/toto.space
`))
	c.Assert(err, IsNil)

	// happy
	err = Validate(info)
	c.Assert(err, IsNil)

	info, err = InfoFromSnapYaml([]byte(`name: foo
version: 1.0
links:
  foo:
   - ""
`))
	c.Assert(err, IsNil)

	err = Validate(info)
	c.Check(err, ErrorMatches, `empty "foo" link`)

	info, err = InfoFromSnapYaml([]byte(`name: foo
version: 1.0
links:
  foo:
   - ":"
`))
	c.Assert(err, IsNil)

	err = Validate(info)
	c.Check(err, ErrorMatches, `invalid "foo" link ":"`)

	info, err = InfoFromSnapYaml([]byte(`name: foo
version: 1.0
links:
  foo: []
`))
	c.Assert(err, IsNil)

	err = Validate(info)
	c.Check(err, ErrorMatches, `"foo" links cannot be specified and empty`)
}

func (s *YamlSuite) TestValidateLinksKeys(c *C) {
	invalid := []string{
		"--",
		"1-2",
		"aa-",
		"",
	}

	for _, k := range invalid {
		links := map[string][]string{
			k: {"link"},
		}
		err := ValidateLinks(links)
		if k == "" {
			c.Check(err, ErrorMatches, "links key cannot be empty")
		} else {
			c.Check(err, ErrorMatches, fmt.Sprintf(`links key is invalid: %s`, k))
		}
	}
}

func (s *YamlSuite) TestValidateLinksValues(c *C) {
	invalid := []struct {
		link string
		err  string
	}{
		{"foo:bar", `"contact" link must have one of http|https schemes or it must be an email address: "foo:bar"`},
		{"a", `invalid "contact" email address "a"`},
		{":", `invalid "contact" link ":"`},
		{"", `empty "contact" link`},
	}

	for _, l := range invalid {
		links := map[string][]string{
			"contact": {l.link},
		}
		err := ValidateLinks(links)
		c.Check(err, ErrorMatches, l.err)
	}
}

func (s *ValidateSuite) TestSimplePrereqTracker(c *C) {
	// check that it implements the needed interface
	var _ snapstate.PrereqTracker = SimplePrereqTracker{}

	info := &Info{
		Plugs: map[string]*PlugInfo{},
	}
	info.Plugs["foo"] = &PlugInfo{
		Snap:      info,
		Name:      "sound-themes",
		Interface: "content",
		Attrs:     map[string]interface{}{"default-provider": "common-themes", "content": "foo"},
	}
	info.Plugs["bar"] = &PlugInfo{
		Snap:      info,
		Name:      "visual-themes",
		Interface: "content",
		Attrs:     map[string]interface{}{"default-provider": "common-themes", "content": "bar"},
	}
	info.Plugs["baz"] = &PlugInfo{
		Snap:      info,
		Name:      "not-themes",
		Interface: "content",
		Attrs:     map[string]interface{}{"default-provider": "some-snap", "content": "baz"},
	}
	info.Plugs["qux"] = &PlugInfo{Snap: info, Interface: "not-content"}

	repo := interfaces.NewRepository()

	prqt := SimplePrereqTracker{}
	providerContentAttrs := prqt.MissingProviderContentTags(info, repo)
	c.Check(providerContentAttrs, HasLen, 2)
	sort.Strings(providerContentAttrs["common-themes"])
	c.Check(providerContentAttrs["common-themes"], DeepEquals, []string{"bar", "foo"})
	c.Check(providerContentAttrs["some-snap"], DeepEquals, []string{"baz"})

	for _, i := range builtin.Interfaces() {
		c.Assert(repo.AddInterface(i), IsNil)
	}

	slotSnap := &Info{SuggestedName: "slot-snap"}
	barSlot := &SlotInfo{
		Snap:      slotSnap,
		Name:      "visual-themes",
		Interface: "content",
		Attrs:     map[string]interface{}{"content": "bar"},
	}
	err := repo.AddSlot(barSlot)
	c.Assert(err, IsNil)
	providerContentAttrs = prqt.MissingProviderContentTags(info, repo)
	c.Check(providerContentAttrs, HasLen, 2)
	c.Check(providerContentAttrs["common-themes"], DeepEquals, []string{"foo"})
	// stays the same
	c.Check(providerContentAttrs["some-snap"], DeepEquals, []string{"baz"})

	fooSlot := &SlotInfo{
		Snap:      slotSnap,
		Name:      "sound-themes",
		Interface: "content",
		Attrs:     map[string]interface{}{"content": "foo"},
	}
	err = repo.AddSlot(fooSlot)
	c.Assert(err, IsNil)
	providerContentAttrs = prqt.MissingProviderContentTags(info, repo)
	c.Check(providerContentAttrs, HasLen, 1)
	c.Check(providerContentAttrs["common-themes"], IsNil)
	// stays the same
	c.Check(providerContentAttrs["some-snap"], DeepEquals, []string{"baz"})

	// no repo => no filtering
	providerContentAttrs = prqt.MissingProviderContentTags(info, nil)
	c.Check(providerContentAttrs, HasLen, 2)
	sort.Strings(providerContentAttrs["common-themes"])
	c.Check(providerContentAttrs["common-themes"], DeepEquals, []string{"bar", "foo"})
	c.Check(providerContentAttrs["some-snap"], DeepEquals, []string{"baz"})
}

<<<<<<< HEAD
func (s *ValidateSuite) TestSelfContainedSetPrereqTrackerBasics(c *C) {
	// check that it implements the needed interface
	var prqt snapstate.PrereqTracker = NewSelfContainedSetPrereqTracker()

	// this ignores arguments and always returns nil
	c.Check(prqt.MissingProviderContentTags(nil, nil), IsNil)
}

func (s *validateSuite) TestSelfContainedSetPrereqTrackerMissingBase(c *C) {
	const yaml = `name: some-snap
base: some-base
version: 1.0`

	strk := NewScopedTracker()
	info, err := InfoFromSnapYamlWithSideInfo([]byte(yaml), nil, strk)
	c.Assert(err, IsNil)

	prqt := NewSelfContainedSetPrereqTracker()
	prqt.Add(info)

	_, errors := prqt.Check()
	c.Assert(errors, HasLen, 1)
	c.Check(errors[0], ErrorMatches, `cannot use snap "some-snap": base "some-base" is missing`)
}

func (s *validateSuite) TestSelfContainedSetPrereqTrackerMissingMCore(c *C) {
	const yaml = `name: some-snap
version: 1.0`

	strk := NewScopedTracker()
	info, err := InfoFromSnapYamlWithSideInfo([]byte(yaml), nil, strk)
	c.Assert(err, IsNil)

	prqt := NewSelfContainedSetPrereqTracker()
	prqt.Add(info)

	_, errors := prqt.Check()
	c.Assert(errors, HasLen, 1)
	c.Check(errors[0], ErrorMatches, `cannot use snap "some-snap": required snap "core" missing`)
}

func (s *validateSuite) TestSelfContainedSetPrereqTrackerMissingDefaultProvider(c *C) {
	strk := NewScopedTracker()
	snapInfo, err := InfoFromSnapYamlWithSideInfo([]byte(yamlNeedDf), nil, strk)
	c.Assert(err, IsNil)

	const coreYaml = `name: core
version: 1.0
type: os`

	coreInfo, err := InfoFromSnapYamlWithSideInfo([]byte(coreYaml), nil, strk)
	c.Assert(err, IsNil)

	prqt := NewSelfContainedSetPrereqTracker()
	prqt.Add(snapInfo)
	prqt.Add(coreInfo)

	_, errors := prqt.Check()
	c.Assert(errors, HasLen, 2)
	c.Check(errors[0], ErrorMatches, `cannot use snap "need-df": default provider "gtk-common-themes" or any alternative provider for content "gtk-3-themes" is missing`)
	c.Check(errors[1], ErrorMatches, `cannot use snap "need-df": default provider "gtk-common-themes" or any alternative provider for content "icon-themes" is missing`)
}

func (s *validateSuite) TestSelfContainedSetPrereqTrackerDefaultProviderHappy(c *C) {
	strk := NewScopedTracker()
	snapInfo, err := InfoFromSnapYamlWithSideInfo([]byte(yamlNeedDf), nil, strk)
	c.Assert(err, IsNil)

	const coreYaml = `name: core
version: 1.0
type: os`

	coreInfo, err := InfoFromSnapYamlWithSideInfo([]byte(coreYaml), nil, strk)
	c.Assert(err, IsNil)

	const gtkCommonThemesYaml = `name: gtk-common-themes
version: 1.0
slots:
  gtk-3-themes:
    interface: content
    read: [$SNAP/themes]
  icon-themes:
    interface: content
    read: [$SNAP/themes]
`
	defer MockSanitizePlugsSlots(builtin.SanitizePlugsSlots)()

	gtkCommonThemesInfo, err := InfoFromSnapYamlWithSideInfo([]byte(gtkCommonThemesYaml), nil, strk)
	c.Assert(err, IsNil)

	prqt := NewSelfContainedSetPrereqTracker()
	prqt.Add(snapInfo)
	prqt.Add(coreInfo)
	prqt.Add(gtkCommonThemesInfo)

	warns, errors := prqt.Check()
	c.Assert(errors, HasLen, 0)
	c.Assert(warns, HasLen, 0)
}

func (s *validateSuite) TestSelfContainedSetPrereqTrackerAlternativeProviders(c *C) {
	strk := NewScopedTracker()
	snapInfo, err := InfoFromSnapYamlWithSideInfo([]byte(yamlNeedDf), nil, strk)
	c.Assert(err, IsNil)

	const coreYaml = `name: core
version: 1.0
type: os`

	coreInfo, err := InfoFromSnapYamlWithSideInfo([]byte(coreYaml), nil, strk)
	c.Assert(err, IsNil)

	const iconsProviderYaml = `name: icons-provider
version: 1.0
slots:
  serve-icon-themes:
    interface: content
    content: icon-themes
`
	const themesProviderYaml = `name: themes-provider
version: 1.0
slots:
  serve-gtk-3-themes:
    interface: content
    content: gtk-3-themes
`
	iconsProviderInfo, err := InfoFromSnapYamlWithSideInfo([]byte(iconsProviderYaml), nil, strk)
	c.Assert(err, IsNil)
	themesProviderInfo, err := InfoFromSnapYamlWithSideInfo([]byte(themesProviderYaml), nil, strk)
	c.Assert(err, IsNil)

	prqt := NewSelfContainedSetPrereqTracker()
	prqt.Add(snapInfo)
	prqt.Add(coreInfo)
	prqt.Add(iconsProviderInfo)
	prqt.Add(themesProviderInfo)

	warns, errors := prqt.Check()
	c.Assert(errors, HasLen, 0)
	c.Assert(warns, HasLen, 2)
	c.Check(warns[0], ErrorMatches, `snap "need-df" requires a provider for content "gtk-3-themes", a candidate slot is available \(themes-provider:serve-gtk-3-themes\) but not the default-provider, ensure a single auto-connection \(or possibly a connection\) is in-place`)
	c.Check(warns[1], ErrorMatches, `snap "need-df" requires a provider for content "icon-themes", a candidate slot is available \(icons-provider:serve-icon-themes\) but not the default-provider, ensure a single auto-connection \(or possibly a connection\) is in-place`)
}

func (s *validateSuite) TestSelfContainedSetPrereqTrackerDefaultProviderAlternativeProviderThroughValidateBasesAndProviders(c *C) {
	strk := NewScopedTracker()
	snapInfo, err := InfoFromSnapYamlWithSideInfo([]byte(yamlNeedDf), nil, strk)
	c.Assert(err, IsNil)

	const coreYaml = `name: core
version: 1.0
type: os`

	coreInfo, err := InfoFromSnapYamlWithSideInfo([]byte(coreYaml), nil, strk)
	c.Assert(err, IsNil)

	const gtkCommonThemesYaml = `name: gtk-common-themes
version: 1.0
slots:
  gtk-3-themes:
    interface: content
    read: [$SNAP/themes]
  icon-themes:
    interface: content
    read: [$SNAP/themes]
`
	const themesProvider2Yaml = `name: themes-provider
version: 1.0
slots:
  serve-gtk-3-themes:
    interface: content
    content: gtk-3-themes
    read: [$SNAP/stuff]
`
	defer MockSanitizePlugsSlots(builtin.SanitizePlugsSlots)()

	gtkCommonThemesInfo, err := InfoFromSnapYamlWithSideInfo([]byte(gtkCommonThemesYaml), nil, strk)
	c.Assert(err, IsNil)
	themesProvider2Info, err := InfoFromSnapYamlWithSideInfo([]byte(themesProvider2Yaml), nil, strk)
	c.Assert(err, IsNil)

	warns, errors := ValidateBasesAndProviders([]*Info{snapInfo, coreInfo, gtkCommonThemesInfo, themesProvider2Info})
	c.Assert(errors, HasLen, 0)
	c.Assert(warns, HasLen, 1)
	c.Check(warns[0], ErrorMatches, `snap "need-df" requires a provider for content "gtk-3-themes", many candidates slots are available \(themes-provider:serve-gtk-3-themes\) including from default-provider gtk-common-themes:gtk-3-themes, ensure a single auto-connection \(or possibly a connection\) is in-place`)
}

func (s *validateSuite) TestSelfContainedSetPrereqTrackerDoubleAlternativeProviders(c *C) {
	strk := NewScopedTracker()
	snapInfo, err := InfoFromSnapYamlWithSideInfo([]byte(yamlNeedDf), nil, strk)
	c.Assert(err, IsNil)

	const coreYaml = `name: core
version: 1.0
type: os`

	coreInfo, err := InfoFromSnapYamlWithSideInfo([]byte(coreYaml), nil, strk)
	c.Assert(err, IsNil)

	const iconsProviderYaml = `name: icons-provider
version: 1.0
slots:
  serve-icon-themes:
    interface: content
    content: icon-themes
    read: [$SNAP/stuff]
`
	const themesProviderYaml = `name: themes-provider
version: 1.0
slots:
  serve-gtk-3-themes:
    interface: content
    content: gtk-3-themes
    read: [$SNAP/stuff]
`
	const themesProvider2Yaml = `name: themes-provider2
version: 1.1
slots:
  gtk-3-themes:
    interface: content
    read: [$SNAP/stuff]
  unrelated-slot:
    interface: dbus
    bus: system
    name: foo.Foo
`
	defer MockSanitizePlugsSlots(builtin.SanitizePlugsSlots)()

	iconsProviderInfo, err := InfoFromSnapYamlWithSideInfo([]byte(iconsProviderYaml), nil, strk)
	c.Assert(err, IsNil)
	themesProviderInfo, err := InfoFromSnapYamlWithSideInfo([]byte(themesProviderYaml), nil, strk)
	c.Assert(err, IsNil)
	themesProvider2Info, err := InfoFromSnapYamlWithSideInfo([]byte(themesProvider2Yaml), nil, strk)
	c.Assert(err, IsNil)

	prqt := NewSelfContainedSetPrereqTracker()
	prqt.Add(snapInfo)
	prqt.Add(coreInfo)
	prqt.Add(iconsProviderInfo)
	prqt.Add(themesProviderInfo)
	prqt.Add(themesProvider2Info)

	warns, errors := prqt.Check()
	c.Assert(errors, HasLen, 0)
	c.Assert(warns, HasLen, 2)
	c.Check(warns[0], ErrorMatches, `snap "need-df" requires a provider for content "gtk-3-themes", many candidate slots are available \(themes-provider2:gtk-3-themes, themes-provider:serve-gtk-3-themes\) but not the default-provider, ensure a single auto-connection \(or possibly a connection\) is in-place`)
	c.Check(warns[1], ErrorMatches, `snap "need-df" requires a provider for content "icon-themes", a candidate slot is available \(icons-provider:serve-icon-themes\) but not the default-provider, ensure a single auto-connection \(or possibly a connection\) is in-place`)
=======
func (s *ValidateSuite) TestValidateComponentNames(c *C) {
	info, err := InfoFromSnapYaml([]byte(`name: foo
version: 1.0
components:
  comp-1:
    type: test
    summary: short summary
    description: some loooong description
  comp-long123-1-name:
    type: test
`))
	c.Assert(err, IsNil)

	err = Validate(info)
	c.Check(err, IsNil)
}

func (s *ValidateSuite) TestDetectInvalidComponentName(c *C) {
	info, err := InfoFromSnapYaml([]byte(`name: foo
version: 1.0
components:
  comp_1:
    type: test
`))
	c.Assert(err, IsNil)

	err = Validate(info)
	c.Check(err, ErrorMatches, `invalid snap name: "comp_1"`)
}

func (s *ValidateSuite) TestDetectInvalidComponentTextFields(c *C) {
	yamlTmpl := `name: foo
version: 1.0
components:
  comp1:
    type: test
    %s: %s
`

	for _, tc := range []struct {
		field         string
		maxCodePoints int
	}{{"summary", 128}, {"description", 4096}} {
		text := strings.Repeat("xx", 2049)
		info, err := InfoFromSnapYaml([]byte(fmt.Sprintf(yamlTmpl, tc.field, text)))
		c.Assert(err, IsNil)

		err = Validate(info)
		c.Check(err, ErrorMatches, fmt.Sprintf("%s can have up to %d codepoints, got %d", tc.field, tc.maxCodePoints, utf8.RuneCountInString(text)))
	}
>>>>>>> c500a6c8
}<|MERGE_RESOLUTION|>--- conflicted
+++ resolved
@@ -2314,7 +2314,6 @@
 	c.Check(providerContentAttrs["some-snap"], DeepEquals, []string{"baz"})
 }
 
-<<<<<<< HEAD
 func (s *ValidateSuite) TestSelfContainedSetPrereqTrackerBasics(c *C) {
 	// check that it implements the needed interface
 	var prqt snapstate.PrereqTracker = NewSelfContainedSetPrereqTracker()
@@ -2562,7 +2561,8 @@
 	c.Assert(warns, HasLen, 2)
 	c.Check(warns[0], ErrorMatches, `snap "need-df" requires a provider for content "gtk-3-themes", many candidate slots are available \(themes-provider2:gtk-3-themes, themes-provider:serve-gtk-3-themes\) but not the default-provider, ensure a single auto-connection \(or possibly a connection\) is in-place`)
 	c.Check(warns[1], ErrorMatches, `snap "need-df" requires a provider for content "icon-themes", a candidate slot is available \(icons-provider:serve-icon-themes\) but not the default-provider, ensure a single auto-connection \(or possibly a connection\) is in-place`)
-=======
+}
+
 func (s *ValidateSuite) TestValidateComponentNames(c *C) {
 	info, err := InfoFromSnapYaml([]byte(`name: foo
 version: 1.0
@@ -2613,5 +2613,4 @@
 		err = Validate(info)
 		c.Check(err, ErrorMatches, fmt.Sprintf("%s can have up to %d codepoints, got %d", tc.field, tc.maxCodePoints, utf8.RuneCountInString(text)))
 	}
->>>>>>> c500a6c8
 }