--- conflicted
+++ resolved
@@ -541,11 +541,9 @@
 	After  []string
 	Before []string
 
-<<<<<<< HEAD
 	WatchdogTimeout uint
-=======
+
 	Timer *TimerInfo
->>>>>>> 47529478
 }
 
 // ScreenshotInfo provides information about a screenshot.
