--- conflicted
+++ resolved
@@ -35,6 +35,15 @@
 //        with both int and string
 type Revision int
 
+func (revno Revision) String() string {
+	if revno < 0 {
+		nrevno := -1 * revno
+		return "@" + strconv.Itoa(int(nrevno))
+	}
+
+	return strconv.Itoa(int(revno))
+}
+
 // PlaceInfo offers all the information about where a snap and its data are located and exposed in the filesystem.
 type PlaceInfo interface {
 	// Name returns the name of the snap.
@@ -65,22 +74,8 @@
 }
 
 // MountDir returns the base directory where it gets mounted of the snap with the given name and revision.
-<<<<<<< HEAD
-func MountDir(name string, revision int) string {
-	return filepath.Join(dirs.SnapSnapsDir, name, strRevno(revision))
-}
-
-func strRevno(revno int) string {
-	if revno < 0 {
-		nrevno := -1 * revno
-		return "@" + strconv.Itoa(nrevno)
-	}
-
-	return strconv.Itoa(revno)
-=======
 func MountDir(name string, revision Revision) string {
-	return filepath.Join(dirs.SnapSnapsDir, name, strconv.Itoa(int(revision)))
->>>>>>> 6f283c17
+	return filepath.Join(dirs.SnapSnapsDir, name, revision.String())
 }
 
 // SideInfo holds snap metadata that is crucial for the tracking of
@@ -164,11 +159,7 @@
 }
 
 func (s *Info) strRevno() string {
-<<<<<<< HEAD
-	return strRevno(s.Revision)
-=======
-	return strconv.Itoa(int(s.Revision))
->>>>>>> 6f283c17
+	return s.Revision.String()
 }
 
 // MountDir returns the base directory of the snap where it gets mounted.
