// -*- Mode: Go; indent-tabs-mode: t -*-

/*
 * Copyright (C) 2014-2021 Canonical Ltd
 *
 * This program is free software: you can redistribute it and/or modify
 * it under the terms of the GNU General Public License version 3 as
 * published by the Free Software Foundation.
 *
 * This program is distributed in the hope that it will be useful,
 * but WITHOUT ANY WARRANTY; without even the implied warranty of
 * MERCHANTABILITY or FITNESS FOR A PARTICULAR PURPOSE.  See the
 * GNU General Public License for more details.
 *
 * You should have received a copy of the GNU General Public License
 * along with this program.  If not, see <http://www.gnu.org/licenses/>.
 *
 */

package snap

import (
	"bytes"
	"fmt"
	"io/ioutil"
	"net/url"
	"os"
	"path/filepath"
	"sort"
	"strings"
	"time"

	"github.com/snapcore/snapd/dirs"
	"github.com/snapcore/snapd/metautil"
	"github.com/snapcore/snapd/osutil"
	"github.com/snapcore/snapd/osutil/sys"
	"github.com/snapcore/snapd/snap/naming"
	"github.com/snapcore/snapd/strutil"
	"github.com/snapcore/snapd/timeout"
)

// PlaceInfo offers all the information about where a snap and its data are
// located and exposed in the filesystem.
type PlaceInfo interface {
	// InstanceName returns the name of the snap decorated with instance
	// key, if any.
	InstanceName() string

	// SnapName returns the name of the snap.
	SnapName() string

	// SnapRevision returns the revision of the snap.
	SnapRevision() Revision

	// Filename returns the name of the snap with the revision
	// number, as used on the filesystem.
	Filename() string

	// MountDir returns the base directory of the snap.
	MountDir() string

	// MountFile returns the path where the snap file that is mounted is
	// installed.
	MountFile() string

	// HooksDir returns the directory containing the snap's hooks.
	HooksDir() string

	// DataDir returns the data directory of the snap.
	DataDir() string

	// UserDataDir returns the per user data directory of the snap.
	UserDataDir(home string, opts *dirs.SnapDirOptions) string

	// CommonDataDir returns the data directory common across revisions of the
	// snap.
	CommonDataDir() string

	// UserCommonDataDir returns the per user data directory common across
	// revisions of the snap.
	UserCommonDataDir(home string, opts *dirs.SnapDirOptions) string

	// UserXdgRuntimeDir returns the per user XDG_RUNTIME_DIR directory
	UserXdgRuntimeDir(userID sys.UserID) string

	// DataHomeDir returns a glob that matches all per user data directories
	// of a snap.
	DataHomeDir(opts *dirs.SnapDirOptions) string

	// CommonDataHomeDir returns a glob that matches all per user data
	// directories common across revisions of the snap.
	CommonDataHomeDir(opts *dirs.SnapDirOptions) string

	// XdgRuntimeDirs returns a glob that matches all XDG_RUNTIME_DIR
	// directories for all users of the snap.
	XdgRuntimeDirs() string
}

// MinimalPlaceInfo returns a PlaceInfo with just the location information for a
// snap of the given name and revision.
func MinimalPlaceInfo(name string, revision Revision) PlaceInfo {
	storeName, instanceKey := SplitInstanceName(name)
	return &Info{SideInfo: SideInfo{RealName: storeName, Revision: revision}, InstanceKey: instanceKey}
}

// ParsePlaceInfoFromSnapFileName returns a PlaceInfo with just the location
// information for a snap of file name, failing if the snap file name is invalid
// This explicitly does not support filenames with instance names in them
func ParsePlaceInfoFromSnapFileName(sn string) (PlaceInfo, error) {
	if sn == "" {
		return nil, fmt.Errorf("empty snap file name")
	}
	if strings.Count(sn, "_") > 1 {
		// too many "_", probably has an instance key in the filename like in
		// snap-name_key_23.snap
		return nil, fmt.Errorf("too many '_' in snap file name")
	}
	idx := strings.IndexByte(sn, '_')
	switch {
	case idx < 0:
		return nil, fmt.Errorf("snap file name %q has invalid format (missing '_')", sn)
	case idx == 0:
		return nil, fmt.Errorf("snap file name %q has invalid format (no snap name before '_')", sn)
	}
	// ensure that _ is not the last element
	name := sn[:idx]
	revnoNSuffix := sn[idx+1:]
	rev, err := ParseRevision(strings.TrimSuffix(revnoNSuffix, ".snap"))
	if err != nil {
		return nil, fmt.Errorf("cannot parse revision in snap file name %q: %v", sn, err)
	}
	return &Info{SideInfo: SideInfo{RealName: name, Revision: rev}}, nil
}

// BaseDir returns the system level directory of given snap.
func BaseDir(name string) string {
	return filepath.Join(dirs.SnapMountDir, name)
}

// MountDir returns the base directory where it gets mounted of the snap with
// the given name and revision.
func MountDir(name string, revision Revision) string {
	return filepath.Join(BaseDir(name), revision.String())
}

// MountFile returns the path where the snap file that is mounted is installed.
func MountFile(name string, revision Revision) string {
	return filepath.Join(dirs.SnapBlobDir, fmt.Sprintf("%s_%s.snap", name, revision))
}

// ScopedSecurityTag returns the snap-specific, scope specific, security tag.
func ScopedSecurityTag(snapName, scopeName, suffix string) string {
	return fmt.Sprintf("snap.%s.%s.%s", snapName, scopeName, suffix)
}

// SecurityTag returns the snap-specific security tag.
func SecurityTag(snapName string) string {
	return fmt.Sprintf("snap.%s", snapName)
}

// AppSecurityTag returns the application-specific security tag.
func AppSecurityTag(snapName, appName string) string {
	return fmt.Sprintf("%s.%s", SecurityTag(snapName), appName)
}

// HookSecurityTag returns the hook-specific security tag.
func HookSecurityTag(snapName, hookName string) string {
	return ScopedSecurityTag(snapName, "hook", hookName)
}

// NoneSecurityTag returns the security tag for interfaces that
// are not associated to an app or hook in the snap.
func NoneSecurityTag(snapName, uniqueName string) string {
	return ScopedSecurityTag(snapName, "none", uniqueName)
}

// BaseDataDir returns the base directory for snap data locations.
func BaseDataDir(name string) string {
	return filepath.Join(dirs.SnapDataDir, name)
}

// DataDir returns the data directory for given snap name and revision. The name
// can be
// either a snap name or snap instance name.
func DataDir(name string, revision Revision) string {
	return filepath.Join(BaseDataDir(name), revision.String())
}

// CommonDataDir returns the common data directory for given snap name. The name
// can be either a snap name or snap instance name.
func CommonDataDir(name string) string {
	return filepath.Join(dirs.SnapDataDir, name, "common")
}

// HooksDir returns the directory containing the snap's hooks for given snap
// name. The name can be either a snap name or snap instance name.
func HooksDir(name string, revision Revision) string {
	return filepath.Join(MountDir(name, revision), "meta", "hooks")
}

func snapDataDir(opts *dirs.SnapDirOptions) string {
	if opts == nil {
		opts = &dirs.SnapDirOptions{}
	}

	if opts.HiddenSnapDataDir {
		return dirs.HiddenSnapDataHomeDir
	}

	return dirs.UserHomeSnapDir
}

// UserDataDir returns the user-specific data directory for given snap name. The
// name can be either a snap name or snap instance name.
func UserDataDir(home string, name string, revision Revision, opts *dirs.SnapDirOptions) string {
	return filepath.Join(home, snapDataDir(opts), name, revision.String())
}

// UserCommonDataDir returns the user-specific common data directory for given
// snap name. The name can be either a snap name or snap instance name.
func UserCommonDataDir(home string, name string, opts *dirs.SnapDirOptions) string {
	return filepath.Join(home, snapDataDir(opts), name, "common")
}

// UserSnapDir returns the user-specific directory for given
// snap name. The name can be either a snap name or snap instance name.
func UserSnapDir(home string, name string, opts *dirs.SnapDirOptions) string {
	return filepath.Join(home, snapDataDir(opts), name)
}

// UserXdgRuntimeDir returns the user-specific XDG_RUNTIME_DIR directory for
// given snap name. The name can be either a snap name or snap instance name.
func UserXdgRuntimeDir(euid sys.UserID, name string) string {
	return filepath.Join(dirs.XdgRuntimeDirBase, fmt.Sprintf("%d/snap.%s", euid, name))
}

// SnapDir returns the user-specific snap directory.
func SnapDir(home string, opts *dirs.SnapDirOptions) string {
	return filepath.Join(home, snapDataDir(opts))
}

// SideInfo holds snap metadata that is crucial for the tracking of
// snaps and for the working of the system offline and which is not
// included in snap.yaml or for which the store is the canonical
// source overriding snap.yaml content.
//
// It can be marshalled and will be stored in the system state for
// each currently installed snap revision so it needs to be evolved
// carefully.
//
// Information that can be taken directly from snap.yaml or that comes
// from the store but is not required for working offline should not
// end up in SideInfo.
type SideInfo struct {
	RealName          string              `yaml:"name,omitempty" json:"name,omitempty"`
	SnapID            string              `yaml:"snap-id" json:"snap-id"`
	Revision          Revision            `yaml:"revision" json:"revision"`
	Channel           string              `yaml:"channel,omitempty" json:"channel,omitempty"`
	EditedLinks       map[string][]string `yaml:"links,omitempty" json:"links,omitempty"`
	EditedContact     string              `yaml:"contact,omitempty" json:"contact,omitempty"`
	EditedTitle       string              `yaml:"title,omitempty" json:"title,omitempty"`
	EditedSummary     string              `yaml:"summary,omitempty" json:"summary,omitempty"`
	EditedDescription string              `yaml:"description,omitempty" json:"description,omitempty"`
	Private           bool                `yaml:"private,omitempty" json:"private,omitempty"`
	Paid              bool                `yaml:"paid,omitempty" json:"paid,omitempty"`
}

// Info provides information about snaps.
type Info struct {
	SuggestedName string
	InstanceKey   string
	Version       string
	SnapType      Type
	Architectures []string
	Assumes       []string

	OriginalTitle       string
	OriginalSummary     string
	OriginalDescription string

	Environment strutil.OrderedMap

	LicenseAgreement string
	LicenseVersion   string
	License          string
	Epoch            Epoch
	Base             string
	Confinement      ConfinementType
	Apps             map[string]*AppInfo
	LegacyAliases    map[string]*AppInfo // FIXME: eventually drop this
	Hooks            map[string]*HookInfo
	Plugs            map[string]*PlugInfo
	Slots            map[string]*SlotInfo

	// Plugs or slots with issues (they are not included in Plugs or Slots)
	BadInterfaces map[string]string // slot or plug => message

	// The information in all the remaining fields is not sourced from the snap
	// blob itself.
	SideInfo

	// Broken marks whether the snap is broken and the reason.
	Broken string

	// The information in these fields is ephemeral, available only from the
	// store or when read from a snap file.
	DownloadInfo

	Prices  map[string]float64
	MustBuy bool

	Publisher StoreAccount

	Media   MediaInfos
	Website string

	StoreURL string

	// The flattended channel map with $track/$risk
	Channels map[string]*ChannelSnapInfo

	// The ordered list of tracks that contain channels
	Tracks []string

	Layout map[string]*Layout

	// The list of common-ids from all apps of the snap
	CommonIDs []string

	// List of system users (usernames) this snap may use. The group of the same
	// name must also exist.
	SystemUsernames map[string]*SystemUsernameInfo

	// OriginalLinks is a map links keys to link lists
	OriginalLinks map[string][]string
}

// StoreAccount holds information about a store account, for example of snap
// publisher.
type StoreAccount struct {
	ID          string `json:"id"`
	Username    string `json:"username"`
	DisplayName string `json:"display-name"`
	Validation  string `json:"validation,omitempty"`
}

// Layout describes a single element of the layout section.
type Layout struct {
	Snap *Info

	Path     string      `json:"path"`
	Bind     string      `json:"bind,omitempty"`
	BindFile string      `json:"bind-file,omitempty"`
	Type     string      `json:"type,omitempty"`
	User     string      `json:"user,omitempty"`
	Group    string      `json:"group,omitempty"`
	Mode     os.FileMode `json:"mode,omitempty"`
	Symlink  string      `json:"symlink,omitempty"`
}

// String returns a simple textual representation of a layout.
func (l *Layout) String() string {
	var buf bytes.Buffer
	fmt.Fprintf(&buf, "%s: ", l.Path)
	switch {
	case l.Bind != "":
		fmt.Fprintf(&buf, "bind %s", l.Bind)
	case l.BindFile != "":
		fmt.Fprintf(&buf, "bind-file %s", l.BindFile)
	case l.Symlink != "":
		fmt.Fprintf(&buf, "symlink %s", l.Symlink)
	case l.Type != "":
		fmt.Fprintf(&buf, "type %s", l.Type)
	default:
		fmt.Fprintf(&buf, "???")
	}
	if l.User != "root" && l.User != "" {
		fmt.Fprintf(&buf, ", user: %s", l.User)
	}
	if l.Group != "root" && l.Group != "" {
		fmt.Fprintf(&buf, ", group: %s", l.Group)
	}
	if l.Mode != 0755 {
		fmt.Fprintf(&buf, ", mode: %#o", l.Mode)
	}
	return buf.String()
}

// ChannelSnapInfo is the minimum information that can be used to clearly
// distinguish different revisions of the same snap.
type ChannelSnapInfo struct {
	Revision    Revision        `json:"revision"`
	Confinement ConfinementType `json:"confinement"`
	Version     string          `json:"version"`
	Channel     string          `json:"channel"`
	Epoch       Epoch           `json:"epoch"`
	Size        int64           `json:"size"`
	ReleasedAt  time.Time       `json:"released-at"`
}

// InstanceName returns the blessed name of the snap decorated with instance
// key, if any.
func (s *Info) InstanceName() string {
	return InstanceName(s.SnapName(), s.InstanceKey)
}

// SnapName returns the global blessed name of the snap.
func (s *Info) SnapName() string {
	if s.RealName != "" {
		return s.RealName
	}
	return s.SuggestedName
}

// Filename returns the name of the snap with the revision number,
// as used on the filesystem. This is the equivalent of
// filepath.Base(s.MountFile()).
func (s *Info) Filename() string {
	return filepath.Base(s.MountFile())
}

// SnapRevision returns the revision of the snap.
func (s *Info) SnapRevision() Revision {
	return s.Revision
}

// ID implements naming.SnapRef.
func (s *Info) ID() string {
	return s.SnapID
}

var _ naming.SnapRef = (*Info)(nil)

// Title returns the blessed title for the snap.
func (s *Info) Title() string {
	if s.EditedTitle != "" {
		return s.EditedTitle
	}
	return s.OriginalTitle
}

// Summary returns the blessed summary for the snap.
func (s *Info) Summary() string {
	if s.EditedSummary != "" {
		return s.EditedSummary
	}
	return s.OriginalSummary
}

// Description returns the blessed description for the snap.
func (s *Info) Description() string {
	if s.EditedDescription != "" {
		return s.EditedDescription
	}
	return s.OriginalDescription
}

// Links returns the blessed set of snap-related links.
func (s *Info) Links() map[string][]string {
	if s.EditedLinks != nil {
		return s.EditedLinks
	}
	return s.OriginalLinks
}

// Contact returns the blessed contact information for the snap.
func (s *Info) Contact() string {
	var contact string
	if s.EditedContact != "" {
		contact = s.EditedContact
	} else {
		contacts := s.Links()["contact"]
		if len(contacts) > 0 {
			contact = contacts[0]
		}
	}
	if contact != "" {
		u, err := url.Parse(contact)
		if err != nil {
			return ""
		}
		if u.Scheme == "" {
			contact = "mailto:" + contact
		}
	}
	return contact
}

// Type returns the type of the snap, including additional snap ID check
// for the legacy snapd snap definitions.
func (s *Info) Type() Type {
	if s.SnapType == TypeApp && IsSnapd(s.SnapID) {
		return TypeSnapd
	}
	return s.SnapType
}

// MountDir returns the base directory of the snap where it gets mounted.
func (s *Info) MountDir() string {
	return MountDir(s.InstanceName(), s.Revision)
}

// MountFile returns the path where the snap file that is mounted is installed.
func (s *Info) MountFile() string {
	return MountFile(s.InstanceName(), s.Revision)
}

// HooksDir returns the directory containing the snap's hooks.
func (s *Info) HooksDir() string {
	return HooksDir(s.InstanceName(), s.Revision)
}

// DataDir returns the data directory of the snap.
func (s *Info) DataDir() string {
	return DataDir(s.InstanceName(), s.Revision)
}

// UserDataDir returns the user-specific data directory of the snap.
func (s *Info) UserDataDir(home string, opts *dirs.SnapDirOptions) string {
	return UserDataDir(home, s.InstanceName(), s.Revision, opts)
}

// UserCommonDataDir returns the user-specific data directory common across
// revision of the snap.
func (s *Info) UserCommonDataDir(home string, opts *dirs.SnapDirOptions) string {
	return UserCommonDataDir(home, s.InstanceName(), opts)
}

// CommonDataDir returns the data directory common across revisions of the snap.
func (s *Info) CommonDataDir() string {
	return CommonDataDir(s.InstanceName())
}

func DataHomeGlob(opts *dirs.SnapDirOptions) string {
	if opts == nil {
		opts = &dirs.SnapDirOptions{}
	}

	if opts.HiddenSnapDataDir {
		return dirs.HiddenSnapDataHomeGlob
	}

	return dirs.SnapDataHomeGlob
}

// DataHomeDir returns the per user data directory of the snap.
func (s *Info) DataHomeDir(opts *dirs.SnapDirOptions) string {
	return filepath.Join(DataHomeGlob(opts), s.InstanceName(), s.Revision.String())
}

// CommonDataHomeDir returns the per user data directory common across revisions
// of the snap.
func (s *Info) CommonDataHomeDir(opts *dirs.SnapDirOptions) string {
	return filepath.Join(DataHomeGlob(opts), s.InstanceName(), "common")
}

// UserXdgRuntimeDir returns the XDG_RUNTIME_DIR directory of the snap for a
// particular user.
func (s *Info) UserXdgRuntimeDir(euid sys.UserID) string {
	return UserXdgRuntimeDir(euid, s.InstanceName())
}

// XdgRuntimeDirs returns the XDG_RUNTIME_DIR directories for all users of the
// snap.
func (s *Info) XdgRuntimeDirs() string {
	return filepath.Join(dirs.XdgRuntimeDirGlob, fmt.Sprintf("snap.%s", s.InstanceName()))
}

// NeedsDevMode returns whether the snap needs devmode.
func (s *Info) NeedsDevMode() bool {
	return s.Confinement == DevModeConfinement
}

// NeedsClassic  returns whether the snap needs classic confinement consent.
func (s *Info) NeedsClassic() bool {
	return s.Confinement == ClassicConfinement
}

// Services returns a list of the apps that have "daemon" set.
func (s *Info) Services() []*AppInfo {
	svcs := make([]*AppInfo, 0, len(s.Apps))
	for _, app := range s.Apps {
		if !app.IsService() {
			continue
		}
		svcs = append(svcs, app)
	}

	return svcs
}

// ExpandSnapVariables resolves $SNAP, $SNAP_DATA and $SNAP_COMMON inside the
// snap's mount namespace.
func (s *Info) ExpandSnapVariables(path string) string {
	return os.Expand(path, func(v string) string {
		switch v {
		case "SNAP":
			// NOTE: We use dirs.CoreSnapMountDir here as the path used will be
			// always inside the mount namespace snap-confine creates and there
			// we will always have a /snap directory available regardless if the
			// system we're running on supports this or not.
			return filepath.Join(dirs.CoreSnapMountDir, s.SnapName(), s.Revision.String())
		case "SNAP_DATA":
			return DataDir(s.SnapName(), s.Revision)
		case "SNAP_COMMON":
			return CommonDataDir(s.SnapName())
		}
		return ""
	})
}

// InstallDate returns the "install date" of the snap.
//
// If the snap is not active, it'll return a zero time; otherwise
// it'll return the modtime of the "current" symlink. Sneaky.
func (s *Info) InstallDate() time.Time {
	dir, rev := filepath.Split(s.MountDir())
	cur := filepath.Join(dir, "current")
	tag, err := os.Readlink(cur)
	if err == nil && tag == rev {
		if st, err := os.Lstat(cur); err == nil {
			return st.ModTime()
		}
	}
	return time.Time{}
}

// IsActive returns whether this snap revision is active.
func (s *Info) IsActive() bool {
	dir, rev := filepath.Split(s.MountDir())
	cur := filepath.Join(dir, "current")
	tag, err := os.Readlink(cur)
	return err == nil && tag == rev
}

// BadInterfacesSummary returns a summary of the problems of bad plugs
// and slots in the snap.
func BadInterfacesSummary(snapInfo *Info) string {
	inverted := make(map[string][]string)
	for name, reason := range snapInfo.BadInterfaces {
		inverted[reason] = append(inverted[reason], name)
	}
	var buf bytes.Buffer
	fmt.Fprintf(&buf, "snap %q has bad plugs or slots: ", snapInfo.InstanceName())
	reasons := make([]string, 0, len(inverted))
	for reason := range inverted {
		reasons = append(reasons, reason)
	}
	sort.Strings(reasons)
	for _, reason := range reasons {
		names := inverted[reason]
		sort.Strings(names)
		for i, name := range names {
			if i > 0 {
				buf.WriteString(", ")
			}
			buf.WriteString(name)
		}
		fmt.Fprintf(&buf, " (%s); ", reason)
	}
	return strings.TrimSuffix(buf.String(), "; ")
}

// DesktopPrefix returns the prefix string for the desktop files that
// belongs to the given snapInstance. We need to do something custom
// here because a) we need to be compatible with the world before we had
// parallel installs b) we can't just use the usual "_" parallel installs
// separator because that is already used as the separator between snap
// and desktop filename.
func (s *Info) DesktopPrefix() string {
	if s.InstanceKey == "" {
		return s.SnapName()
	}
	// we cannot use the usual "_" separator because that is also used
	// to separate "$snap_$desktopfile"
	return fmt.Sprintf("%s+%s", s.SnapName(), s.InstanceKey)
}

// DownloadInfo contains the information to download a snap.
// It can be marshalled.
type DownloadInfo struct {
	AnonDownloadURL string `json:"anon-download-url,omitempty"`
	DownloadURL     string `json:"download-url,omitempty"`

	Size     int64  `json:"size,omitempty"`
	Sha3_384 string `json:"sha3-384,omitempty"`

	// The server can include information about available deltas for a given
	// snap at a specific revision during refresh. Currently during refresh the
	// server will provide single matching deltas only, from the clients
	// revision to the target revision when available, per requested format.
	Deltas []DeltaInfo `json:"deltas,omitempty"`
}

// DeltaInfo contains the information to download a delta
// from one revision to another.
type DeltaInfo struct {
	FromRevision    int    `json:"from-revision,omitempty"`
	ToRevision      int    `json:"to-revision,omitempty"`
	Format          string `json:"format,omitempty"`
	AnonDownloadURL string `json:"anon-download-url,omitempty"`
	DownloadURL     string `json:"download-url,omitempty"`
	Size            int64  `json:"size,omitempty"`
	Sha3_384        string `json:"sha3-384,omitempty"`
}

// sanity check that Info is a PlaceInfo
var _ PlaceInfo = (*Info)(nil)

type AttributeNotFoundError struct{ Err error }

func (e AttributeNotFoundError) Error() string {
	return e.Err.Error()
}

func (e AttributeNotFoundError) Is(target error) bool {
	_, ok := target.(AttributeNotFoundError)
	return ok
}

// PlugInfo provides information about a plug.
type PlugInfo struct {
	Snap *Info

	Name      string
	Interface string
	Attrs     map[string]interface{}
	Label     string
	Apps      map[string]*AppInfo
	Hooks     map[string]*HookInfo
}

func lookupAttr(attrs map[string]interface{}, path string) (interface{}, bool) {
	var v interface{}
	comps := strings.FieldsFunc(path, func(r rune) bool { return r == '.' })
	if len(comps) == 0 {
		return nil, false
	}
	v = attrs
	for _, comp := range comps {
		m, ok := v.(map[string]interface{})
		if !ok {
			return nil, false
		}
		v, ok = m[comp]
		if !ok {
			return nil, false
		}
	}

	return v, true
}

func getAttribute(snapName string, ifaceName string, attrs map[string]interface{}, key string, val interface{}) error {
	v, ok := lookupAttr(attrs, key)
	if !ok {
<<<<<<< HEAD
		return AttributeNotFoundError{
			fmt.Errorf("snap %q does not have attribute %q for interface %q", snapName, key, ifaceName),
		}
=======
		return AttributeNotFoundError{fmt.Errorf("snap %q does not have attribute %q for interface %q", snapName, key, ifaceName)}
>>>>>>> 934923de
	}

	return metautil.SetValueFromAttribute(snapName, ifaceName, key, v, val)
}

func (plug *PlugInfo) Attr(key string, val interface{}) error {
	return getAttribute(plug.Snap.InstanceName(), plug.Interface, plug.Attrs, key, val)
}

func (plug *PlugInfo) Lookup(key string) (interface{}, bool) {
	return lookupAttr(plug.Attrs, key)
}

// SecurityTags returns security tags associated with a given plug.
func (plug *PlugInfo) SecurityTags() []string {
	tags := make([]string, 0, len(plug.Apps)+len(plug.Hooks))
	for _, app := range plug.Apps {
		tags = append(tags, app.SecurityTag())
	}
	for _, hook := range plug.Hooks {
		tags = append(tags, hook.SecurityTag())
	}
	sort.Strings(tags)
	return tags
}

// String returns the representation of the plug as snap:plug string.
func (plug *PlugInfo) String() string {
	return fmt.Sprintf("%s:%s", plug.Snap.InstanceName(), plug.Name)
}

func (slot *SlotInfo) Attr(key string, val interface{}) error {
	return getAttribute(slot.Snap.InstanceName(), slot.Interface, slot.Attrs, key, val)
}

func (slot *SlotInfo) Lookup(key string) (interface{}, bool) {
	return lookupAttr(slot.Attrs, key)
}

// SecurityTags returns security tags associated with a given slot.
func (slot *SlotInfo) SecurityTags() []string {
	tags := make([]string, 0, len(slot.Apps))
	for _, app := range slot.Apps {
		tags = append(tags, app.SecurityTag())
	}
	for _, hook := range slot.Hooks {
		tags = append(tags, hook.SecurityTag())
	}
	sort.Strings(tags)
	return tags
}

// String returns the representation of the slot as snap:slot string.
func (slot *SlotInfo) String() string {
	return fmt.Sprintf("%s:%s", slot.Snap.InstanceName(), slot.Name)
}

func gatherDefaultContentProvider(providerSnapsToContentTag map[string][]string, plug *PlugInfo) {
	if plug.Interface == "content" {
		var dprovider string
		if err := plug.Attr("default-provider", &dprovider); err == nil && dprovider != "" {
			// usage can be "snap:slot" but slot
			// is ignored/unused
			name := strings.Split(dprovider, ":")[0]
			var contentTag string
			plug.Attr("content", &contentTag)
			tags := providerSnapsToContentTag[name]
			if tags == nil {
				tags = []string{contentTag}
			} else {
				if !strutil.SortedListContains(tags, contentTag) {
					tags = append(tags, contentTag)
					sort.Strings(tags)
				}
			}
			providerSnapsToContentTag[name] = tags
		}
	}
}

// DefaultContentProviders returns the set of default provider snaps
// requested by the given plugs, mapped to their content tags.
func DefaultContentProviders(plugs []*PlugInfo) (providerSnapsToContentTag map[string][]string) {
	providerSnapsToContentTag = make(map[string][]string)
	for _, plug := range plugs {
		gatherDefaultContentProvider(providerSnapsToContentTag, plug)
	}
	return providerSnapsToContentTag
}

// SlotInfo provides information about a slot.
type SlotInfo struct {
	Snap *Info

	Name      string
	Interface string
	Attrs     map[string]interface{}
	Label     string
	Apps      map[string]*AppInfo
	Hooks     map[string]*HookInfo

	// HotplugKey is a unique key built by the slot's interface
	// using properties of a hotplugged device so that the same
	// slot may be made available if the device is reinserted.
	// It's empty for regular slots.
	HotplugKey HotplugKey
}

// SocketInfo provides information on application sockets.
type SocketInfo struct {
	App *AppInfo

	Name         string
	ListenStream string
	SocketMode   os.FileMode
}

// TimerInfo provides information on application timer.
type TimerInfo struct {
	App *AppInfo

	Timer string
}

// StopModeType is the type for the "stop-mode:" of a snap app
type StopModeType string

// KillAll returns if the stop-mode means all processes should be killed
// when the service is stopped or just the main process.
func (st StopModeType) KillAll() bool {
	return string(st) == "" || strings.HasSuffix(string(st), "-all")
}

// KillSignal returns the signal that should be used to kill the process
// (or an empty string if no signal is needed).
func (st StopModeType) KillSignal() string {
	if st.Validate() != nil || st == "" {
		return ""
	}
	return strings.ToUpper(strings.TrimSuffix(string(st), "-all"))
}

// Validate ensures that the StopModeType has an valid value.
func (st StopModeType) Validate() error {
	switch st {
	case "", "sigterm", "sigterm-all", "sighup", "sighup-all", "sigusr1", "sigusr1-all", "sigusr2", "sigusr2-all":
		// valid
		return nil
	}
	return fmt.Errorf(`"stop-mode" field contains invalid value %q`, st)
}

// AppInfo provides information about an app.
type AppInfo struct {
	Snap *Info

	Name          string
	LegacyAliases []string // FIXME: eventually drop this
	Command       string
	CommandChain  []string
	CommonID      string

	Daemon          string
	DaemonScope     DaemonScope
	StopTimeout     timeout.Timeout
	StartTimeout    timeout.Timeout
	WatchdogTimeout timeout.Timeout
	StopCommand     string
	ReloadCommand   string
	PostStopCommand string
	RestartCond     RestartCondition
	RestartDelay    timeout.Timeout
	Completer       string
	RefreshMode     string
	StopMode        StopModeType
	InstallMode     string

	// TODO: this should go away once we have more plumbing and can change
	// things vs refactor
	// https://github.com/snapcore/snapd/pull/794#discussion_r58688496
	BusName     string
	ActivatesOn []*SlotInfo

	Plugs   map[string]*PlugInfo
	Slots   map[string]*SlotInfo
	Sockets map[string]*SocketInfo

	Environment strutil.OrderedMap

	// list of other service names that this service will start after or
	// before
	After  []string
	Before []string

	Timer *TimerInfo

	Autostart string
}

// ScreenshotInfo provides information about a screenshot.
type ScreenshotInfo struct {
	URL    string `json:"url,omitempty"`
	Width  int64  `json:"width,omitempty"`
	Height int64  `json:"height,omitempty"`
	Note   string `json:"note,omitempty"`
}

type MediaInfo struct {
	Type   string `json:"type"`
	URL    string `json:"url"`
	Width  int64  `json:"width,omitempty"`
	Height int64  `json:"height,omitempty"`
}

type MediaInfos []MediaInfo

func (mis MediaInfos) IconURL() string {
	for _, mi := range mis {
		if mi.Type == "icon" {
			return mi.URL
		}
	}
	return ""
}

// HookInfo provides information about a hook.
type HookInfo struct {
	Snap *Info

	Name  string
	Plugs map[string]*PlugInfo
	Slots map[string]*SlotInfo

	Environment  strutil.OrderedMap
	CommandChain []string

	Explicit bool
}

// SystemUsernameInfo provides information about a system username (ie, a
// UNIX user and group with the same name). The scope defines visibility of the
// username wrt the snap and the system. Defined scopes:
// - shared    static, snapd-managed user/group shared between host and all
//             snaps
// - private   static, snapd-managed user/group private to a particular snap
//             (currently not implemented)
// - external  dynamic user/group shared between host and all snaps (currently
//             not implented)
type SystemUsernameInfo struct {
	Name  string
	Scope string
	Attrs map[string]interface{}
}

// File returns the path to the *.socket file
func (socket *SocketInfo) File() string {
	return filepath.Join(socket.App.serviceDir(), socket.App.SecurityTag()+"."+socket.Name+".socket")
}

// File returns the path to the *.timer file
func (timer *TimerInfo) File() string {
	return filepath.Join(timer.App.serviceDir(), timer.App.SecurityTag()+".timer")
}

func (app *AppInfo) String() string {
	return JoinSnapApp(app.Snap.InstanceName(), app.Name)
}

// SecurityTag returns application-specific security tag.
//
// Security tags are used by various security subsystems as "profile names" and
// sometimes also as a part of the file name.
func (app *AppInfo) SecurityTag() string {
	return AppSecurityTag(app.Snap.InstanceName(), app.Name)
}

// DesktopFile returns the path to the installed optional desktop file for the
// application.
func (app *AppInfo) DesktopFile() string {
	return filepath.Join(dirs.SnapDesktopFilesDir, fmt.Sprintf("%s_%s.desktop", app.Snap.DesktopPrefix(), app.Name))
}

// WrapperPath returns the path to wrapper invoking the app binary.
func (app *AppInfo) WrapperPath() string {
	return filepath.Join(dirs.SnapBinariesDir, JoinSnapApp(app.Snap.InstanceName(), app.Name))
}

// CompleterPath returns the path to the completer snippet for the app binary.
func (app *AppInfo) CompleterPath() string {
	return filepath.Join(dirs.CompletersDir, JoinSnapApp(app.Snap.InstanceName(), app.Name))
}

func (app *AppInfo) launcherCommand(command string) string {
	if command != "" {
		command = " " + command
	}
	if app.Name == app.Snap.SnapName() {
		return fmt.Sprintf("/usr/bin/snap run%s %s", command, app.Snap.InstanceName())
	}
	return fmt.Sprintf("/usr/bin/snap run%s %s.%s", command, app.Snap.InstanceName(), app.Name)
}

// LauncherCommand returns the launcher command line to use when invoking the
// app binary.
func (app *AppInfo) LauncherCommand() string {
	if app.Timer != nil {
		return app.launcherCommand(fmt.Sprintf("--timer=%q", app.Timer.Timer))
	}
	return app.launcherCommand("")
}

// LauncherStopCommand returns the launcher command line to use when invoking
// the app stop command binary.
func (app *AppInfo) LauncherStopCommand() string {
	return app.launcherCommand("--command=stop")
}

// LauncherReloadCommand returns the launcher command line to use when invoking
// the app stop command binary.
func (app *AppInfo) LauncherReloadCommand() string {
	return app.launcherCommand("--command=reload")
}

// LauncherPostStopCommand returns the launcher command line to use when
// invoking the app post-stop command binary.
func (app *AppInfo) LauncherPostStopCommand() string {
	return app.launcherCommand("--command=post-stop")
}

// ServiceName returns the systemd service name for the daemon app.
func (app *AppInfo) ServiceName() string {
	return app.SecurityTag() + ".service"
}

func (app *AppInfo) serviceDir() string {
	switch app.DaemonScope {
	case SystemDaemon:
		return dirs.SnapServicesDir
	case UserDaemon:
		return dirs.SnapUserServicesDir
	default:
		panic("unknown daemon scope")
	}
}

// ServiceFile returns the systemd service file path for the daemon app.
func (app *AppInfo) ServiceFile() string {
	return filepath.Join(app.serviceDir(), app.ServiceName())
}

// IsService returns whether app represents a daemon/service.
func (app *AppInfo) IsService() bool {
	return app.Daemon != ""
}

// EnvChain returns the chain of environment overrides, possibly with
// expandable $ vars, specific for the app.
func (app *AppInfo) EnvChain() []osutil.ExpandableEnv {
	return []osutil.ExpandableEnv{
		{OrderedMap: &app.Snap.Environment},
		{OrderedMap: &app.Environment},
	}
}

// SecurityTag returns the hook-specific security tag.
//
// Security tags are used by various security subsystems as "profile names" and
// sometimes also as a part of the file name.
func (hook *HookInfo) SecurityTag() string {
	return HookSecurityTag(hook.Snap.InstanceName(), hook.Name)
}

// EnvChain returns the chain of environment overrides, possibly with
// expandable $ vars, specific for the hook.
func (hook *HookInfo) EnvChain() []osutil.ExpandableEnv {
	return []osutil.ExpandableEnv{
		{OrderedMap: &hook.Snap.Environment},
		{OrderedMap: &hook.Environment},
	}
}

func infoFromSnapYamlWithSideInfo(meta []byte, si *SideInfo, strk *scopedTracker) (*Info, error) {
	info, err := infoFromSnapYaml(meta, strk)
	if err != nil {
		return nil, err
	}

	if si != nil {
		info.SideInfo = *si
	}

	return info, nil
}

// BrokenSnapError describes an error that refers to a snap that warrants the
// "broken" note.
type BrokenSnapError interface {
	error
	Broken() string
}

type NotFoundError struct {
	Snap     string
	Revision Revision
	// Path encodes the path that triggered the not-found error. It may refer to
	// a file inside the snap or to the snap file itself.
	Path string
}

func (e NotFoundError) Error() string {
	if e.Path != "" {
		return fmt.Sprintf("cannot find installed snap %q at revision %s: missing file %s", e.Snap, e.Revision, e.Path)
	}
	return fmt.Sprintf("cannot find installed snap %q at revision %s", e.Snap, e.Revision)
}

func (e NotFoundError) Broken() string {
	return e.Error()
}

type invalidMetaError struct {
	Snap     string
	Revision Revision
	Msg      string
}

func (e invalidMetaError) Error() string {
	return fmt.Sprintf("cannot use installed snap %q at revision %s: %s", e.Snap, e.Revision, e.Msg)
}

func (e invalidMetaError) Broken() string {
	return e.Error()
}

func MockSanitizePlugsSlots(f func(snapInfo *Info)) (restore func()) {
	old := SanitizePlugsSlots
	SanitizePlugsSlots = f
	return func() { SanitizePlugsSlots = old }
}

var SanitizePlugsSlots = func(snapInfo *Info) {
	panic("SanitizePlugsSlots function not set")
}

// ReadInfo reads the snap information for the installed snap with the given
// name and given side-info.
func ReadInfo(name string, si *SideInfo) (*Info, error) {
	snapYamlFn := filepath.Join(MountDir(name, si.Revision), "meta", "snap.yaml")
	meta, err := ioutil.ReadFile(snapYamlFn)
	if os.IsNotExist(err) {
		return nil, &NotFoundError{Snap: name, Revision: si.Revision, Path: snapYamlFn}
	}
	if err != nil {
		return nil, err
	}

	strk := new(scopedTracker)
	info, err := infoFromSnapYamlWithSideInfo(meta, si, strk)
	if err != nil {
		return nil, &invalidMetaError{Snap: name, Revision: si.Revision, Msg: err.Error()}
	}

	_, instanceKey := SplitInstanceName(name)
	info.InstanceKey = instanceKey

	err = addImplicitHooks(info)
	if err != nil {
		return nil, &invalidMetaError{Snap: name, Revision: si.Revision, Msg: err.Error()}
	}

	bindImplicitHooks(info, strk)

	mountFile := MountFile(name, si.Revision)
	st, err := os.Lstat(mountFile)
	if os.IsNotExist(err) {
		// This can happen when "snap try" mode snap is moved around. The mount
		// is still in place (it's a bind mount, it doesn't care about the
		// source moving) but the symlink in /var/lib/snapd/snaps is now
		// dangling.
		return nil, &NotFoundError{Snap: name, Revision: si.Revision, Path: mountFile}
	}
	if err != nil {
		return nil, err
	}
	// If the file is a regular file than it must be a squashfs file that is
	// used as the backing store for the snap. The size of that file is the
	// size of the snap.
	if st.Mode().IsRegular() {
		info.Size = st.Size()
	}

	return info, nil
}

// ReadCurrentInfo reads the snap information from the installed snap in
// 'current' revision
func ReadCurrentInfo(snapName string) (*Info, error) {
	curFn := filepath.Join(dirs.SnapMountDir, snapName, "current")
	realFn, err := os.Readlink(curFn)
	if err != nil {
		return nil, fmt.Errorf("cannot find current revision for snap %s: %s", snapName, err)
	}
	rev := filepath.Base(realFn)
	revision, err := ParseRevision(rev)
	if err != nil {
		return nil, fmt.Errorf("cannot read revision %s: %s", rev, err)
	}

	return ReadInfo(snapName, &SideInfo{Revision: revision})
}

// ReadInfoFromSnapFile reads the snap information from the given Container and
// completes it with the given side-info if this is not nil.
func ReadInfoFromSnapFile(snapf Container, si *SideInfo) (*Info, error) {
	meta, err := snapf.ReadFile("meta/snap.yaml")
	if err != nil {
		return nil, err
	}

	strk := new(scopedTracker)
	info, err := infoFromSnapYamlWithSideInfo(meta, si, strk)
	if err != nil {
		return nil, err
	}

	info.Size, err = snapf.Size()
	if err != nil {
		return nil, err
	}

	addImplicitHooksFromContainer(info, snapf)

	bindImplicitHooks(info, strk)

	err = Validate(info)
	if err != nil {
		return nil, err
	}

	return info, nil
}

// InstallDate returns the "install date" of the snap.
//
// If the snap is not active, it'll return a zero time; otherwise it'll return
// the modtime of the "current" symlink.
func InstallDate(name string) time.Time {
	cur := filepath.Join(dirs.SnapMountDir, name, "current")
	if st, err := os.Lstat(cur); err == nil {
		return st.ModTime()
	}
	return time.Time{}
}

// SplitSnapApp will split a string of the form `snap.app` into the `snap` and
// the `app` part. It also deals with the special case of snapName == appName.
func SplitSnapApp(snapApp string) (snap, app string) {
	l := strings.SplitN(snapApp, ".", 2)
	if len(l) < 2 {
		return l[0], InstanceSnap(l[0])
	}
	return l[0], l[1]
}

// JoinSnapApp produces a full application wrapper name from the `snap` and the
// `app` part. It also deals with the special case of snapName == appName.
func JoinSnapApp(snap, app string) string {
	storeName, instanceKey := SplitInstanceName(snap)
	if storeName == app {
		return InstanceName(app, instanceKey)
	}
	return fmt.Sprintf("%s.%s", snap, app)
}

// InstanceSnap splits the instance name and returns the name of the snap.
func InstanceSnap(instanceName string) string {
	snapName, _ := SplitInstanceName(instanceName)
	return snapName
}

// SplitInstanceName splits the instance name and returns the snap name and the
// instance key.
func SplitInstanceName(instanceName string) (snapName, instanceKey string) {
	split := strings.SplitN(instanceName, "_", 2)
	snapName = split[0]
	if len(split) > 1 {
		instanceKey = split[1]
	}
	return snapName, instanceKey
}

// InstanceName takes the snap name and the instance key and returns an instance
// name of the snap.
func InstanceName(snapName, instanceKey string) string {
	if instanceKey != "" {
		return fmt.Sprintf("%s_%s", snapName, instanceKey)
	}
	return snapName
}

// ByType supports sorting the given slice of snap info by types. The most
// important types will come first.
type ByType []*Info

func (r ByType) Len() int      { return len(r) }
func (r ByType) Swap(i, j int) { r[i], r[j] = r[j], r[i] }
func (r ByType) Less(i, j int) bool {
	return r[i].Type().SortsBefore(r[j].Type())
}

// SortServices sorts the apps based on their Before and After specs, such that
// starting the services in the returned ordering will satisfy all specs.
func SortServices(apps []*AppInfo) (sorted []*AppInfo, err error) {
	nameToApp := make(map[string]*AppInfo, len(apps))
	for _, app := range apps {
		nameToApp[app.Name] = app
	}

	// list of successors of given app
	successors := make(map[string][]*AppInfo, len(apps))
	// count of predecessors (i.e. incoming edges) of given app
	predecessors := make(map[string]int, len(apps))

	// identify the successors and predecessors of each app, input data set may
	// be a subset of all apps in the snap (eg. when restarting only few select
	// apps), thus make sure to look only at those after/before apps that are
	// listed in the input
	for _, app := range apps {
		for _, other := range app.After {
			if _, ok := nameToApp[other]; ok {
				predecessors[app.Name]++
				successors[other] = append(successors[other], app)
			}
		}
		for _, other := range app.Before {
			if _, ok := nameToApp[other]; ok {
				predecessors[other]++
				successors[app.Name] = append(successors[app.Name], nameToApp[other])
			}
		}
	}

	// list of apps without predecessors (no incoming edges)
	queue := make([]*AppInfo, 0, len(apps))
	for _, app := range apps {
		if predecessors[app.Name] == 0 {
			queue = append(queue, app)
		}
	}

	// Kahn:
	// see https://dl.acm.org/citation.cfm?doid=368996.369025
	//     https://en.wikipedia.org/wiki/Topological_sorting%23Kahn%27s_algorithm
	//
	// Apps without predecessors are 'top' nodes. On each iteration, take
	// the next 'top' node, and decrease the predecessor count of each
	// successor app. Once that successor app has no more predecessors, take
	// it out of the predecessors set and add it to the queue of 'top'
	// nodes.
	for len(queue) > 0 {
		app := queue[0]
		queue = queue[1:]
		for _, successor := range successors[app.Name] {
			predecessors[successor.Name]--
			if predecessors[successor.Name] == 0 {
				delete(predecessors, successor.Name)
				queue = append(queue, successor)
			}
		}
		sorted = append(sorted, app)
	}

	if len(predecessors) != 0 {
		// apps with predecessors unaccounted for are a part of
		// dependency cycle
		unsatisifed := bytes.Buffer{}
		for name := range predecessors {
			if unsatisifed.Len() > 0 {
				unsatisifed.WriteString(", ")
			}
			unsatisifed.WriteString(name)
		}
		return nil, fmt.Errorf("applications are part of a before/after cycle: %s", unsatisifed.String())
	}
	return sorted, nil
}

// AppInfoBySnapApp supports sorting the given slice of app infos by
// (instance name, app name).
type AppInfoBySnapApp []*AppInfo

func (a AppInfoBySnapApp) Len() int      { return len(a) }
func (a AppInfoBySnapApp) Swap(i, j int) { a[i], a[j] = a[j], a[i] }
func (a AppInfoBySnapApp) Less(i, j int) bool {
	iName := a[i].Snap.InstanceName()
	jName := a[j].Snap.InstanceName()
	if iName == jName {
		return a[i].Name < a[j].Name
	}
	return iName < jName
}<|MERGE_RESOLUTION|>--- conflicted
+++ resolved
@@ -754,13 +754,7 @@
 func getAttribute(snapName string, ifaceName string, attrs map[string]interface{}, key string, val interface{}) error {
 	v, ok := lookupAttr(attrs, key)
 	if !ok {
-<<<<<<< HEAD
-		return AttributeNotFoundError{
-			fmt.Errorf("snap %q does not have attribute %q for interface %q", snapName, key, ifaceName),
-		}
-=======
 		return AttributeNotFoundError{fmt.Errorf("snap %q does not have attribute %q for interface %q", snapName, key, ifaceName)}
->>>>>>> 934923de
 	}
 
 	return metautil.SetValueFromAttribute(snapName, ifaceName, key, v, val)
