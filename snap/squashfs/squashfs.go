// -*- Mode: Go; indent-tabs-mode: t -*-

/*
 * Copyright (C) 2014-2018 Canonical Ltd
 *
 * This program is free software: you can redistribute it and/or modify
 * it under the terms of the GNU General Public License version 3 as
 * published by the Free Software Foundation.
 *
 * This program is distributed in the hope that it will be useful,
 * but WITHOUT ANY WARRANTY; without even the implied warranty of
 * MERCHANTABILITY or FITNESS FOR A PARTICULAR PURPOSE.  See the
 * GNU General Public License for more details.
 *
 * You should have received a copy of the GNU General Public License
 * along with this program.  If not, see <http://www.gnu.org/licenses/>.
 *
 */

package squashfs

import (
	"bufio"
	"fmt"
	"io/ioutil"
	"os"
	"os/exec"
	"path"
	"path/filepath"
	"regexp"
	"time"

	"github.com/snapcore/snapd/dirs"
	"github.com/snapcore/snapd/osutil"
	"github.com/snapcore/snapd/strutil"
)

// Magic is the magic prefix of squashfs snap files.
var Magic = []byte{'h', 's', 'q', 's'}

// Snap is the squashfs based snap.
type Snap struct {
	path string
}

// Path returns the path of the backing file.
func (s *Snap) Path() string {
	return s.path
}

// New returns a new Squashfs snap.
func New(snapPath string) *Snap {
	return &Snap{path: snapPath}
}

var osLink = os.Link
var osutilCommandFromCore = osutil.CommandFromCore

func (s *Snap) Install(targetPath, mountDir string) error {

	// ensure mount-point and blob target dir.
	for _, dir := range []string{mountDir, filepath.Dir(targetPath)} {
		if err := os.MkdirAll(dir, 0755); err != nil {
			return err
		}
	}

	// This is required so that the tests can simulate a mounted
	// snap when we "install" a squashfs snap in the tests.
	// We can not mount it for real in the tests, so we just unpack
	// it to the location which is good enough for the tests.
	if osutil.GetenvBool("SNAPPY_SQUASHFS_UNPACK_FOR_TESTS") {
		if err := s.Unpack("*", mountDir); err != nil {
			return err
		}
	}

	// nothing to do, happens on e.g. first-boot when we already
	// booted with the OS snap but its also in the seed.yaml
	if s.path == targetPath || osutil.FilesAreEqual(s.path, targetPath) {
		return nil
	}

	// try to (hard)link the file, but go on to trying to copy it
	// if it fails for whatever reason
	//
	// link(2) returns EPERM on filesystems that don't support
	// hard links (like vfat), so checking the error here doesn't
	// make sense vs just trying to copy it.
	if err := osLink(s.path, targetPath); err == nil {
		return nil
	}

	// if the file is a seed, but the hardlink failed, symlinking it
	// saves the copy (which in livecd is expensive) so try that next
	if filepath.Dir(s.path) == dirs.SnapSeedDir && os.Symlink(s.path, targetPath) == nil {
		return nil
	}

	return osutil.CopyFile(s.path, targetPath, osutil.CopyFlagPreserveAll|osutil.CopyFlagSync)
}

// unsquashfsStderrWriter is a helper that captures errors from
// unsquashfs on stderr. Because unsquashfs will potentially
// (e.g. on out-of-diskspace) report an error on every single
// file we limit the reported error lines to 4.
//
// unsquashfs does not exit with an exit code for write errors
// (e.g. no space left on device). There is an upstream PR
// to fix this https://github.com/plougher/squashfs-tools/pull/46
//
// However in the meantime we can detect errors by looking
// on stderr for "failed" which is pretty consistently used in
// the unsquashfs.c source in case of errors.
type unsquashfsStderrWriter struct {
	strutil.MatchCounter
}

var unsquashfsStderrRegexp = regexp.MustCompile(`(?m).*\b[Ff]ailed\b.*`)

func newUnsquashfsStderrWriter() *unsquashfsStderrWriter {
	return &unsquashfsStderrWriter{strutil.MatchCounter{
		Regexp: unsquashfsStderrRegexp,
		N:      4, // note Err below uses this value
	}}
}

func (u *unsquashfsStderrWriter) Err() error {
	// here we use that our N is 4.
	errors, count := u.Matches()
	switch count {
	case 0:
		return nil
	case 1:
		return fmt.Errorf("failed: %q", errors[0])
	case 2, 3, 4:
		return fmt.Errorf("failed: %s, and %q", strutil.Quoted(errors[:len(errors)-1]), errors[len(errors)-1])
	default:
		// count > len(matches)
		extra := count - len(errors)
		return fmt.Errorf("failed: %s, and %d more", strutil.Quoted(errors), extra)
	}
}

func (s *Snap) Unpack(src, dstDir string) error {
	usw := newUnsquashfsStderrWriter()

	cmd := exec.Command("unsquashfs", "-n", "-f", "-d", dstDir, s.path, src)
	cmd.Stderr = usw
	if err := cmd.Run(); err != nil {
		return err
	}
	if usw.Err() != nil {
		return fmt.Errorf("cannot extract %q to %q: %v", src, dstDir, usw.Err())
	}
	return nil
}

// Size returns the size of a squashfs snap.
func (s *Snap) Size() (size int64, err error) {
	st, err := os.Stat(s.path)
	if err != nil {
		return 0, err
	}

	return st.Size(), nil
}

// ReadFile returns the content of a single file inside a squashfs snap.
func (s *Snap) ReadFile(filePath string) (content []byte, err error) {
	tmpdir, err := ioutil.TempDir("", "read-file")
	if err != nil {
		return nil, err
	}
	defer os.RemoveAll(tmpdir)

	unpackDir := filepath.Join(tmpdir, "unpack")
	if err := exec.Command("unsquashfs", "-n", "-i", "-d", unpackDir, s.path, filePath).Run(); err != nil {
		return nil, err
	}

	return ioutil.ReadFile(filepath.Join(unpackDir, filePath))
}

// skipper is used to track directories that should be skipped
//
// Given sk := make(skipper), if you sk.Add("foo/bar"), then
// sk.Has("foo/bar") is true, but also sk.Has("foo/bar/baz")
//
// It could also be a map[string]bool, but because it's only supposed
// to be checked through its Has method as above, the small added
// complexity of it being a map[string]struct{} lose to the associated
// space savings.
type skipper map[string]struct{}

func (sk skipper) Add(path string) {
	sk[filepath.Clean(path)] = struct{}{}
}

func (sk skipper) Has(path string) bool {
	for p := filepath.Clean(path); p != "." && p != "/"; p = filepath.Dir(p) {
		if _, ok := sk[p]; ok {
			return true
		}
	}

	return false
}

// Walk (part of snap.Container) is like filepath.Walk, without the ordering guarantee.
func (s *Snap) Walk(relative string, walkFn filepath.WalkFunc) error {
	relative = filepath.Clean(relative)
	if relative == "" || relative == "/" {
		relative = "."
	} else if relative[0] == '/' {
		// I said relative, darn it :-)
		relative = relative[1:]
	}

	var cmd *exec.Cmd
	if relative == "." {
		cmd = exec.Command("unsquashfs", "-no-progress", "-dest", ".", "-ll", s.path)
	} else {
		cmd = exec.Command("unsquashfs", "-no-progress", "-dest", ".", "-ll", s.path, relative)
	}
	cmd.Env = []string{"TZ=UTC"}
	stdout, err := cmd.StdoutPipe()
	if err != nil {
		return walkFn(relative, nil, err)
	}
	if err := cmd.Start(); err != nil {
		return walkFn(relative, nil, err)
	}
	defer cmd.Process.Kill()

	scanner := bufio.NewScanner(stdout)
	// skip the header
	for scanner.Scan() {
		if len(scanner.Bytes()) == 0 {
			break
		}
	}

	skipper := make(skipper)
	for scanner.Scan() {
		st, err := fromRaw(scanner.Bytes())
		if err != nil {
			err = walkFn(relative, nil, err)
			if err != nil {
				return err
			}
		} else {
			path := filepath.Join(relative, st.Path())
			if skipper.Has(path) {
				continue
			}
			err = walkFn(path, st, nil)
			if err != nil {
				if err == filepath.SkipDir && st.IsDir() {
					skipper.Add(path)
				} else {
					return err
				}
			}
		}
	}

	if err := scanner.Err(); err != nil {
		return walkFn(relative, nil, err)
	}

	if err := cmd.Wait(); err != nil {
		return walkFn(relative, nil, err)
	}
	return nil
}

// ListDir returns the content of a single directory inside a squashfs snap.
func (s *Snap) ListDir(dirPath string) ([]string, error) {
	output, err := exec.Command(
		"unsquashfs", "-no-progress", "-dest", "_", "-l", s.path, dirPath).CombinedOutput()
	if err != nil {
		return nil, osutil.OutputErr(output, err)
	}

	prefixPath := path.Join("_", dirPath)
	pattern, err := regexp.Compile("(?m)^" + regexp.QuoteMeta(prefixPath) + "/([^/\r\n]+)$")
	if err != nil {
		return nil, fmt.Errorf("internal error: cannot compile squashfs list dir regexp for %q: %s", dirPath, err)
	}

	var directoryContents []string
	for _, groups := range pattern.FindAllSubmatch(output, -1) {
		if len(groups) > 1 {
			directoryContents = append(directoryContents, string(groups[1]))
		}
	}

	return directoryContents, nil
}

// Build builds the snap.
<<<<<<< HEAD
func (s *Snap) Build(buildDir, snapType string) error {
=======
func (s *Snap) Build(sourceDir, snapType string, excludeFiles ...string) error {
>>>>>>> a99c0eeb
	fullSnapPath, err := filepath.Abs(s.path)
	if err != nil {
		return err
	}
	cmd, err := osutilCommandFromCore("/usr/bin/mksquashfs")
	if err != nil {
		cmd = exec.Command("mksquashfs")
	}
	cmd.Args = append(cmd.Args,
		".", fullSnapPath,
		"-noappend",
		"-comp", "xz",
		"-no-fragments",
		"-no-progress",
	)
	if len(excludeFiles) > 0 {
		cmd.Args = append(cmd.Args, "-wildcards")
		for _, excludeFile := range excludeFiles {
			cmd.Args = append(cmd.Args, "-ef", excludeFile)
		}
	}
	if snapType != "os" && snapType != "core" && snapType != "base" {
		cmd.Args = append(cmd.Args, "-all-root", "-no-xattrs")
	}

<<<<<<< HEAD
	args := []string{
		".", fullSnapPath,
		"-noappend",
		"-comp", "xz",
		"-no-fragments",
		"-no-progress",
	}
	if snapType != "os" && snapType != "core" && snapType != "base" {
		args = append(args, "-all-root", "-no-xattrs")
	}
	cmd, err := osutilCommandFromCore("/usr/bin/mksquashfs", args...)
	if err != nil {
		cmd = exec.Command("mksquashfs", args...)
	}

	return osutil.ChDir(buildDir, func() error {
=======
	return osutil.ChDir(sourceDir, func() error {
>>>>>>> a99c0eeb
		output, err := cmd.CombinedOutput()
		if err != nil {
			return fmt.Errorf("mksquashfs call failed: %s", osutil.OutputErr(output, err))
		}

		return nil
	})
}

// BuildDate returns the "Creation or last append time" as reported by unsquashfs.
func (s *Snap) BuildDate() time.Time {
	return BuildDate(s.path)
}

// BuildDate returns the "Creation or last append time" as reported by unsquashfs.
func BuildDate(path string) time.Time {
	var t0 time.Time

	const prefix = "Creation or last append time "
	m := &strutil.MatchCounter{
		Regexp: regexp.MustCompile("(?m)^" + prefix + ".*$"),
		N:      1,
	}

	cmd := exec.Command("unsquashfs", "-n", "-s", path)
	cmd.Env = []string{"TZ=UTC"}
	cmd.Stdout = m
	cmd.Stderr = m
	if err := cmd.Run(); err != nil {
		return t0
	}
	matches, count := m.Matches()
	if count != 1 {
		return t0
	}
	t0, _ = time.Parse(time.ANSIC, matches[0][len(prefix):])
	return t0
}<|MERGE_RESOLUTION|>--- conflicted
+++ resolved
@@ -300,11 +300,7 @@
 }
 
 // Build builds the snap.
-<<<<<<< HEAD
-func (s *Snap) Build(buildDir, snapType string) error {
-=======
 func (s *Snap) Build(sourceDir, snapType string, excludeFiles ...string) error {
->>>>>>> a99c0eeb
 	fullSnapPath, err := filepath.Abs(s.path)
 	if err != nil {
 		return err
@@ -330,26 +326,7 @@
 		cmd.Args = append(cmd.Args, "-all-root", "-no-xattrs")
 	}
 
-<<<<<<< HEAD
-	args := []string{
-		".", fullSnapPath,
-		"-noappend",
-		"-comp", "xz",
-		"-no-fragments",
-		"-no-progress",
-	}
-	if snapType != "os" && snapType != "core" && snapType != "base" {
-		args = append(args, "-all-root", "-no-xattrs")
-	}
-	cmd, err := osutilCommandFromCore("/usr/bin/mksquashfs", args...)
-	if err != nil {
-		cmd = exec.Command("mksquashfs", args...)
-	}
-
-	return osutil.ChDir(buildDir, func() error {
-=======
 	return osutil.ChDir(sourceDir, func() error {
->>>>>>> a99c0eeb
 		output, err := cmd.CombinedOutput()
 		if err != nil {
 			return fmt.Errorf("mksquashfs call failed: %s", osutil.OutputErr(output, err))
