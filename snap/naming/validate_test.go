// -*- Mode: Go; indent-tabs-mode: t -*-

/*
 * Copyright (C) 2016 Canonical Ltd
 *
 * This program is free software: you can redistribute it and/or modify
 * it under the terms of the GNU General Public License version 3 as
 * published by the Free Software Foundation.
 *
 * This program is distributed in the hope that it will be useful,
 * but WITHOUT ANY WARRANTY; without even the implied warranty of
 * MERCHANTABILITY or FITNESS FOR A PARTICULAR PURPOSE.  See the
 * GNU General Public License for more details.
 *
 * You should have received a copy of the GNU General Public License
 * along with this program.  If not, see <http://www.gnu.org/licenses/>.
 *
 */

package naming_test

import (
	"fmt"
	. "gopkg.in/check.v1"

	"github.com/snapcore/snapd/snap/naming"

	"github.com/snapcore/snapd/testutil"
)

type ValidateSuite struct {
	testutil.BaseTest
}

var _ = Suite(&ValidateSuite{})

func (s *ValidateSuite) SetUpTest(c *C) {
	s.BaseTest.SetUpTest(c)
}

func (s *ValidateSuite) TearDownTest(c *C) {
	s.BaseTest.TearDownTest(c)
}

func (s *ValidateSuite) TestValidateName(c *C) {
	validNames := []string{
		"aa", "aaa", "aaaa",
		"a-a", "aa-a", "a-aa", "a-b-c",
		"a0", "a-0", "a-0a",
		"01game", "1-or-2",
		// a regexp stresser
		"u-94903713687486543234157734673284536758",
	}
	for _, name := range validNames {
		err := naming.ValidateSnap(name)
		c.Assert(err, IsNil)
	}
	invalidNames := []string{
		// name cannot be empty
		"",
		// too short (min 2 chars)
		"a",
		// names cannot be too long
		"xxxxxxxxxxxxxxxxxxxxxxxxxxxxxxxxxxxxxxxxx",
		"xxxxxxxxxxxxxxxxxxxx-xxxxxxxxxxxxxxxxxxxx",
		"1111111111111111111111111111111111111111x",
		"x1111111111111111111111111111111111111111",
		"x-x-x-x-x-x-x-x-x-x-x-x-x-x-x-x-x-x-x-x-x",
		// a regexp stresser
		"u-9490371368748654323415773467328453675-",
		// dashes alone are not a name
		"-", "--",
		// double dashes in a name are not allowed
		"a--a",
		// name should not end with a dash
		"a-",
		// name cannot have any spaces in it
		"a ", " a", "a a",
		// a number alone is not a name
		"0", "123",
		// identifier must be plain ASCII
		"日本語", "한글", "ру́сский язы́к",
	}
	for _, name := range invalidNames {
		err := naming.ValidateSnap(name)
		c.Assert(err, ErrorMatches, `invalid snap name: ".*"`)
	}
}

func (s *ValidateSuite) TestValidateInstanceName(c *C) {
	validNames := []string{
		// plain names are also valid instance names
		"aa", "aaa", "aaaa",
		"a-a", "aa-a", "a-aa", "a-b-c",
		// snap instance
		"foo_bar",
		"foo_0123456789",
		"01game_0123456789",
		"foo_1", "foo_1234abcd",
	}
	for _, name := range validNames {
		err := naming.ValidateInstance(name)
		c.Assert(err, IsNil)
	}
	invalidNames := []string{
		// invalid names are also invalid instance names, just a few
		// samples
		"",
		"a",
		"xxxxxxxxxxxxxxxxxxxxxxxxxxxxxxxxxxxxxxxxx",
		"xxxxxxxxxxxxxxxxxxxx-xxxxxxxxxxxxxxxxxxxx",
		"a--a",
		"a-",
		"a ", " a", "a a",
		"_",
		"ру́сский_язы́к",
	}
	for _, name := range invalidNames {
		err := naming.ValidateInstance(name)
		c.Assert(err, ErrorMatches, `invalid snap name: ".*"`)
	}
	invalidInstanceKeys := []string{
		// the snap names are valid, but instance keys are not
		"foo_", "foo_1-23", "foo_01234567890", "foo_123_456",
		"foo__bar",
	}
	for _, name := range invalidInstanceKeys {
		err := naming.ValidateInstance(name)
		c.Assert(err, ErrorMatches, `invalid instance key: ".*"`)
	}

}

func (s *ValidateSuite) TestValidateHookName(c *C) {
	validHooks := []string{
		"a",
		"aaa",
		"a-a",
		"aa-a",
		"a-aa",
		"a-b-c",
		"valid",
	}
	for _, hook := range validHooks {
		err := naming.ValidateHook(hook)
		c.Assert(err, IsNil)
	}
	invalidHooks := []string{
		"",
		"a a",
		"a--a",
		"-a",
		"a-",
		"0",
		"123",
		"123abc",
		"日本語",
	}
	for _, hook := range invalidHooks {
		err := naming.ValidateHook(hook)
		c.Assert(err, ErrorMatches, `invalid hook name: ".*"`)
	}
	// Regression test for https://bugs.launchpad.net/snapd/+bug/1638988
	c.Assert(naming.ValidateHook("connect-plug-i2c"), IsNil)
}

func (s *ValidateSuite) TestValidateAppName(c *C) {
	validAppNames := []string{
		"1", "a", "aa", "aaa", "aaaa", "Aa", "aA", "1a", "a1", "1-a", "a-1",
		"a-a", "aa-a", "a-aa", "a-b-c", "0a-a", "a-0a",
	}
	for _, name := range validAppNames {
		c.Check(naming.ValidateApp(name), IsNil)
	}
	invalidAppNames := []string{
		"", "-", "--", "a--a", "a-", "a ", " a", "a a", "日本語", "한글",
		"ру́сский язы́к", "ໄຂ່​ອີ​ສ​ເຕີ້", ":a", "a:", "a:a", "_a", "a_", "a_a",
	}
	for _, name := range invalidAppNames {
		err := naming.ValidateApp(name)
		c.Assert(err, ErrorMatches, `invalid app name: ".*"`)
	}
}

func (s *ValidateSuite) TestValidateAlias(c *C) {
	validAliases := []string{
		"a", "aa", "aaa", "aaaa",
		"a-a", "aa-a", "a-aa", "a-b-c",
		"a0", "a-0", "a-0a",
		"a_a", "aa_a", "a_aa", "a_b_c",
		"a0", "a_0", "a_0a",
		"01game", "1-or-2",
		"0.1game", "1_or_2",
	}
	for _, alias := range validAliases {
		err := naming.ValidateAlias(alias)
		c.Assert(err, IsNil)
	}
	invalidAliases := []string{
		"",
		"_foo",
		"-foo",
		".foo",
		"foo$",
	}
	for _, alias := range invalidAliases {
		err := naming.ValidateAlias(alias)
		c.Assert(err, ErrorMatches, `invalid alias name: ".*"`)
	}
}

func (s *ValidateSuite) TestValidateSocketName(c *C) {
	validNames := []string{
		"a", "aa", "aaa", "aaaa",
		"a-a", "aa-a", "a-aa", "a-b-c",
		"a0", "a-0", "a-0a",
		"01game", "1-or-2",
	}
	for _, name := range validNames {
		err := naming.ValidateSocket(name)
		c.Assert(err, IsNil)
	}
	invalidNames := []string{
		// name cannot be empty
		"",
		// dashes alone are not a name
		"-", "--",
		// double dashes in a name are not allowed
		"a--a",
		// name should not end with a dash
		"a-",
		// name cannot have any spaces in it
		"a ", " a", "a a",
		// a number alone is not a name
		"0", "123",
		// identifier must be plain ASCII
		"日本語", "한글", "ру́сский язы́к",
		// no null chars in the string are allowed
		"aa-a\000-b",
	}
	for _, name := range invalidNames {
		err := naming.ValidateSocket(name)
		c.Assert(err, ErrorMatches, `invalid socket name: ".*"`)
	}
}

func (s *ValidateSuite) TestValidateSlotPlugInterfaceName(c *C) {
	valid := []string{
		"a",
		"aaa",
		"a-a",
		"aa-a",
		"a-aa",
		"a-b-c",
		"valid",
		"valid-123",
	}
	for _, name := range valid {
		err := naming.ValidateSlot(name)
		c.Assert(err, IsNil)
		err = naming.ValidatePlug(name)
		c.Assert(err, IsNil)
		err = naming.ValidateInterface(name)
		c.Assert(err, IsNil)
	}
	invalid := []string{
		"",
		"a a",
		"a--a",
		"-a",
		"a-",
		"0",
		"123",
		"123abc",
		"日本語",
	}
	for _, name := range invalid {
		err := naming.ValidateSlot(name)
		c.Assert(err, ErrorMatches, `invalid slot name: ".*"`)
		err = naming.ValidatePlug(name)
		c.Assert(err, ErrorMatches, `invalid plug name: ".*"`)
		err = naming.ValidateInterface(name)
		c.Assert(err, ErrorMatches, `invalid interface name: ".*"`)
	}
}

<<<<<<< HEAD
func (s *ValidateSuite) TestValidateSecurityTag(c *C) {
	// valid snap names, snap instances, app names and hook names are accepted.
	c.Check(naming.ValidateSecurityTag("snap.pkg.app"), IsNil)
	c.Check(naming.ValidateSecurityTag("snap.pkg.hook.configure"), IsNil)
	c.Check(naming.ValidateSecurityTag("snap.pkg_key.app"), IsNil)
	c.Check(naming.ValidateSecurityTag("snap.pkg_key.hook.configure"), IsNil)

	c.Check(naming.ValidateSecurityTag("snap.pkg_key.app.surprise"), ErrorMatches, "invalid security tag")
	c.Check(naming.ValidateSecurityTag("snap.pkg_key.hook.configure.surprise"), ErrorMatches, "invalid security tag")

	// invalid snap and app names are rejected.
	c.Check(naming.ValidateSecurityTag("snap._.app"), ErrorMatches, "invalid security tag")
	c.Check(naming.ValidateSecurityTag("snap.pkg._"), ErrorMatches, "invalid security tag")

	// invalid number of components are rejected.
	c.Check(naming.ValidateSecurityTag("snap.pkg.hook.surprise."), ErrorMatches, "invalid security tag")
	c.Check(naming.ValidateSecurityTag("snap.pkg.hook."), ErrorMatches, "invalid security tag")
	c.Check(naming.ValidateSecurityTag("snap.pkg.hook"), IsNil) // surprise, it is a valid app name!
	c.Check(naming.ValidateSecurityTag("snap.pkg.app.surprise"), ErrorMatches, "invalid security tag")
	c.Check(naming.ValidateSecurityTag("snap.pkg."), ErrorMatches, "invalid security tag")
	c.Check(naming.ValidateSecurityTag("snap.pkg"), ErrorMatches, "invalid security tag")
	c.Check(naming.ValidateSecurityTag("snap."), ErrorMatches, "invalid security tag")
	c.Check(naming.ValidateSecurityTag("snap"), ErrorMatches, "invalid security tag")
=======
func (s *ValidateSuite) TestValidateSnapID(c *C) {
	c.Check(naming.ValidateSnapID("buPKUD3TKqCOgLEjjHx5kSiCpIs5cMuQ"), IsNil)

	invalid := []string{
		"",
		"buPKUD3TKqC",
		"buPKUD3TKqCOgLE-jHx5kSiCpIs5cMuQ",
		"buPKUD3TKqCOgLEjjHx5kSiCpIs5cMuQxxx",
	}
	for _, id := range invalid {
		err := naming.ValidateSnapID(id)
		c.Check(err, ErrorMatches, fmt.Sprintf("invalid snap-id: %q", id))
	}
>>>>>>> d13c1787
}<|MERGE_RESOLUTION|>--- conflicted
+++ resolved
@@ -284,7 +284,21 @@
 	}
 }
 
-<<<<<<< HEAD
+func (s *ValidateSuite) TestValidateSnapID(c *C) {
+	c.Check(naming.ValidateSnapID("buPKUD3TKqCOgLEjjHx5kSiCpIs5cMuQ"), IsNil)
+
+	invalid := []string{
+		"",
+		"buPKUD3TKqC",
+		"buPKUD3TKqCOgLE-jHx5kSiCpIs5cMuQ",
+		"buPKUD3TKqCOgLEjjHx5kSiCpIs5cMuQxxx",
+	}
+	for _, id := range invalid {
+		err := naming.ValidateSnapID(id)
+		c.Check(err, ErrorMatches, fmt.Sprintf("invalid snap-id: %q", id))
+	}
+}
+
 func (s *ValidateSuite) TestValidateSecurityTag(c *C) {
 	// valid snap names, snap instances, app names and hook names are accepted.
 	c.Check(naming.ValidateSecurityTag("snap.pkg.app"), IsNil)
@@ -308,19 +322,4 @@
 	c.Check(naming.ValidateSecurityTag("snap.pkg"), ErrorMatches, "invalid security tag")
 	c.Check(naming.ValidateSecurityTag("snap."), ErrorMatches, "invalid security tag")
 	c.Check(naming.ValidateSecurityTag("snap"), ErrorMatches, "invalid security tag")
-=======
-func (s *ValidateSuite) TestValidateSnapID(c *C) {
-	c.Check(naming.ValidateSnapID("buPKUD3TKqCOgLEjjHx5kSiCpIs5cMuQ"), IsNil)
-
-	invalid := []string{
-		"",
-		"buPKUD3TKqC",
-		"buPKUD3TKqCOgLE-jHx5kSiCpIs5cMuQ",
-		"buPKUD3TKqCOgLEjjHx5kSiCpIs5cMuQxxx",
-	}
-	for _, id := range invalid {
-		err := naming.ValidateSnapID(id)
-		c.Check(err, ErrorMatches, fmt.Sprintf("invalid snap-id: %q", id))
-	}
->>>>>>> d13c1787
 }