--- conflicted
+++ resolved
@@ -1176,14 +1176,11 @@
 	c.Assert(info.ExpandSnapVariables("$GARBAGE/rocks"), Equals, "/rocks")
 
 	info.InstanceKey = "instance"
-<<<<<<< HEAD
-=======
 	// Despite setting the instance key the variables expand to the same
 	// value as before. This is because they are used from inside the mount
 	// namespace of the instantiated snap where the mount backend will
 	// ensure that the regular (non-instance) paths contain
 	// instance-specific code and data.
->>>>>>> 43bd849a
 	c.Assert(info.ExpandSnapVariables("$SNAP/stuff"), Equals, "/snap/foo/42/stuff")
 	c.Assert(info.ExpandSnapVariables("$SNAP_DATA/stuff"), Equals, "/var/snap/foo/42/stuff")
 	c.Assert(info.ExpandSnapVariables("$SNAP_COMMON/stuff"), Equals, "/var/snap/foo/common/stuff")
