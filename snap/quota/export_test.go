// -*- Mode: Go; indent-tabs-mode: t -*-

/*
 * Copyright (C) 2021 Canonical Ltd
 *
 * This program is free software: you can redistribute it and/or modify
 * it under the terms of the GNU General Public License version 3 as
 * published by the Free Software Foundation.
 *
 * This program is distributed in the hope that it will be useful,
 * but WITHOUT ANY WARRANTY; without even the implied warranty of
 * MERCHANTABILITY or FITNESS FOR A PARTICULAR PURPOSE.  See the
 * GNU General Public License for more details.
 *
 * You should have received a copy of the GNU General Public License
 * along with this program.  If not, see <http://www.gnu.org/licenses/>.
 *
 */

package quota

import (
	"github.com/snapcore/snapd/testutil"
)

type GroupQuotaAllocations = groupQuotaAllocations

func (grp *Group) SetInternalSubGroups(grps []*Group) {
	grp.subGroups = grps
}

func (grp *Group) InspectInternalQuotaAllocations() map[string]*GroupQuotaAllocations {
	allQuotas := make(map[string]*GroupQuotaAllocations)
	grp.getQuotaAllocations(allQuotas)
	return allQuotas
}

<<<<<<< HEAD
func MockCgroupVer(mockVer int) (restore func()) {
	r := testutil.Backup(&cgroupVer)
	cgroupVer = mockVer
	return r
}

func MockCgroupVerErr(mockErr error) (restore func()) {
	r := testutil.Backup(&cgroupVerErr)
	cgroupVerErr = mockErr
	return r
=======
func ResourcesClone(r *Resources) Resources {
	return r.clone()
>>>>>>> 83375d64
}<|MERGE_RESOLUTION|>--- conflicted
+++ resolved
@@ -35,7 +35,10 @@
 	return allQuotas
 }
 
-<<<<<<< HEAD
+func ResourcesClone(r *Resources) Resources {
+	return r.clone()
+}
+
 func MockCgroupVer(mockVer int) (restore func()) {
 	r := testutil.Backup(&cgroupVer)
 	cgroupVer = mockVer
@@ -46,8 +49,4 @@
 	r := testutil.Backup(&cgroupVerErr)
 	cgroupVerErr = mockErr
 	return r
-=======
-func ResourcesClone(r *Resources) Resources {
-	return r.clone()
->>>>>>> 83375d64
 }