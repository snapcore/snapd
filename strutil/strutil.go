// -*- Mode: Go; indent-tabs-mode: t -*-

/*
 * Copyright (C) 2014-2015 Canonical Ltd
 *
 * This program is free software: you can redistribute it and/or modify
 * it under the terms of the GNU General Public License version 3 as
 * published by the Free Software Foundation.
 *
 * This program is distributed in the hope that it will be useful,
 * but WITHOUT ANY WARRANTY; without even the implied warranty of
 * MERCHANTABILITY or FITNESS FOR A PARTICULAR PURPOSE.  See the
 * GNU General Public License for more details.
 *
 * You should have received a copy of the GNU General Public License
 * along with this program.  If not, see <http://www.gnu.org/licenses/>.
 *
 */

package strutil

import (
	"fmt"
	"math/rand"
	"sort"
	"strconv"
	"strings"
	"time"
)

func init() {
	// golang does not init Seed() itself
	rand.Seed(time.Now().UTC().UnixNano())
}

const letters = "BCDFGHJKLMNPQRSTVWXYbcdfghjklmnpqrstvwxy0123456789"

// MakeRandomString returns a random string of length length
//
// The vowels are omitted to avoid that words are created by pure
// chance. Numbers are included.
func MakeRandomString(length int) string {
	out := ""
	for i := 0; i < length; i++ {
		out += string(letters[rand.Intn(len(letters))])
	}

	return out
}

// Convert the given size in btes to a readable string
func SizeToStr(size int64) string {
	suffixes := []string{"B", "kB", "MB", "GB", "TB", "PB", "EB"}
	for _, suf := range suffixes {
		if size < 1000 {
			return fmt.Sprintf("%d%s", size, suf)
		}
		size /= 1000
	}
	panic("SizeToStr got a size bigger than math.MaxInt64")
}

// Quoted formats a slice of strings to a quoted list of
// comma-separated strings, e.g. `"snap1", "snap2"`
func Quoted(names []string) string {
	quoted := make([]string, len(names))
	for i, name := range names {
		quoted[i] = strconv.Quote(name)
	}

	return strings.Join(quoted, ", ")
}

// ListContains determines whether the given string is contained in the
// given list of strings.
func ListContains(list []string, str string) bool {
	for _, k := range list {
		if k == str {
			return true
		}
	}
	return false
}

// SortedListContains determines whether the given string is contained
// in the given list of strings, which must be sorted.
func SortedListContains(list []string, str string) bool {
	i := sort.SearchStrings(list, str)
	if i >= len(list) {
		return false
	}
	return list[i] == str
}

// TruncateOutput truncates input data by maxLines, imposing maxBytes limit (total) for them.
// The maxLines may be 0 to avoid the constraint on number of lines.
func TruncateOutput(data []byte, maxLines, maxBytes int) []byte {
	if maxBytes > len(data) {
		maxBytes = len(data)
	}
	lines := maxLines
	bytes := maxBytes
	for i := len(data) - 1; i >= 0; i-- {
		if data[i] == '\n' {
			lines--
		}
		if lines == 0 || bytes == 0 {
			return data[i+1:]
		}
		bytes--
	}
	return data
}

// ParseValueWithUnit parses a value like 500kB and returns the number
// in byte
func ParseValueWithUnit(inp string) (int64, error) {
<<<<<<< HEAD
	unitMultiplier := map[string]int{
=======
	unitMultiplier := map[string]int64{
>>>>>>> 30029279
		"B":  1,
		"kB": 1000,
		"MB": 1000 * 1000,
		"GB": 1000 * 1000 * 1000,
		"TB": 1000 * 1000 * 1000 * 1000,
		"PB": 1000 * 1000 * 1000 * 1000 * 1000,
		"EB": 1000 * 1000 * 1000 * 1000 * 1000 * 1000,
	}
	if len(inp) < 2 {
		return 0, fmt.Errorf("cannot parse %q: need a unit", inp)
	}
	// simple case, "1234B", read as byte
	if lastCh := inp[len(inp)-1]; lastCh == 'B' {
		if asByte, err := strconv.ParseInt(inp[:len(inp)-1], 10, 64); err == nil {
			return asByte, nil
		}
	}
	// two char suffix
	unit := inp[len(inp)-2:]
	mul, ok := unitMultiplier[unit]
	if !ok {
		return 0, fmt.Errorf("cannot use unit in %q: try 'kB' or 'MB'", inp)
	}
	val, err := strconv.ParseInt(inp[:len(inp)-2], 10, 64)
	if err != nil {
		return 0, err
	}
	return val * int64(mul), nil
}<|MERGE_RESOLUTION|>--- conflicted
+++ resolved
@@ -115,11 +115,7 @@
 // ParseValueWithUnit parses a value like 500kB and returns the number
 // in byte
 func ParseValueWithUnit(inp string) (int64, error) {
-<<<<<<< HEAD
-	unitMultiplier := map[string]int{
-=======
 	unitMultiplier := map[string]int64{
->>>>>>> 30029279
 		"B":  1,
 		"kB": 1000,
 		"MB": 1000 * 1000,
