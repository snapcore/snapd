--- conflicted
+++ resolved
@@ -331,7 +331,6 @@
 		return fmt.Errorf("unknown key sealing method: %q", method)
 	}
 }
-<<<<<<< HEAD
 
 var resealKeyToModeenvUsingFDESetupHook = resealKeyToModeenvUsingFDESetupHookImpl
 
@@ -352,28 +351,6 @@
 	return nil
 }
 
-=======
-
-var resealKeyToModeenvUsingFDESetupHook = resealKeyToModeenvUsingFDESetupHookImpl
-
-func resealKeyToModeenvUsingFDESetupHookImpl(rootdir string, model *asserts.Model, modeenv *Modeenv, expectReseal bool) error {
-	// TODO: Implement reseal using the fde-setup hook. This will
-	//       require a helper like "FDEShouldResealUsingSetupHook"
-	//       that will be set by devicestate and returns (bool,
-	//       error).  It needs to return "false" during seeding
-	//       because then there is no kernel available yet.  It
-	//       can though return true as soon as there's an active
-	//       kernel if seeded is false
-	//
-	//       It will also need to run HasFDESetupHook internally
-	//       and return an error if the hook goes missing
-	//       (e.g. because a kernel refresh losses the hook by
-	//       accident). It could also run features directly and
-	//       check for "reseal" in features.
-	return nil
-}
-
->>>>>>> 3a4d16a6
 func resealKeyToModeenvSecboot(rootdir string, model *asserts.Model, modeenv *Modeenv, expectReseal bool) error {
 	// build the recovery mode boot chain
 	rbl, err := bootloader.Find(InitramfsUbuntuSeedDir, &bootloader.Options{
