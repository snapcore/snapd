--- conflicted
+++ resolved
@@ -47,11 +47,7 @@
 	KernelRevision string   `json:"kernel-revision"`
 	KernelCmdlines []string `json:"kernel-cmdlines"`
 
-<<<<<<< HEAD
-	model          *modeenvModelForSealing
-=======
 	model          modeenvModelForSealing
->>>>>>> 3293df1c
 	kernelBootFile bootloader.BootFile
 }
 
