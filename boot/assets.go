--- conflicted
+++ resolved
@@ -20,18 +20,15 @@
 package boot
 
 import (
-<<<<<<< HEAD
 	"crypto"
 	"encoding/hex"
+	"errors"
 	"fmt"
 	"io"
 	"os"
 	"path/filepath"
 
 	_ "golang.org/x/crypto/sha3"
-=======
-	"errors"
->>>>>>> d5274c4d
 
 	"github.com/snapcore/snapd/asserts"
 	"github.com/snapcore/snapd/bootloader"
@@ -41,7 +38,6 @@
 	"github.com/snapcore/snapd/strutil"
 )
 
-<<<<<<< HEAD
 type trustedAssetsCache struct {
 	cacheDir string
 	hash     crypto.Hash
@@ -121,13 +117,18 @@
 	return nil
 }
 
+// ErrObserverNotApplicable indicates that observer is not applicable for use
+// with the model.
+var ErrObserverNotApplicable = errors.New("observer not applicable")
+
 // TrustedAssetsInstallObserverForModel returns a new trusted assets observer
 // for use during installation of the run mode system, provided the device model
-// supports secure boot. Otherwise, nil is returned.
+// supports secure boot. Otherwise, nil and ErrObserverNotApplicable is
+// returned.
 func TrustedAssetsInstallObserverForModel(model *asserts.Model, gadgetDir string) (*TrustedAssetsInstallObserver, error) {
 	if model.Grade() == asserts.ModelGradeUnset {
 		// no need to observe updates when assets are not managed
-		return nil, nil
+		return nil, ErrObserverNotApplicable
 	}
 	if gadgetDir == "" {
 		return nil, fmt.Errorf("internal error: gadget dir not provided")
@@ -148,25 +149,6 @@
 	return t.blName == other.blName &&
 		t.name == other.name &&
 		t.hash == other.hash
-=======
-// ErrObserverNotApplicable indicates that observer is not applicable for use
-// with the model.
-var ErrObserverNotApplicable = errors.New("observer not applicable")
-
-// TrustedAssetsInstallObserverForModel returns a new trusted assets observer
-// for use during installation of the run mode system, provided the device model
-// supports secure boot. Otherwise, nil and ErrObserverNotApplicable is
-// returned.
-func TrustedAssetsInstallObserverForModel(model *asserts.Model) (*TrustedAssetsInstallObserver, error) {
-	if model.Grade() == asserts.ModelGradeUnset {
-		// no need to observe updates when assets are not managed
-		return nil, ErrObserverNotApplicable
-	}
-
-	return &TrustedAssetsInstallObserver{
-		model: model,
-	}, nil
->>>>>>> d5274c4d
 }
 
 // TrustedAssetsInstallObserver tracks the installation of trusted boot assets.
