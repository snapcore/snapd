#!/bin/sh -eu

if [ -n "${TRAVIS_BUILD_NUMBER:-}" ]; then
    echo travis_fold:start:env
    printenv | sort
    echo travis_fold:end:env
fi

export LANG=C.UTF-8
export LANGUAGE=en

if command -v goctest >/dev/null; then
    goctest="goctest"
else
    goctest="go test"
fi
COVERMODE=${COVERMODE:-atomic}

if [ -z "${TRAVIS_BUILD_ID:-}" ] && [ -z "${GITHUB_WORKFLOW:-}" ]; then
    # when *not* running inside travis/gh, ensure we use go-1.10 by default
    export PATH=/usr/lib/go-1.10/bin:${PATH}
fi

# add workaround for https://github.com/golang/go/issues/24449
if [ "$(uname -m)" = "s390x" ]; then
    if go version | grep -q go1.10; then
        echo "covermode 'atomic' crashes on s390x with go1.10, reseting "
        echo "to 'set'. see https://github.com/golang/go/issues/24449"
        COVERMODE="set"
    fi
fi

export GOPATH="${GOPATH:-$(realpath "$(dirname "$0")"/../../../../)}"
export PATH="$PATH:${GOPATH%%:*}/bin"

short=

STATIC=
UNIT=
SPREAD=

case "${1:-all}" in
    all)
        STATIC=1
        UNIT=1
        ;;
    --static)
        STATIC=1
        ;;
    --unit)
        UNIT=1
        ;;
    --short-unit)
        UNIT=1
        short=1
        ;;
    --spread)
        SPREAD=full
        ;;
    --spread-ubuntu)
        SPREAD=ubuntu-only
        ;;
    --spread-no-ubuntu)
        SPREAD=no-ubuntu
        ;;
    --spread-unstable)
        SPREAD=unstable
        ;;
    *)
        echo "Wrong flag ${1}. To run a single suite use --static, --unit, --spread."
        exit 1
esac

CURRENTTRAP="true"
EXIT_CODE=99

store_exit_code() {
    EXIT_CODE=$?
}

exit_with_exit_code() {
    exit $EXIT_CODE
}

addtrap() {
    CURRENTTRAP="$CURRENTTRAP ; $1"
    # shellcheck disable=SC2064
    trap "store_exit_code; $CURRENTTRAP ; exit_with_exit_code" EXIT
}

endmsg() {
    if [ $EXIT_CODE -eq 0 ]; then
        p="success.txt"
        m="All good, what could possibly go wrong."
    else
        p="failure.txt"
        m="Crushing failure and despair."
    fi
    echo
    if [ -t 1 ] && [ -z "$STATIC" ]; then
        cat "data/$p"
    else
        echo "$m"
    fi
}
addtrap endmsg

# Append the coverage profile of a package to the project coverage.
append_coverage() (
    profile="$1"
    if [ -f "$profile" ]; then
        grep -v "^mode:" -- "$profile" >> .coverage/coverage.out || true
        rm "$profile"
    fi
)

missing_interface_spread_test() {
    snap_yaml="tests/lib/snaps/test-snapd-policy-app-consumer/meta/snap.yaml"
    core_snap_yaml="tests/lib/snaps/test-snapd-policy-app-provider-core/meta/snap.yaml"
    classic_snap_yaml="tests/lib/snaps/test-snapd-policy-app-provider-classic/meta/snap.yaml"
    for iface in $(go run ./tests/lib/list-interfaces.go) ; do
        search="plugs: \\[ $iface \\]"
        case "$iface" in
            bool-file|gpio|hidraw|i2c|iio|serial-port|spi)
                # skip gadget provided interfaces for now
                continue
                ;;
            dbus|content)
                search="interface: $iface"
                ;;
            autopilot)
                search='plugs: \[ autopilot-introspection \]'
                ;;
        esac
        if ! grep -q "$search" "$snap_yaml" ; then
            echo "Missing high-level test for interface '$iface'. Please add to:"
            echo "* $snap_yaml"
            echo "* $core_snap_yaml (if needed)"
            echo "* $classic_snap_yaml (if needed)"
            exit 1
        fi
    done
}


if [ "$STATIC" = 1 ]; then
    ./get-deps.sh

    # Run static tests.
    echo Checking docs
    ./mdlint.py ./*.md docs/*.md

    # XXX: remove once we can use an action, see workflows/test.yaml for
    #      details why we still use this script
    if [ -n "${TRAVIS_PULL_REQUEST:-}" ] && [ "${TRAVIS_PULL_REQUEST:-}" != "false" ]; then
        echo Checking pull request summary
        ./check-pr-title.py "$TRAVIS_PULL_REQUEST"
    fi

    if [ -z "${SKIP_GOFMT:-}" ]; then
        echo Checking formatting
        fmt=""
        for dir in $(go list -f '{{.Dir}}' ./... | grep -v '/vendor/' | grep -E 'snapd/[A-Za-z0-9_]+$' ); do
            # skip vendor packages
            # skip subpackages of packages under snapd, gofmt already inspects them
            s="$(${GOFMT:-gofmt} -s -l -d "$dir" || true)"
            if [ -n "$s" ]; then
                fmt="$s\\n$fmt"
            fi
        done
        if [ -n "$fmt" ]; then
            echo "Formatting wrong in following files:"
            echo "$fmt" | sed -e 's/\\n/\n/g'
            exit 1
        fi
    fi

    # go vet
    echo Running vet
    go list ./... | grep -v '/vendor/' | xargs go vet

    echo 'Checking for usages of http.Status*'
    got=""
    for dir in $(go list -f '{{.Dir}}' ./... | grep -v '/vendor/' ); do
        s="$(grep -nP 'http\.Status(?!Text)' "$dir"/*.go || true)"
        if [ -n "$s" ]; then
            got="$s\\n$got"
        fi
    done

    if [ -n "$got" ]; then
        echo 'Usages of http.Status*, we prefer the numeric values directly:'
        echo "$got"
        exit 1
    fi

    echo "Checking for direct usages of math/rand"
    got=""
    for dir in $(go list -f '{{.Dir}}' ./... | grep -v '/vendor/' ); do
        # shellcheck disable=SC2063
        s="$(grep -nP --exclude '*_test.go' --exclude 'randutil/*.go' math/rand "$dir"/*.go || true)"
        if [ -n "$s" ]; then
            got="$s\\n$got"
        fi
    done

    if [ -n "$got" ]; then
        echo 'Direct usages of math/rand, we prefer randutil:'
        echo "$got"
        exit 1
    fi

    if command -v shellcheck >/dev/null; then
        echo Checking shell scripts...
        ( git ls-files -z 2>/dev/null ||
                find . \( -name .git -o -name vendor \) -prune -o -print0 ) |
            xargs -0 file -N |
            awk -F": " '$2~/shell.script/{print $1}' |
            xargs shellcheck
        regexp='GOPATH(?!%%:\*)(?!:)[^= ]*/'
        if  grep -qPr                   --exclude HACKING.md --exclude 'Makefile.*' --exclude-dir .git --exclude-dir vendor "$regexp"; then
            echo "Using GOPATH as if it were a single entry and not a list:"
            grep -PHrn -C1 --color=auto --exclude HACKING.md --exclude 'Makefile.*' --exclude-dir .git --exclude-dir vendor "$regexp"
            echo "Use GOHOME, or {GOPATH%%:*}, instead."
            exit 1
        fi
        unset regexp
    fi

    echo "Checking spelling errors"
    if ! command -v misspell >/dev/null; then
        go get -u github.com/client9/misspell/cmd/misspell
    fi
    for file in *; do
        if [ "$file" = "vendor" ] || [ "$file" = "po" ]; then
            continue
        fi
        misspell -error -i auther,PROCES,PROCESSS,proces,processs,exportfs "$file"
    done

    echo "Checking for ineffective assignments"
    if ! command -v ineffassign >/dev/null; then
        go get -u github.com/gordonklaus/ineffassign
    fi
    # ineffassign knows about ignoring vendor/ \o/
    ineffassign .

    echo "Checking for naked returns"
    if ! command -v nakedret >/dev/null; then
        go get -u github.com/alexkohler/nakedret
    fi
    got=$(go list ./... | grep -v '/osutil/udev/' | grep -v '/vendor/' | xargs nakedret 2>&1)
    if [ -n "$got" ]; then
        echo "$got"
        if [ -z "${SKIP_NAKEDRET:-}" ]; then
            exit 1
        else
            echo "Ignoring nakedret errors as requested"
        fi
    fi

    echo "Checking all interfaces have minimal spread test"
    missing_interface_spread_test

    echo "Checking for incorrect multiline strings in spread tests"
    badmultiline=$(find tests -name 'task.yaml' -print0 -o -name 'spread.yaml' -print0 | \
                       xargs -0 grep -R -n -E '(restore*|prepare*|execute|debug):\s*$' || true)
    if [ -n "$badmultiline" ]; then
        echo "Incorrect multiline strings at the following locations:"
        echo "$badmultiline"
        exit 1
    fi

    echo "Checking for potentially incorrect use of MATCH -v"
    badMATCH=$(find tests -name 'task.yaml' -print0 -o -name 'spread.yaml' -print0 | \
                       xargs -0 grep -R -n -E 'MATCH +-v' || true)
    if [ -n "$badMATCH" ]; then
        echo "Potentially incorrect use of MATCH -v at the following locations:"
        echo "$badMATCH"
        exit 1
    fi

    # FIXME: re-add staticcheck with a matching version for the used go-version
fi

if [ "$UNIT" = 1 ]; then
    ./get-deps.sh

    echo "Show go version"
    command -v go
    go version

    echo Building
    go build -v github.com/snapcore/snapd/...

    # tests
    echo Running tests from "$PWD"
    if [ "$short" = 1 ]; then
            # shellcheck disable=SC2046
            GOTRACEBACK=1 $goctest -short -timeout 5m $(go list ./... | grep -v '/vendor/' )
    else
        # Prepare the coverage output profile.
        rm -rf .coverage
        mkdir .coverage
        echo "mode: $COVERMODE" > .coverage/coverage.out

        if dpkg --compare-versions "$(go version | awk '$3 ~ /^go[0-9]/ {print substr($3, 3)}')" ge 1.10; then
            # shellcheck disable=SC2046
            GOTRACEBACK=1 $goctest -timeout 5m -coverprofile=.coverage/coverage.out -covermode="$COVERMODE" $(go list ./... | grep -v '/vendor/' )
        else
            for pkg in $(go list ./... | grep -v '/vendor/' ); do
                GOTRACEBACK=1 go test -timeout 5m -i "$pkg"
                GOTRACEBACK=1 $goctest -timeout 5m -coverprofile=.coverage/profile.out -covermode="$COVERMODE" "$pkg"
                append_coverage .coverage/profile.out
            done
        fi
        # upload to codecov.io if on travis
        if [ "${TRAVIS_BUILD_NUMBER:-}" ]; then
            curl -s https://codecov.io/bash | bash /dev/stdin -f .coverage/coverage.out
        fi
    fi

<<<<<<< HEAD
    # python unit test for mountinfo-tool and version-compare
    command -v python2 && python2 ./tests/lib/tools/mountinfo-tool --run-unit-tests
    command -v python3 && python3 ./tests/lib/tools/mountinfo-tool --run-unit-tests
    command -v python2 && python2 ./tests/lib/tools/version-compare --run-unit-tests
    command -v python3 && python3 ./tests/lib/tools/version-compare --run-unit-tests
=======
    # python unit test for mountinfo.query and version-tool
    command -v python2 && python2 ./tests/lib/tools/mountinfo.query --run-unit-tests
    command -v python3 && python3 ./tests/lib/tools/mountinfo.query --run-unit-tests
    command -v python2 && python2 ./tests/lib/tools/version-tool --run-unit-tests
    command -v python3 && python3 ./tests/lib/tools/version-tool --run-unit-tests
>>>>>>> 2c7d2819
fi

if [ -n "$SPREAD" ]; then
    if [ -n "${TRAVIS_PULL_REQUEST:-}" ] && [ "${TRAVIS_PULL_REQUEST:-}" != "false" ]; then
        echo "Checking whether PR author requested to skip spread"
        if ./check-pr-skip-spread.py "$TRAVIS_PULL_REQUEST"; then
            echo "Skipping spread job on request"
            exit 0
        fi
    fi

    TMP_SPREAD="$(mktemp -d)"
    addtrap "rm -rf \"$TMP_SPREAD\""

    export PATH=$TMP_SPREAD:$PATH
    ( cd "$TMP_SPREAD" && curl -s -O https://niemeyer.s3.amazonaws.com/spread-amd64.tar.gz && tar xzvf spread-amd64.tar.gz )

    case "$SPREAD" in
        full)
            spread "google:"
            ;;
        ubuntu-only)
            spread "google:[u]...:tests/..."
            ;;
        no-ubuntu)
            spread "google:[^u]...:tests/..."
            ;;
        unstable)
            # check if we have any systems first
            if spread -list "google-unstable:" 2>&1 | grep -q -E 'nothing matches'; then
                echo "No unstable systems to run the tests on"
            else
                spread "google-unstable:"
            fi
            ;;
        *)
            echo "Spread parameter $SPREAD not supported"
            exit 1
    esac

    # cleanup the debian-ubuntu-14.04
    rm -rf debian-ubuntu-14.04
fi

UNCLEAN="$(git status -s|grep '^??')" || true
SKIP_UNCLEAN=${SKIP_UNCLEAN=}
if [ -n "$UNCLEAN" ] && [ -z "$SKIP_UNCLEAN" ]; then
    cat <<EOF

There are files left in the git tree after the tests:

$UNCLEAN
EOF
    exit 1
fi<|MERGE_RESOLUTION|>--- conflicted
+++ resolved
@@ -320,19 +320,11 @@
         fi
     fi
 
-<<<<<<< HEAD
-    # python unit test for mountinfo-tool and version-compare
-    command -v python2 && python2 ./tests/lib/tools/mountinfo-tool --run-unit-tests
-    command -v python3 && python3 ./tests/lib/tools/mountinfo-tool --run-unit-tests
+    # python unit test for mountinfo.query and version-compare
+    command -v python2 && python2 ./tests/lib/tools/mountinfo.query --run-unit-tests
+    command -v python3 && python3 ./tests/lib/tools/mountinfo.query --run-unit-tests
     command -v python2 && python2 ./tests/lib/tools/version-compare --run-unit-tests
     command -v python3 && python3 ./tests/lib/tools/version-compare --run-unit-tests
-=======
-    # python unit test for mountinfo.query and version-tool
-    command -v python2 && python2 ./tests/lib/tools/mountinfo.query --run-unit-tests
-    command -v python3 && python3 ./tests/lib/tools/mountinfo.query --run-unit-tests
-    command -v python2 && python2 ./tests/lib/tools/version-tool --run-unit-tests
-    command -v python3 && python3 ./tests/lib/tools/version-tool --run-unit-tests
->>>>>>> 2c7d2819
 fi
 
 if [ -n "$SPREAD" ]; then
