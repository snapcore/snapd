// -*- Mode: Go; indent-tabs-mode: t -*-

/*
 * Copyright (C) 2014-2018 Canonical Ltd
 *
 * This program is free software: you can redistribute it and/or modify
 * it under the terms of the GNU General Public License version 3 as
 * published by the Free Software Foundation.
 *
 * This program is distributed in the hope that it will be useful,
 * but WITHOUT ANY WARRANTY; without even the implied warranty of
 * MERCHANTABILITY or FITNESS FOR A PARTICULAR PURPOSE.  See the
 * GNU General Public License for more details.
 *
 * You should have received a copy of the GNU General Public License
 * along with this program.  If not, see <http://www.gnu.org/licenses/>.
 *
 */

package store

import (
	"bytes"
	"crypto"
	"encoding/json"
	"errors"
	"fmt"
	"io"
	"io/ioutil"
	"net/http"
	"net/http/httptest"
	"net/url"
	"os"
	"path/filepath"
	"regexp"
	"strings"
	"testing"
	"time"

	"golang.org/x/crypto/sha3"
	"golang.org/x/net/context"
	. "gopkg.in/check.v1"
	"gopkg.in/macaroon.v1"
	"gopkg.in/retry.v1"

	"github.com/snapcore/snapd/advisor"
	"github.com/snapcore/snapd/arch"
	"github.com/snapcore/snapd/asserts"
	"github.com/snapcore/snapd/dirs"
	"github.com/snapcore/snapd/httputil"
	"github.com/snapcore/snapd/logger"
	"github.com/snapcore/snapd/osutil"
	"github.com/snapcore/snapd/overlord/auth"
	"github.com/snapcore/snapd/progress"
	"github.com/snapcore/snapd/release"
	"github.com/snapcore/snapd/snap"
	"github.com/snapcore/snapd/testutil"
)

func TestStore(t *testing.T) { TestingT(t) }

type configTestSuite struct{}

var _ = Suite(&configTestSuite{})

func (suite *configTestSuite) TestSetBaseURL(c *C) {
	// Sanity check to prove at least one URI changes.
	cfg := DefaultConfig()
	c.Assert(cfg.StoreBaseURL.String(), Equals, "https://api.snapcraft.io/")

	u, err := url.Parse("http://example.com/path/prefix/")
	c.Assert(err, IsNil)
	err = cfg.setBaseURL(u)
	c.Assert(err, IsNil)

	c.Check(cfg.StoreBaseURL.String(), Equals, "http://example.com/path/prefix/")
	c.Check(cfg.AssertionsBaseURL, IsNil)
}

func (suite *configTestSuite) TestSetBaseURLStoreOverrides(c *C) {
	cfg := DefaultConfig()
	c.Assert(cfg.setBaseURL(apiURL()), IsNil)
	c.Check(cfg.StoreBaseURL, Matches, apiURL().String()+".*")

	c.Assert(os.Setenv("SNAPPY_FORCE_API_URL", "https://force-api.local/"), IsNil)
	defer os.Setenv("SNAPPY_FORCE_API_URL", "")
	cfg = DefaultConfig()
	c.Assert(cfg.setBaseURL(apiURL()), IsNil)
	c.Check(cfg.StoreBaseURL.String(), Equals, "https://force-api.local/")
	c.Check(cfg.AssertionsBaseURL, IsNil)
}

func (suite *configTestSuite) TestSetBaseURLStoreURLBadEnviron(c *C) {
	c.Assert(os.Setenv("SNAPPY_FORCE_API_URL", "://example.com"), IsNil)
	defer os.Setenv("SNAPPY_FORCE_API_URL", "")

	cfg := DefaultConfig()
	err := cfg.setBaseURL(apiURL())
	c.Check(err, ErrorMatches, "invalid SNAPPY_FORCE_API_URL: parse ://example.com: missing protocol scheme")
}

func (suite *configTestSuite) TestSetBaseURLAssertsOverrides(c *C) {
	cfg := DefaultConfig()
	c.Assert(cfg.setBaseURL(apiURL()), IsNil)
	c.Check(cfg.AssertionsBaseURL, IsNil)

	c.Assert(os.Setenv("SNAPPY_FORCE_SAS_URL", "https://force-sas.local/"), IsNil)
	defer os.Setenv("SNAPPY_FORCE_SAS_URL", "")
	cfg = DefaultConfig()
	c.Assert(cfg.setBaseURL(apiURL()), IsNil)
	c.Check(cfg.AssertionsBaseURL, Matches, "https://force-sas.local/.*")
}

func (suite *configTestSuite) TestSetBaseURLAssertsURLBadEnviron(c *C) {
	c.Assert(os.Setenv("SNAPPY_FORCE_SAS_URL", "://example.com"), IsNil)
	defer os.Setenv("SNAPPY_FORCE_SAS_URL", "")

	cfg := DefaultConfig()
	err := cfg.setBaseURL(apiURL())
	c.Check(err, ErrorMatches, "invalid SNAPPY_FORCE_SAS_URL: parse ://example.com: missing protocol scheme")
}

const (
	// Store API paths/patterns.
	authNoncesPath     = "/api/v1/snaps/auth/nonces"
	authSessionPath    = "/api/v1/snaps/auth/sessions"
	buyPath            = "/api/v1/snaps/purchases/buy"
	customersMePath    = "/api/v1/snaps/purchases/customers/me"
	detailsPathPattern = "/api/v1/snaps/details/.*"
	ordersPath         = "/api/v1/snaps/purchases/orders"
	searchPath         = "/api/v1/snaps/search"
	sectionsPath       = "/api/v1/snaps/sections"
	// v2
	snapActionPath  = "/v2/snaps/refresh"
	infoPathPattern = "/v2/snaps/info/.*"
)

// Build details path for a snap name.
func detailsPath(snapName string) string {
	return strings.Replace(detailsPathPattern, ".*", snapName, 1)
}

// Build info path for a snap name.
func infoPath(snapName string) string {
	return strings.Replace(infoPathPattern, ".*", snapName, 1)
}

// Assert that a request is roughly as expected. Useful in fakes that should
// only attempt to handle a specific request.
func assertRequest(c *C, r *http.Request, method, pathPattern string) {
	pathMatch, err := regexp.MatchString("^"+pathPattern+"$", r.URL.Path)
	c.Assert(err, IsNil)
	if r.Method != method || !pathMatch {
		c.Fatalf("request didn't match (expected %s %s, got %s %s)", method, pathPattern, r.Method, r.URL.Path)
	}
}

type storeTestSuite struct {
	testutil.BaseTest
	store     *Store
	logbuf    *bytes.Buffer
	user      *auth.UserState
	localUser *auth.UserState
	device    *auth.DeviceState

	origDownloadFunc func(context.Context, string, string, string, *auth.UserState, *Store, io.ReadWriteSeeker, int64, progress.Meter) error
	mockXDelta       *testutil.MockCmd

	restoreLogger func()
}

var _ = Suite(&storeTestSuite{})

const (
	exModel = `type: model
authority-id: my-brand
series: 16
brand-id: my-brand
model: baz-3000
architecture: armhf
gadget: gadget
kernel: kernel
store: my-brand-store-id
timestamp: 2016-08-20T13:00:00Z
sign-key-sha3-384: Jv8_JiHiIzJVcO9M55pPdqSDWUvuhfDIBJUS-3VW7F_idjix7Ffn5qMxB21ZQuij

AXNpZw=`

	exSerial = `type: serial
authority-id: my-brand
brand-id: my-brand
model: baz-3000
serial: 9999
device-key:
    AcbBTQRWhcGAARAAtJGIguK7FhSyRxL/6jvdy0zAgGCjC1xVNFzeF76p5G8BXNEEHZUHK+z8Gr2J
    inVrpvhJhllf5Ob2dIMH2YQbC9jE1kjbzvuauQGDqk6tNQm0i3KDeHCSPgVN+PFXPwKIiLrh66Po
    AC7OfR1rFUgCqu0jch0H6Nue0ynvEPiY4dPeXq7mCdpDr5QIAM41L+3hg0OdzvO8HMIGZQpdF6jP
    7fkkVMROYvHUOJ8kknpKE7FiaNNpH7jK1qNxOYhLeiioX0LYrdmTvdTWHrSKZc82ZmlDjpKc4hUx
    VtTXMAysw7CzIdREPom/vJklnKLvZt+Wk5AEF5V5YKnuT3pY+fjVMZ56GtTEeO/Er/oLk/n2xUK5
    fD5DAyW/9z0ygzwTbY5IuWXyDfYneL4nXwWOEgg37Z4+8mTH+ftTz2dl1x1KIlIR2xo0kxf9t8K+
    jlr13vwF1+QReMCSUycUsZ2Eep5XhjI+LG7G1bMSGqodZTIOXLkIy6+3iJ8Z/feIHlJ0ELBDyFbl
    Yy04Sf9LI148vJMsYenonkoWejWdMi8iCUTeaZydHJEUBU/RbNFLjCWa6NIUe9bfZgLiOOZkps54
    +/AL078ri/tGjo/5UGvezSmwrEoWJyqrJt2M69N2oVDLJcHeo2bUYPtFC2Kfb2je58JrJ+llifdg
    rAsxbnHXiXyVimUAEQEAAQ==
device-key-sha3-384: EAD4DbLxK_kn0gzNCXOs3kd6DeMU3f-L6BEsSEuJGBqCORR0gXkdDxMbOm11mRFu
timestamp: 2016-08-24T21:55:00Z
sign-key-sha3-384: Jv8_JiHiIzJVcO9M55pPdqSDWUvuhfDIBJUS-3VW7F_idjix7Ffn5qMxB21ZQuij

AXNpZw=`

	exDeviceSessionRequest = `type: device-session-request
brand-id: my-brand
model: baz-3000
serial: 9999
nonce: @NONCE@
timestamp: 2016-08-24T21:55:00Z
sign-key-sha3-384: Jv8_JiHiIzJVcO9M55pPdqSDWUvuhfDIBJUS-3VW7F_idjix7Ffn5qMxB21ZQuij

AXNpZw=`
)

type testAuthContext struct {
	c      *C
	device *auth.DeviceState
	user   *auth.UserState

	proxyStoreID  string
	proxyStoreURL *url.URL

	storeID string

	cloudInfo *auth.CloudInfo
}

func (ac *testAuthContext) Device() (*auth.DeviceState, error) {
	freshDevice := auth.DeviceState{}
	if ac.device != nil {
		freshDevice = *ac.device
	}
	return &freshDevice, nil
}

func (ac *testAuthContext) UpdateDeviceAuth(d *auth.DeviceState, newSessionMacaroon string) (*auth.DeviceState, error) {
	ac.c.Assert(d, DeepEquals, ac.device)
	updated := *ac.device
	updated.SessionMacaroon = newSessionMacaroon
	*ac.device = updated
	return &updated, nil
}

func (ac *testAuthContext) UpdateUserAuth(u *auth.UserState, newDischarges []string) (*auth.UserState, error) {
	ac.c.Assert(u, DeepEquals, ac.user)
	updated := *ac.user
	updated.StoreDischarges = newDischarges
	return &updated, nil
}

func (ac *testAuthContext) StoreID(fallback string) (string, error) {
	if ac.storeID != "" {
		return ac.storeID, nil
	}
	return fallback, nil
}

func (ac *testAuthContext) DeviceSessionRequestParams(nonce string) (*auth.DeviceSessionRequestParams, error) {
	model, err := asserts.Decode([]byte(exModel))
	if err != nil {
		return nil, err
	}

	serial, err := asserts.Decode([]byte(exSerial))
	if err != nil {
		return nil, err
	}

	sessReq, err := asserts.Decode([]byte(strings.Replace(exDeviceSessionRequest, "@NONCE@", nonce, 1)))
	if err != nil {
		return nil, err
	}

	return &auth.DeviceSessionRequestParams{
		Request: sessReq.(*asserts.DeviceSessionRequest),
		Serial:  serial.(*asserts.Serial),
		Model:   model.(*asserts.Model),
	}, nil
}

func (ac *testAuthContext) ProxyStoreParams(defaultURL *url.URL) (string, *url.URL, error) {
	if ac.proxyStoreID != "" {
		return ac.proxyStoreID, ac.proxyStoreURL, nil
	}
	return "", defaultURL, nil
}

func (ac *testAuthContext) CloudInfo() (*auth.CloudInfo, error) {
	return ac.cloudInfo, nil
}

func makeTestMacaroon() (*macaroon.Macaroon, error) {
	m, err := macaroon.New([]byte("secret"), "some-id", "location")
	if err != nil {
		return nil, err
	}
	err = m.AddThirdPartyCaveat([]byte("shared-key"), "third-party-caveat", UbuntuoneLocation)
	if err != nil {
		return nil, err
	}

	return m, nil
}

func makeTestDischarge() (*macaroon.Macaroon, error) {
	m, err := macaroon.New([]byte("shared-key"), "third-party-caveat", UbuntuoneLocation)
	if err != nil {
		return nil, err
	}

	return m, nil
}

func makeTestRefreshDischargeResponse() (string, error) {
	m, err := macaroon.New([]byte("shared-key"), "refreshed-third-party-caveat", UbuntuoneLocation)
	if err != nil {
		return "", err
	}

	return auth.MacaroonSerialize(m)
}

func createTestUser(userID int, root, discharge *macaroon.Macaroon) (*auth.UserState, error) {
	serializedMacaroon, err := auth.MacaroonSerialize(root)
	if err != nil {
		return nil, err
	}
	serializedDischarge, err := auth.MacaroonSerialize(discharge)
	if err != nil {
		return nil, err
	}

	return &auth.UserState{
		ID:              userID,
		Username:        "test-user",
		Macaroon:        serializedMacaroon,
		Discharges:      []string{serializedDischarge},
		StoreMacaroon:   serializedMacaroon,
		StoreDischarges: []string{serializedDischarge},
	}, nil
}

func createTestDevice() *auth.DeviceState {
	return &auth.DeviceState{
		Brand:           "some-brand",
		SessionMacaroon: "device-macaroon",
		Serial:          "9999",
	}
}

func (s *storeTestSuite) SetUpTest(c *C) {
	s.BaseTest.SetUpTest(c)
	s.BaseTest.AddCleanup(snap.MockSanitizePlugsSlots(func(snapInfo *snap.Info) {}))

	s.store = New(nil, nil)
	s.origDownloadFunc = download
	dirs.SetRootDir(c.MkDir())
	c.Assert(os.MkdirAll(dirs.SnapMountDir, 0755), IsNil)

	os.Setenv("SNAPD_DEBUG", "1")
	s.AddCleanup(func() { os.Unsetenv("SNAPD_DEBUG") })

	s.logbuf, s.restoreLogger = logger.MockLogger()

	root, err := makeTestMacaroon()
	c.Assert(err, IsNil)
	discharge, err := makeTestDischarge()
	c.Assert(err, IsNil)
	s.user, err = createTestUser(1, root, discharge)
	c.Assert(err, IsNil)
	s.localUser = &auth.UserState{
		ID:       11,
		Username: "test-user",
		Macaroon: "snapd-macaroon",
	}
	s.device = createTestDevice()
	s.mockXDelta = testutil.MockCommand(c, "xdelta3", "")

	MockDefaultRetryStrategy(&s.BaseTest, retry.LimitCount(5, retry.LimitTime(1*time.Second,
		retry.Exponential{
			Initial: 1 * time.Millisecond,
			Factor:  1,
		},
	)))
}

func (s *storeTestSuite) TearDownTest(c *C) {
	download = s.origDownloadFunc
	s.mockXDelta.Restore()
	s.restoreLogger()
	s.BaseTest.TearDownTest(c)
}

func (s *storeTestSuite) expectedAuthorization(c *C, user *auth.UserState) string {
	var buf bytes.Buffer

	root, err := auth.MacaroonDeserialize(user.StoreMacaroon)
	c.Assert(err, IsNil)
	discharge, err := auth.MacaroonDeserialize(user.StoreDischarges[0])
	c.Assert(err, IsNil)
	discharge.Bind(root.Signature())

	serializedMacaroon, err := auth.MacaroonSerialize(root)
	c.Assert(err, IsNil)
	serializedDischarge, err := auth.MacaroonSerialize(discharge)
	c.Assert(err, IsNil)

	fmt.Fprintf(&buf, `Macaroon root="%s", discharge="%s"`, serializedMacaroon, serializedDischarge)
	return buf.String()
}

func (s *storeTestSuite) TestDownloadOK(c *C) {
	expectedContent := []byte("I was downloaded")
	download = func(ctx context.Context, name, sha3, url string, user *auth.UserState, s *Store, w io.ReadWriteSeeker, resume int64, pbar progress.Meter) error {
		c.Check(url, Equals, "anon-url")
		w.Write(expectedContent)
		return nil
	}

	snap := &snap.Info{}
	snap.RealName = "foo"
	snap.AnonDownloadURL = "anon-url"
	snap.DownloadURL = "AUTH-URL"
	snap.Size = int64(len(expectedContent))

	path := filepath.Join(c.MkDir(), "downloaded-file")
	err := s.store.Download(context.TODO(), "foo", path, &snap.DownloadInfo, nil, nil)
	c.Assert(err, IsNil)
	defer os.Remove(path)

	c.Assert(path, testutil.FileEquals, expectedContent)
}

func (s *storeTestSuite) TestDownloadRangeRequest(c *C) {
	partialContentStr := "partial content "
	missingContentStr := "was downloaded"
	expectedContentStr := partialContentStr + missingContentStr

	download = func(ctx context.Context, name, sha3, url string, user *auth.UserState, s *Store, w io.ReadWriteSeeker, resume int64, pbar progress.Meter) error {
		c.Check(resume, Equals, int64(len(partialContentStr)))
		c.Check(url, Equals, "anon-url")
		w.Write([]byte(missingContentStr))
		return nil
	}

	snap := &snap.Info{}
	snap.RealName = "foo"
	snap.AnonDownloadURL = "anon-url"
	snap.DownloadURL = "AUTH-URL"
	snap.Sha3_384 = "abcdabcd"
	snap.Size = int64(len(expectedContentStr))

	targetFn := filepath.Join(c.MkDir(), "foo_1.0_all.snap")
	err := ioutil.WriteFile(targetFn+".partial", []byte(partialContentStr), 0644)
	c.Assert(err, IsNil)

	err = s.store.Download(context.TODO(), "foo", targetFn, &snap.DownloadInfo, nil, nil)
	c.Assert(err, IsNil)

	c.Assert(targetFn, testutil.FileEquals, expectedContentStr)
}

func (s *storeTestSuite) TestResumeOfCompleted(c *C) {
	expectedContentStr := "nothing downloaded"

	download = nil

	snap := &snap.Info{}
	snap.RealName = "foo"
	snap.AnonDownloadURL = "anon-url"
	snap.DownloadURL = "AUTH-URL"
	snap.Sha3_384 = fmt.Sprintf("%x", sha3.Sum384([]byte(expectedContentStr)))
	snap.Size = int64(len(expectedContentStr))

	targetFn := filepath.Join(c.MkDir(), "foo_1.0_all.snap")
	err := ioutil.WriteFile(targetFn+".partial", []byte(expectedContentStr), 0644)
	c.Assert(err, IsNil)

	err = s.store.Download(context.TODO(), "foo", targetFn, &snap.DownloadInfo, nil, nil)
	c.Assert(err, IsNil)

	c.Assert(targetFn, testutil.FileEquals, expectedContentStr)
}

func (s *storeTestSuite) TestDownloadEOFHandlesResumeHashCorrectly(c *C) {
	n := 0
	var mockServer *httptest.Server

	// our mock download content
	buf := make([]byte, 50000)
	for i := range buf {
		buf[i] = 'x'
	}
	h := crypto.SHA3_384.New()
	io.Copy(h, bytes.NewBuffer(buf))

	// raise an EOF shortly before the end
	mockServer = httptest.NewServer(http.HandlerFunc(func(w http.ResponseWriter, r *http.Request) {
		n++
		if n < 2 {
			w.Header().Add("Content-Length", fmt.Sprintf("%d", len(buf)))
			w.Write(buf[0 : len(buf)-5])
			mockServer.CloseClientConnections()
			return
		}
		w.Write(buf[len(buf)-5:])
	}))

	c.Assert(mockServer, NotNil)
	defer mockServer.Close()

	snap := &snap.Info{}
	snap.RealName = "foo"
	snap.AnonDownloadURL = mockServer.URL
	snap.DownloadURL = "AUTH-URL"
	snap.Sha3_384 = fmt.Sprintf("%x", h.Sum(nil))
	snap.Size = 50000

	targetFn := filepath.Join(c.MkDir(), "foo_1.0_all.snap")
	err := s.store.Download(context.TODO(), "foo", targetFn, &snap.DownloadInfo, nil, nil)
	c.Assert(err, IsNil)
	c.Assert(targetFn, testutil.FileEquals, buf)
	c.Assert(s.logbuf.String(), Matches, "(?s).*Retrying .* attempt 2, .*")
}

func (s *storeTestSuite) TestDownloadRetryHashErrorIsFullyRetried(c *C) {
	n := 0
	var mockServer *httptest.Server

	// our mock download content
	buf := make([]byte, 50000)
	for i := range buf {
		buf[i] = 'x'
	}
	h := crypto.SHA3_384.New()
	io.Copy(h, bytes.NewBuffer(buf))

	// raise an EOF shortly before the end and send the WRONG content next
	mockServer = httptest.NewServer(http.HandlerFunc(func(w http.ResponseWriter, r *http.Request) {
		n++
		switch n {
		case 1:
			w.Header().Add("Content-Length", fmt.Sprintf("%d", len(buf)))
			w.Write(buf[0 : len(buf)-5])
			mockServer.CloseClientConnections()
		case 2:
			io.WriteString(w, "yyyyy")
		case 3:
			w.Write(buf)
		}
	}))

	c.Assert(mockServer, NotNil)
	defer mockServer.Close()

	snap := &snap.Info{}
	snap.RealName = "foo"
	snap.AnonDownloadURL = mockServer.URL
	snap.DownloadURL = "AUTH-URL"
	snap.Sha3_384 = fmt.Sprintf("%x", h.Sum(nil))
	snap.Size = 50000

	targetFn := filepath.Join(c.MkDir(), "foo_1.0_all.snap")
	err := s.store.Download(context.TODO(), "foo", targetFn, &snap.DownloadInfo, nil, nil)
	c.Assert(err, IsNil)

	c.Assert(targetFn, testutil.FileEquals, buf)

	c.Assert(s.logbuf.String(), Matches, "(?s).*Retrying .* attempt 2, .*")
}

func (s *storeTestSuite) TestResumeOfCompletedRetriedOnHashFailure(c *C) {
	var mockServer *httptest.Server

	// our mock download content
	buf := make([]byte, 50000)
	badbuf := make([]byte, 50000)
	for i := range buf {
		buf[i] = 'x'
		badbuf[i] = 'y'
	}
	h := crypto.SHA3_384.New()
	io.Copy(h, bytes.NewBuffer(buf))

	mockServer = httptest.NewServer(http.HandlerFunc(func(w http.ResponseWriter, r *http.Request) {
		w.Write(buf)
	}))

	c.Assert(mockServer, NotNil)
	defer mockServer.Close()

	snap := &snap.Info{}
	snap.RealName = "foo"
	snap.AnonDownloadURL = mockServer.URL
	snap.DownloadURL = "AUTH-URL"
	snap.Sha3_384 = fmt.Sprintf("%x", h.Sum(nil))
	snap.Size = 50000

	targetFn := filepath.Join(c.MkDir(), "foo_1.0_all.snap")
	c.Assert(ioutil.WriteFile(targetFn+".partial", badbuf, 0644), IsNil)
	err := s.store.Download(context.TODO(), "foo", targetFn, &snap.DownloadInfo, nil, nil)
	c.Assert(err, IsNil)

	c.Assert(targetFn, testutil.FileEquals, buf)

	c.Assert(s.logbuf.String(), Matches, "(?s).*sha3-384 mismatch.*")
}

func (s *storeTestSuite) TestDownloadRetryHashErrorIsFullyRetriedOnlyOnce(c *C) {
	n := 0
	var mockServer *httptest.Server

	mockServer = httptest.NewServer(http.HandlerFunc(func(w http.ResponseWriter, r *http.Request) {
		n++
		io.WriteString(w, "something invalid")
	}))

	c.Assert(mockServer, NotNil)
	defer mockServer.Close()

	snap := &snap.Info{}
	snap.RealName = "foo"
	snap.AnonDownloadURL = mockServer.URL
	snap.DownloadURL = "AUTH-URL"
	snap.Sha3_384 = "invalid-hash"
	snap.Size = int64(len("something invalid"))

	targetFn := filepath.Join(c.MkDir(), "foo_1.0_all.snap")
	err := s.store.Download(context.TODO(), "foo", targetFn, &snap.DownloadInfo, nil, nil)

	_, ok := err.(HashError)
	c.Assert(ok, Equals, true)
	// ensure we only retried once (as these downloads might be big)
	c.Assert(n, Equals, 2)
}

func (s *storeTestSuite) TestDownloadRangeRequestRetryOnHashError(c *C) {
	expectedContentStr := "file was downloaded from scratch"
	partialContentStr := "partial content "

	n := 0
	download = func(ctx context.Context, name, sha3, url string, user *auth.UserState, s *Store, w io.ReadWriteSeeker, resume int64, pbar progress.Meter) error {
		n++
		if n == 1 {
			// force sha3 error on first download
			c.Check(resume, Equals, int64(len(partialContentStr)))
			return HashError{"foo", "1234", "5678"}
		}
		w.Write([]byte(expectedContentStr))
		return nil
	}

	snap := &snap.Info{}
	snap.RealName = "foo"
	snap.AnonDownloadURL = "anon-url"
	snap.DownloadURL = "AUTH-URL"
	snap.Sha3_384 = ""
	snap.Size = int64(len(expectedContentStr))

	targetFn := filepath.Join(c.MkDir(), "foo_1.0_all.snap")
	err := ioutil.WriteFile(targetFn+".partial", []byte(partialContentStr), 0644)
	c.Assert(err, IsNil)

	err = s.store.Download(context.TODO(), "foo", targetFn, &snap.DownloadInfo, nil, nil)
	c.Assert(err, IsNil)
	c.Assert(n, Equals, 2)

	c.Assert(targetFn, testutil.FileEquals, expectedContentStr)
}

func (s *storeTestSuite) TestDownloadRangeRequestFailOnHashError(c *C) {
	partialContentStr := "partial content "

	n := 0
	download = func(ctx context.Context, name, sha3, url string, user *auth.UserState, s *Store, w io.ReadWriteSeeker, resume int64, pbar progress.Meter) error {
		n++
		return HashError{"foo", "1234", "5678"}
	}

	snap := &snap.Info{}
	snap.RealName = "foo"
	snap.AnonDownloadURL = "anon-url"
	snap.DownloadURL = "AUTH-URL"
	snap.Sha3_384 = ""
	snap.Size = int64(len(partialContentStr) + 1)

	targetFn := filepath.Join(c.MkDir(), "foo_1.0_all.snap")
	err := ioutil.WriteFile(targetFn+".partial", []byte(partialContentStr), 0644)
	c.Assert(err, IsNil)

	err = s.store.Download(context.TODO(), "foo", targetFn, &snap.DownloadInfo, nil, nil)
	c.Assert(err, NotNil)
	c.Assert(err, ErrorMatches, `sha3-384 mismatch for "foo": got 1234 but expected 5678`)
	c.Assert(n, Equals, 2)
}

func (s *storeTestSuite) TestAuthenticatedDownloadDoesNotUseAnonURL(c *C) {
	expectedContent := []byte("I was downloaded")
	download = func(ctx context.Context, name, sha3, url string, user *auth.UserState, _ *Store, w io.ReadWriteSeeker, resume int64, pbar progress.Meter) error {
		// check user is pass and auth url is used
		c.Check(user, Equals, s.user)
		c.Check(url, Equals, "AUTH-URL")

		w.Write(expectedContent)
		return nil
	}

	snap := &snap.Info{}
	snap.RealName = "foo"
	snap.AnonDownloadURL = "anon-url"
	snap.DownloadURL = "AUTH-URL"
	snap.Size = int64(len(expectedContent))

	path := filepath.Join(c.MkDir(), "downloaded-file")
	err := s.store.Download(context.TODO(), "foo", path, &snap.DownloadInfo, nil, s.user)
	c.Assert(err, IsNil)
	defer os.Remove(path)

	c.Assert(path, testutil.FileEquals, expectedContent)
}

func (s *storeTestSuite) TestAuthenticatedDeviceDoesNotUseAnonURL(c *C) {
	expectedContent := []byte("I was downloaded")
	download = func(ctx context.Context, name, sha3, url string, user *auth.UserState, s *Store, w io.ReadWriteSeeker, resume int64, pbar progress.Meter) error {
		// check auth url is used
		c.Check(url, Equals, "AUTH-URL")

		w.Write(expectedContent)
		return nil
	}

	snap := &snap.Info{}
	snap.RealName = "foo"
	snap.AnonDownloadURL = "anon-url"
	snap.DownloadURL = "AUTH-URL"
	snap.Size = int64(len(expectedContent))

	authContext := &testAuthContext{c: c, device: s.device}
	sto := New(&Config{}, authContext)

	path := filepath.Join(c.MkDir(), "downloaded-file")
	err := sto.Download(context.TODO(), "foo", path, &snap.DownloadInfo, nil, nil)
	c.Assert(err, IsNil)
	defer os.Remove(path)

	c.Assert(path, testutil.FileEquals, expectedContent)
}

func (s *storeTestSuite) TestLocalUserDownloadUsesAnonURL(c *C) {
	expectedContentStr := "I was downloaded"
	download = func(ctx context.Context, name, sha3, url string, user *auth.UserState, s *Store, w io.ReadWriteSeeker, resume int64, pbar progress.Meter) error {
		c.Check(url, Equals, "anon-url")

		w.Write([]byte(expectedContentStr))
		return nil
	}

	snap := &snap.Info{}
	snap.RealName = "foo"
	snap.AnonDownloadURL = "anon-url"
	snap.DownloadURL = "AUTH-URL"
	snap.Size = int64(len(expectedContentStr))

	path := filepath.Join(c.MkDir(), "downloaded-file")
	err := s.store.Download(context.TODO(), "foo", path, &snap.DownloadInfo, nil, s.localUser)
	c.Assert(err, IsNil)
	defer os.Remove(path)

	c.Assert(path, testutil.FileEquals, expectedContentStr)
}

func (s *storeTestSuite) TestDownloadFails(c *C) {
	var tmpfile *os.File
	download = func(ctx context.Context, name, sha3, url string, user *auth.UserState, s *Store, w io.ReadWriteSeeker, resume int64, pbar progress.Meter) error {
		tmpfile = w.(*os.File)
		return fmt.Errorf("uh, it failed")
	}

	snap := &snap.Info{}
	snap.RealName = "foo"
	snap.AnonDownloadURL = "anon-url"
	snap.DownloadURL = "AUTH-URL"
	snap.Size = 1
	// simulate a failed download
	path := filepath.Join(c.MkDir(), "downloaded-file")
	err := s.store.Download(context.TODO(), "foo", path, &snap.DownloadInfo, nil, nil)
	c.Assert(err, ErrorMatches, "uh, it failed")
	// ... and ensure that the tempfile is removed
	c.Assert(osutil.FileExists(tmpfile.Name()), Equals, false)
}

func (s *storeTestSuite) TestDownloadSyncFails(c *C) {
	var tmpfile *os.File
	download = func(ctx context.Context, name, sha3, url string, user *auth.UserState, s *Store, w io.ReadWriteSeeker, resume int64, pbar progress.Meter) error {
		tmpfile = w.(*os.File)
		w.Write([]byte("sync will fail"))
		err := tmpfile.Close()
		c.Assert(err, IsNil)
		return nil
	}

	snap := &snap.Info{}
	snap.RealName = "foo"
	snap.AnonDownloadURL = "anon-url"
	snap.DownloadURL = "AUTH-URL"
	snap.Size = int64(len("sync will fail"))

	// simulate a failed sync
	path := filepath.Join(c.MkDir(), "downloaded-file")
	err := s.store.Download(context.TODO(), "foo", path, &snap.DownloadInfo, nil, nil)
	c.Assert(err, ErrorMatches, `(sync|fsync:) .*`)
	// ... and ensure that the tempfile is removed
	c.Assert(osutil.FileExists(tmpfile.Name()), Equals, false)
}

func (s *storeTestSuite) TestActualDownload(c *C) {
	n := 0
	mockServer := httptest.NewServer(http.HandlerFunc(func(w http.ResponseWriter, r *http.Request) {
		c.Check(r.Header.Get("Snap-CDN"), Equals, "")
		n++
		io.WriteString(w, "response-data")
	}))
	c.Assert(mockServer, NotNil)
	defer mockServer.Close()

	theStore := New(&Config{}, nil)
	var buf SillyBuffer
	// keep tests happy
	sha3 := ""
	err := download(context.TODO(), "foo", sha3, mockServer.URL, nil, theStore, &buf, 0, nil)
	c.Assert(err, IsNil)
	c.Check(buf.String(), Equals, "response-data")
	c.Check(n, Equals, 1)
}

func (s *storeTestSuite) TestActualDownloadNoCDN(c *C) {
	os.Setenv("SNAPPY_STORE_NO_CDN", "1")
	defer os.Unsetenv("SNAPPY_STORE_NO_CDN")

	mockServer := httptest.NewServer(http.HandlerFunc(func(w http.ResponseWriter, r *http.Request) {
		c.Check(r.Header.Get("Snap-CDN"), Equals, "none")
		io.WriteString(w, "response-data")
	}))
	c.Assert(mockServer, NotNil)
	defer mockServer.Close()

	theStore := New(&Config{}, nil)
	var buf SillyBuffer
	// keep tests happy
	sha3 := ""
	err := download(context.TODO(), "foo", sha3, mockServer.URL, nil, theStore, &buf, 0, nil)
	c.Assert(err, IsNil)
	c.Check(buf.String(), Equals, "response-data")
}

func (s *storeTestSuite) TestActualDownloadFullCloudInfoFromAuthContext(c *C) {
	mockServer := httptest.NewServer(http.HandlerFunc(func(w http.ResponseWriter, r *http.Request) {
		c.Check(r.Header.Get("Snap-CDN"), Equals, `cloud-name="aws" region="us-east-1" availability-zone="us-east-1c"`)

		io.WriteString(w, "response-data")
	}))
	c.Assert(mockServer, NotNil)
	defer mockServer.Close()

	theStore := New(&Config{}, &testAuthContext{c: c, device: s.device, cloudInfo: &auth.CloudInfo{Name: "aws", Region: "us-east-1", AvailabilityZone: "us-east-1c"}})

	var buf SillyBuffer
	// keep tests happy
	sha3 := ""
	err := download(context.TODO(), "foo", sha3, mockServer.URL, nil, theStore, &buf, 0, nil)
	c.Assert(err, IsNil)
	c.Check(buf.String(), Equals, "response-data")
}

func (s *storeTestSuite) TestActualDownloadLessDetailedCloudInfoFromAuthContext(c *C) {
	mockServer := httptest.NewServer(http.HandlerFunc(func(w http.ResponseWriter, r *http.Request) {
		c.Check(r.Header.Get("Snap-CDN"), Equals, `cloud-name="openstack" availability-zone="nova"`)

		io.WriteString(w, "response-data")
	}))
	c.Assert(mockServer, NotNil)
	defer mockServer.Close()

	theStore := New(&Config{}, &testAuthContext{c: c, device: s.device, cloudInfo: &auth.CloudInfo{Name: "openstack", Region: "", AvailabilityZone: "nova"}})

	var buf SillyBuffer
	// keep tests happy
	sha3 := ""
	err := download(context.TODO(), "foo", sha3, mockServer.URL, nil, theStore, &buf, 0, nil)
	c.Assert(err, IsNil)
	c.Check(buf.String(), Equals, "response-data")
}

func (s *storeTestSuite) TestDownloadCancellation(c *C) {
	// the channel used by mock server to request cancellation from the test
	syncCh := make(chan struct{})

	n := 0
	mockServer := httptest.NewServer(http.HandlerFunc(func(w http.ResponseWriter, r *http.Request) {
		n++
		io.WriteString(w, "foo")
		syncCh <- struct{}{}
		io.WriteString(w, "bar")
		time.Sleep(time.Duration(1) * time.Second)
	}))
	c.Assert(mockServer, NotNil)
	defer mockServer.Close()

	theStore := New(&Config{}, nil)

	ctx, cancel := context.WithCancel(context.Background())

	result := make(chan string)
	go func() {
		sha3 := ""
		var buf SillyBuffer
		err := download(ctx, "foo", sha3, mockServer.URL, nil, theStore, &buf, 0, nil)
		result <- err.Error()
		close(result)
	}()

	<-syncCh
	cancel()

	err := <-result
	c.Check(n, Equals, 1)
	c.Assert(err, Equals, "The download has been cancelled: context canceled")
}

type nopeSeeker struct{ io.ReadWriter }

func (nopeSeeker) Seek(int64, int) (int64, error) {
	return -1, errors.New("what is this, quidditch?")
}

func (s *storeTestSuite) TestActualDownloadNonPurchased402(c *C) {
	n := 0
	mockServer := httptest.NewServer(http.HandlerFunc(func(w http.ResponseWriter, r *http.Request) {
		n++
		// XXX: the server doesn't behave correctly ATM
		// but 401 for paid snaps is the unlikely case so far
		w.WriteHeader(402)
	}))
	c.Assert(mockServer, NotNil)
	defer mockServer.Close()

	theStore := New(&Config{}, nil)
	var buf bytes.Buffer
	err := download(context.TODO(), "foo", "sha3", mockServer.URL, nil, theStore, nopeSeeker{&buf}, -1, nil)
	c.Assert(err, NotNil)
	c.Check(err.Error(), Equals, "please buy foo before installing it.")
	c.Check(n, Equals, 1)
}

func (s *storeTestSuite) TestActualDownload404(c *C) {
	n := 0
	mockServer := httptest.NewServer(http.HandlerFunc(func(w http.ResponseWriter, r *http.Request) {
		n++
		w.WriteHeader(404)
	}))
	c.Assert(mockServer, NotNil)
	defer mockServer.Close()

	theStore := New(&Config{}, nil)
	var buf SillyBuffer
	err := download(context.TODO(), "foo", "sha3", mockServer.URL, nil, theStore, &buf, 0, nil)
	c.Assert(err, NotNil)
	c.Assert(err, FitsTypeOf, &DownloadError{})
	c.Check(err.(*DownloadError).Code, Equals, 404)
	c.Check(n, Equals, 1)
}

func (s *storeTestSuite) TestActualDownload500(c *C) {
	n := 0
	mockServer := httptest.NewServer(http.HandlerFunc(func(w http.ResponseWriter, r *http.Request) {
		n++
		w.WriteHeader(500)
	}))
	c.Assert(mockServer, NotNil)
	defer mockServer.Close()

	theStore := New(&Config{}, nil)
	var buf SillyBuffer
	err := download(context.TODO(), "foo", "sha3", mockServer.URL, nil, theStore, &buf, 0, nil)
	c.Assert(err, NotNil)
	c.Assert(err, FitsTypeOf, &DownloadError{})
	c.Check(err.(*DownloadError).Code, Equals, 500)
	c.Check(n, Equals, 5)
}

func (s *storeTestSuite) TestActualDownload500Once(c *C) {
	n := 0
	mockServer := httptest.NewServer(http.HandlerFunc(func(w http.ResponseWriter, r *http.Request) {
		n++
		if n == 1 {
			w.WriteHeader(500)
		} else {
			io.WriteString(w, "response-data")
		}
	}))
	c.Assert(mockServer, NotNil)
	defer mockServer.Close()

	theStore := New(&Config{}, nil)
	var buf SillyBuffer
	// keep tests happy
	sha3 := ""
	err := download(context.TODO(), "foo", sha3, mockServer.URL, nil, theStore, &buf, 0, nil)
	c.Assert(err, IsNil)
	c.Check(buf.String(), Equals, "response-data")
	c.Check(n, Equals, 2)
}

// SillyBuffer is a ReadWriteSeeker buffer with a limited size for the tests
// (bytes does not implement an ReadWriteSeeker)
type SillyBuffer struct {
	buf [1024]byte
	pos int64
	end int64
}

func NewSillyBufferString(s string) *SillyBuffer {
	sb := &SillyBuffer{
		pos: int64(len(s)),
		end: int64(len(s)),
	}
	copy(sb.buf[0:], []byte(s))
	return sb
}
func (sb *SillyBuffer) Read(b []byte) (n int, err error) {
	if sb.pos >= int64(sb.end) {
		return 0, io.EOF
	}
	n = copy(b, sb.buf[sb.pos:sb.end])
	sb.pos += int64(n)
	return n, nil
}
func (sb *SillyBuffer) Seek(offset int64, whence int) (int64, error) {
	if whence != 0 {
		panic("only io.SeekStart implemented in SillyBuffer")
	}
	if offset < 0 || offset > int64(sb.end) {
		return 0, fmt.Errorf("seek out of bounds: %d", offset)
	}
	sb.pos = offset
	return sb.pos, nil
}
func (sb *SillyBuffer) Write(p []byte) (n int, err error) {
	n = copy(sb.buf[sb.pos:], p)
	sb.pos += int64(n)
	if sb.pos > sb.end {
		sb.end = sb.pos
	}
	return n, nil
}
func (sb *SillyBuffer) String() string {
	return string(sb.buf[0:sb.pos])
}

func (s *storeTestSuite) TestActualDownloadResume(c *C) {
	n := 0
	mockServer := httptest.NewServer(http.HandlerFunc(func(w http.ResponseWriter, r *http.Request) {
		n++
		io.WriteString(w, "data")
	}))
	c.Assert(mockServer, NotNil)
	defer mockServer.Close()

	theStore := New(&Config{}, nil)
	buf := NewSillyBufferString("some ")
	// calc the expected hash
	h := crypto.SHA3_384.New()
	h.Write([]byte("some data"))
	sha3 := fmt.Sprintf("%x", h.Sum(nil))
	err := download(context.TODO(), "foo", sha3, mockServer.URL, nil, theStore, buf, int64(len("some ")), nil)
	c.Check(err, IsNil)
	c.Check(buf.String(), Equals, "some data")
	c.Check(n, Equals, 1)
}

func (s *storeTestSuite) TestUseDeltas(c *C) {
	origPath := os.Getenv("PATH")
	defer os.Setenv("PATH", origPath)
	origUseDeltas := os.Getenv("SNAPD_USE_DELTAS_EXPERIMENTAL")
	defer os.Setenv("SNAPD_USE_DELTAS_EXPERIMENTAL", origUseDeltas)
	restore := release.MockOnClassic(false)
	defer restore()
	altPath := c.MkDir()
	origSnapMountDir := dirs.SnapMountDir
	defer func() { dirs.SnapMountDir = origSnapMountDir }()
	dirs.SnapMountDir = c.MkDir()
	exeInCorePath := filepath.Join(dirs.SnapMountDir, "/core/current/usr/bin/xdelta3")
	os.MkdirAll(filepath.Dir(exeInCorePath), 0755)

	scenarios := []struct {
		env       string
		classic   bool
		exeInHost bool
		exeInCore bool

		wantDelta bool
	}{
		{env: "", classic: false, exeInHost: false, exeInCore: false, wantDelta: false},
		{env: "", classic: false, exeInHost: false, exeInCore: true, wantDelta: true},
		{env: "", classic: false, exeInHost: true, exeInCore: false, wantDelta: true},
		{env: "", classic: false, exeInHost: true, exeInCore: true, wantDelta: true},
		{env: "", classic: true, exeInHost: false, exeInCore: false, wantDelta: false},
		{env: "", classic: true, exeInHost: false, exeInCore: true, wantDelta: true},
		{env: "", classic: true, exeInHost: true, exeInCore: false, wantDelta: true},
		{env: "", classic: true, exeInHost: true, exeInCore: true, wantDelta: true},

		{env: "0", classic: false, exeInHost: false, exeInCore: false, wantDelta: false},
		{env: "0", classic: false, exeInHost: false, exeInCore: true, wantDelta: false},
		{env: "0", classic: false, exeInHost: true, exeInCore: false, wantDelta: false},
		{env: "0", classic: false, exeInHost: true, exeInCore: true, wantDelta: false},
		{env: "0", classic: true, exeInHost: false, exeInCore: false, wantDelta: false},
		{env: "0", classic: true, exeInHost: false, exeInCore: true, wantDelta: false},
		{env: "0", classic: true, exeInHost: true, exeInCore: false, wantDelta: false},
		{env: "0", classic: true, exeInHost: true, exeInCore: true, wantDelta: false},

		{env: "1", classic: false, exeInHost: false, exeInCore: false, wantDelta: false},
		{env: "1", classic: false, exeInHost: false, exeInCore: true, wantDelta: true},
		{env: "1", classic: false, exeInHost: true, exeInCore: false, wantDelta: true},
		{env: "1", classic: false, exeInHost: true, exeInCore: true, wantDelta: true},
		{env: "1", classic: true, exeInHost: false, exeInCore: false, wantDelta: false},
		{env: "1", classic: true, exeInHost: false, exeInCore: true, wantDelta: true},
		{env: "1", classic: true, exeInHost: true, exeInCore: false, wantDelta: true},
		{env: "1", classic: true, exeInHost: true, exeInCore: true, wantDelta: true},
	}

	for _, scenario := range scenarios {
		if scenario.exeInCore {
			osutil.CopyFile("/bin/true", exeInCorePath, 0)
		} else {
			os.Remove(exeInCorePath)
		}
		os.Setenv("SNAPD_USE_DELTAS_EXPERIMENTAL", scenario.env)
		release.MockOnClassic(scenario.classic)
		if scenario.exeInHost {
			os.Setenv("PATH", origPath)
		} else {
			os.Setenv("PATH", altPath)
		}

		c.Check(useDeltas(), Equals, scenario.wantDelta, Commentf("%#v", scenario))
	}
}

type downloadBehaviour []struct {
	url   string
	error bool
}

var deltaTests = []struct {
	downloads       downloadBehaviour
	info            snap.DownloadInfo
	expectedContent string
}{{
	// The full snap is not downloaded, but rather the delta
	// is downloaded and applied.
	downloads: downloadBehaviour{
		{url: "delta-url"},
	},
	info: snap.DownloadInfo{
		AnonDownloadURL: "full-snap-url",
		Deltas: []snap.DeltaInfo{
			{AnonDownloadURL: "delta-url", Format: "xdelta3"},
		},
	},
	expectedContent: "snap-content-via-delta",
}, {
	// If there is an error during the delta download, the
	// full snap is downloaded as per normal.
	downloads: downloadBehaviour{
		{error: true},
		{url: "full-snap-url"},
	},
	info: snap.DownloadInfo{
		AnonDownloadURL: "full-snap-url",
		Deltas: []snap.DeltaInfo{
			{AnonDownloadURL: "delta-url", Format: "xdelta3"},
		},
	},
	expectedContent: "full-snap-url-content",
}, {
	// If more than one matching delta is returned by the store
	// we ignore deltas and do the full download.
	downloads: downloadBehaviour{
		{url: "full-snap-url"},
	},
	info: snap.DownloadInfo{
		AnonDownloadURL: "full-snap-url",
		Deltas: []snap.DeltaInfo{
			{AnonDownloadURL: "delta-url", Format: "xdelta3"},
			{AnonDownloadURL: "delta-url-2", Format: "xdelta3"},
		},
	},
	expectedContent: "full-snap-url-content",
}}

func (s *storeTestSuite) TestDownloadWithDelta(c *C) {
	origUseDeltas := os.Getenv("SNAPD_USE_DELTAS_EXPERIMENTAL")
	defer os.Setenv("SNAPD_USE_DELTAS_EXPERIMENTAL", origUseDeltas)
	c.Assert(os.Setenv("SNAPD_USE_DELTAS_EXPERIMENTAL", "1"), IsNil)

	for _, testCase := range deltaTests {
		testCase.info.Size = int64(len(testCase.expectedContent))
		downloadIndex := 0
		download = func(ctx context.Context, name, sha3, url string, user *auth.UserState, s *Store, w io.ReadWriteSeeker, resume int64, pbar progress.Meter) error {
			if testCase.downloads[downloadIndex].error {
				downloadIndex++
				return errors.New("Bang")
			}
			c.Check(url, Equals, testCase.downloads[downloadIndex].url)
			w.Write([]byte(testCase.downloads[downloadIndex].url + "-content"))
			downloadIndex++
			return nil
		}
		applyDelta = func(name string, deltaPath string, deltaInfo *snap.DeltaInfo, targetPath string, targetSha3_384 string) error {
			c.Check(deltaInfo, Equals, &testCase.info.Deltas[0])
			err := ioutil.WriteFile(targetPath, []byte("snap-content-via-delta"), 0644)
			c.Assert(err, IsNil)
			return nil
		}

		path := filepath.Join(c.MkDir(), "subdir", "downloaded-file")
		err := s.store.Download(context.TODO(), "foo", path, &testCase.info, nil, nil)

		c.Assert(err, IsNil)
		defer os.Remove(path)
		c.Assert(path, testutil.FileEquals, testCase.expectedContent)
	}
}

var downloadDeltaTests = []struct {
	info          snap.DownloadInfo
	authenticated bool
	deviceSession bool
	useLocalUser  bool
	format        string
	expectedURL   string
	expectError   bool
}{{
	// An unauthenticated request downloads the anonymous delta url.
	info: snap.DownloadInfo{
		Sha3_384: "sha3",
		Deltas: []snap.DeltaInfo{
			{AnonDownloadURL: "anon-delta-url", Format: "xdelta3", FromRevision: 24, ToRevision: 26},
		},
	},
	authenticated: false,
	deviceSession: false,
	format:        "xdelta3",
	expectedURL:   "anon-delta-url",
	expectError:   false,
}, {
	// An authenticated request downloads the authenticated delta url.
	info: snap.DownloadInfo{
		Sha3_384: "sha3",
		Deltas: []snap.DeltaInfo{
			{AnonDownloadURL: "anon-delta-url", DownloadURL: "auth-delta-url", Format: "xdelta3", FromRevision: 24, ToRevision: 26},
		},
	},
	authenticated: true,
	deviceSession: false,
	useLocalUser:  false,
	format:        "xdelta3",
	expectedURL:   "auth-delta-url",
	expectError:   false,
}, {
	// A device-authenticated request downloads the authenticated delta url.
	info: snap.DownloadInfo{
		Sha3_384: "sha3",
		Deltas: []snap.DeltaInfo{
			{AnonDownloadURL: "anon-delta-url", DownloadURL: "auth-delta-url", Format: "xdelta3", FromRevision: 24, ToRevision: 26},
		},
	},
	authenticated: false,
	deviceSession: true,
	useLocalUser:  false,
	format:        "xdelta3",
	expectedURL:   "auth-delta-url",
	expectError:   false,
}, {
	// A local authenticated request downloads the anonymous delta url.
	info: snap.DownloadInfo{
		Sha3_384: "sha3",
		Deltas: []snap.DeltaInfo{
			{AnonDownloadURL: "anon-delta-url", Format: "xdelta3", FromRevision: 24, ToRevision: 26},
		},
	},
	authenticated: true,
	deviceSession: false,
	useLocalUser:  true,
	format:        "xdelta3",
	expectedURL:   "anon-delta-url",
	expectError:   false,
}, {
	// An error is returned if more than one matching delta is returned by the store,
	// though this may be handled in the future.
	info: snap.DownloadInfo{
		Sha3_384: "sha3",
		Deltas: []snap.DeltaInfo{
			{DownloadURL: "xdelta3-delta-url", Format: "xdelta3", FromRevision: 24, ToRevision: 25},
			{DownloadURL: "bsdiff-delta-url", Format: "xdelta3", FromRevision: 25, ToRevision: 26},
		},
	},
	authenticated: false,
	deviceSession: false,
	format:        "xdelta3",
	expectedURL:   "",
	expectError:   true,
}, {
	// If the supported format isn't available, an error is returned.
	info: snap.DownloadInfo{
		Sha3_384: "sha3",
		Deltas: []snap.DeltaInfo{
			{DownloadURL: "xdelta3-delta-url", Format: "xdelta3", FromRevision: 24, ToRevision: 26},
			{DownloadURL: "ydelta-delta-url", Format: "ydelta", FromRevision: 24, ToRevision: 26},
		},
	},
	authenticated: false,
	deviceSession: false,
	format:        "bsdiff",
	expectedURL:   "",
	expectError:   true,
}}

func (s *storeTestSuite) TestDownloadDelta(c *C) {
	origUseDeltas := os.Getenv("SNAPD_USE_DELTAS_EXPERIMENTAL")
	defer os.Setenv("SNAPD_USE_DELTAS_EXPERIMENTAL", origUseDeltas)
	c.Assert(os.Setenv("SNAPD_USE_DELTAS_EXPERIMENTAL", "1"), IsNil)

	authContext := &testAuthContext{c: c}
	sto := New(nil, authContext)

	for _, testCase := range downloadDeltaTests {
		sto.deltaFormat = testCase.format
		download = func(ctx context.Context, name, sha3, url string, user *auth.UserState, _ *Store, w io.ReadWriteSeeker, resume int64, pbar progress.Meter) error {
			expectedUser := s.user
			if testCase.useLocalUser {
				expectedUser = s.localUser
			}
			if !testCase.authenticated {
				expectedUser = nil
			}
			c.Check(user, Equals, expectedUser)
			c.Check(url, Equals, testCase.expectedURL)
			w.Write([]byte("I was downloaded"))
			return nil
		}

		w, err := ioutil.TempFile("", "")
		c.Assert(err, IsNil)
		defer os.Remove(w.Name())

		authContext.device = nil
		if testCase.deviceSession {
			authContext.device = s.device
		}

		authedUser := s.user
		if testCase.useLocalUser {
			authedUser = s.localUser
		}
		if !testCase.authenticated {
			authedUser = nil
		}

		err = sto.downloadDelta("snapname", &testCase.info, w, nil, authedUser)

		if testCase.expectError {
			c.Assert(err, NotNil)
		} else {
			c.Assert(err, IsNil)
			c.Assert(w.Name(), testutil.FileEquals, "I was downloaded")
		}
	}
}

var applyDeltaTests = []struct {
	deltaInfo       snap.DeltaInfo
	currentRevision uint
	error           string
}{{
	// A supported delta format can be applied.
	deltaInfo:       snap.DeltaInfo{Format: "xdelta3", FromRevision: 24, ToRevision: 26},
	currentRevision: 24,
	error:           "",
}, {
	// An error is returned if the expected current snap does not exist on disk.
	deltaInfo:       snap.DeltaInfo{Format: "xdelta3", FromRevision: 24, ToRevision: 26},
	currentRevision: 23,
	error:           "snap \"foo\" revision 24 not found",
}, {
	// An error is returned if the format is not supported.
	deltaInfo:       snap.DeltaInfo{Format: "nodelta", FromRevision: 24, ToRevision: 26},
	currentRevision: 24,
	error:           "cannot apply unsupported delta format \"nodelta\" (only xdelta3 currently)",
}}

func (s *storeTestSuite) TestApplyDelta(c *C) {
	for _, testCase := range applyDeltaTests {
		name := "foo"
		currentSnapName := fmt.Sprintf("%s_%d.snap", name, testCase.currentRevision)
		currentSnapPath := filepath.Join(dirs.SnapBlobDir, currentSnapName)
		targetSnapName := fmt.Sprintf("%s_%d.snap", name, testCase.deltaInfo.ToRevision)
		targetSnapPath := filepath.Join(dirs.SnapBlobDir, targetSnapName)
		err := os.MkdirAll(filepath.Dir(currentSnapPath), 0755)
		c.Assert(err, IsNil)
		err = ioutil.WriteFile(currentSnapPath, nil, 0644)
		c.Assert(err, IsNil)
		deltaPath := filepath.Join(dirs.SnapBlobDir, "the.delta")
		err = ioutil.WriteFile(deltaPath, nil, 0644)
		c.Assert(err, IsNil)
		// When testing a case where the call to the external
		// xdelta3 is successful,
		// simulate the resulting .partial.
		if testCase.error == "" {
			err = ioutil.WriteFile(targetSnapPath+".partial", nil, 0644)
			c.Assert(err, IsNil)
		}

		err = applyDelta(name, deltaPath, &testCase.deltaInfo, targetSnapPath, "")

		if testCase.error == "" {
			c.Assert(err, IsNil)
			c.Assert(s.mockXDelta.Calls(), DeepEquals, [][]string{
				{"xdelta3", "-d", "-s", currentSnapPath, deltaPath, targetSnapPath + ".partial"},
			})
			c.Assert(osutil.FileExists(targetSnapPath+".partial"), Equals, false)
			c.Assert(osutil.FileExists(targetSnapPath), Equals, true)
			c.Assert(os.Remove(targetSnapPath), IsNil)
		} else {
			c.Assert(err, NotNil)
			c.Assert(err.Error()[0:len(testCase.error)], Equals, testCase.error)
			c.Assert(osutil.FileExists(targetSnapPath+".partial"), Equals, false)
			c.Assert(osutil.FileExists(targetSnapPath), Equals, false)
		}
		c.Assert(os.Remove(currentSnapPath), IsNil)
		c.Assert(os.Remove(deltaPath), IsNil)
	}
}

var (
	userAgent = httputil.UserAgent()
)

func (s *storeTestSuite) TestDoRequestSetsAuth(c *C) {
	mockServer := httptest.NewServer(http.HandlerFunc(func(w http.ResponseWriter, r *http.Request) {
		c.Check(r.UserAgent(), Equals, userAgent)
		// check user authorization is set
		authorization := r.Header.Get("Authorization")
		c.Check(authorization, Equals, s.expectedAuthorization(c, s.user))
		// check device authorization is set
		c.Check(r.Header.Get("X-Device-Authorization"), Equals, `Macaroon root="device-macaroon"`)

		io.WriteString(w, "response-data")
	}))

	c.Assert(mockServer, NotNil)
	defer mockServer.Close()

	authContext := &testAuthContext{c: c, device: s.device, user: s.user}
	sto := New(&Config{}, authContext)

	endpoint, _ := url.Parse(mockServer.URL)
	reqOptions := &requestOptions{Method: "GET", URL: endpoint}

	response, err := sto.doRequest(context.TODO(), sto.client, reqOptions, s.user)
	defer response.Body.Close()
	c.Assert(err, IsNil)

	responseData, err := ioutil.ReadAll(response.Body)
	c.Assert(err, IsNil)
	c.Check(string(responseData), Equals, "response-data")
}

func (s *storeTestSuite) TestDoRequestDoesNotSetAuthForLocalOnlyUser(c *C) {
	mockServer := httptest.NewServer(http.HandlerFunc(func(w http.ResponseWriter, r *http.Request) {
		c.Check(r.UserAgent(), Equals, userAgent)
		// check no user authorization is set
		authorization := r.Header.Get("Authorization")
		c.Check(authorization, Equals, "")
		// check device authorization is set
		c.Check(r.Header.Get("X-Device-Authorization"), Equals, `Macaroon root="device-macaroon"`)

		io.WriteString(w, "response-data")
	}))

	c.Assert(mockServer, NotNil)
	defer mockServer.Close()

	authContext := &testAuthContext{c: c, device: s.device, user: s.localUser}
	sto := New(&Config{}, authContext)

	endpoint, _ := url.Parse(mockServer.URL)
	reqOptions := &requestOptions{Method: "GET", URL: endpoint}

	response, err := sto.doRequest(context.TODO(), sto.client, reqOptions, s.localUser)
	defer response.Body.Close()
	c.Assert(err, IsNil)

	responseData, err := ioutil.ReadAll(response.Body)
	c.Assert(err, IsNil)
	c.Check(string(responseData), Equals, "response-data")
}

func (s *storeTestSuite) TestDoRequestAuthNoSerial(c *C) {
	mockServer := httptest.NewServer(http.HandlerFunc(func(w http.ResponseWriter, r *http.Request) {
		c.Check(r.UserAgent(), Equals, userAgent)
		// check user authorization is set
		authorization := r.Header.Get("Authorization")
		c.Check(authorization, Equals, s.expectedAuthorization(c, s.user))
		// check device authorization was not set
		c.Check(r.Header.Get("X-Device-Authorization"), Equals, "")

		io.WriteString(w, "response-data")
	}))

	c.Assert(mockServer, NotNil)
	defer mockServer.Close()

	// no serial and no device macaroon => no device auth
	s.device.Serial = ""
	s.device.SessionMacaroon = ""
	authContext := &testAuthContext{c: c, device: s.device, user: s.user}
	sto := New(&Config{}, authContext)

	endpoint, _ := url.Parse(mockServer.URL)
	reqOptions := &requestOptions{Method: "GET", URL: endpoint}

	response, err := sto.doRequest(context.TODO(), sto.client, reqOptions, s.user)
	defer response.Body.Close()
	c.Assert(err, IsNil)

	responseData, err := ioutil.ReadAll(response.Body)
	c.Assert(err, IsNil)
	c.Check(string(responseData), Equals, "response-data")
}

func (s *storeTestSuite) TestDoRequestRefreshesAuth(c *C) {
	refresh, err := makeTestRefreshDischargeResponse()
	c.Assert(err, IsNil)
	c.Check(s.user.StoreDischarges[0], Not(Equals), refresh)

	// mock refresh response
	refreshDischargeEndpointHit := false
	mockSSOServer := httptest.NewServer(http.HandlerFunc(func(w http.ResponseWriter, r *http.Request) {
		io.WriteString(w, fmt.Sprintf(`{"discharge_macaroon": "%s"}`, refresh))
		refreshDischargeEndpointHit = true
	}))
	defer mockSSOServer.Close()
	UbuntuoneRefreshDischargeAPI = mockSSOServer.URL + "/tokens/refresh"

	// mock store response (requiring auth refresh)
	mockServer := httptest.NewServer(http.HandlerFunc(func(w http.ResponseWriter, r *http.Request) {
		c.Check(r.UserAgent(), Equals, userAgent)

		authorization := r.Header.Get("Authorization")
		c.Check(authorization, Equals, s.expectedAuthorization(c, s.user))
		if s.user.StoreDischarges[0] == refresh {
			io.WriteString(w, "response-data")
		} else {
			w.Header().Set("WWW-Authenticate", "Macaroon needs_refresh=1")
			w.WriteHeader(401)
		}
	}))
	c.Assert(mockServer, NotNil)
	defer mockServer.Close()

	authContext := &testAuthContext{c: c, device: s.device, user: s.user}
	sto := New(&Config{}, authContext)

	endpoint, _ := url.Parse(mockServer.URL)
	reqOptions := &requestOptions{Method: "GET", URL: endpoint}

	response, err := sto.doRequest(context.TODO(), sto.client, reqOptions, s.user)
	defer response.Body.Close()
	c.Assert(err, IsNil)

	responseData, err := ioutil.ReadAll(response.Body)
	c.Assert(err, IsNil)
	c.Check(string(responseData), Equals, "response-data")
	c.Check(refreshDischargeEndpointHit, Equals, true)
}

func (s *storeTestSuite) TestDoRequestForwardsRefreshAuthFailure(c *C) {
	// mock refresh response
	refreshDischargeEndpointHit := false
	mockSSOServer := httptest.NewServer(http.HandlerFunc(func(w http.ResponseWriter, r *http.Request) {
		w.WriteHeader(mockStoreInvalidLoginCode)
		io.WriteString(w, mockStoreInvalidLogin)
		refreshDischargeEndpointHit = true
	}))
	defer mockSSOServer.Close()
	UbuntuoneRefreshDischargeAPI = mockSSOServer.URL + "/tokens/refresh"

	// mock store response (requiring auth refresh)
	mockServer := httptest.NewServer(http.HandlerFunc(func(w http.ResponseWriter, r *http.Request) {
		c.Check(r.UserAgent(), Equals, userAgent)

		authorization := r.Header.Get("Authorization")
		c.Check(authorization, Equals, s.expectedAuthorization(c, s.user))
		w.Header().Set("WWW-Authenticate", "Macaroon needs_refresh=1")
		w.WriteHeader(401)
	}))
	c.Assert(mockServer, NotNil)
	defer mockServer.Close()

	authContext := &testAuthContext{c: c, device: s.device, user: s.user}
	sto := New(&Config{}, authContext)

	endpoint, _ := url.Parse(mockServer.URL)
	reqOptions := &requestOptions{Method: "GET", URL: endpoint}

	response, err := sto.doRequest(context.TODO(), sto.client, reqOptions, s.user)
	c.Assert(err, Equals, ErrInvalidCredentials)
	c.Check(response, IsNil)
	c.Check(refreshDischargeEndpointHit, Equals, true)
}

func (s *storeTestSuite) TestDoRequestSetsAndRefreshesDeviceAuth(c *C) {
	deviceSessionRequested := false
	refreshSessionRequested := false
	expiredAuth := `Macaroon root="expired-session-macaroon"`
	// mock store response
	mockServer := httptest.NewServer(http.HandlerFunc(func(w http.ResponseWriter, r *http.Request) {
		c.Check(r.UserAgent(), Equals, userAgent)

		switch r.URL.Path {
		case "/":
			authorization := r.Header.Get("X-Device-Authorization")
			if authorization == "" {
				c.Fatalf("device authentication missing")
			} else if authorization == expiredAuth {
				w.Header().Set("WWW-Authenticate", "Macaroon refresh_device_session=1")
				w.WriteHeader(401)
			} else {
				c.Check(authorization, Equals, `Macaroon root="refreshed-session-macaroon"`)
				io.WriteString(w, "response-data")
			}
		case authNoncesPath:
			io.WriteString(w, `{"nonce": "1234567890:9876543210"}`)
		case authSessionPath:
			// sanity of request
			jsonReq, err := ioutil.ReadAll(r.Body)
			c.Assert(err, IsNil)
			var req map[string]string
			err = json.Unmarshal(jsonReq, &req)
			c.Assert(err, IsNil)
			c.Check(strings.HasPrefix(req["device-session-request"], "type: device-session-request\n"), Equals, true)
			c.Check(strings.HasPrefix(req["serial-assertion"], "type: serial\n"), Equals, true)
			c.Check(strings.HasPrefix(req["model-assertion"], "type: model\n"), Equals, true)

			authorization := r.Header.Get("X-Device-Authorization")
			if authorization == "" {
				io.WriteString(w, `{"macaroon": "expired-session-macaroon"}`)
				deviceSessionRequested = true
			} else {
				c.Check(authorization, Equals, expiredAuth)
				io.WriteString(w, `{"macaroon": "refreshed-session-macaroon"}`)
				refreshSessionRequested = true
			}
		default:
			c.Fatalf("unexpected path %q", r.URL.Path)
		}
	}))
	c.Assert(mockServer, NotNil)
	defer mockServer.Close()

	mockServerURL, _ := url.Parse(mockServer.URL)

	// make sure device session is not set
	s.device.SessionMacaroon = ""
	authContext := &testAuthContext{c: c, device: s.device, user: s.user}
	sto := New(&Config{
		StoreBaseURL: mockServerURL,
	}, authContext)

	reqOptions := &requestOptions{Method: "GET", URL: mockServerURL}

	response, err := sto.doRequest(context.TODO(), sto.client, reqOptions, s.user)
	c.Assert(err, IsNil)
	defer response.Body.Close()

	responseData, err := ioutil.ReadAll(response.Body)
	c.Assert(err, IsNil)
	c.Check(string(responseData), Equals, "response-data")
	c.Check(deviceSessionRequested, Equals, true)
	c.Check(refreshSessionRequested, Equals, true)
}

func (s *storeTestSuite) TestDoRequestSetsAndRefreshesBothAuths(c *C) {
	refresh, err := makeTestRefreshDischargeResponse()
	c.Assert(err, IsNil)
	c.Check(s.user.StoreDischarges[0], Not(Equals), refresh)

	// mock refresh response
	refreshDischargeEndpointHit := false
	mockSSOServer := httptest.NewServer(http.HandlerFunc(func(w http.ResponseWriter, r *http.Request) {
		io.WriteString(w, fmt.Sprintf(`{"discharge_macaroon": "%s"}`, refresh))
		refreshDischargeEndpointHit = true
	}))
	defer mockSSOServer.Close()
	UbuntuoneRefreshDischargeAPI = mockSSOServer.URL + "/tokens/refresh"

	refreshSessionRequested := false
	expiredAuth := `Macaroon root="expired-session-macaroon"`
	// mock store response
	mockServer := httptest.NewServer(http.HandlerFunc(func(w http.ResponseWriter, r *http.Request) {
		c.Check(r.UserAgent(), Equals, userAgent)

		switch r.URL.Path {
		case "/":
			authorization := r.Header.Get("Authorization")
			c.Check(authorization, Equals, s.expectedAuthorization(c, s.user))
			if s.user.StoreDischarges[0] != refresh {
				w.Header().Set("WWW-Authenticate", "Macaroon needs_refresh=1")
				w.WriteHeader(401)
				return
			}

			devAuthorization := r.Header.Get("X-Device-Authorization")
			if devAuthorization == "" {
				c.Fatalf("device authentication missing")
			} else if devAuthorization == expiredAuth {
				w.Header().Set("WWW-Authenticate", "Macaroon refresh_device_session=1")
				w.WriteHeader(401)
			} else {
				c.Check(devAuthorization, Equals, `Macaroon root="refreshed-session-macaroon"`)
				io.WriteString(w, "response-data")
			}
		case authNoncesPath:
			io.WriteString(w, `{"nonce": "1234567890:9876543210"}`)
		case authSessionPath:
			// sanity of request
			jsonReq, err := ioutil.ReadAll(r.Body)
			c.Assert(err, IsNil)
			var req map[string]string
			err = json.Unmarshal(jsonReq, &req)
			c.Assert(err, IsNil)
			c.Check(strings.HasPrefix(req["device-session-request"], "type: device-session-request\n"), Equals, true)
			c.Check(strings.HasPrefix(req["serial-assertion"], "type: serial\n"), Equals, true)
			c.Check(strings.HasPrefix(req["model-assertion"], "type: model\n"), Equals, true)

			authorization := r.Header.Get("X-Device-Authorization")
			if authorization == "" {
				c.Fatalf("expecting only refresh")
			} else {
				c.Check(authorization, Equals, expiredAuth)
				io.WriteString(w, `{"macaroon": "refreshed-session-macaroon"}`)
				refreshSessionRequested = true
			}
		default:
			c.Fatalf("unexpected path %q", r.URL.Path)
		}
	}))
	c.Assert(mockServer, NotNil)
	defer mockServer.Close()

	mockServerURL, _ := url.Parse(mockServer.URL)

	// make sure device session is expired
	s.device.SessionMacaroon = "expired-session-macaroon"
	authContext := &testAuthContext{c: c, device: s.device, user: s.user}
	sto := New(&Config{
		StoreBaseURL: mockServerURL,
	}, authContext)

	reqOptions := &requestOptions{Method: "GET", URL: mockServerURL}

	resp, err := sto.doRequest(context.TODO(), sto.client, reqOptions, s.user)
	c.Assert(err, IsNil)
	defer resp.Body.Close()

	c.Check(resp.StatusCode, Equals, 200)

	responseData, err := ioutil.ReadAll(resp.Body)
	c.Assert(err, IsNil)
	c.Check(string(responseData), Equals, "response-data")
	c.Check(refreshDischargeEndpointHit, Equals, true)
	c.Check(refreshSessionRequested, Equals, true)
}

func (s *storeTestSuite) TestDoRequestSetsExtraHeaders(c *C) {
	// Custom headers are applied last.
	mockServer := httptest.NewServer(http.HandlerFunc(func(w http.ResponseWriter, r *http.Request) {
		c.Check(r.UserAgent(), Equals, `customAgent`)
		c.Check(r.Header.Get("X-Foo-Header"), Equals, `Bar`)
		c.Check(r.Header.Get("Content-Type"), Equals, `application/bson`)
		c.Check(r.Header.Get("Accept"), Equals, `application/hal+bson`)
		io.WriteString(w, "response-data")
	}))
	c.Assert(mockServer, NotNil)
	defer mockServer.Close()

	sto := New(&Config{}, nil)
	endpoint, _ := url.Parse(mockServer.URL)
	reqOptions := &requestOptions{
		Method: "GET",
		URL:    endpoint,
		ExtraHeaders: map[string]string{
			"X-Foo-Header": "Bar",
			"Content-Type": "application/bson",
			"Accept":       "application/hal+bson",
			"User-Agent":   "customAgent",
		},
	}

	response, err := sto.doRequest(context.TODO(), sto.client, reqOptions, s.user)
	defer response.Body.Close()
	c.Assert(err, IsNil)

	responseData, err := ioutil.ReadAll(response.Body)
	c.Assert(err, IsNil)
	c.Check(string(responseData), Equals, "response-data")
}

func (s *storeTestSuite) TestLoginUser(c *C) {
	macaroon, err := makeTestMacaroon()
	c.Assert(err, IsNil)
	serializedMacaroon, err := auth.MacaroonSerialize(macaroon)
	c.Assert(err, IsNil)
	mockServer := httptest.NewServer(http.HandlerFunc(func(w http.ResponseWriter, r *http.Request) {
		w.WriteHeader(200)
		io.WriteString(w, fmt.Sprintf(`{"macaroon": "%s"}`, serializedMacaroon))
	}))
	c.Assert(mockServer, NotNil)
	defer mockServer.Close()
	MacaroonACLAPI = mockServer.URL + "/acl/"

	discharge, err := makeTestDischarge()
	c.Assert(err, IsNil)
	serializedDischarge, err := auth.MacaroonSerialize(discharge)
	c.Assert(err, IsNil)
	mockSSOServer := httptest.NewServer(http.HandlerFunc(func(w http.ResponseWriter, r *http.Request) {
		w.WriteHeader(200)
		io.WriteString(w, fmt.Sprintf(`{"discharge_macaroon": "%s"}`, serializedDischarge))
	}))
	c.Assert(mockSSOServer, NotNil)
	defer mockSSOServer.Close()
	UbuntuoneDischargeAPI = mockSSOServer.URL + "/tokens/discharge"

	userMacaroon, userDischarge, err := LoginUser("username", "password", "otp")

	c.Assert(err, IsNil)
	c.Check(userMacaroon, Equals, serializedMacaroon)
	c.Check(userDischarge, Equals, serializedDischarge)
}

func (s *storeTestSuite) TestLoginUserDeveloperAPIError(c *C) {
	mockServer := httptest.NewServer(http.HandlerFunc(func(w http.ResponseWriter, r *http.Request) {
		w.WriteHeader(200)
		io.WriteString(w, "{}")
	}))
	c.Assert(mockServer, NotNil)
	defer mockServer.Close()
	MacaroonACLAPI = mockServer.URL + "/acl/"

	userMacaroon, userDischarge, err := LoginUser("username", "password", "otp")

	c.Assert(err, ErrorMatches, "cannot get snap access permission from store: .*")
	c.Check(userMacaroon, Equals, "")
	c.Check(userDischarge, Equals, "")
}

func (s *storeTestSuite) TestLoginUserSSOError(c *C) {
	macaroon, err := makeTestMacaroon()
	c.Assert(err, IsNil)
	serializedMacaroon, err := auth.MacaroonSerialize(macaroon)
	c.Assert(err, IsNil)
	mockServer := httptest.NewServer(http.HandlerFunc(func(w http.ResponseWriter, r *http.Request) {
		w.WriteHeader(200)
		io.WriteString(w, fmt.Sprintf(`{"macaroon": "%s"}`, serializedMacaroon))
	}))
	c.Assert(mockServer, NotNil)
	defer mockServer.Close()
	MacaroonACLAPI = mockServer.URL + "/acl/"

	errorResponse := `{"code": "some-error"}`
	mockSSOServer := httptest.NewServer(http.HandlerFunc(func(w http.ResponseWriter, r *http.Request) {
		w.WriteHeader(401)
		io.WriteString(w, errorResponse)
	}))
	c.Assert(mockSSOServer, NotNil)
	defer mockSSOServer.Close()
	UbuntuoneDischargeAPI = mockSSOServer.URL + "/tokens/discharge"

	userMacaroon, userDischarge, err := LoginUser("username", "password", "otp")

	c.Assert(err, ErrorMatches, "cannot authenticate to snap store: .*")
	c.Check(userMacaroon, Equals, "")
	c.Check(userDischarge, Equals, "")
}

const (
	funkyAppSnapID = "1e21e12ex4iim2xj1g2ul6f12f1"

	helloWorldSnapID      = "buPKUD3TKqCOgLEjjHx5kSiCpIs5cMuQ"
	helloWorldDeveloperID = "canonical"
)

const mockOrdersJSON = `{
  "orders": [
    {
      "snap_id": "buPKUD3TKqCOgLEjjHx5kSiCpIs5cMuQ",
      "currency": "USD",
      "amount": "1.99",
      "state": "Complete",
      "refundable_until": "2015-07-15 18:46:21",
      "purchase_date": "2016-09-20T15:00:00+00:00"
    },
    {
      "snap_id": "1e21e12ex4iim2xj1g2ul6f12f1",
      "currency": "USD",
      "amount": "1.99",
      "state": "Complete",
      "refundable_until": "2015-07-17 11:33:29",
      "purchase_date": "2016-09-20T15:00:00+00:00"
    }
  ]
}`

const mockOrderResponseJSON = `{
  "snap_id": "buPKUD3TKqCOgLEjjHx5kSiCpIs5cMuQ",
  "currency": "USD",
  "amount": "1.99",
  "state": "Complete",
  "refundable_until": "2015-07-15 18:46:21",
  "purchase_date": "2016-09-20T15:00:00+00:00"
}`

const mockSingleOrderJSON = `{
  "orders": [
    {
      "snap_id": "buPKUD3TKqCOgLEjjHx5kSiCpIs5cMuQ",
      "currency": "USD",
      "amount": "1.99",
      "state": "Complete",
      "refundable_until": "2015-07-15 18:46:21",
      "purchase_date": "2016-09-20T15:00:00+00:00"
    }
  ]
}`

/* acquired via

http --pretty=format --print b https://api.snapcraft.io/v2/snaps/info/hello-world architecture==amd64 fields==architectures,base,confinement,contact,created-at,description,download,epoch,license,name,prices,private,publisher,revision,snap-id,snap-yaml,summary,title,type,version,media,common-ids Snap-Device-Series:16 | xsel -b

on 2018-06-13 (note snap-yaml is currently excluded from that list). Then, by hand:
- set prices to {"EUR": "0.99", "USD": "1.23"},
- set base in first channel-map entry to "bogus-base",
- set snap-yaml in first channel-map entry to the one from the 'edge', plus the following pastiche:
apps:
  content-plug:
    command: bin/content-plug
    plugs: [shared-content-plug]
plugs:
  shared-content-plug:
    interface: content
    target: import
    content: mylib
    default-provider: test-snapd-content-slot
slots:
  shared-content-slot:
    interface: content
    content: mylib
    read:
      - /

*/
const mockInfoJSON = `{
    "channel-map": [
        {
            "architectures": [
                "all"
            ],
            "base": "bogus-base",
            "channel": {
                "architecture": "amd64",
                "name": "stable",
                "risk": "stable",
                "track": "latest"
            },
            "common-ids": [],
            "confinement": "strict",
            "created-at": "2016-07-12T16:37:23.960632+00:00",
            "download": {
                "deltas": [],
                "sha3-384": "eed62063c04a8c3819eb71ce7d929cc8d743b43be9e7d86b397b6d61b66b0c3a684f3148a9dbe5821360ae32105c1bd9",
                "size": 20480,
                "url": "https://api.snapcraft.io/api/v1/snaps/download/buPKUD3TKqCOgLEjjHx5kSiCpIs5cMuQ_27.snap"
            },
            "epoch": {
                "read": [
                    0
                ],
                "write": [
                    0
                ]
            },
            "revision": 27,
            "snap-yaml": "name: hello-world\nversion: 6.3\narchitectures: [ all ]\nsummary: The 'hello-world' of snaps\ndescription: |\n    This is a simple snap example that includes a few interesting binaries\n    to demonstrate snaps and their confinement.\n    * hello-world.env  - dump the env of commands run inside app sandbox\n    * hello-world.evil - show how snappy sandboxes binaries\n    * hello-world.sh   - enter interactive shell that runs in app sandbox\n    * hello-world      - simply output text\napps:\n env:\n   command: bin/env\n evil:\n   command: bin/evil\n sh:\n   command: bin/sh\n hello-world:\n   command: bin/echo\n content-plug:\n   command: bin/content-plug\n   plugs: [shared-content-plug]\nplugs:\n  shared-content-plug:\n    interface: content\n    target: import\n    content: mylib\n    default-provider: test-snapd-content-slot\nslots:\n  shared-content-slot:\n    interface: content\n    content: mylib\n    read:\n      - /\n",
            "type": "app",
            "version": "6.3"
        },
        {
            "architectures": [
                "all"
            ],
            "base": null,
            "channel": {
                "architecture": "amd64",
                "name": "candidate",
                "risk": "candidate",
                "track": "latest"
            },
            "common-ids": [],
            "confinement": "strict",
            "created-at": "2016-07-12T16:37:23.960632+00:00",
            "download": {
                "deltas": [],
                "sha3-384": "eed62063c04a8c3819eb71ce7d929cc8d743b43be9e7d86b397b6d61b66b0c3a684f3148a9dbe5821360ae32105c1bd9",
                "size": 20480,
                "url": "https://api.snapcraft.io/api/v1/snaps/download/buPKUD3TKqCOgLEjjHx5kSiCpIs5cMuQ_27.snap"
            },
            "epoch": {
                "read": [
                    0
                ],
                "write": [
                    0
                ]
            },
            "revision": 27,
            "snap-yaml": "",
            "type": "app",
            "version": "6.3"
        },
        {
            "architectures": [
                "all"
            ],
            "base": null,
            "channel": {
                "architecture": "amd64",
                "name": "beta",
                "risk": "beta",
                "track": "latest"
            },
            "common-ids": [],
            "confinement": "strict",
            "created-at": "2016-07-12T16:37:23.960632+00:00",
            "download": {
                "deltas": [],
                "sha3-384": "eed62063c04a8c3819eb71ce7d929cc8d743b43be9e7d86b397b6d61b66b0c3a684f3148a9dbe5821360ae32105c1bd9",
                "size": 20480,
                "url": "https://api.snapcraft.io/api/v1/snaps/download/buPKUD3TKqCOgLEjjHx5kSiCpIs5cMuQ_27.snap"
            },
            "epoch": {
                "read": [
                    0
                ],
                "write": [
                    0
                ]
            },
            "revision": 27,
            "snap-yaml": "",
            "type": "app",
            "version": "6.3"
        },
        {
            "architectures": [
                "all"
            ],
            "base": null,
            "channel": {
                "architecture": "amd64",
                "name": "edge",
                "risk": "edge",
                "track": "latest"
            },
            "common-ids": [],
            "confinement": "strict",
            "created-at": "2017-11-20T07:59:46.563940+00:00",
            "download": {
                "deltas": [],
                "sha3-384": "d888ed75a9071ace39fed922aa799cad4081de79fda650fbbf75e1bae780dae2c24a19aab8db5059c6ad0d0533d90c04",
                "size": 20480,
                "url": "https://api.snapcraft.io/api/v1/snaps/download/buPKUD3TKqCOgLEjjHx5kSiCpIs5cMuQ_28.snap"
            },
            "epoch": {
                "read": [
                    0
                ],
                "write": [
                    0
                ]
            },
            "revision": 28,
            "snap-yaml": "",
            "type": "app",
            "version": "6.3"
        }
    ],
    "name": "hello-world",
    "snap": {
        "contact": "mailto:snappy-devel@lists.ubuntu.com",
        "description": "This is a simple hello world example.",
        "license": "MIT",
        "media": [
            {
                "height": null,
                "type": "icon",
                "url": "https://dashboard.snapcraft.io/site_media/appmedia/2015/03/hello.svg_NZLfWbh.png",
                "width": null
            },
            {
                "height": null,
                "type": "screenshot",
                "url": "https://dashboard.snapcraft.io/site_media/appmedia/2018/06/Screenshot_from_2018-06-14_09-33-31.png",
                "width": null
            }
        ],
        "name": "hello-world",
        "prices": {"EUR": "0.99", "USD": "1.23"},
        "private": true,
        "publisher": {
            "display-name": "Canonical",
            "id": "canonical",
            "username": "canonical"
        },
        "snap-id": "buPKUD3TKqCOgLEjjHx5kSiCpIs5cMuQ",
        "summary": "The 'hello-world' of snaps",
        "title": "Hello World"
    },
    "snap-id": "buPKUD3TKqCOgLEjjHx5kSiCpIs5cMuQ"
}`

func (s *storeTestSuite) TestInfo(c *C) {
	restore := release.MockOnClassic(false)
	defer restore()
	mockServer := httptest.NewServer(http.HandlerFunc(func(w http.ResponseWriter, r *http.Request) {
		assertRequest(c, r, "GET", infoPathPattern)
		c.Check(r.UserAgent(), Equals, userAgent)

		// check device authorization is set, implicitly checking doRequest was used
		c.Check(r.Header.Get("Snap-Device-Authorization"), Equals, `Macaroon root="device-macaroon"`)

		// no store ID by default
		storeID := r.Header.Get("Snap-Device-Store")
		c.Check(storeID, Equals, "")

		c.Check(r.URL.Path, Matches, ".*/hello-world")

		query := r.URL.Query()
		c.Check(query.Get("fields"), Equals, "abc,def")
		c.Check(query.Get("architecture"), Equals, arch.UbuntuArchitecture())

		w.Header().Set("X-Suggested-Currency", "GBP")
		w.WriteHeader(200)
		io.WriteString(w, mockInfoJSON)
	}))

	c.Assert(mockServer, NotNil)
	defer mockServer.Close()

	mockServerURL, _ := url.Parse(mockServer.URL)
	cfg := Config{
		StoreBaseURL: mockServerURL,
		InfoFields:   []string{"abc", "def"},
	}
	authContext := &testAuthContext{c: c, device: s.device}
	sto := New(&cfg, authContext)

	// the actual test
	spec := SnapSpec{
		Name: "hello-world",
	}
	result, err := sto.SnapInfo(spec, nil)
	c.Assert(err, IsNil)
	// TODO parallel-install: use of proper instance/store name
	c.Check(result.InstanceName(), Equals, "hello-world")
	c.Check(result.Architectures, DeepEquals, []string{"all"})
	c.Check(result.Revision, Equals, snap.R(27))
	c.Check(result.SnapID, Equals, helloWorldSnapID)
	c.Check(result.Publisher, Equals, snap.StoreAccount{
		ID:          "canonical",
		Username:    "canonical",
		DisplayName: "Canonical",
	})
	c.Check(result.Version, Equals, "6.3")
	c.Check(result.Sha3_384, Matches, `[[:xdigit:]]{96}`)
	c.Check(result.Size, Equals, int64(20480))
	c.Check(result.Channel, Equals, "stable")
	c.Check(result.Description(), Equals, "This is a simple hello world example.")
	c.Check(result.Summary(), Equals, "The 'hello-world' of snaps")
	c.Check(result.Title(), Equals, "Hello World") // TODO: have this updated to be different to the name
	c.Check(result.License, Equals, "MIT")
	c.Check(result.Prices, DeepEquals, map[string]float64{"EUR": 0.99, "USD": 1.23})
	c.Check(result.Paid, Equals, true)
	c.Check(result.Screenshots, DeepEquals, []snap.ScreenshotInfo{
		{
			URL: "https://dashboard.snapcraft.io/site_media/appmedia/2018/06/Screenshot_from_2018-06-14_09-33-31.png",
		},
	})
	c.Check(result.MustBuy, Equals, true)
	c.Check(result.Contact, Equals, "mailto:snappy-devel@lists.ubuntu.com")
	c.Check(result.Base, Equals, "bogus-base")
	c.Check(result.Epoch.String(), Equals, "0")
	c.Check(sto.SuggestedCurrency(), Equals, "GBP")
	c.Check(result.Private, Equals, true)

	c.Check(snap.Validate(result), IsNil)

	// validate the plugs/slots (only here because we faked stuff in the JSON)
	c.Assert(result.Plugs, HasLen, 1)
	plug := result.Plugs["shared-content-plug"]
	c.Check(plug.Name, Equals, "shared-content-plug")
	c.Check(plug.Snap, DeepEquals, result)
	c.Check(plug.Apps, HasLen, 1)
	c.Check(plug.Apps["content-plug"].Command, Equals, "bin/content-plug")

	c.Assert(result.Slots, HasLen, 1)
	slot := result.Slots["shared-content-slot"]
	c.Check(slot.Name, Equals, "shared-content-slot")
	c.Check(slot.Snap, DeepEquals, result)
	c.Check(slot.Apps, HasLen, 5)
	c.Check(slot.Apps["content-plug"].Command, Equals, "bin/content-plug")
}

func (s *storeTestSuite) TestInfoBadResponses(c *C) {
	restore := release.MockOnClassic(false)
	defer restore()
	n := 0
	mockServer := httptest.NewServer(http.HandlerFunc(func(w http.ResponseWriter, r *http.Request) {
		n++
		switch n {
		case 1:
			// This one should work.
			// (strictly speaking the channel map item should at least have a "channel" member)
			io.WriteString(w, `{"channel-map": [{}], "snap": {"name":"hello"}}`)
		case 2:
			// "not found" (no channel map)
			io.WriteString(w, `{"snap":{"name":"hello"}}`)
		case 3:
			// "not found" (same)
			io.WriteString(w, `{"channel-map": [], "snap": {"name":"hello"}}`)
		case 4:
			// bad price
			io.WriteString(w, `{"channel-map": [{}], "snap": {"name":"hello","prices":{"XPD": "Palladium?!?"}}}`)
		default:
			c.Errorf("expected at most 4 calls, now on #%d", n)
		}
	}))
	c.Assert(mockServer, NotNil)
	defer mockServer.Close()

	mockServerURL, _ := url.Parse(mockServer.URL)
	cfg := Config{
		StoreBaseURL: mockServerURL,
		InfoFields:   []string{},
	}
	authContext := &testAuthContext{c: c, device: s.device}
	sto := New(&cfg, authContext)

	info, err := sto.SnapInfo(SnapSpec{Name: "hello"}, nil)
	c.Assert(err, IsNil)
	c.Check(info.InstanceName(), Equals, "hello")

	info, err = sto.SnapInfo(SnapSpec{Name: "hello"}, nil)
	c.Check(err, Equals, ErrSnapNotFound)
	c.Check(info, IsNil)

	info, err = sto.SnapInfo(SnapSpec{Name: "hello"}, nil)
	c.Check(err, Equals, ErrSnapNotFound)
	c.Check(info, IsNil)

	info, err = sto.SnapInfo(SnapSpec{Name: "hello"}, nil)
	c.Check(err, ErrorMatches, `.* invalid syntax`)
	c.Check(info, IsNil)
}

func (s *storeTestSuite) TestInfoDefaultChannelIsStable(c *C) {
	restore := release.MockOnClassic(false)
	defer restore()
	mockServer := httptest.NewServer(http.HandlerFunc(func(w http.ResponseWriter, r *http.Request) {
		assertRequest(c, r, "GET", infoPathPattern)
		c.Check(r.URL.Path, Matches, ".*/hello-world")

		w.WriteHeader(200)

		io.WriteString(w, mockInfoJSON)
	}))

	c.Assert(mockServer, NotNil)
	defer mockServer.Close()

	mockServerURL, _ := url.Parse(mockServer.URL)
	cfg := Config{
		StoreBaseURL: mockServerURL,
		DetailFields: []string{"abc", "def"},
	}
	authContext := &testAuthContext{c: c, device: s.device}
	sto := New(&cfg, authContext)

	// the actual test
	spec := SnapSpec{
		Name: "hello-world",
	}
	result, err := sto.SnapInfo(spec, nil)
	c.Assert(err, IsNil)
	// TODO parallel-install: use of proper instance/store name
	c.Check(result.InstanceName(), Equals, "hello-world")
	c.Check(result.SnapID, Equals, helloWorldSnapID)
	c.Check(result.Channel, Equals, "stable")
}

func (s *storeTestSuite) TestInfo500(c *C) {
	var n = 0
	mockServer := httptest.NewServer(http.HandlerFunc(func(w http.ResponseWriter, r *http.Request) {
		assertRequest(c, r, "GET", infoPathPattern)
		n++
		w.WriteHeader(500)
	}))

	c.Assert(mockServer, NotNil)
	defer mockServer.Close()

	mockServerURL, _ := url.Parse(mockServer.URL)
	cfg := Config{
		StoreBaseURL: mockServerURL,
		DetailFields: []string{},
	}
	authContext := &testAuthContext{c: c, device: s.device}
	sto := New(&cfg, authContext)

	// the actual test
	spec := SnapSpec{
		Name: "hello-world",
	}
	_, err := sto.SnapInfo(spec, nil)
	c.Assert(err, NotNil)
	c.Assert(err, ErrorMatches, `cannot get details for snap "hello-world": got unexpected HTTP status code 500 via GET to "http://.*?/info/hello-world.*"`)
	c.Assert(n, Equals, 5)
}

func (s *storeTestSuite) TestInfo500once(c *C) {
	var n = 0
	mockServer := httptest.NewServer(http.HandlerFunc(func(w http.ResponseWriter, r *http.Request) {
		assertRequest(c, r, "GET", infoPathPattern)
		n++
		if n > 1 {
			w.Header().Set("X-Suggested-Currency", "GBP")
			w.WriteHeader(200)
			io.WriteString(w, mockInfoJSON)
		} else {
			w.WriteHeader(500)
		}
	}))

	c.Assert(mockServer, NotNil)
	defer mockServer.Close()

	mockServerURL, _ := url.Parse(mockServer.URL)
	cfg := Config{
		StoreBaseURL: mockServerURL,
	}
	authContext := &testAuthContext{c: c, device: s.device}
	sto := New(&cfg, authContext)

	// the actual test
	spec := SnapSpec{
		Name: "hello-world",
	}
	result, err := sto.SnapInfo(spec, nil)
	c.Assert(err, IsNil)
	// TODO parallel-install: use of proper instance/store name
	c.Check(result.InstanceName(), Equals, "hello-world")
	c.Assert(n, Equals, 2)
}

func (s *storeTestSuite) TestInfoAndChannels(c *C) {
	n := 0
	mockServer := httptest.NewServer(http.HandlerFunc(func(w http.ResponseWriter, r *http.Request) {
		assertRequest(c, r, "GET", infoPathPattern)
		switch n {
		case 0:
			c.Check(r.URL.Path, Matches, ".*/hello-world")

			w.Header().Set("X-Suggested-Currency", "GBP")
			w.WriteHeader(200)

			io.WriteString(w, mockInfoJSON)
		default:
			c.Fatalf("unexpected request to %q", r.URL.Path)
		}
		n++
	}))

	c.Assert(mockServer, NotNil)
	defer mockServer.Close()

	mockServerURL, _ := url.Parse(mockServer.URL)
	cfg := Config{
		StoreBaseURL: mockServerURL,
	}
	authContext := &testAuthContext{c: c, device: s.device}
	sto := New(&cfg, authContext)

	// the actual test
	spec := SnapSpec{
		Name: "hello-world",
	}
	result, err := sto.SnapInfo(spec, nil)
	c.Assert(err, IsNil)
	c.Assert(n, Equals, 1)
	// TODO parallel-install: use of proper instance/store name
	c.Check(result.InstanceName(), Equals, "hello-world")
	expected := map[string]*snap.ChannelSnapInfo{
		"latest/stable": {
			Revision:    snap.R(27),
			Version:     "6.3",
			Confinement: snap.StrictConfinement,
			Channel:     "stable",
			Size:        20480,
			Epoch:       *snap.E("0"),
		},
		"latest/candidate": {
			Revision:    snap.R(27),
			Version:     "6.3",
			Confinement: snap.StrictConfinement,
			Channel:     "candidate",
			Size:        20480,
			Epoch:       *snap.E("0"),
		},
		"latest/beta": {
			Revision:    snap.R(27),
			Version:     "6.3",
			Confinement: snap.StrictConfinement,
			Channel:     "beta",
			Size:        20480,
			Epoch:       *snap.E("0"),
		},
		"latest/edge": {
			Revision:    snap.R(28),
			Version:     "6.3",
			Confinement: snap.StrictConfinement,
			Channel:     "edge",
			Size:        20480,
			Epoch:       *snap.E("0"),
		},
	}
	for k, v := range result.Channels {
		c.Check(v, DeepEquals, expected[k], Commentf("%q", k))
	}
	c.Check(result.Channels, HasLen, len(expected))

	c.Check(snap.Validate(result), IsNil)
}

func (s *storeTestSuite) TestInfoMoreChannels(c *C) {
	// NB this tests more channels, but still only one architecture
	mockServer := httptest.NewServer(http.HandlerFunc(func(w http.ResponseWriter, r *http.Request) {
		assertRequest(c, r, "GET", infoPathPattern)
		// following is just a tweaked version of:
		// http https://api.snapcraft.io/v2/snaps/info/go architecture==amd64 fields==channel Snap-Device-Series:16 | jq -c '.["channel-map"] | .[]'
		io.WriteString(w, `{"channel-map": [
{"channel":{"name":"stable",      "risk":"stable", "track":"latest"}},
{"channel":{"name":"edge",        "risk":"edge",   "track":"latest"}},
{"channel":{"name":"1.10/stable", "risk":"stable", "track":"1.10"  }},
{"channel":{"name":"1.6/stable",  "risk":"stable", "track":"1.6"   }},
{"channel":{"name":"1.7/stable",  "risk":"stable", "track":"1.7"   }},
{"channel":{"name":"1.8/stable",  "risk":"stable", "track":"1.8"   }},
{"channel":{"name":"1.9/stable",  "risk":"stable", "track":"1.9"   }}
]}`)
	}))

	c.Assert(mockServer, NotNil)
	defer mockServer.Close()

	mockServerURL, _ := url.Parse(mockServer.URL)
	cfg := Config{
		StoreBaseURL: mockServerURL,
	}
	authContext := &testAuthContext{c: c, device: s.device}
	sto := New(&cfg, authContext)

	// the actual test
	result, err := sto.SnapInfo(SnapSpec{Name: "eh"}, nil)
	c.Assert(err, IsNil)
	expected := map[string]*snap.ChannelSnapInfo{
		"latest/stable": {Channel: "stable"},
		"latest/edge":   {Channel: "edge"},
		"1.6/stable":    {Channel: "1.6/stable"},
		"1.7/stable":    {Channel: "1.7/stable"},
		"1.8/stable":    {Channel: "1.8/stable"},
		"1.9/stable":    {Channel: "1.9/stable"},
		"1.10/stable":   {Channel: "1.10/stable"},
	}
	for k, v := range result.Channels {
		c.Check(v, DeepEquals, expected[k], Commentf("%q", k))
	}
	c.Check(result.Channels, HasLen, len(expected))
	c.Check(result.Tracks, DeepEquals, []string{"latest", "1.10", "1.6", "1.7", "1.8", "1.9"})
}

func (s *storeTestSuite) TestInfoNonDefaults(c *C) {
	restore := release.MockOnClassic(true)
	defer restore()

	mockServer := httptest.NewServer(http.HandlerFunc(func(w http.ResponseWriter, r *http.Request) {
		assertRequest(c, r, "GET", infoPathPattern)
		c.Check(r.Header.Get("Snap-Device-Store"), Equals, "foo")
		c.Check(r.URL.Path, Matches, ".*/hello-world$")

		c.Check(r.Header.Get("Snap-Device-Series"), Equals, "21")
		c.Check(r.URL.Query().Get("architecture"), Equals, "archXYZ")

		w.WriteHeader(200)
		io.WriteString(w, mockInfoJSON)
	}))

	c.Assert(mockServer, NotNil)
	defer mockServer.Close()

	mockServerURL, _ := url.Parse(mockServer.URL)
	cfg := DefaultConfig()
	cfg.StoreBaseURL = mockServerURL
	cfg.Series = "21"
	cfg.Architecture = "archXYZ"
	cfg.StoreID = "foo"
	sto := New(cfg, nil)

	// the actual test
	spec := SnapSpec{
		Name: "hello-world",
	}
	result, err := sto.SnapInfo(spec, nil)
	c.Assert(err, IsNil)
	// TODO parallel-install: use of proper instance/store name
	c.Check(result.InstanceName(), Equals, "hello-world")
}

func (s *storeTestSuite) TestStoreIDFromAuthContext(c *C) {
	mockServer := httptest.NewServer(http.HandlerFunc(func(w http.ResponseWriter, r *http.Request) {
		assertRequest(c, r, "GET", infoPathPattern)
		storeID := r.Header.Get("Snap-Device-Store")
		c.Check(storeID, Equals, "my-brand-store-id")

		w.WriteHeader(200)
		io.WriteString(w, mockInfoJSON)
	}))

	c.Assert(mockServer, NotNil)
	defer mockServer.Close()

	mockServerURL, _ := url.Parse(mockServer.URL)
	cfg := DefaultConfig()
	cfg.StoreBaseURL = mockServerURL
	cfg.Series = "21"
	cfg.Architecture = "archXYZ"
	cfg.StoreID = "fallback"
	sto := New(cfg, &testAuthContext{c: c, device: s.device, storeID: "my-brand-store-id"})

	// the actual test
	spec := SnapSpec{
		Name: "hello-world",
	}
	result, err := sto.SnapInfo(spec, nil)
	c.Assert(err, IsNil)
	// TODO parallel-install: use of proper instance/store name
	c.Check(result.InstanceName(), Equals, "hello-world")
}

func (s *storeTestSuite) TestProxyStoreFromAuthContext(c *C) {
	mockServer := httptest.NewServer(http.HandlerFunc(func(w http.ResponseWriter, r *http.Request) {
		assertRequest(c, r, "GET", infoPathPattern)

		w.WriteHeader(200)
		io.WriteString(w, mockInfoJSON)
	}))

	c.Assert(mockServer, NotNil)
	defer mockServer.Close()

	mockServerURL, _ := url.Parse(mockServer.URL)
	nowhereURL, err := url.Parse("http://nowhere.invalid")
	c.Assert(err, IsNil)
	cfg := DefaultConfig()
	cfg.StoreBaseURL = nowhereURL
	sto := New(cfg, &testAuthContext{
		c:             c,
		device:        s.device,
		proxyStoreID:  "foo",
		proxyStoreURL: mockServerURL,
	})

	// the actual test
	spec := SnapSpec{
		Name: "hello-world",
	}
	result, err := sto.SnapInfo(spec, nil)
	c.Assert(err, IsNil)
	// TODO parallel-install: use of proper instance/store name
	c.Check(result.InstanceName(), Equals, "hello-world")
}

func (s *storeTestSuite) TestProxyStoreFromAuthContextURLFallback(c *C) {
	mockServer := httptest.NewServer(http.HandlerFunc(func(w http.ResponseWriter, r *http.Request) {
		assertRequest(c, r, "GET", infoPathPattern)

		w.WriteHeader(200)
		io.WriteString(w, mockInfoJSON)
	}))

	c.Assert(mockServer, NotNil)
	defer mockServer.Close()

	mockServerURL, _ := url.Parse(mockServer.URL)
	cfg := DefaultConfig()
	cfg.StoreBaseURL = mockServerURL
	sto := New(cfg, &testAuthContext{
		c:      c,
		device: s.device,
		// mock an assertion that has id but no url
		proxyStoreID:  "foo",
		proxyStoreURL: nil,
	})

	// the actual test
	spec := SnapSpec{
		Name: "hello-world",
	}
	result, err := sto.SnapInfo(spec, nil)
	c.Assert(err, IsNil)
	// TODO parallel-install: use of proper instance/store name
	c.Check(result.InstanceName(), Equals, "hello-world")
}

func (s *storeTestSuite) TestInfoOopses(c *C) {
	mockServer := httptest.NewServer(http.HandlerFunc(func(w http.ResponseWriter, r *http.Request) {
		assertRequest(c, r, "GET", infoPathPattern)
		c.Check(r.URL.Path, Matches, ".*/hello-world")

		w.Header().Set("X-Oops-Id", "OOPS-d4f46f75a5bcc10edcacc87e1fc0119f")
		w.WriteHeader(500)

		io.WriteString(w, `{"oops": "OOPS-d4f46f75a5bcc10edcacc87e1fc0119f"}`)
	}))

	c.Assert(mockServer, NotNil)
	defer mockServer.Close()

	mockServerURL, _ := url.Parse(mockServer.URL)
	cfg := Config{
		StoreBaseURL: mockServerURL,
	}
	sto := New(&cfg, nil)

	// the actual test
	spec := SnapSpec{
		Name: "hello-world",
	}
	_, err := sto.SnapInfo(spec, nil)
	c.Assert(err, ErrorMatches, `cannot get details for snap "hello-world": got unexpected HTTP status code 5.. via GET to "http://\S+" \[OOPS-[[:xdigit:]]*\]`)
}

/*
acquired via

http --pretty=format --print b https://api.snapcraft.io/v2/snaps/info/no:such:package architecture==amd64 fields==architectures,base,confinement,contact,created-at,description,download,epoch,license,name,prices,private,publisher,revision,snap-id,snap-yaml,summary,title,type,version,media,common-ids Snap-Device-Series:16 | xsel -b

on 2018-06-14

*/
const MockNoDetailsJSON = `{
    "error-list": [
        {
            "code": "resource-not-found",
            "message": "No snap named 'no:such:package' found in series '16'."
        }
    ]
}`

func (s *storeTestSuite) TestNoInfo(c *C) {
	mockServer := httptest.NewServer(http.HandlerFunc(func(w http.ResponseWriter, r *http.Request) {
		assertRequest(c, r, "GET", infoPathPattern)
		c.Check(r.URL.Path, Matches, ".*/no-such-pkg")

		w.WriteHeader(404)
		io.WriteString(w, MockNoDetailsJSON)
	}))

	c.Assert(mockServer, NotNil)
	defer mockServer.Close()

	mockServerURL, _ := url.Parse(mockServer.URL)
	cfg := Config{
		StoreBaseURL: mockServerURL,
	}
	sto := New(&cfg, nil)

	// the actual test
	spec := SnapSpec{
		Name: "no-such-pkg",
	}
	result, err := sto.SnapInfo(spec, nil)
	c.Assert(err, NotNil)
	c.Assert(result, IsNil)
}

/* acquired via:
<<<<<<< HEAD
curl -s -H "accept: application/hal+json" -H "X-Ubuntu-Release: 16" -H "X-Ubuntu-Device-Channel: edge" -H "X-Ubuntu-Wire-Protocol: 1" -H "X-Ubuntu-Architecture: amd64" 'https://api.snapcraft.io/api/v1/snaps/search?fields=anon_download_url%2Carchitecture%2Cchannel%2Cdownload_sha3_384%2Csummary%2Cdescription%2Cbinary_filesize%2Cdownload_url%2Cepoch%2Cicon_url%2Clast_updated%2Cpackage_name%2Cprices%2Cpublisher%2Cratings_average%2Crevision%2Cscreenshot_urls%2Csnap_id%2Clicense%2Cbase%2Csupport_url%2Ccontact%2Ctitle%2Ccontent%2Cversion%2Corigin%2Cdeveloper_id%2Cprivate%2Cconfinement%2Ccommon_ids&q=hello' | python -m json.tool | xsel -b
=======
curl -s -H "accept: application/hal+json" -H "X-Ubuntu-Release: 16" -H "X-Ubuntu-Device-Channel: edge" -H "X-Ubuntu-Wire-Protocol: 1" -H "X-Ubuntu-Architecture: amd64" 'https://api.snapcraft.io/api/v1/snaps/search?fields=anon_download_url%2Carchitecture%2Cchannel%2Cdownload_sha3_384%2Csummary%2Cdescription%2Cbinary_filesize%2Cdownload_url%2Cepoch%2Cicon_url%2Clast_updated%2Cpackage_name%2Cprices%2Cpublisher%2Cratings_average%2Crevision%2Cscreenshot_urls%2Csnap_id%2Clicense%2Cbase%2Csupport_url%2Ccontact%2Ctitle%2Ccontent%2Cversion%2Corigin%2Cdeveloper_id%2Cdeveloper_name%2Cprivate%2Cconfinement%2Ccommon_ids&q=hello' | python -m json.tool | xsel -b
>>>>>>> c3e49d6e
Add base and prices.
*/
const MockSearchJSON = `{
    "_embedded": {
        "clickindex:package": [
            {
                "anon_download_url": "https://api.snapcraft.io/api/v1/snaps/download/buPKUD3TKqCOgLEjjHx5kSiCpIs5cMuQ_27.snap",
                "architecture": [
                    "all"
                ],
                "base": "bare-base",
                "binary_filesize": 20480,
                "channel": "stable",
                "common_ids": [],
                "confinement": "strict",
                "contact": "mailto:snappy-devel@lists.ubuntu.com",
                "content": "application",
                "description": "This is a simple hello world example.",
                "developer_id": "canonical",
<<<<<<< HEAD
=======
                "developer_name": "Canonical",
>>>>>>> c3e49d6e
                "download_sha3_384": "eed62063c04a8c3819eb71ce7d929cc8d743b43be9e7d86b397b6d61b66b0c3a684f3148a9dbe5821360ae32105c1bd9",
                "download_url": "https://api.snapcraft.io/api/v1/snaps/download/buPKUD3TKqCOgLEjjHx5kSiCpIs5cMuQ_27.snap",
                "epoch": "0",
                "icon_url": "https://dashboard.snapcraft.io/site_media/appmedia/2015/03/hello.svg_NZLfWbh.png",
                "last_updated": "2016-07-12T16:37:23.960632+00:00",
                "license": "MIT",
                "origin": "canonical",
                "package_name": "hello-world",
                "prices": {"EUR": 2.99, "USD": 3.49},
                "private": false,
                "publisher": "Canonical",
                "ratings_average": 0.0,
                "revision": 27,
                "screenshot_urls": [
                    "https://dashboard.snapcraft.io/site_media/appmedia/2018/06/Screenshot_from_2018-06-14_09-33-31.png"
                ],
                "snap_id": "buPKUD3TKqCOgLEjjHx5kSiCpIs5cMuQ",
                "summary": "The 'hello-world' of snaps",
                "support_url": "",
                "title": "Hello World",
                "version": "6.3"
            }
        ]
    },
    "_links": {
        "self": {
            "href": "http://api.snapcraft.io/api/v1/snaps/search?fields=anon_download_url%2Carchitecture%2Cchannel%2Cdownload_sha3_384%2Csummary%2Cdescription%2Cbinary_filesize%2Cdownload_url%2Cepoch%2Cicon_url%2Clast_updated%2Cpackage_name%2Cprices%2Cpublisher%2Cratings_average%2Crevision%2Cscreenshot_urls%2Csnap_id%2Clicense%2Cbase%2Csupport_url%2Ccontact%2Ctitle%2Ccontent%2Cversion%2Corigin%2Cdeveloper_id%2Cprivate%2Cconfinement%2Ccommon_ids&q=hello"
        }
    }
}
`

func (s *storeTestSuite) TestFindQueries(c *C) {
	n := 0
	mockServer := httptest.NewServer(http.HandlerFunc(func(w http.ResponseWriter, r *http.Request) {
		assertRequest(c, r, "GET", searchPath)
		// check device authorization is set, implicitly checking doRequest was used
		c.Check(r.Header.Get("X-Device-Authorization"), Equals, `Macaroon root="device-macaroon"`)

		query := r.URL.Query()

		name := query.Get("name")
		q := query.Get("q")
		section := query.Get("section")

		c.Check(r.URL.Path, Matches, ".*/search")
		c.Check(query.Get("fields"), Equals, "abc,def")

		// write dummy json so that Find doesn't re-try due to json decoder EOF error
		io.WriteString(w, "{}")

		switch n {
		case 0:
			c.Check(name, Equals, "hello")
			c.Check(q, Equals, "")
			c.Check(section, Equals, "")
		case 1:
			c.Check(name, Equals, "")
			c.Check(q, Equals, "hello")
			c.Check(section, Equals, "")
		case 2:
			c.Check(name, Equals, "")
			c.Check(q, Equals, "")
			c.Check(section, Equals, "db")
		case 3:
			c.Check(name, Equals, "")
			c.Check(q, Equals, "hello")
			c.Check(section, Equals, "db")
		default:
			c.Fatalf("what? %d", n)
		}

		n++
	}))
	c.Assert(mockServer, NotNil)
	defer mockServer.Close()

	mockServerURL, _ := url.Parse(mockServer.URL)
	cfg := Config{
		StoreBaseURL: mockServerURL,
		DetailFields: []string{"abc", "def"},
	}
	authContext := &testAuthContext{c: c, device: s.device}
	sto := New(&cfg, authContext)

	for _, query := range []Search{
		{Query: "hello", Prefix: true},
		{Query: "hello"},
		{Section: "db"},
		{Query: "hello", Section: "db"},
	} {
		sto.Find(&query, nil)
	}
}

/* acquired via:
curl -s -H "accept: application/hal+json" -H "X-Ubuntu-Release: 16" -H "X-Ubuntu-Device-Channel: edge" -H "X-Ubuntu-Wire-Protocol: 1" -H "X-Ubuntu-Architecture: amd64"  'https://api.snapcraft.io/api/v1/snaps/sections'
*/
const MockSectionsJSON = `{
  "_embedded": {
    "clickindex:sections": [
      {
        "name": "featured"
      }, 
      {
        "name": "database"
      }
    ]
  }, 
  "_links": {
    "self": {
      "href": "http://api.snapcraft.io/api/v1/snaps/sections"
    }
  }
}
`

func (s *storeTestSuite) TestSectionsQuery(c *C) {
	n := 0
	mockServer := httptest.NewServer(http.HandlerFunc(func(w http.ResponseWriter, r *http.Request) {
		assertRequest(c, r, "GET", sectionsPath)
		c.Check(r.Header.Get("X-Device-Authorization"), Equals, "")

		switch n {
		case 0:
			// All good.
		default:
			c.Fatalf("what? %d", n)
		}

		w.Header().Set("Content-Type", "application/hal+json")
		w.WriteHeader(200)
		io.WriteString(w, MockSectionsJSON)
		n++
	}))
	c.Assert(mockServer, NotNil)
	defer mockServer.Close()

	serverURL, _ := url.Parse(mockServer.URL)
	cfg := Config{
		StoreBaseURL: serverURL,
	}
	authContext := &testAuthContext{c: c, device: s.device}
	sto := New(&cfg, authContext)

	sections, err := sto.Sections(context.TODO(), s.user)
	c.Check(err, IsNil)
	c.Check(sections, DeepEquals, []string{"featured", "database"})
}

func (s *storeTestSuite) TestSectionsQueryCustomStore(c *C) {
	n := 0
	mockServer := httptest.NewServer(http.HandlerFunc(func(w http.ResponseWriter, r *http.Request) {
		assertRequest(c, r, "GET", sectionsPath)
		c.Check(r.Header.Get("X-Device-Authorization"), Equals, `Macaroon root="device-macaroon"`)

		switch n {
		case 0:
			// All good.
		default:
			c.Fatalf("what? %d", n)
		}

		w.Header().Set("Content-Type", "application/hal+json")
		w.WriteHeader(200)
		io.WriteString(w, MockSectionsJSON)
		n++
	}))
	c.Assert(mockServer, NotNil)
	defer mockServer.Close()

	serverURL, _ := url.Parse(mockServer.URL)
	cfg := Config{
		StoreBaseURL: serverURL,
	}
	authContext := &testAuthContext{c: c, device: s.device, storeID: "my-brand-store"}
	sto := New(&cfg, authContext)

	sections, err := sto.Sections(context.TODO(), s.user)
	c.Check(err, IsNil)
	c.Check(sections, DeepEquals, []string{"featured", "database"})
}

const mockNamesJSON = `
{
  "_embedded": {
    "clickindex:package": [
      {
        "aliases": [
          {
            "name": "potato",
            "target": "baz"
          },
          {
            "name": "meh",
            "target": "baz"
          }
        ],
        "apps": ["baz"],
        "title": "a title",
        "summary": "oneary plus twoary",
        "package_name": "bar",
        "version": "2.0"
      },
      {
        "aliases": [{"name": "meh", "target": "foo"}],
        "apps": ["foo"],
        "package_name": "foo",
        "version": "1.0"
      }
    ]
  }
}`

func (s *storeTestSuite) TestSnapCommandsOnClassic(c *C) {
	s.testSnapCommands(c, true)
}

func (s *storeTestSuite) TestSnapCommandsOnCore(c *C) {
	s.testSnapCommands(c, false)
}

func (s *storeTestSuite) testSnapCommands(c *C, onClassic bool) {
	c.Assert(os.MkdirAll(dirs.SnapCacheDir, 0755), IsNil)
	defer release.MockOnClassic(onClassic)()

	n := 0
	mockServer := httptest.NewServer(http.HandlerFunc(func(w http.ResponseWriter, r *http.Request) {
		c.Check(r.Header.Get("X-Device-Authorization"), Equals, "")

		switch n {
		case 0:
			query := r.URL.Query()
			c.Check(query, HasLen, 1)
			expectedConfinement := "strict"
			if onClassic {
				expectedConfinement = "strict,classic"
			}
			c.Check(query.Get("confinement"), Equals, expectedConfinement)
			c.Check(r.URL.Path, Equals, "/api/v1/snaps/names")
		default:
			c.Fatalf("what? %d", n)
		}

		w.Header().Set("Content-Type", "application/hal+json")
		w.Header().Set("Content-Length", fmt.Sprint(len(mockNamesJSON)))
		w.WriteHeader(200)
		io.WriteString(w, mockNamesJSON)
		n++
	}))
	c.Assert(mockServer, NotNil)
	defer mockServer.Close()

	serverURL, _ := url.Parse(mockServer.URL)
	authContext := &testAuthContext{c: c, device: s.device}
	sto := New(&Config{StoreBaseURL: serverURL}, authContext)

	db, err := advisor.Create()
	c.Assert(err, IsNil)
	defer db.Rollback()

	var bufNames bytes.Buffer
	err = sto.WriteCatalogs(context.TODO(), &bufNames, db)
	c.Assert(err, IsNil)
	db.Commit()
	c.Check(bufNames.String(), Equals, "bar\nfoo\n")

	dump, err := advisor.DumpCommands()
	c.Assert(err, IsNil)
	c.Check(dump, DeepEquals, map[string]string{
		"foo":     `[{"snap":"foo","version":"1.0"}]`,
		"bar.baz": `[{"snap":"bar","version":"2.0"}]`,
		"potato":  `[{"snap":"bar","version":"2.0"}]`,
		"meh":     `[{"snap":"bar","version":"2.0"},{"snap":"foo","version":"1.0"}]`,
	})
}

func (s *storeTestSuite) TestFind(c *C) {
	restore := release.MockOnClassic(false)
	defer restore()

	mockServer := httptest.NewServer(http.HandlerFunc(func(w http.ResponseWriter, r *http.Request) {
		assertRequest(c, r, "GET", searchPath)
		query := r.URL.Query()

		q := query.Get("q")
		c.Check(q, Equals, "hello")

		c.Check(r.UserAgent(), Equals, userAgent)

		// check device authorization is set, implicitly checking doRequest was used
		c.Check(r.Header.Get("X-Device-Authorization"), Equals, `Macaroon root="device-macaroon"`)

		// no store ID by default
		storeID := r.Header.Get("X-Ubuntu-Store")
		c.Check(storeID, Equals, "")

		c.Check(r.URL.Query().Get("fields"), Equals, "abc,def")

		c.Check(r.Header.Get("X-Ubuntu-Series"), Equals, release.Series)
		c.Check(r.Header.Get("X-Ubuntu-Architecture"), Equals, arch.UbuntuArchitecture())
		c.Check(r.Header.Get("X-Ubuntu-Classic"), Equals, "false")

		c.Check(r.Header.Get("X-Ubuntu-Confinement"), Equals, "")

		w.Header().Set("X-Suggested-Currency", "GBP")

		w.Header().Set("Content-Type", "application/hal+json")
		w.WriteHeader(200)

		io.WriteString(w, MockSearchJSON)
	}))

	c.Assert(mockServer, NotNil)
	defer mockServer.Close()

	mockServerURL, _ := url.Parse(mockServer.URL)
	cfg := Config{
		StoreBaseURL: mockServerURL,
		DetailFields: []string{"abc", "def"},
	}
	authContext := &testAuthContext{c: c, device: s.device}
	sto := New(&cfg, authContext)

	snaps, err := sto.Find(&Search{Query: "hello"}, nil)
	c.Assert(err, IsNil)
	c.Assert(snaps, HasLen, 1)
	snp := snaps[0]
	c.Check(snp.InstanceName(), Equals, "hello-world")
	c.Check(snp.Architectures, DeepEquals, []string{"all"})
	c.Check(snp.Revision, Equals, snap.R(27))
	c.Check(snp.SnapID, Equals, helloWorldSnapID)
<<<<<<< HEAD
	c.Check(snp.Publisher, Equals, "canonical")
	c.Check(snp.PublisherID, Equals, "canonical")
=======
	c.Check(snp.Publisher, Equals, snap.StoreAccount{
		ID:          "canonical",
		Username:    "canonical",
		DisplayName: "Canonical",
	})
>>>>>>> c3e49d6e
	c.Check(snp.Version, Equals, "6.3")
	c.Check(snp.Sha3_384, Matches, `[[:xdigit:]]{96}`)
	c.Check(snp.Size, Equals, int64(20480))
	c.Check(snp.Channel, Equals, "stable")
	c.Check(snp.Description(), Equals, "This is a simple hello world example.")
	c.Check(snp.Summary(), Equals, "The 'hello-world' of snaps")
	c.Check(snp.Title(), Equals, "Hello World")
	c.Check(snp.License, Equals, "MIT")
	c.Assert(snp.Prices, DeepEquals, map[string]float64{"EUR": 2.99, "USD": 3.49})
	c.Assert(snp.Paid, Equals, true)
	c.Assert(snp.Screenshots, DeepEquals, []snap.ScreenshotInfo{
		{
			URL: "https://dashboard.snapcraft.io/site_media/appmedia/2018/06/Screenshot_from_2018-06-14_09-33-31.png",
		},
	})
	c.Check(snp.MustBuy, Equals, true)
	c.Check(snp.Contact, Equals, "mailto:snappy-devel@lists.ubuntu.com")
	c.Check(snp.Base, Equals, "bare-base")

	// Make sure the epoch (currently not sent by the store) defaults to "0"
	c.Check(snp.Epoch.String(), Equals, "0")

	c.Check(sto.SuggestedCurrency(), Equals, "GBP")
}

func (s *storeTestSuite) TestFindPrivate(c *C) {
	n := 0
	mockServer := httptest.NewServer(http.HandlerFunc(func(w http.ResponseWriter, r *http.Request) {
		assertRequest(c, r, "GET", searchPath)
		query := r.URL.Query()

		name := query.Get("name")
		q := query.Get("q")

		switch n {
		case 0:
			c.Check(r.URL.Path, Matches, ".*/search")
			c.Check(name, Equals, "")
			c.Check(q, Equals, "foo")
			c.Check(query.Get("private"), Equals, "true")
		default:
			c.Fatalf("what? %d", n)
		}

		w.Header().Set("Content-Type", "application/hal+json")
		w.WriteHeader(200)
		io.WriteString(w, strings.Replace(MockSearchJSON, `"EUR": 2.99, "USD": 3.49`, "", -1))

		n++
	}))
	c.Assert(mockServer, NotNil)
	defer mockServer.Close()

	serverURL, _ := url.Parse(mockServer.URL)
	cfg := Config{
		StoreBaseURL: serverURL,
	}
	sto := New(&cfg, nil)

	_, err := sto.Find(&Search{Query: "foo", Private: true}, s.user)
	c.Check(err, IsNil)

	_, err = sto.Find(&Search{Query: "foo", Private: true}, nil)
	c.Check(err, Equals, ErrUnauthenticated)

	_, err = sto.Find(&Search{Query: "name:foo", Private: true}, s.user)
	c.Check(err, Equals, ErrBadQuery)
}

func (s *storeTestSuite) TestFindFailures(c *C) {
	sto := New(&Config{StoreBaseURL: new(url.URL)}, nil)
	_, err := sto.Find(&Search{Query: "foo:bar"}, nil)
	c.Check(err, Equals, ErrBadQuery)
	_, err = sto.Find(&Search{Query: "foo", Private: true, Prefix: true}, s.user)
	c.Check(err, Equals, ErrBadQuery)
}

func (s *storeTestSuite) TestFindFails(c *C) {
	mockServer := httptest.NewServer(http.HandlerFunc(func(w http.ResponseWriter, r *http.Request) {
		assertRequest(c, r, "GET", searchPath)
		c.Check(r.URL.Query().Get("q"), Equals, "hello")
		http.Error(w, http.StatusText(418), 418) // I'm a teapot
	}))
	c.Assert(mockServer, NotNil)
	defer mockServer.Close()

	mockServerURL, _ := url.Parse(mockServer.URL)
	cfg := Config{
		StoreBaseURL: mockServerURL,
		DetailFields: []string{}, // make the error less noisy
	}
	sto := New(&cfg, nil)

	snaps, err := sto.Find(&Search{Query: "hello"}, nil)
	c.Check(err, ErrorMatches, `cannot search: got unexpected HTTP status code 418 via GET to "http://\S+[?&]q=hello.*"`)
	c.Check(snaps, HasLen, 0)
}

func (s *storeTestSuite) TestFindBadContentType(c *C) {
	mockServer := httptest.NewServer(http.HandlerFunc(func(w http.ResponseWriter, r *http.Request) {
		assertRequest(c, r, "GET", searchPath)
		c.Check(r.URL.Query().Get("q"), Equals, "hello")
		io.WriteString(w, MockSearchJSON)
	}))
	c.Assert(mockServer, NotNil)
	defer mockServer.Close()

	mockServerURL, _ := url.Parse(mockServer.URL)
	cfg := Config{
		StoreBaseURL: mockServerURL,
		DetailFields: []string{}, // make the error less noisy
	}
	sto := New(&cfg, nil)

	snaps, err := sto.Find(&Search{Query: "hello"}, nil)
	c.Check(err, ErrorMatches, `received an unexpected content type \("text/plain[^"]+"\) when trying to search via "http://\S+[?&]q=hello.*"`)
	c.Check(snaps, HasLen, 0)
}

func (s *storeTestSuite) TestFindBadBody(c *C) {
	mockServer := httptest.NewServer(http.HandlerFunc(func(w http.ResponseWriter, r *http.Request) {
		assertRequest(c, r, "GET", searchPath)
		query := r.URL.Query()
		c.Check(query.Get("q"), Equals, "hello")
		w.Header().Set("Content-Type", "application/hal+json")
		io.WriteString(w, "<hello>")
	}))
	c.Assert(mockServer, NotNil)
	defer mockServer.Close()

	mockServerURL, _ := url.Parse(mockServer.URL)
	cfg := Config{
		StoreBaseURL: mockServerURL,
		DetailFields: []string{}, // make the error less noisy
	}
	sto := New(&cfg, nil)

	snaps, err := sto.Find(&Search{Query: "hello"}, nil)
	c.Check(err, ErrorMatches, `invalid character '<' looking for beginning of value`)
	c.Check(snaps, HasLen, 0)
}

func (s *storeTestSuite) TestFind500(c *C) {
	var n = 0
	mockServer := httptest.NewServer(http.HandlerFunc(func(w http.ResponseWriter, r *http.Request) {
		assertRequest(c, r, "GET", searchPath)
		n++
		w.WriteHeader(500)
	}))
	c.Assert(mockServer, NotNil)
	defer mockServer.Close()

	mockServerURL, _ := url.Parse(mockServer.URL)
	cfg := Config{
		StoreBaseURL: mockServerURL,
		DetailFields: []string{},
	}
	sto := New(&cfg, nil)

	_, err := sto.Find(&Search{Query: "hello"}, nil)
	c.Check(err, ErrorMatches, `cannot search: got unexpected HTTP status code 500 via GET to "http://\S+[?&]q=hello.*"`)
	c.Assert(n, Equals, 5)
}

func (s *storeTestSuite) TestFind500once(c *C) {
	var n = 0
	mockServer := httptest.NewServer(http.HandlerFunc(func(w http.ResponseWriter, r *http.Request) {
		assertRequest(c, r, "GET", searchPath)
		n++
		if n == 1 {
			w.WriteHeader(500)
		} else {
			w.Header().Set("Content-Type", "application/hal+json")
			w.WriteHeader(200)
			io.WriteString(w, strings.Replace(MockSearchJSON, `"EUR": 2.99, "USD": 3.49`, "", -1))
		}
	}))
	c.Assert(mockServer, NotNil)
	defer mockServer.Close()

	mockServerURL, _ := url.Parse(mockServer.URL)
	cfg := Config{
		StoreBaseURL: mockServerURL,
		DetailFields: []string{},
	}
	sto := New(&cfg, nil)

	snaps, err := sto.Find(&Search{Query: "hello"}, nil)
	c.Check(err, IsNil)
	c.Assert(snaps, HasLen, 1)
	c.Assert(n, Equals, 2)
}

func (s *storeTestSuite) TestFindAuthFailed(c *C) {
	mockServer := httptest.NewServer(http.HandlerFunc(func(w http.ResponseWriter, r *http.Request) {
		switch r.URL.Path {
		case searchPath:
			// check authorization is set
			authorization := r.Header.Get("Authorization")
			c.Check(authorization, Equals, s.expectedAuthorization(c, s.user))

			query := r.URL.Query()
			c.Check(query.Get("q"), Equals, "foo")
			if release.OnClassic {
				c.Check(query.Get("confinement"), Matches, `strict,classic|classic,strict`)
			} else {
				c.Check(query.Get("confinement"), Equals, "strict")
			}
			w.Header().Set("Content-Type", "application/hal+json")
			io.WriteString(w, MockSearchJSON)
		case ordersPath:
			c.Check(r.Header.Get("Authorization"), Equals, s.expectedAuthorization(c, s.user))
			c.Check(r.Header.Get("Accept"), Equals, jsonContentType)
			c.Check(r.URL.Path, Equals, ordersPath)
			w.WriteHeader(401)
			io.WriteString(w, "{}")
		default:
			c.Fatalf("unexpected query %s %s", r.Method, r.URL.Path)
		}
	}))
	c.Assert(mockServer, NotNil)
	defer mockServer.Close()

	mockServerURL, _ := url.Parse(mockServer.URL)
	cfg := Config{
		StoreBaseURL: mockServerURL,
		DetailFields: []string{}, // make the error less noisy
	}
	sto := New(&cfg, nil)

	snaps, err := sto.Find(&Search{Query: "foo"}, s.user)
	c.Assert(err, IsNil)

	// Check that we log an error.
	c.Check(s.logbuf.String(), Matches, "(?ms).* cannot get user orders: invalid credentials")

	// But still successfully return snap information.
	c.Assert(snaps, HasLen, 1)
	c.Check(snaps[0].SnapID, Equals, helloWorldSnapID)
	c.Check(snaps[0].Prices, DeepEquals, map[string]float64{"EUR": 2.99, "USD": 3.49})
	c.Check(snaps[0].MustBuy, Equals, true)
}

func (s *storeTestSuite) TestFindCommonIDs(c *C) {
	n := 0
	mockServer := httptest.NewServer(http.HandlerFunc(func(w http.ResponseWriter, r *http.Request) {
		assertRequest(c, r, "GET", searchPath)
		query := r.URL.Query()

		name := query.Get("name")
		q := query.Get("q")

		switch n {
		case 0:
			c.Check(r.URL.Path, Matches, ".*/search")
			c.Check(name, Equals, "")
			c.Check(q, Equals, "foo")
		default:
			c.Fatalf("what? %d", n)
		}

		w.Header().Set("Content-Type", "application/hal+json")
		w.WriteHeader(200)
		io.WriteString(w, strings.Replace(MockSearchJSON,
			`"common_ids": []`,
			`"common_ids": ["org.hello"]`, -1))

		n++
	}))
	c.Assert(mockServer, NotNil)
	defer mockServer.Close()

	serverURL, _ := url.Parse(mockServer.URL)
	cfg := Config{
		StoreBaseURL: serverURL,
	}
	sto := New(&cfg, nil)

	infos, err := sto.Find(&Search{Query: "foo"}, nil)
	c.Check(err, IsNil)
	c.Assert(infos, HasLen, 1)
	c.Check(infos[0].CommonIDs, DeepEquals, []string{"org.hello"})
}

func (s *storeTestSuite) TestCurrentSnap(c *C) {
	cand := &RefreshCandidate{
		SnapID:   helloWorldSnapID,
		Channel:  "stable",
		Revision: snap.R(1),
		Epoch:    *snap.E("1"),
	}
	cs := currentSnap(cand)
	c.Assert(cs, NotNil)
	c.Check(cs.SnapID, Equals, cand.SnapID)
	c.Check(cs.Channel, Equals, cand.Channel)
	c.Check(cs.Epoch, DeepEquals, cand.Epoch)
	c.Check(cs.Revision, Equals, cand.Revision.N)
	c.Check(cs.IgnoreValidation, Equals, cand.IgnoreValidation)
	c.Check(s.logbuf.String(), Equals, "")
}

func (s *storeTestSuite) TestCurrentSnapIgnoreValidation(c *C) {
	cand := &RefreshCandidate{
		SnapID:           helloWorldSnapID,
		Channel:          "stable",
		Revision:         snap.R(1),
		Epoch:            *snap.E("1"),
		IgnoreValidation: true,
	}
	cs := currentSnap(cand)
	c.Assert(cs, NotNil)
	c.Check(cs.SnapID, Equals, cand.SnapID)
	c.Check(cs.Channel, Equals, cand.Channel)
	c.Check(cs.Epoch, DeepEquals, cand.Epoch)
	c.Check(cs.Revision, Equals, cand.Revision.N)
	c.Check(cs.IgnoreValidation, Equals, cand.IgnoreValidation)
	c.Check(s.logbuf.String(), Equals, "")
}

func (s *storeTestSuite) TestCurrentSnapNoChannel(c *C) {
	cand := &RefreshCandidate{
		SnapID:   helloWorldSnapID,
		Revision: snap.R(1),
		Epoch:    *snap.E("1"),
	}
	cs := currentSnap(cand)
	c.Assert(cs, NotNil)
	c.Check(cs.SnapID, Equals, cand.SnapID)
	c.Check(cs.Channel, Equals, "stable")
	c.Check(cs.Epoch, DeepEquals, cand.Epoch)
	c.Check(cs.Revision, Equals, cand.Revision.N)
	c.Check(s.logbuf.String(), Equals, "")
}

func (s *storeTestSuite) TestCurrentSnapNilNoID(c *C) {
	cand := &RefreshCandidate{
		SnapID:   "",
		Revision: snap.R(1),
	}
	cs := currentSnap(cand)
	c.Assert(cs, IsNil)
	c.Check(s.logbuf.String(), Matches, "(?m).* an empty SnapID but a store revision!")
}

func (s *storeTestSuite) TestCurrentSnapNilLocalRevision(c *C) {
	cand := &RefreshCandidate{
		SnapID:   helloWorldSnapID,
		Revision: snap.R("x1"),
	}
	cs := currentSnap(cand)
	c.Assert(cs, IsNil)
	c.Check(s.logbuf.String(), Matches, "(?m).* a non-empty SnapID but a non-store revision!")
}

func (s *storeTestSuite) TestCurrentSnapNilLocalRevisionNoID(c *C) {
	cand := &RefreshCandidate{
		SnapID:   "",
		Revision: snap.R("x1"),
	}
	cs := currentSnap(cand)
	c.Assert(cs, IsNil)
	c.Check(s.logbuf.String(), Equals, "")
}

func (s *storeTestSuite) TestCurrentSnapRevLocalRevWithAmendHappy(c *C) {
	cand := &RefreshCandidate{
		SnapID:   helloWorldSnapID,
		Revision: snap.R("x1"),
		Amend:    true,
	}
	cs := currentSnap(cand)
	c.Assert(cs, NotNil)
	c.Check(cs.SnapID, Equals, cand.SnapID)
	c.Check(cs.Revision, Equals, cand.Revision.N)
	c.Check(s.logbuf.String(), Equals, "")
}

func (s *storeTestSuite) TestAuthLocationDependsOnEnviron(c *C) {
	c.Assert(os.Setenv("SNAPPY_USE_STAGING_STORE", ""), IsNil)
	before := authLocation()

	c.Assert(os.Setenv("SNAPPY_USE_STAGING_STORE", "1"), IsNil)
	defer os.Setenv("SNAPPY_USE_STAGING_STORE", "")
	after := authLocation()

	c.Check(before, Not(Equals), after)
}

func (s *storeTestSuite) TestAuthURLDependsOnEnviron(c *C) {
	c.Assert(os.Setenv("SNAPPY_USE_STAGING_STORE", ""), IsNil)
	before := authURL()

	c.Assert(os.Setenv("SNAPPY_USE_STAGING_STORE", "1"), IsNil)
	defer os.Setenv("SNAPPY_USE_STAGING_STORE", "")
	after := authURL()

	c.Check(before, Not(Equals), after)
}

func (s *storeTestSuite) TestApiURLDependsOnEnviron(c *C) {
	c.Assert(os.Setenv("SNAPPY_USE_STAGING_STORE", ""), IsNil)
	before := apiURL()

	c.Assert(os.Setenv("SNAPPY_USE_STAGING_STORE", "1"), IsNil)
	defer os.Setenv("SNAPPY_USE_STAGING_STORE", "")
	after := apiURL()

	c.Check(before, Not(Equals), after)
}

func (s *storeTestSuite) TestStoreURLDependsOnEnviron(c *C) {
	// This also depends on the API URL, but that's tested separately (see
	// TestApiURLDependsOnEnviron).
	api := apiURL()

	c.Assert(os.Setenv("SNAPPY_FORCE_CPI_URL", ""), IsNil)
	c.Assert(os.Setenv("SNAPPY_FORCE_API_URL", ""), IsNil)

	// Test in order of precedence (low first) leaving env vars set as we go ...

	u, err := storeURL(api)
	c.Assert(err, IsNil)
	c.Check(u.String(), Matches, api.String()+".*")

	c.Assert(os.Setenv("SNAPPY_FORCE_API_URL", "https://force-api.local/"), IsNil)
	defer os.Setenv("SNAPPY_FORCE_API_URL", "")
	u, err = storeURL(api)
	c.Assert(err, IsNil)
	c.Check(u.String(), Matches, "https://force-api.local/.*")

	c.Assert(os.Setenv("SNAPPY_FORCE_CPI_URL", "https://force-cpi.local/api/v1/"), IsNil)
	defer os.Setenv("SNAPPY_FORCE_CPI_URL", "")
	u, err = storeURL(api)
	c.Assert(err, IsNil)
	c.Check(u.String(), Matches, "https://force-cpi.local/.*")
}

func (s *storeTestSuite) TestStoreURLBadEnvironAPI(c *C) {
	c.Assert(os.Setenv("SNAPPY_FORCE_API_URL", "://force-api.local/"), IsNil)
	defer os.Setenv("SNAPPY_FORCE_API_URL", "")
	_, err := storeURL(apiURL())
	c.Check(err, ErrorMatches, "invalid SNAPPY_FORCE_API_URL: parse ://force-api.local/: missing protocol scheme")
}

func (s *storeTestSuite) TestStoreURLBadEnvironCPI(c *C) {
	c.Assert(os.Setenv("SNAPPY_FORCE_CPI_URL", "://force-cpi.local/api/v1/"), IsNil)
	defer os.Setenv("SNAPPY_FORCE_CPI_URL", "")
	_, err := storeURL(apiURL())
	c.Check(err, ErrorMatches, "invalid SNAPPY_FORCE_CPI_URL: parse ://force-cpi.local/: missing protocol scheme")
}

func (s *storeTestSuite) TestStoreDeveloperURLDependsOnEnviron(c *C) {
	c.Assert(os.Setenv("SNAPPY_USE_STAGING_STORE", ""), IsNil)
	before := storeDeveloperURL()

	c.Assert(os.Setenv("SNAPPY_USE_STAGING_STORE", "1"), IsNil)
	defer os.Setenv("SNAPPY_USE_STAGING_STORE", "")
	after := storeDeveloperURL()

	c.Check(before, Not(Equals), after)
}

func (s *storeTestSuite) TestDefaultConfig(c *C) {
	c.Check(defaultConfig.StoreBaseURL.String(), Equals, "https://api.snapcraft.io/")
	c.Check(defaultConfig.AssertionsBaseURL, IsNil)
}

func (s *storeTestSuite) TestNew(c *C) {
	aStore := New(nil, nil)
	c.Assert(aStore, NotNil)
	// check for fields
	c.Check(aStore.detailFields, DeepEquals, defaultConfig.DetailFields)
}

var testAssertion = `type: snap-declaration
authority-id: super
series: 16
snap-id: snapidfoo
publisher-id: devidbaz
snap-name: mysnap
timestamp: 2016-03-30T12:22:16Z
sign-key-sha3-384: Jv8_JiHiIzJVcO9M55pPdqSDWUvuhfDIBJUS-3VW7F_idjix7Ffn5qMxB21ZQuij

openpgp wsBcBAABCAAQBQJW+8VBCRDWhXkqAWcrfgAAQ9gIABZFgMPByJZeUE835FkX3/y2hORn
AzE3R1ktDkQEVe/nfVDMACAuaw1fKmUS4zQ7LIrx/AZYw5i0vKVmJszL42LBWVsqR0+p9Cxebzv9
U2VUSIajEsUUKkBwzD8wxFzagepFlScif1NvCGZx0vcGUOu0Ent0v+gqgAv21of4efKqEW7crlI1
T/A8LqZYmIzKRHGwCVucCyAUD8xnwt9nyWLgLB+LLPOVFNK8SR6YyNsX05Yz1BUSndBfaTN8j/k8
8isKGZE6P0O9ozBbNIAE8v8NMWQegJ4uWuil7D3psLkzQIrxSypk9TrQ2GlIG2hJdUovc5zBuroe
xS4u9rVT6UY=`

func (s *storeTestSuite) TestAssertion(c *C) {
	restore := asserts.MockMaxSupportedFormat(asserts.SnapDeclarationType, 88)
	defer restore()
	mockServer := httptest.NewServer(http.HandlerFunc(func(w http.ResponseWriter, r *http.Request) {
		assertRequest(c, r, "GET", "/api/v1/snaps/assertions/.*")
		// check device authorization is set, implicitly checking doRequest was used
		c.Check(r.Header.Get("X-Device-Authorization"), Equals, `Macaroon root="device-macaroon"`)

		c.Check(r.Header.Get("Accept"), Equals, "application/x.ubuntu.assertion")
		c.Check(r.URL.Path, Matches, ".*/snap-declaration/16/snapidfoo")
		c.Check(r.URL.Query().Get("max-format"), Equals, "88")
		io.WriteString(w, testAssertion)
	}))

	c.Assert(mockServer, NotNil)
	defer mockServer.Close()

	mockServerURL, _ := url.Parse(mockServer.URL)
	cfg := Config{
		StoreBaseURL: mockServerURL,
	}
	authContext := &testAuthContext{c: c, device: s.device}
	sto := New(&cfg, authContext)

	a, err := sto.Assertion(asserts.SnapDeclarationType, []string{"16", "snapidfoo"}, nil)
	c.Assert(err, IsNil)
	c.Check(a, NotNil)
	c.Check(a.Type(), Equals, asserts.SnapDeclarationType)
}

func (s *storeTestSuite) TestAssertionProxyStoreFromAuthContext(c *C) {
	restore := asserts.MockMaxSupportedFormat(asserts.SnapDeclarationType, 88)
	defer restore()
	mockServer := httptest.NewServer(http.HandlerFunc(func(w http.ResponseWriter, r *http.Request) {
		assertRequest(c, r, "GET", "/api/v1/snaps/assertions/.*")
		// check device authorization is set, implicitly checking doRequest was used
		c.Check(r.Header.Get("X-Device-Authorization"), Equals, `Macaroon root="device-macaroon"`)

		c.Check(r.Header.Get("Accept"), Equals, "application/x.ubuntu.assertion")
		c.Check(r.URL.Path, Matches, ".*/snap-declaration/16/snapidfoo")
		c.Check(r.URL.Query().Get("max-format"), Equals, "88")
		io.WriteString(w, testAssertion)
	}))

	c.Assert(mockServer, NotNil)
	defer mockServer.Close()

	mockServerURL, _ := url.Parse(mockServer.URL)
	nowhereURL, err := url.Parse("http://nowhere.invalid")
	c.Assert(err, IsNil)
	cfg := Config{
		AssertionsBaseURL: nowhereURL,
	}
	authContext := &testAuthContext{
		c:             c,
		device:        s.device,
		proxyStoreID:  "foo",
		proxyStoreURL: mockServerURL,
	}
	sto := New(&cfg, authContext)

	a, err := sto.Assertion(asserts.SnapDeclarationType, []string{"16", "snapidfoo"}, nil)
	c.Assert(err, IsNil)
	c.Check(a, NotNil)
	c.Check(a.Type(), Equals, asserts.SnapDeclarationType)
}

func (s *storeTestSuite) TestAssertionNotFound(c *C) {
	mockServer := httptest.NewServer(http.HandlerFunc(func(w http.ResponseWriter, r *http.Request) {
		assertRequest(c, r, "GET", "/api/v1/snaps/assertions/.*")
		c.Check(r.Header.Get("Accept"), Equals, "application/x.ubuntu.assertion")
		c.Check(r.URL.Path, Matches, ".*/snap-declaration/16/snapidfoo")
		w.Header().Set("Content-Type", "application/problem+json")
		w.WriteHeader(404)
		io.WriteString(w, `{"status": 404,"title": "not found"}`)
	}))

	c.Assert(mockServer, NotNil)
	defer mockServer.Close()

	mockServerURL, _ := url.Parse(mockServer.URL)
	cfg := Config{
		AssertionsBaseURL: mockServerURL,
	}
	sto := New(&cfg, nil)

	_, err := sto.Assertion(asserts.SnapDeclarationType, []string{"16", "snapidfoo"}, nil)
	c.Check(asserts.IsNotFound(err), Equals, true)
	c.Check(err, DeepEquals, &asserts.NotFoundError{
		Type: asserts.SnapDeclarationType,
		Headers: map[string]string{
			"series":  "16",
			"snap-id": "snapidfoo",
		},
	})
}

func (s *storeTestSuite) TestAssertion500(c *C) {
	var n = 0
	mockServer := httptest.NewServer(http.HandlerFunc(func(w http.ResponseWriter, r *http.Request) {
		assertRequest(c, r, "GET", "/api/v1/snaps/assertions/.*")
		n++
		w.WriteHeader(500)
	}))

	c.Assert(mockServer, NotNil)
	defer mockServer.Close()

	mockServerURL, _ := url.Parse(mockServer.URL)
	cfg := Config{
		AssertionsBaseURL: mockServerURL,
	}
	sto := New(&cfg, nil)

	_, err := sto.Assertion(asserts.SnapDeclarationType, []string{"16", "snapidfoo"}, nil)
	c.Assert(err, ErrorMatches, `cannot fetch assertion: got unexpected HTTP status code 500 via .+`)
	c.Assert(n, Equals, 5)
}

func (s *storeTestSuite) TestSuggestedCurrency(c *C) {
	suggestedCurrency := "GBP"

	mockServer := httptest.NewServer(http.HandlerFunc(func(w http.ResponseWriter, r *http.Request) {
		assertRequest(c, r, "GET", infoPathPattern)
		w.Header().Set("X-Suggested-Currency", suggestedCurrency)
		w.WriteHeader(200)

		io.WriteString(w, mockInfoJSON)
	}))

	c.Assert(mockServer, NotNil)
	defer mockServer.Close()

	mockServerURL, _ := url.Parse(mockServer.URL)
	cfg := Config{
		StoreBaseURL: mockServerURL,
	}
	sto := New(&cfg, nil)

	// the store doesn't know the currency until after the first search, so fall back to dollars
	c.Check(sto.SuggestedCurrency(), Equals, "USD")

	// we should soon have a suggested currency
	spec := SnapSpec{
		Name: "hello-world",
	}
	result, err := sto.SnapInfo(spec, nil)
	c.Assert(err, IsNil)
	c.Assert(result, NotNil)
	c.Check(sto.SuggestedCurrency(), Equals, "GBP")

	suggestedCurrency = "EUR"

	// checking the currency updates
	result, err = sto.SnapInfo(spec, nil)
	c.Assert(err, IsNil)
	c.Assert(result, NotNil)
	c.Check(sto.SuggestedCurrency(), Equals, "EUR")
}

func (s *storeTestSuite) TestDecorateOrders(c *C) {
	mockPurchasesServer := httptest.NewServer(http.HandlerFunc(func(w http.ResponseWriter, r *http.Request) {
		assertRequest(c, r, "GET", ordersPath)
		// check device authorization is set, implicitly checking doRequest was used
		c.Check(r.Header.Get("X-Device-Authorization"), Equals, `Macaroon root="device-macaroon"`)
		c.Check(r.Header.Get("Accept"), Equals, jsonContentType)
		c.Check(r.Header.Get("Authorization"), Equals, s.expectedAuthorization(c, s.user))
		c.Check(r.URL.Path, Equals, ordersPath)
		io.WriteString(w, mockOrdersJSON)
	}))

	c.Assert(mockPurchasesServer, NotNil)
	defer mockPurchasesServer.Close()

	mockServerURL, _ := url.Parse(mockPurchasesServer.URL)
	authContext := &testAuthContext{c: c, device: s.device, user: s.user}
	cfg := Config{
		StoreBaseURL: mockServerURL,
	}
	sto := New(&cfg, authContext)

	helloWorld := &snap.Info{}
	helloWorld.SnapID = helloWorldSnapID
	helloWorld.Prices = map[string]float64{"USD": 1.23}
	helloWorld.Paid = true

	funkyApp := &snap.Info{}
	funkyApp.SnapID = funkyAppSnapID
	funkyApp.Prices = map[string]float64{"USD": 2.34}
	funkyApp.Paid = true

	otherApp := &snap.Info{}
	otherApp.SnapID = "other"
	otherApp.Prices = map[string]float64{"USD": 3.45}
	otherApp.Paid = true

	otherApp2 := &snap.Info{}
	otherApp2.SnapID = "other2"

	snaps := []*snap.Info{helloWorld, funkyApp, otherApp, otherApp2}

	err := sto.decorateOrders(snaps, s.user)
	c.Assert(err, IsNil)

	c.Check(helloWorld.MustBuy, Equals, false)
	c.Check(funkyApp.MustBuy, Equals, false)
	c.Check(otherApp.MustBuy, Equals, true)
	c.Check(otherApp2.MustBuy, Equals, false)
}

func (s *storeTestSuite) TestDecorateOrdersFailedAccess(c *C) {
	mockPurchasesServer := httptest.NewServer(http.HandlerFunc(func(w http.ResponseWriter, r *http.Request) {
		assertRequest(c, r, "GET", ordersPath)
		c.Check(r.Header.Get("Authorization"), Equals, s.expectedAuthorization(c, s.user))
		c.Check(r.Header.Get("Accept"), Equals, jsonContentType)
		c.Check(r.URL.Path, Equals, ordersPath)
		w.WriteHeader(401)
		io.WriteString(w, "{}")
	}))

	c.Assert(mockPurchasesServer, NotNil)
	defer mockPurchasesServer.Close()

	mockServerURL, _ := url.Parse(mockPurchasesServer.URL)
	cfg := Config{
		StoreBaseURL: mockServerURL,
	}
	sto := New(&cfg, nil)

	helloWorld := &snap.Info{}
	helloWorld.SnapID = helloWorldSnapID
	helloWorld.Prices = map[string]float64{"USD": 1.23}
	helloWorld.Paid = true

	funkyApp := &snap.Info{}
	funkyApp.SnapID = funkyAppSnapID
	funkyApp.Prices = map[string]float64{"USD": 2.34}
	funkyApp.Paid = true

	otherApp := &snap.Info{}
	otherApp.SnapID = "other"
	otherApp.Prices = map[string]float64{"USD": 3.45}
	otherApp.Paid = true

	otherApp2 := &snap.Info{}
	otherApp2.SnapID = "other2"

	snaps := []*snap.Info{helloWorld, funkyApp, otherApp, otherApp2}

	err := sto.decorateOrders(snaps, s.user)
	c.Assert(err, NotNil)

	c.Check(helloWorld.MustBuy, Equals, true)
	c.Check(funkyApp.MustBuy, Equals, true)
	c.Check(otherApp.MustBuy, Equals, true)
	c.Check(otherApp2.MustBuy, Equals, false)
}

func (s *storeTestSuite) TestDecorateOrdersNoAuth(c *C) {
	cfg := Config{}
	sto := New(&cfg, nil)

	helloWorld := &snap.Info{}
	helloWorld.SnapID = helloWorldSnapID
	helloWorld.Prices = map[string]float64{"USD": 1.23}
	helloWorld.Paid = true

	funkyApp := &snap.Info{}
	funkyApp.SnapID = funkyAppSnapID
	funkyApp.Prices = map[string]float64{"USD": 2.34}
	funkyApp.Paid = true

	otherApp := &snap.Info{}
	otherApp.SnapID = "other"
	otherApp.Prices = map[string]float64{"USD": 3.45}
	otherApp.Paid = true

	otherApp2 := &snap.Info{}
	otherApp2.SnapID = "other2"

	snaps := []*snap.Info{helloWorld, funkyApp, otherApp, otherApp2}

	err := sto.decorateOrders(snaps, nil)
	c.Assert(err, IsNil)

	c.Check(helloWorld.MustBuy, Equals, true)
	c.Check(funkyApp.MustBuy, Equals, true)
	c.Check(otherApp.MustBuy, Equals, true)
	c.Check(otherApp2.MustBuy, Equals, false)
}

func (s *storeTestSuite) TestDecorateOrdersAllFree(c *C) {
	requestRecieved := false

	mockPurchasesServer := httptest.NewServer(http.HandlerFunc(func(w http.ResponseWriter, r *http.Request) {
		c.Error(r.URL.Path)
		c.Check(r.Header.Get("Accept"), Equals, jsonContentType)
		requestRecieved = true
		io.WriteString(w, `{"orders": []}`)
	}))

	c.Assert(mockPurchasesServer, NotNil)
	defer mockPurchasesServer.Close()

	mockServerURL, _ := url.Parse(mockPurchasesServer.URL)
	cfg := Config{
		StoreBaseURL: mockServerURL,
	}

	sto := New(&cfg, nil)

	// This snap is free
	helloWorld := &snap.Info{}
	helloWorld.SnapID = helloWorldSnapID

	// This snap is also free
	funkyApp := &snap.Info{}
	funkyApp.SnapID = funkyAppSnapID

	snaps := []*snap.Info{helloWorld, funkyApp}

	// There should be no request to the purchase server.
	err := sto.decorateOrders(snaps, s.user)
	c.Assert(err, IsNil)
	c.Check(requestRecieved, Equals, false)
}

func (s *storeTestSuite) TestDecorateOrdersSingle(c *C) {
	mockPurchasesServer := httptest.NewServer(http.HandlerFunc(func(w http.ResponseWriter, r *http.Request) {
		c.Check(r.Header.Get("Authorization"), Equals, s.expectedAuthorization(c, s.user))
		c.Check(r.Header.Get("X-Device-Authorization"), Equals, `Macaroon root="device-macaroon"`)
		c.Check(r.Header.Get("Accept"), Equals, jsonContentType)
		c.Check(r.URL.Path, Equals, ordersPath)
		io.WriteString(w, mockSingleOrderJSON)
	}))

	c.Assert(mockPurchasesServer, NotNil)
	defer mockPurchasesServer.Close()

	mockServerURL, _ := url.Parse(mockPurchasesServer.URL)
	authContext := &testAuthContext{c: c, device: s.device, user: s.user}
	cfg := Config{
		StoreBaseURL: mockServerURL,
	}
	sto := New(&cfg, authContext)

	helloWorld := &snap.Info{}
	helloWorld.SnapID = helloWorldSnapID
	helloWorld.Prices = map[string]float64{"USD": 1.23}
	helloWorld.Paid = true

	snaps := []*snap.Info{helloWorld}

	err := sto.decorateOrders(snaps, s.user)
	c.Assert(err, IsNil)
	c.Check(helloWorld.MustBuy, Equals, false)
}

func (s *storeTestSuite) TestDecorateOrdersSingleFreeSnap(c *C) {
	cfg := Config{}
	sto := New(&cfg, nil)

	helloWorld := &snap.Info{}
	helloWorld.SnapID = helloWorldSnapID

	snaps := []*snap.Info{helloWorld}

	err := sto.decorateOrders(snaps, s.user)
	c.Assert(err, IsNil)
	c.Check(helloWorld.MustBuy, Equals, false)
}

func (s *storeTestSuite) TestDecorateOrdersSingleNotFound(c *C) {
	mockPurchasesServer := httptest.NewServer(http.HandlerFunc(func(w http.ResponseWriter, r *http.Request) {
		assertRequest(c, r, "GET", ordersPath)
		c.Check(r.Header.Get("Authorization"), Equals, s.expectedAuthorization(c, s.user))
		c.Check(r.Header.Get("X-Device-Authorization"), Equals, `Macaroon root="device-macaroon"`)
		c.Check(r.Header.Get("Accept"), Equals, jsonContentType)
		c.Check(r.URL.Path, Equals, ordersPath)
		w.WriteHeader(404)
		io.WriteString(w, "{}")
	}))

	c.Assert(mockPurchasesServer, NotNil)
	defer mockPurchasesServer.Close()

	mockServerURL, _ := url.Parse(mockPurchasesServer.URL)
	authContext := &testAuthContext{c: c, device: s.device, user: s.user}
	cfg := Config{
		StoreBaseURL: mockServerURL,
	}
	sto := New(&cfg, authContext)

	helloWorld := &snap.Info{}
	helloWorld.SnapID = helloWorldSnapID
	helloWorld.Prices = map[string]float64{"USD": 1.23}
	helloWorld.Paid = true

	snaps := []*snap.Info{helloWorld}

	err := sto.decorateOrders(snaps, s.user)
	c.Assert(err, NotNil)
	c.Check(helloWorld.MustBuy, Equals, true)
}

func (s *storeTestSuite) TestDecorateOrdersTokenExpired(c *C) {
	mockPurchasesServer := httptest.NewServer(http.HandlerFunc(func(w http.ResponseWriter, r *http.Request) {
		c.Check(r.Header.Get("Authorization"), Equals, s.expectedAuthorization(c, s.user))
		c.Check(r.Header.Get("X-Device-Authorization"), Equals, `Macaroon root="device-macaroon"`)
		c.Check(r.Header.Get("Accept"), Equals, jsonContentType)
		c.Check(r.URL.Path, Equals, ordersPath)
		w.WriteHeader(401)
		io.WriteString(w, "")
	}))

	c.Assert(mockPurchasesServer, NotNil)
	defer mockPurchasesServer.Close()

	mockServerURL, _ := url.Parse(mockPurchasesServer.URL)
	authContext := &testAuthContext{c: c, device: s.device, user: s.user}
	cfg := Config{
		StoreBaseURL: mockServerURL,
	}
	sto := New(&cfg, authContext)

	helloWorld := &snap.Info{}
	helloWorld.SnapID = helloWorldSnapID
	helloWorld.Prices = map[string]float64{"USD": 1.23}
	helloWorld.Paid = true

	snaps := []*snap.Info{helloWorld}

	err := sto.decorateOrders(snaps, s.user)
	c.Assert(err, NotNil)
	c.Check(helloWorld.MustBuy, Equals, true)
}

func (s *storeTestSuite) TestMustBuy(c *C) {
	// Never need to buy a free snap.
	c.Check(mustBuy(false, true), Equals, false)
	c.Check(mustBuy(false, false), Equals, false)

	// Don't need to buy snaps that have been bought.
	c.Check(mustBuy(true, true), Equals, false)

	// Need to buy snaps that aren't bought.
	c.Check(mustBuy(true, false), Equals, true)
}

var buyTests = []struct {
	suggestedCurrency string
	expectedInput     string
	buyStatus         int
	buyResponse       string
	buyErrorMessage   string
	buyErrorCode      string
	snapID            string
	price             float64
	currency          string
	expectedResult    *BuyResult
	expectedError     string
}{
	{
		// successful buying
		suggestedCurrency: "EUR",
		expectedInput:     `{"snap_id":"` + helloWorldSnapID + `","amount":"0.99","currency":"EUR"}`,
		buyResponse:       mockOrderResponseJSON,
		expectedResult:    &BuyResult{State: "Complete"},
	},
	{
		// failure due to invalid price
		suggestedCurrency: "USD",
		expectedInput:     `{"snap_id":"` + helloWorldSnapID + `","amount":"5.99","currency":"USD"}`,
		buyStatus:         400,
		buyErrorCode:      "invalid-field",
		buyErrorMessage:   "invalid price specified",
		price:             5.99,
		expectedError:     "cannot buy snap: bad request: invalid price specified",
	},
	{
		// failure due to unknown snap ID
		suggestedCurrency: "USD",
		expectedInput:     `{"snap_id":"invalid snap ID","amount":"0.99","currency":"EUR"}`,
		buyStatus:         404,
		buyErrorCode:      "not-found",
		buyErrorMessage:   "Snap package not found",
		snapID:            "invalid snap ID",
		price:             0.99,
		currency:          "EUR",
		expectedError:     "cannot buy snap: server says not found: Snap package not found",
	},
	{
		// failure due to "Purchase failed"
		suggestedCurrency: "USD",
		expectedInput:     `{"snap_id":"` + helloWorldSnapID + `","amount":"1.23","currency":"USD"}`,
		buyStatus:         402, // Payment Required
		buyErrorCode:      "request-failed",
		buyErrorMessage:   "Purchase failed",
		expectedError:     "payment declined",
	},
	{
		// failure due to no payment methods
		suggestedCurrency: "USD",
		expectedInput:     `{"snap_id":"` + helloWorldSnapID + `","amount":"1.23","currency":"USD"}`,
		buyStatus:         403,
		buyErrorCode:      "no-payment-methods",
		buyErrorMessage:   "No payment methods associated with your account.",
		expectedError:     "no payment methods",
	},
	{
		// failure due to terms of service not accepted
		suggestedCurrency: "USD",
		expectedInput:     `{"snap_id":"` + helloWorldSnapID + `","amount":"1.23","currency":"USD"}`,
		buyStatus:         403,
		buyErrorCode:      "tos-not-accepted",
		buyErrorMessage:   "You must accept the latest terms of service first.",
		expectedError:     "terms of service not accepted",
	},
}

func (s *storeTestSuite) TestBuy500(c *C) {
	n := 0
	mockServer := httptest.NewServer(http.HandlerFunc(func(w http.ResponseWriter, r *http.Request) {
		switch r.URL.Path {
		case detailsPath("hello-world"):
			n++
			w.WriteHeader(500)
		case buyPath:
		case customersMePath:
			// default 200 response
		default:
			c.Fatalf("unexpected query %s %s", r.Method, r.URL.Path)
		}
	}))
	c.Assert(mockServer, NotNil)
	defer mockServer.Close()

	mockServerURL, _ := url.Parse(mockServer.URL)
	authContext := &testAuthContext{c: c, device: s.device, user: s.user}
	cfg := Config{
		StoreBaseURL: mockServerURL,
	}
	sto := New(&cfg, authContext)

	buyOptions := &BuyOptions{
		SnapID:   helloWorldSnapID,
		Currency: "USD",
		Price:    1,
	}
	_, err := sto.Buy(buyOptions, s.user)
	c.Assert(err, NotNil)
}

func (s *storeTestSuite) TestBuy(c *C) {
	for _, test := range buyTests {
		searchServerCalled := false
		purchaseServerGetCalled := false
		purchaseServerPostCalled := false
		mockServer := httptest.NewServer(http.HandlerFunc(func(w http.ResponseWriter, r *http.Request) {
			switch r.URL.Path {
			case infoPath("hello-world"):
				c.Assert(r.Method, Equals, "GET")
				w.Header().Set("Content-Type", "application/json")
				w.Header().Set("X-Suggested-Currency", test.suggestedCurrency)
				w.WriteHeader(200)
				io.WriteString(w, mockInfoJSON)
				searchServerCalled = true
			case ordersPath:
				c.Assert(r.Method, Equals, "GET")
				c.Check(r.Header.Get("X-Device-Authorization"), Equals, `Macaroon root="device-macaroon"`)
				c.Check(r.Header.Get("Accept"), Equals, jsonContentType)
				c.Check(r.Header.Get("Authorization"), Equals, s.expectedAuthorization(c, s.user))
				io.WriteString(w, `{"orders": []}`)
				purchaseServerGetCalled = true
			case buyPath:
				c.Assert(r.Method, Equals, "POST")
				// check device authorization is set, implicitly checking doRequest was used
				c.Check(r.Header.Get("X-Device-Authorization"), Equals, `Macaroon root="device-macaroon"`)
				c.Check(r.Header.Get("Authorization"), Equals, s.expectedAuthorization(c, s.user))
				c.Check(r.Header.Get("Accept"), Equals, jsonContentType)
				c.Check(r.Header.Get("Content-Type"), Equals, jsonContentType)
				c.Check(r.URL.Path, Equals, buyPath)
				jsonReq, err := ioutil.ReadAll(r.Body)
				c.Assert(err, IsNil)
				c.Check(string(jsonReq), Equals, test.expectedInput)
				if test.buyErrorCode == "" {
					io.WriteString(w, test.buyResponse)
				} else {
					w.WriteHeader(test.buyStatus)
					// TODO(matt): this is fugly!
					fmt.Fprintf(w, `
{
	"error_list": [
		{
			"code": "%s",
			"message": "%s"
		}
	]
}`, test.buyErrorCode, test.buyErrorMessage)
				}

				purchaseServerPostCalled = true
			default:
				c.Fatalf("unexpected query %s %s", r.Method, r.URL.Path)
			}
		}))
		c.Assert(mockServer, NotNil)
		defer mockServer.Close()

		mockServerURL, _ := url.Parse(mockServer.URL)
		authContext := &testAuthContext{c: c, device: s.device, user: s.user}
		cfg := Config{
			StoreBaseURL: mockServerURL,
		}
		sto := New(&cfg, authContext)

		// Find the snap first
		spec := SnapSpec{
			Name: "hello-world",
		}
		snap, err := sto.SnapInfo(spec, s.user)
		c.Assert(snap, NotNil)
		c.Assert(err, IsNil)

		buyOptions := &BuyOptions{
			SnapID:   snap.SnapID,
			Currency: sto.SuggestedCurrency(),
			Price:    snap.Prices[sto.SuggestedCurrency()],
		}
		if test.snapID != "" {
			buyOptions.SnapID = test.snapID
		}
		if test.currency != "" {
			buyOptions.Currency = test.currency
		}
		if test.price > 0 {
			buyOptions.Price = test.price
		}
		result, err := sto.Buy(buyOptions, s.user)

		c.Check(result, DeepEquals, test.expectedResult)
		if test.expectedError == "" {
			c.Check(err, IsNil)
		} else {
			c.Assert(err, NotNil)
			c.Check(err.Error(), Equals, test.expectedError)
		}

		c.Check(searchServerCalled, Equals, true)
		c.Check(purchaseServerGetCalled, Equals, true)
		c.Check(purchaseServerPostCalled, Equals, true)
	}
}

func (s *storeTestSuite) TestBuyFailArgumentChecking(c *C) {
	sto := New(&Config{}, nil)

	// no snap ID
	result, err := sto.Buy(&BuyOptions{
		Price:    1.0,
		Currency: "USD",
	}, s.user)
	c.Assert(result, IsNil)
	c.Assert(err, NotNil)
	c.Check(err.Error(), Equals, "cannot buy snap: snap ID missing")

	// no price
	result, err = sto.Buy(&BuyOptions{
		SnapID:   "snap ID",
		Currency: "USD",
	}, s.user)
	c.Assert(result, IsNil)
	c.Assert(err, NotNil)
	c.Check(err.Error(), Equals, "cannot buy snap: invalid expected price")

	// no currency
	result, err = sto.Buy(&BuyOptions{
		SnapID: "snap ID",
		Price:  1.0,
	}, s.user)
	c.Assert(result, IsNil)
	c.Assert(err, NotNil)
	c.Check(err.Error(), Equals, "cannot buy snap: currency missing")

	// no user
	result, err = sto.Buy(&BuyOptions{
		SnapID:   "snap ID",
		Price:    1.0,
		Currency: "USD",
	}, nil)
	c.Assert(result, IsNil)
	c.Assert(err, NotNil)
	c.Check(err.Error(), Equals, "you need to log in first")
}

var readyToBuyTests = []struct {
	Input      func(w http.ResponseWriter)
	Test       func(c *C, err error)
	NumOfCalls int
}{
	{
		// A user account the is ready for buying
		Input: func(w http.ResponseWriter) {
			io.WriteString(w, `
{
  "latest_tos_date": "2016-09-14T00:00:00+00:00",
  "accepted_tos_date": "2016-09-14T15:56:49+00:00",
  "latest_tos_accepted": true,
  "has_payment_method": true
}
`)
		},
		Test: func(c *C, err error) {
			c.Check(err, IsNil)
		},
		NumOfCalls: 1,
	},
	{
		// A user account that hasn't accepted the TOS
		Input: func(w http.ResponseWriter) {
			io.WriteString(w, `
{
  "latest_tos_date": "2016-10-14T00:00:00+00:00",
  "accepted_tos_date": "2016-09-14T15:56:49+00:00",
  "latest_tos_accepted": false,
  "has_payment_method": true
}
`)
		},
		Test: func(c *C, err error) {
			c.Assert(err, NotNil)
			c.Check(err.Error(), Equals, "terms of service not accepted")
		},
		NumOfCalls: 1,
	},
	{
		// A user account that has no payment method
		Input: func(w http.ResponseWriter) {
			io.WriteString(w, `
{
  "latest_tos_date": "2016-10-14T00:00:00+00:00",
  "accepted_tos_date": "2016-09-14T15:56:49+00:00",
  "latest_tos_accepted": true,
  "has_payment_method": false
}
`)
		},
		Test: func(c *C, err error) {
			c.Assert(err, NotNil)
			c.Check(err.Error(), Equals, "no payment methods")
		},
		NumOfCalls: 1,
	},
	{
		// A user account that has no payment method and has not accepted the TOS
		Input: func(w http.ResponseWriter) {
			io.WriteString(w, `
{
  "latest_tos_date": "2016-10-14T00:00:00+00:00",
  "accepted_tos_date": "2016-09-14T15:56:49+00:00",
  "latest_tos_accepted": false,
  "has_payment_method": false
}
`)
		},
		Test: func(c *C, err error) {
			c.Assert(err, NotNil)
			c.Check(err.Error(), Equals, "no payment methods")
		},
		NumOfCalls: 1,
	},
	{
		// No user account exists
		Input: func(w http.ResponseWriter) {
			w.WriteHeader(404)
			io.WriteString(w, "{}")
		},
		Test: func(c *C, err error) {
			c.Assert(err, NotNil)
			c.Check(err.Error(), Equals, "cannot get customer details: server says no account exists")
		},
		NumOfCalls: 1,
	},
	{
		// An unknown set of errors occurs
		Input: func(w http.ResponseWriter) {
			w.WriteHeader(500)
			io.WriteString(w, `
{
	"error_list": [
		{
			"code": "code 1",
			"message": "message 1"
		},
		{
			"code": "code 2",
			"message": "message 2"
		}
	]
}`)
		},
		Test: func(c *C, err error) {
			c.Assert(err, NotNil)
			c.Check(err.Error(), Equals, `message 1`)
		},
		NumOfCalls: 5,
	},
}

func (s *storeTestSuite) TestReadyToBuy(c *C) {
	for _, test := range readyToBuyTests {
		purchaseServerGetCalled := 0
		mockPurchasesServer := httptest.NewServer(http.HandlerFunc(func(w http.ResponseWriter, r *http.Request) {
			assertRequest(c, r, "GET", customersMePath)
			switch r.Method {
			case "GET":
				// check device authorization is set, implicitly checking doRequest was used
				c.Check(r.Header.Get("X-Device-Authorization"), Equals, `Macaroon root="device-macaroon"`)
				c.Check(r.Header.Get("Authorization"), Equals, s.expectedAuthorization(c, s.user))
				c.Check(r.Header.Get("Accept"), Equals, jsonContentType)
				c.Check(r.URL.Path, Equals, customersMePath)
				test.Input(w)
				purchaseServerGetCalled++
			default:
				c.Error("Unexpected request method: ", r.Method)
			}
		}))

		c.Assert(mockPurchasesServer, NotNil)
		defer mockPurchasesServer.Close()

		mockServerURL, _ := url.Parse(mockPurchasesServer.URL)
		authContext := &testAuthContext{c: c, device: s.device, user: s.user}
		cfg := Config{
			StoreBaseURL: mockServerURL,
		}
		sto := New(&cfg, authContext)

		err := sto.ReadyToBuy(s.user)
		test.Test(c, err)
		c.Check(purchaseServerGetCalled, Equals, test.NumOfCalls)
	}
}

func (s *storeTestSuite) TestDoRequestSetRangeHeaderOnRedirect(c *C) {
	n := 0
	mockServer := httptest.NewServer(http.HandlerFunc(func(w http.ResponseWriter, r *http.Request) {
		switch n {
		case 0:
			http.Redirect(w, r, r.URL.Path+"-else", 302)
			n++
		case 1:
			c.Check(r.URL.Path, Equals, "/somewhere-else")
			rg := r.Header.Get("Range")
			c.Check(rg, Equals, "bytes=5-")
		default:
			panic("got more than 2 requests in this test")
		}
	}))

	c.Assert(mockServer, NotNil)
	defer mockServer.Close()

	url, err := url.Parse(mockServer.URL + "/somewhere")
	c.Assert(err, IsNil)
	reqOptions := &requestOptions{
		Method: "GET",
		URL:    url,
		ExtraHeaders: map[string]string{
			"Range": "bytes=5-",
		},
	}

	sto := New(&Config{}, nil)
	_, err = sto.doRequest(context.TODO(), sto.client, reqOptions, s.user)
	c.Assert(err, IsNil)
}

type cacheObserver struct {
	inCache map[string]bool

	gets []string
	puts []string
}

func (co *cacheObserver) Get(cacheKey, targetPath string) error {
	co.gets = append(co.gets, fmt.Sprintf("%s:%s", cacheKey, targetPath))
	if !co.inCache[cacheKey] {
		return fmt.Errorf("cannot find %s in cache", cacheKey)
	}
	return nil
}
func (co *cacheObserver) Put(cacheKey, sourcePath string) error {
	co.puts = append(co.puts, fmt.Sprintf("%s:%s", cacheKey, sourcePath))
	return nil
}

func (s *storeTestSuite) TestDownloadCacheHit(c *C) {
	oldCache := s.store.cacher
	defer func() { s.store.cacher = oldCache }()
	obs := &cacheObserver{inCache: map[string]bool{"the-snaps-sha3_384": true}}
	s.store.cacher = obs

	download = func(ctx context.Context, name, sha3, url string, user *auth.UserState, s *Store, w io.ReadWriteSeeker, resume int64, pbar progress.Meter) error {
		c.Fatalf("download should not be called when results come from the cache")
		return nil
	}

	snap := &snap.Info{}
	snap.Sha3_384 = "the-snaps-sha3_384"

	path := filepath.Join(c.MkDir(), "downloaded-file")
	err := s.store.Download(context.TODO(), "foo", path, &snap.DownloadInfo, nil, nil)
	c.Assert(err, IsNil)

	c.Check(obs.gets, DeepEquals, []string{fmt.Sprintf("%s:%s", snap.Sha3_384, path)})
	c.Check(obs.puts, IsNil)
}

func (s *storeTestSuite) TestDownloadCacheMiss(c *C) {
	oldCache := s.store.cacher
	defer func() { s.store.cacher = oldCache }()
	obs := &cacheObserver{inCache: map[string]bool{}}
	s.store.cacher = obs

	downloadWasCalled := false
	download = func(ctx context.Context, name, sha3, url string, user *auth.UserState, s *Store, w io.ReadWriteSeeker, resume int64, pbar progress.Meter) error {
		downloadWasCalled = true
		return nil
	}

	snap := &snap.Info{}
	snap.Sha3_384 = "the-snaps-sha3_384"

	path := filepath.Join(c.MkDir(), "downloaded-file")
	err := s.store.Download(context.TODO(), "foo", path, &snap.DownloadInfo, nil, nil)
	c.Assert(err, IsNil)
	c.Check(downloadWasCalled, Equals, true)

	c.Check(obs.gets, DeepEquals, []string{fmt.Sprintf("the-snaps-sha3_384:%s", path)})
	c.Check(obs.puts, DeepEquals, []string{fmt.Sprintf("the-snaps-sha3_384:%s", path)})
}

var (
	helloRefreshedDateStr = "2018-02-27T11:00:00Z"
	helloRefreshedDate    time.Time
)

func init() {
	t, err := time.Parse(time.RFC3339, helloRefreshedDateStr)
	if err != nil {
		panic(err)
	}
	helloRefreshedDate = t
}

func (s *storeTestSuite) TestSnapAction(c *C) {
	restore := release.MockOnClassic(false)
	defer restore()

	mockServer := httptest.NewServer(http.HandlerFunc(func(w http.ResponseWriter, r *http.Request) {
		assertRequest(c, r, "POST", snapActionPath)
		// check device authorization is set, implicitly checking doRequest was used
		c.Check(r.Header.Get("Snap-Device-Authorization"), Equals, `Macaroon root="device-macaroon"`)

		c.Check(r.Header.Get("Snap-Refresh-Managed"), Equals, "")

		// no store ID by default
		storeID := r.Header.Get("Snap-Device-Store")
		c.Check(storeID, Equals, "")

		c.Check(r.Header.Get("Snap-Device-Series"), Equals, release.Series)
		c.Check(r.Header.Get("Snap-Device-Architecture"), Equals, arch.UbuntuArchitecture())
		c.Check(r.Header.Get("Snap-Classic"), Equals, "false")

		jsonReq, err := ioutil.ReadAll(r.Body)
		c.Assert(err, IsNil)
		var req struct {
			Context []map[string]interface{} `json:"context"`
			Fields  []string                 `json:"fields"`
			Actions []map[string]interface{} `json:"actions"`
		}

		err = json.Unmarshal(jsonReq, &req)
		c.Assert(err, IsNil)

		c.Check(req.Fields, DeepEquals, snapActionFields)

		c.Assert(req.Context, HasLen, 1)
		c.Assert(req.Context[0], DeepEquals, map[string]interface{}{
			"snap-id":          helloWorldSnapID,
			"instance-key":     helloWorldSnapID,
			"revision":         float64(1),
			"tracking-channel": "beta",
			"refreshed-date":   helloRefreshedDateStr,
		})
		c.Assert(req.Actions, HasLen, 1)
		c.Assert(req.Actions[0], DeepEquals, map[string]interface{}{
			"action":       "refresh",
			"instance-key": helloWorldSnapID,
			"snap-id":      helloWorldSnapID,
		})

		io.WriteString(w, `{
  "results": [{
     "result": "refresh",
     "instance-key": "buPKUD3TKqCOgLEjjHx5kSiCpIs5cMuQ",
     "snap-id": "buPKUD3TKqCOgLEjjHx5kSiCpIs5cMuQ",
     "name": "hello-world",
     "snap": {
       "snap-id": "buPKUD3TKqCOgLEjjHx5kSiCpIs5cMuQ",
       "name": "hello-world",
       "revision": 26,
       "version": "6.1",
       "publisher": {
          "id": "canonical",
          "username": "canonical",
          "display-name": "Canonical"
       }
     }
  }]
}`)
	}))

	c.Assert(mockServer, NotNil)
	defer mockServer.Close()

	mockServerURL, _ := url.Parse(mockServer.URL)
	cfg := Config{
		StoreBaseURL: mockServerURL,
	}
	authContext := &testAuthContext{c: c, device: s.device}
	sto := New(&cfg, authContext)

	results, err := sto.SnapAction(context.TODO(), []*CurrentSnap{
		{
			Name:            "hello-world",
			SnapID:          helloWorldSnapID,
			TrackingChannel: "beta",
			Revision:        snap.R(1),
			RefreshedDate:   helloRefreshedDate,
		},
	}, []*SnapAction{
		{
			Action: "refresh",
			SnapID: helloWorldSnapID,
		},
	}, nil, nil)
	c.Assert(err, IsNil)
	c.Assert(results, HasLen, 1)
	// TODO parallel-install: use of proper instance/store name
	c.Assert(results[0].InstanceName(), Equals, "hello-world")
	c.Assert(results[0].Revision, Equals, snap.R(26))
	c.Assert(results[0].Version, Equals, "6.1")
	c.Assert(results[0].SnapID, Equals, helloWorldSnapID)
	c.Assert(results[0].Publisher.ID, Equals, helloWorldDeveloperID)
	c.Assert(results[0].Deltas, HasLen, 0)
}

func (s *storeTestSuite) TestSnapActionNoResults(c *C) {
	restore := release.MockOnClassic(false)
	defer restore()

	mockServer := httptest.NewServer(http.HandlerFunc(func(w http.ResponseWriter, r *http.Request) {
		assertRequest(c, r, "POST", snapActionPath)
		// check device authorization is set, implicitly checking doRequest was used
		c.Check(r.Header.Get("Snap-Device-Authorization"), Equals, `Macaroon root="device-macaroon"`)

		jsonReq, err := ioutil.ReadAll(r.Body)
		c.Assert(err, IsNil)
		var req struct {
			Context []map[string]interface{} `json:"context"`
			Actions []map[string]interface{} `json:"actions"`
		}

		err = json.Unmarshal(jsonReq, &req)
		c.Assert(err, IsNil)

		c.Assert(req.Context, HasLen, 1)
		c.Assert(req.Context[0], DeepEquals, map[string]interface{}{
			"snap-id":          helloWorldSnapID,
			"instance-key":     helloWorldSnapID,
			"revision":         float64(1),
			"tracking-channel": "beta",
			"refreshed-date":   helloRefreshedDateStr,
		})
		c.Assert(req.Actions, HasLen, 0)
		io.WriteString(w, `{
  "results": []
}`)
	}))

	c.Assert(mockServer, NotNil)
	defer mockServer.Close()

	mockServerURL, _ := url.Parse(mockServer.URL)
	cfg := Config{
		StoreBaseURL: mockServerURL,
	}
	authContext := &testAuthContext{c: c, device: s.device}
	sto := New(&cfg, authContext)

	results, err := sto.SnapAction(context.TODO(), []*CurrentSnap{
		{
			Name:            "hello-world",
			SnapID:          helloWorldSnapID,
			TrackingChannel: "beta",
			Revision:        snap.R(1),
			RefreshedDate:   helloRefreshedDate,
		},
	}, nil, nil, nil)
	c.Check(results, HasLen, 0)
	c.Check(err, DeepEquals, &SnapActionError{NoResults: true})

	// local no-op
	results, err = sto.SnapAction(context.TODO(), nil, nil, nil, nil)
	c.Check(results, HasLen, 0)
	c.Check(err, DeepEquals, &SnapActionError{NoResults: true})

	c.Check(err.Error(), Equals, "no install/refresh information results from the store")
}

func (s *storeTestSuite) TestSnapActionRefreshedDateIsOptional(c *C) {
	restore := release.MockOnClassic(false)
	defer restore()

	mockServer := httptest.NewServer(http.HandlerFunc(func(w http.ResponseWriter, r *http.Request) {
		assertRequest(c, r, "POST", snapActionPath)
		// check device authorization is set, implicitly checking doRequest was used
		c.Check(r.Header.Get("Snap-Device-Authorization"), Equals, `Macaroon root="device-macaroon"`)

		jsonReq, err := ioutil.ReadAll(r.Body)
		c.Assert(err, IsNil)
		var req struct {
			Context []map[string]interface{} `json:"context"`
			Actions []map[string]interface{} `json:"actions"`
		}

		err = json.Unmarshal(jsonReq, &req)
		c.Assert(err, IsNil)

		c.Assert(req.Context, HasLen, 1)
		c.Assert(req.Context[0], DeepEquals, map[string]interface{}{
			"snap-id":      helloWorldSnapID,
			"instance-key": helloWorldSnapID,

			"revision":         float64(1),
			"tracking-channel": "beta",
		})
		c.Assert(req.Actions, HasLen, 0)
		io.WriteString(w, `{
  "results": []
}`)
	}))

	c.Assert(mockServer, NotNil)
	defer mockServer.Close()

	mockServerURL, _ := url.Parse(mockServer.URL)
	cfg := Config{
		StoreBaseURL: mockServerURL,
	}
	authContext := &testAuthContext{c: c, device: s.device}
	sto := New(&cfg, authContext)

	results, err := sto.SnapAction(context.TODO(), []*CurrentSnap{
		{
			Name:            "hello-world",
			SnapID:          helloWorldSnapID,
			TrackingChannel: "beta",
			Revision:        snap.R(1),
		},
	}, nil, nil, nil)
	c.Check(results, HasLen, 0)
	c.Check(err, DeepEquals, &SnapActionError{NoResults: true})
}

func (s *storeTestSuite) TestSnapActionSkipBlocked(c *C) {
	mockServer := httptest.NewServer(http.HandlerFunc(func(w http.ResponseWriter, r *http.Request) {
		assertRequest(c, r, "POST", snapActionPath)
		// check device authorization is set, implicitly checking doRequest was used
		c.Check(r.Header.Get("Snap-Device-Authorization"), Equals, `Macaroon root="device-macaroon"`)

		jsonReq, err := ioutil.ReadAll(r.Body)
		c.Assert(err, IsNil)
		var req struct {
			Context []map[string]interface{} `json:"context"`
			Actions []map[string]interface{} `json:"actions"`
		}

		err = json.Unmarshal(jsonReq, &req)
		c.Assert(err, IsNil)

		c.Assert(req.Context, HasLen, 1)
		c.Assert(req.Context[0], DeepEquals, map[string]interface{}{
			"snap-id":          helloWorldSnapID,
			"instance-key":     helloWorldSnapID,
			"revision":         float64(1),
			"tracking-channel": "stable",
			"refreshed-date":   helloRefreshedDateStr,
		})
		c.Assert(req.Actions, HasLen, 1)
		c.Assert(req.Actions[0], DeepEquals, map[string]interface{}{
			"action":       "refresh",
			"instance-key": helloWorldSnapID,
			"snap-id":      helloWorldSnapID,
			"channel":      "stable",
		})

		io.WriteString(w, `{
  "results": [{
     "result": "refresh",
     "instance-key": "buPKUD3TKqCOgLEjjHx5kSiCpIs5cMuQ",
     "snap-id": "buPKUD3TKqCOgLEjjHx5kSiCpIs5cMuQ",
     "name": "hello-world",
     "snap": {
       "snap-id": "buPKUD3TKqCOgLEjjHx5kSiCpIs5cMuQ",
       "name": "hello-world",
       "revision": 26,
       "version": "6.1",
       "publisher": {
          "id": "canonical",
          "username": "canonical",
          "display-name": "Canonical"
       }
     }
  }]
}`)
	}))

	c.Assert(mockServer, NotNil)
	defer mockServer.Close()

	mockServerURL, _ := url.Parse(mockServer.URL)
	cfg := Config{
		StoreBaseURL: mockServerURL,
	}
	authContext := &testAuthContext{c: c, device: s.device}
	sto := New(&cfg, authContext)

	results, err := sto.SnapAction(context.TODO(), []*CurrentSnap{
		{
			Name:            "hello-world",
			SnapID:          helloWorldSnapID,
			TrackingChannel: "stable",
			Revision:        snap.R(1),
			RefreshedDate:   helloRefreshedDate,
			Block:           []snap.Revision{snap.R(26)},
		},
	}, []*SnapAction{
		{
			Action:  "refresh",
			SnapID:  helloWorldSnapID,
			Channel: "stable",
		},
	}, nil, nil)
	c.Assert(results, HasLen, 0)
	c.Check(err, DeepEquals, &SnapActionError{
		Refresh: map[string]error{
			"hello-world": ErrNoUpdateAvailable,
		},
	})
}

func (s *storeTestSuite) TestSnapActionSkipCurrent(c *C) {
	mockServer := httptest.NewServer(http.HandlerFunc(func(w http.ResponseWriter, r *http.Request) {
		assertRequest(c, r, "POST", snapActionPath)
		// check device authorization is set, implicitly checking doRequest was used
		c.Check(r.Header.Get("Snap-Device-Authorization"), Equals, `Macaroon root="device-macaroon"`)

		jsonReq, err := ioutil.ReadAll(r.Body)
		c.Assert(err, IsNil)
		var req struct {
			Context []map[string]interface{} `json:"context"`
			Actions []map[string]interface{} `json:"actions"`
		}

		err = json.Unmarshal(jsonReq, &req)
		c.Assert(err, IsNil)

		c.Assert(req.Context, HasLen, 1)
		c.Assert(req.Context[0], DeepEquals, map[string]interface{}{
			"snap-id":          helloWorldSnapID,
			"instance-key":     helloWorldSnapID,
			"revision":         float64(26),
			"tracking-channel": "stable",
			"refreshed-date":   helloRefreshedDateStr,
		})
		c.Assert(req.Actions, HasLen, 1)
		c.Assert(req.Actions[0], DeepEquals, map[string]interface{}{
			"action":       "refresh",
			"instance-key": helloWorldSnapID,
			"snap-id":      helloWorldSnapID,
			"channel":      "stable",
		})

		io.WriteString(w, `{
  "results": [{
     "result": "refresh",
     "instance-key": "buPKUD3TKqCOgLEjjHx5kSiCpIs5cMuQ",
     "snap-id": "buPKUD3TKqCOgLEjjHx5kSiCpIs5cMuQ",
     "name": "hello-world",
     "snap": {
       "snap-id": "buPKUD3TKqCOgLEjjHx5kSiCpIs5cMuQ",
       "name": "hello-world",
       "revision": 26,
       "version": "6.1",
       "publisher": {
          "id": "canonical",
          "username": "canonical",
          "display-name": "Canonical"
       }
     }
  }]
}`)
	}))

	c.Assert(mockServer, NotNil)
	defer mockServer.Close()

	mockServerURL, _ := url.Parse(mockServer.URL)
	cfg := Config{
		StoreBaseURL: mockServerURL,
	}
	authContext := &testAuthContext{c: c, device: s.device}
	sto := New(&cfg, authContext)

	results, err := sto.SnapAction(context.TODO(), []*CurrentSnap{
		{
			Name:            "hello-world",
			SnapID:          helloWorldSnapID,
			TrackingChannel: "stable",
			Revision:        snap.R(26),
			RefreshedDate:   helloRefreshedDate,
		},
	}, []*SnapAction{
		{
			Action:  "refresh",
			SnapID:  helloWorldSnapID,
			Channel: "stable",
		},
	}, nil, nil)
	c.Assert(results, HasLen, 0)
	c.Check(err, DeepEquals, &SnapActionError{
		Refresh: map[string]error{
			"hello-world": ErrNoUpdateAvailable,
		},
	})
}

func (s *storeTestSuite) TestSnapActionRetryOnEOF(c *C) {
	n := 0
	var mockServer *httptest.Server
	mockServer = httptest.NewServer(http.HandlerFunc(func(w http.ResponseWriter, r *http.Request) {
		assertRequest(c, r, "POST", snapActionPath)
		n++
		if n < 4 {
			io.WriteString(w, "{")
			mockServer.CloseClientConnections()
			return
		}

		var req struct {
			Context []map[string]interface{} `json:"context"`
			Actions []map[string]interface{} `json:"actions"`
		}

		err := json.NewDecoder(r.Body).Decode(&req)
		c.Assert(err, IsNil)
		c.Assert(req.Context, HasLen, 1)
		c.Assert(req.Actions, HasLen, 1)
		io.WriteString(w, `{
  "results": [{
     "result": "refresh",
     "instance-key": "buPKUD3TKqCOgLEjjHx5kSiCpIs5cMuQ",
     "snap-id": "buPKUD3TKqCOgLEjjHx5kSiCpIs5cMuQ",
     "name": "hello-world",
     "snap": {
       "snap-id": "buPKUD3TKqCOgLEjjHx5kSiCpIs5cMuQ",
       "name": "hello-world",
       "revision": 26,
       "version": "6.1",
       "publisher": {
          "id": "canonical",
          "username": "canonical",
          "display-name": "Canonical"
       }
     }
  }]
}`)
	}))

	c.Assert(mockServer, NotNil)
	defer mockServer.Close()

	mockServerURL, _ := url.Parse(mockServer.URL)
	cfg := Config{
		StoreBaseURL: mockServerURL,
	}
	authContext := &testAuthContext{c: c, device: s.device}
	sto := New(&cfg, authContext)

	results, err := sto.SnapAction(context.TODO(), []*CurrentSnap{
		{
			Name:            "hello-world",
			SnapID:          helloWorldSnapID,
			TrackingChannel: "stable",
			Revision:        snap.R(1),
		},
	}, []*SnapAction{
		{
			Action:  "refresh",
			SnapID:  helloWorldSnapID,
			Channel: "stable",
		},
	}, nil, nil)
	c.Assert(err, IsNil)
	c.Assert(n, Equals, 4)
	c.Assert(results, HasLen, 1)
	// TODO parallel-install: use of proper instance/store name
	c.Assert(results[0].InstanceName(), Equals, "hello-world")
}

func (s *storeTestSuite) TestSnapActionIgnoreValidation(c *C) {
	mockServer := httptest.NewServer(http.HandlerFunc(func(w http.ResponseWriter, r *http.Request) {
		assertRequest(c, r, "POST", snapActionPath)
		// check device authorization is set, implicitly checking doRequest was used
		c.Check(r.Header.Get("Snap-Device-Authorization"), Equals, `Macaroon root="device-macaroon"`)

		jsonReq, err := ioutil.ReadAll(r.Body)
		c.Assert(err, IsNil)
		var req struct {
			Context []map[string]interface{} `json:"context"`
			Actions []map[string]interface{} `json:"actions"`
		}

		err = json.Unmarshal(jsonReq, &req)
		c.Assert(err, IsNil)

		c.Assert(req.Context, HasLen, 1)
		c.Assert(req.Context[0], DeepEquals, map[string]interface{}{
			"snap-id":           helloWorldSnapID,
			"instance-key":      helloWorldSnapID,
			"revision":          float64(1),
			"tracking-channel":  "stable",
			"refreshed-date":    helloRefreshedDateStr,
			"ignore-validation": true,
		})
		c.Assert(req.Actions, HasLen, 1)
		c.Assert(req.Actions[0], DeepEquals, map[string]interface{}{
			"action":            "refresh",
			"instance-key":      helloWorldSnapID,
			"snap-id":           helloWorldSnapID,
			"channel":           "stable",
			"ignore-validation": false,
		})

		io.WriteString(w, `{
  "results": [{
     "result": "refresh",
     "instance-key": "buPKUD3TKqCOgLEjjHx5kSiCpIs5cMuQ",
     "snap-id": "buPKUD3TKqCOgLEjjHx5kSiCpIs5cMuQ",
     "name": "hello-world",
     "snap": {
       "snap-id": "buPKUD3TKqCOgLEjjHx5kSiCpIs5cMuQ",
       "name": "hello-world",
       "revision": 26,
       "version": "6.1",
       "publisher": {
          "id": "canonical",
          "username": "canonical",
          "display-name": "Canonical"
       }
     }
  }]
}`)
	}))

	c.Assert(mockServer, NotNil)
	defer mockServer.Close()

	mockServerURL, _ := url.Parse(mockServer.URL)
	cfg := Config{
		StoreBaseURL: mockServerURL,
	}
	authContext := &testAuthContext{c: c, device: s.device}
	sto := New(&cfg, authContext)

	results, err := sto.SnapAction(context.TODO(), []*CurrentSnap{
		{
			Name:             "hello-world",
			SnapID:           helloWorldSnapID,
			TrackingChannel:  "stable",
			Revision:         snap.R(1),
			RefreshedDate:    helloRefreshedDate,
			IgnoreValidation: true,
		},
	}, []*SnapAction{
		{
			Action:  "refresh",
			SnapID:  helloWorldSnapID,
			Channel: "stable",
			Flags:   SnapActionEnforceValidation,
		},
	}, nil, nil)
	c.Assert(err, IsNil)
	c.Assert(results, HasLen, 1)
	// TODO parallel-install: use of proper instance/store name
	c.Assert(results[0].InstanceName(), Equals, "hello-world")
	c.Assert(results[0].Revision, Equals, snap.R(26))
}

func (s *storeTestSuite) TestInstallFallbackChannelIsStable(c *C) {
	mockServer := httptest.NewServer(http.HandlerFunc(func(w http.ResponseWriter, r *http.Request) {
		assertRequest(c, r, "POST", snapActionPath)
		// check device authorization is set, implicitly checking doRequest was used
		c.Check(r.Header.Get("Snap-Device-Authorization"), Equals, `Macaroon root="device-macaroon"`)

		jsonReq, err := ioutil.ReadAll(r.Body)
		c.Assert(err, IsNil)
		var req struct {
			Context []map[string]interface{} `json:"context"`
			Actions []map[string]interface{} `json:"actions"`
		}

		err = json.Unmarshal(jsonReq, &req)
		c.Assert(err, IsNil)

		c.Assert(req.Context, HasLen, 1)
		c.Assert(req.Context[0], DeepEquals, map[string]interface{}{
			"snap-id":          helloWorldSnapID,
			"instance-key":     helloWorldSnapID,
			"revision":         float64(1),
			"tracking-channel": "stable",
			"refreshed-date":   helloRefreshedDateStr,
		})
		c.Assert(req.Actions, HasLen, 1)
		c.Assert(req.Actions[0], DeepEquals, map[string]interface{}{
			"action":       "refresh",
			"instance-key": helloWorldSnapID,
			"snap-id":      helloWorldSnapID,
		})

		io.WriteString(w, `{
  "results": [{
     "result": "refresh",
     "instance-key": "buPKUD3TKqCOgLEjjHx5kSiCpIs5cMuQ",
     "snap-id": "buPKUD3TKqCOgLEjjHx5kSiCpIs5cMuQ",
     "name": "hello-world",
     "snap": {
       "snap-id": "buPKUD3TKqCOgLEjjHx5kSiCpIs5cMuQ",
       "name": "hello-world",
       "revision": 26,
       "version": "6.1",
       "publisher": {
          "id": "canonical",
          "username": "canonical",
          "display-name": "Canonical"
       }
     }
  }]
}`)
	}))

	c.Assert(mockServer, NotNil)
	defer mockServer.Close()

	mockServerURL, _ := url.Parse(mockServer.URL)
	cfg := Config{
		StoreBaseURL: mockServerURL,
	}
	authContext := &testAuthContext{c: c, device: s.device}
	sto := New(&cfg, authContext)

	results, err := sto.SnapAction(context.TODO(), []*CurrentSnap{
		{
			Name:          "hello-world",
			SnapID:        helloWorldSnapID,
			RefreshedDate: helloRefreshedDate,
			Revision:      snap.R(1),
		},
	}, []*SnapAction{
		{
			Action: "refresh",
			SnapID: helloWorldSnapID,
		},
	}, nil, nil)
	c.Assert(err, IsNil)
	c.Assert(results, HasLen, 1)
	// TODO parallel-install: use of proper instance/store name
	c.Assert(results[0].InstanceName(), Equals, "hello-world")
	c.Assert(results[0].Revision, Equals, snap.R(26))
	c.Assert(results[0].SnapID, Equals, helloWorldSnapID)
}

func (s *storeTestSuite) TestSnapActionNonDefaultsHeaders(c *C) {
	restore := release.MockOnClassic(true)
	defer restore()

	mockServer := httptest.NewServer(http.HandlerFunc(func(w http.ResponseWriter, r *http.Request) {
		assertRequest(c, r, "POST", snapActionPath)
		// check device authorization is set, implicitly checking doRequest was used
		c.Check(r.Header.Get("Snap-Device-Authorization"), Equals, `Macaroon root="device-macaroon"`)

		storeID := r.Header.Get("Snap-Device-Store")
		c.Check(storeID, Equals, "foo")

		c.Check(r.Header.Get("Snap-Device-Series"), Equals, "21")
		c.Check(r.Header.Get("Snap-Device-Architecture"), Equals, "archXYZ")
		c.Check(r.Header.Get("Snap-Classic"), Equals, "true")

		jsonReq, err := ioutil.ReadAll(r.Body)
		c.Assert(err, IsNil)
		var req struct {
			Context []map[string]interface{} `json:"context"`
			Actions []map[string]interface{} `json:"actions"`
		}

		err = json.Unmarshal(jsonReq, &req)
		c.Assert(err, IsNil)

		c.Assert(req.Context, HasLen, 1)
		c.Assert(req.Context[0], DeepEquals, map[string]interface{}{
			"snap-id":          helloWorldSnapID,
			"instance-key":     helloWorldSnapID,
			"revision":         float64(1),
			"tracking-channel": "beta",
			"refreshed-date":   helloRefreshedDateStr,
		})
		c.Assert(req.Actions, HasLen, 1)
		c.Assert(req.Actions[0], DeepEquals, map[string]interface{}{
			"action":       "refresh",
			"instance-key": helloWorldSnapID,
			"snap-id":      helloWorldSnapID,
		})

		io.WriteString(w, `{
  "results": [{
     "result": "refresh",
     "instance-key": "buPKUD3TKqCOgLEjjHx5kSiCpIs5cMuQ",
     "snap-id": "buPKUD3TKqCOgLEjjHx5kSiCpIs5cMuQ",
     "name": "hello-world",
     "snap": {
       "snap-id": "buPKUD3TKqCOgLEjjHx5kSiCpIs5cMuQ",
       "name": "hello-world",
       "revision": 26,
       "version": "6.1",
       "publisher": {
          "id": "canonical",
          "username": "canonical",
          "display-name": "Canonical"
       }
     }
  }]
}`)
	}))

	c.Assert(mockServer, NotNil)
	defer mockServer.Close()

	mockServerURL, _ := url.Parse(mockServer.URL)
	cfg := DefaultConfig()
	cfg.StoreBaseURL = mockServerURL
	cfg.Series = "21"
	cfg.Architecture = "archXYZ"
	cfg.StoreID = "foo"
	authContext := &testAuthContext{c: c, device: s.device}
	sto := New(cfg, authContext)

	results, err := sto.SnapAction(context.TODO(), []*CurrentSnap{
		{
			Name:            "hello-world",
			SnapID:          helloWorldSnapID,
			TrackingChannel: "beta",
			RefreshedDate:   helloRefreshedDate,
			Revision:        snap.R(1),
		},
	}, []*SnapAction{
		{
			Action: "refresh",
			SnapID: helloWorldSnapID,
		},
	}, nil, nil)
	c.Assert(err, IsNil)
	c.Assert(results, HasLen, 1)
	// TODO parallel-install: use of proper instance/store name
	c.Assert(results[0].InstanceName(), Equals, "hello-world")
	c.Assert(results[0].Revision, Equals, snap.R(26))
	c.Assert(results[0].Version, Equals, "6.1")
	c.Assert(results[0].SnapID, Equals, helloWorldSnapID)
	c.Assert(results[0].Publisher.ID, Equals, helloWorldDeveloperID)
	c.Assert(results[0].Deltas, HasLen, 0)
}

func (s *storeTestSuite) TestSnapActionWithDeltas(c *C) {
	origUseDeltas := os.Getenv("SNAPD_USE_DELTAS_EXPERIMENTAL")
	defer os.Setenv("SNAPD_USE_DELTAS_EXPERIMENTAL", origUseDeltas)
	c.Assert(os.Setenv("SNAPD_USE_DELTAS_EXPERIMENTAL", "1"), IsNil)

	mockServer := httptest.NewServer(http.HandlerFunc(func(w http.ResponseWriter, r *http.Request) {
		assertRequest(c, r, "POST", snapActionPath)
		// check device authorization is set, implicitly checking doRequest was used
		c.Check(r.Header.Get("Snap-Device-Authorization"), Equals, `Macaroon root="device-macaroon"`)

		c.Check(r.Header.Get("Snap-Accept-Delta-Format"), Equals, "xdelta3")
		jsonReq, err := ioutil.ReadAll(r.Body)
		c.Assert(err, IsNil)
		var req struct {
			Context []map[string]interface{} `json:"context"`
			Actions []map[string]interface{} `json:"actions"`
		}

		err = json.Unmarshal(jsonReq, &req)
		c.Assert(err, IsNil)

		c.Assert(req.Context, HasLen, 1)
		c.Assert(req.Context[0], DeepEquals, map[string]interface{}{
			"snap-id":          helloWorldSnapID,
			"instance-key":     helloWorldSnapID,
			"revision":         float64(1),
			"tracking-channel": "beta",
			"refreshed-date":   helloRefreshedDateStr,
		})
		c.Assert(req.Actions, HasLen, 1)
		c.Assert(req.Actions[0], DeepEquals, map[string]interface{}{
			"action":       "refresh",
			"instance-key": helloWorldSnapID,
			"snap-id":      helloWorldSnapID,
		})

		io.WriteString(w, `{
  "results": [{
     "result": "refresh",
     "instance-key": "buPKUD3TKqCOgLEjjHx5kSiCpIs5cMuQ",
     "snap-id": "buPKUD3TKqCOgLEjjHx5kSiCpIs5cMuQ",
     "name": "hello-world",
     "snap": {
       "snap-id": "buPKUD3TKqCOgLEjjHx5kSiCpIs5cMuQ",
       "name": "hello-world",
       "revision": 26,
       "version": "6.1",
       "publisher": {
          "id": "canonical",
          "username": "canonical",
          "display-name": "Canonical"
       }
     }
  }]
}`)
	}))

	c.Assert(mockServer, NotNil)
	defer mockServer.Close()

	mockServerURL, _ := url.Parse(mockServer.URL)
	cfg := Config{
		StoreBaseURL: mockServerURL,
	}
	authContext := &testAuthContext{c: c, device: s.device}
	sto := New(&cfg, authContext)

	results, err := sto.SnapAction(context.TODO(), []*CurrentSnap{
		{
			Name:            "hello-world",
			SnapID:          helloWorldSnapID,
			TrackingChannel: "beta",
			Revision:        snap.R(1),
			RefreshedDate:   helloRefreshedDate,
		},
	}, []*SnapAction{
		{
			Action: "refresh",
			SnapID: helloWorldSnapID,
		},
	}, nil, nil)
	c.Assert(err, IsNil)
	c.Assert(results, HasLen, 1)
	// TODO parallel-install: use of proper instance/store name
	c.Assert(results[0].InstanceName(), Equals, "hello-world")
	c.Assert(results[0].Revision, Equals, snap.R(26))
}

func (s *storeTestSuite) TestSnapActionOptions(c *C) {
	mockServer := httptest.NewServer(http.HandlerFunc(func(w http.ResponseWriter, r *http.Request) {
		assertRequest(c, r, "POST", snapActionPath)
		// check device authorization is set, implicitly checking doRequest was used
		c.Check(r.Header.Get("Snap-Device-Authorization"), Equals, `Macaroon root="device-macaroon"`)

		c.Check(r.Header.Get("Snap-Refresh-Managed"), Equals, "true")

		jsonReq, err := ioutil.ReadAll(r.Body)
		c.Assert(err, IsNil)
		var req struct {
			Context []map[string]interface{} `json:"context"`
			Actions []map[string]interface{} `json:"actions"`
		}

		err = json.Unmarshal(jsonReq, &req)
		c.Assert(err, IsNil)

		c.Assert(req.Context, HasLen, 1)
		c.Assert(req.Context[0], DeepEquals, map[string]interface{}{
			"snap-id":          helloWorldSnapID,
			"instance-key":     helloWorldSnapID,
			"revision":         float64(1),
			"tracking-channel": "stable",
			"refreshed-date":   helloRefreshedDateStr,
		})
		c.Assert(req.Actions, HasLen, 1)
		c.Assert(req.Actions[0], DeepEquals, map[string]interface{}{
			"action":       "refresh",
			"instance-key": helloWorldSnapID,
			"snap-id":      helloWorldSnapID,
			"channel":      "stable",
		})

		io.WriteString(w, `{
  "results": [{
     "result": "refresh",
     "instance-key": "buPKUD3TKqCOgLEjjHx5kSiCpIs5cMuQ",
     "snap-id": "buPKUD3TKqCOgLEjjHx5kSiCpIs5cMuQ",
     "name": "hello-world",
     "snap": {
       "snap-id": "buPKUD3TKqCOgLEjjHx5kSiCpIs5cMuQ",
       "name": "hello-world",
       "revision": 26,
       "version": "6.1",
       "publisher": {
          "id": "canonical",
          "username": "canonical",
          "display-name": "Canonical"
       }
     }
  }]
}`)
	}))

	c.Assert(mockServer, NotNil)
	defer mockServer.Close()

	mockServerURL, _ := url.Parse(mockServer.URL)
	cfg := Config{
		StoreBaseURL: mockServerURL,
	}
	authContext := &testAuthContext{c: c, device: s.device}
	sto := New(&cfg, authContext)

	results, err := sto.SnapAction(context.TODO(), []*CurrentSnap{
		{
			Name:            "hello-world",
			SnapID:          helloWorldSnapID,
			TrackingChannel: "stable",
			Revision:        snap.R(1),
			RefreshedDate:   helloRefreshedDate,
		},
	}, []*SnapAction{
		{
			Action:  "refresh",
			SnapID:  helloWorldSnapID,
			Channel: "stable",
		},
	}, nil, &RefreshOptions{RefreshManaged: true})
	c.Assert(err, IsNil)
	c.Assert(results, HasLen, 1)
	// TODO parallel-install: use of proper instance/store name
	c.Assert(results[0].InstanceName(), Equals, "hello-world")
	c.Assert(results[0].Revision, Equals, snap.R(26))
}

func (s *storeTestSuite) TestSnapActionInstall(c *C) {
	s.testSnapActionGet("install", c)
}
func (s *storeTestSuite) TestSnapActionDownload(c *C) {
	s.testSnapActionGet("download", c)
}
func (s *storeTestSuite) testSnapActionGet(action string, c *C) {
	// action here is one of install or download
	restore := release.MockOnClassic(false)
	defer restore()

	mockServer := httptest.NewServer(http.HandlerFunc(func(w http.ResponseWriter, r *http.Request) {
		assertRequest(c, r, "POST", snapActionPath)
		// check device authorization is set, implicitly checking doRequest was used
		c.Check(r.Header.Get("Snap-Device-Authorization"), Equals, `Macaroon root="device-macaroon"`)

		c.Check(r.Header.Get("Snap-Refresh-Managed"), Equals, "")

		// no store ID by default
		storeID := r.Header.Get("Snap-Device-Store")
		c.Check(storeID, Equals, "")

		c.Check(r.Header.Get("Snap-Device-Series"), Equals, release.Series)
		c.Check(r.Header.Get("Snap-Device-Architecture"), Equals, arch.UbuntuArchitecture())
		c.Check(r.Header.Get("Snap-Classic"), Equals, "false")

		jsonReq, err := ioutil.ReadAll(r.Body)
		c.Assert(err, IsNil)
		var req struct {
			Context []map[string]interface{} `json:"context"`
			Actions []map[string]interface{} `json:"actions"`
		}

		err = json.Unmarshal(jsonReq, &req)
		c.Assert(err, IsNil)

		c.Assert(req.Context, HasLen, 0)
		c.Assert(req.Actions, HasLen, 1)
		c.Assert(req.Actions[0], DeepEquals, map[string]interface{}{
			"action":       action,
			"instance-key": action + "-1",
			"name":         "hello-world",
			"channel":      "beta",
		})

		fmt.Fprintf(w, `{
  "results": [{
     "result": "%s",
     "instance-key": "%[1]s-1",
     "snap-id": "buPKUD3TKqCOgLEjjHx5kSiCpIs5cMuQ",
     "name": "hello-world",
     "effective-channel": "candidate",
     "snap": {
       "snap-id": "buPKUD3TKqCOgLEjjHx5kSiCpIs5cMuQ",
       "name": "hello-world",
       "revision": 26,
       "version": "6.1",
       "publisher": {
          "id": "canonical",
          "username": "canonical",
          "display-name": "Canonical"
       }
     }
  }]
}`, action)
	}))

	c.Assert(mockServer, NotNil)
	defer mockServer.Close()

	mockServerURL, _ := url.Parse(mockServer.URL)
	cfg := Config{
		StoreBaseURL: mockServerURL,
	}
	authContext := &testAuthContext{c: c, device: s.device}
	sto := New(&cfg, authContext)

	results, err := sto.SnapAction(context.TODO(), nil,
		[]*SnapAction{
			{
				Action:  action,
				Name:    "hello-world",
				Channel: "beta",
			},
		}, nil, nil)
	c.Assert(err, IsNil)
	c.Assert(results, HasLen, 1)
	// TODO parallel-install: use of proper instance/store name
	c.Assert(results[0].InstanceName(), Equals, "hello-world")
	c.Assert(results[0].Revision, Equals, snap.R(26))
	c.Assert(results[0].Version, Equals, "6.1")
	c.Assert(results[0].SnapID, Equals, helloWorldSnapID)
	c.Assert(results[0].Publisher.ID, Equals, helloWorldDeveloperID)
	c.Assert(results[0].Deltas, HasLen, 0)
	// effective-channel
	c.Assert(results[0].Channel, Equals, "candidate")
}

func (s *storeTestSuite) TestSnapActionInstallWithRevision(c *C) {
	s.testSnapActionGetWithRevision("install", c)
}

func (s *storeTestSuite) TestSnapActionDownloadWithRevision(c *C) {
	s.testSnapActionGetWithRevision("download", c)
}

func (s *storeTestSuite) testSnapActionGetWithRevision(action string, c *C) {
	// action here is one of install or download
	restore := release.MockOnClassic(false)
	defer restore()

	mockServer := httptest.NewServer(http.HandlerFunc(func(w http.ResponseWriter, r *http.Request) {
		assertRequest(c, r, "POST", snapActionPath)
		// check device authorization is set, implicitly checking doRequest was used
		c.Check(r.Header.Get("Snap-Device-Authorization"), Equals, `Macaroon root="device-macaroon"`)

		c.Check(r.Header.Get("Snap-Refresh-Managed"), Equals, "")

		// no store ID by default
		storeID := r.Header.Get("Snap-Device-Store")
		c.Check(storeID, Equals, "")

		c.Check(r.Header.Get("Snap-Device-Series"), Equals, release.Series)
		c.Check(r.Header.Get("Snap-Device-Architecture"), Equals, arch.UbuntuArchitecture())
		c.Check(r.Header.Get("Snap-Classic"), Equals, "false")

		jsonReq, err := ioutil.ReadAll(r.Body)
		c.Assert(err, IsNil)
		var req struct {
			Context []map[string]interface{} `json:"context"`
			Actions []map[string]interface{} `json:"actions"`
		}

		err = json.Unmarshal(jsonReq, &req)
		c.Assert(err, IsNil)

		c.Assert(req.Context, HasLen, 0)
		c.Assert(req.Actions, HasLen, 1)
		c.Assert(req.Actions[0], DeepEquals, map[string]interface{}{
			"action":       action,
			"instance-key": action + "-1",
			"name":         "hello-world",
			"revision":     float64(28),
		})

		fmt.Fprintf(w, `{
  "results": [{
     "result": "%s",
     "instance-key": "%[1]s-1",
     "snap-id": "buPKUD3TKqCOgLEjjHx5kSiCpIs5cMuQ",
     "name": "hello-world",
     "snap": {
       "snap-id": "buPKUD3TKqCOgLEjjHx5kSiCpIs5cMuQ",
       "name": "hello-world",
       "revision": 28,
       "version": "6.1",
       "publisher": {
          "id": "canonical",
          "username": "canonical",
          "display-name": "Canonical"
       }
     }
  }]
}`, action)
	}))

	c.Assert(mockServer, NotNil)
	defer mockServer.Close()

	mockServerURL, _ := url.Parse(mockServer.URL)
	cfg := Config{
		StoreBaseURL: mockServerURL,
	}
	authContext := &testAuthContext{c: c, device: s.device}
	sto := New(&cfg, authContext)

	results, err := sto.SnapAction(context.TODO(), nil,
		[]*SnapAction{
			{
				Action:   action,
				Name:     "hello-world",
				Revision: snap.R(28),
			},
		}, nil, nil)
	c.Assert(err, IsNil)
	c.Assert(results, HasLen, 1)
	// TODO parallel-install: use of proper instance/store name
	c.Assert(results[0].InstanceName(), Equals, "hello-world")
	c.Assert(results[0].Revision, Equals, snap.R(28))
	c.Assert(results[0].Version, Equals, "6.1")
	c.Assert(results[0].SnapID, Equals, helloWorldSnapID)
	c.Assert(results[0].Publisher.ID, Equals, helloWorldDeveloperID)
	c.Assert(results[0].Deltas, HasLen, 0)
	// effective-channel is not set
	c.Assert(results[0].Channel, Equals, "")
}

func (s *storeTestSuite) TestSnapActionRevisionNotAvailable(c *C) {
	mockServer := httptest.NewServer(http.HandlerFunc(func(w http.ResponseWriter, r *http.Request) {
		assertRequest(c, r, "POST", snapActionPath)
		// check device authorization is set, implicitly checking doRequest was used
		c.Check(r.Header.Get("Snap-Device-Authorization"), Equals, `Macaroon root="device-macaroon"`)

		jsonReq, err := ioutil.ReadAll(r.Body)
		c.Assert(err, IsNil)
		var req struct {
			Context []map[string]interface{} `json:"context"`
			Actions []map[string]interface{} `json:"actions"`
		}

		err = json.Unmarshal(jsonReq, &req)
		c.Assert(err, IsNil)

		c.Assert(req.Context, HasLen, 1)
		c.Assert(req.Context[0], DeepEquals, map[string]interface{}{
			"snap-id":          helloWorldSnapID,
			"instance-key":     helloWorldSnapID,
			"revision":         float64(26),
			"tracking-channel": "stable",
			"refreshed-date":   helloRefreshedDateStr,
		})
		c.Assert(req.Actions, HasLen, 3)
		c.Assert(req.Actions[0], DeepEquals, map[string]interface{}{
			"action":       "refresh",
			"instance-key": helloWorldSnapID,
			"snap-id":      helloWorldSnapID,
			"channel":      "stable",
		})
		c.Assert(req.Actions[1], DeepEquals, map[string]interface{}{
			"action":       "install",
			"instance-key": "install-1",
			"name":         "foo",
			"channel":      "stable",
		})
		c.Assert(req.Actions[2], DeepEquals, map[string]interface{}{
			"action":       "download",
			"instance-key": "download-1",
			"name":         "bar",
			"revision":     42.,
		})

		io.WriteString(w, `{
  "results": [{
     "result": "error",
     "instance-key": "buPKUD3TKqCOgLEjjHx5kSiCpIs5cMuQ",
     "snap-id": "buPKUD3TKqCOgLEjjHx5kSiCpIs5cMuQ",
     "name": "hello-world",
     "error": {
       "code": "revision-not-found",
       "message": "msg1"
     }
  }, {
     "result": "error",
     "instance-key": "install-1",
     "snap-id": "foo-id",
     "name": "foo",
     "error": {
       "code": "revision-not-found",
       "message": "msg2"
     }
  }, {
     "result": "error",
     "instance-key": "download-1",
     "snap-id": "bar-id",
     "name": "bar",
     "error": {
       "code": "revision-not-found",
       "message": "msg3"
     }
  }]
}`)
	}))

	c.Assert(mockServer, NotNil)
	defer mockServer.Close()

	mockServerURL, _ := url.Parse(mockServer.URL)
	cfg := Config{
		StoreBaseURL: mockServerURL,
	}
	authContext := &testAuthContext{c: c, device: s.device}
	sto := New(&cfg, authContext)

	results, err := sto.SnapAction(context.TODO(), []*CurrentSnap{
		{
			Name:            "hello-world",
			SnapID:          helloWorldSnapID,
			TrackingChannel: "stable",
			Revision:        snap.R(26),
			RefreshedDate:   helloRefreshedDate,
		},
	}, []*SnapAction{
		{
			Action:  "refresh",
			SnapID:  helloWorldSnapID,
			Channel: "stable",
		}, {
			Action:  "install",
			Name:    "foo",
			Channel: "stable",
		}, {
			Action:   "download",
			Name:     "bar",
			Revision: snap.R(42),
		},
	}, nil, nil)
	c.Assert(results, HasLen, 0)
	c.Check(err, DeepEquals, &SnapActionError{
		Refresh: map[string]error{
			"hello-world": ErrRevisionNotAvailable,
		},
		Install: map[string]error{
			"foo": ErrRevisionNotAvailable,
		},
		Download: map[string]error{
			"bar": ErrRevisionNotAvailable,
		},
	})
}

func (s *storeTestSuite) TestSnapActionSnapNotFound(c *C) {
	mockServer := httptest.NewServer(http.HandlerFunc(func(w http.ResponseWriter, r *http.Request) {
		assertRequest(c, r, "POST", snapActionPath)
		// check device authorization is set, implicitly checking doRequest was used
		c.Check(r.Header.Get("Snap-Device-Authorization"), Equals, `Macaroon root="device-macaroon"`)

		jsonReq, err := ioutil.ReadAll(r.Body)
		c.Assert(err, IsNil)
		var req struct {
			Context []map[string]interface{} `json:"context"`
			Actions []map[string]interface{} `json:"actions"`
		}

		err = json.Unmarshal(jsonReq, &req)
		c.Assert(err, IsNil)

		c.Assert(req.Context, HasLen, 1)
		c.Assert(req.Context[0], DeepEquals, map[string]interface{}{
			"snap-id":          helloWorldSnapID,
			"instance-key":     helloWorldSnapID,
			"revision":         float64(26),
			"tracking-channel": "stable",
			"refreshed-date":   helloRefreshedDateStr,
		})
		c.Assert(req.Actions, HasLen, 3)
		c.Assert(req.Actions[0], DeepEquals, map[string]interface{}{
			"action":       "refresh",
			"instance-key": helloWorldSnapID,
			"snap-id":      helloWorldSnapID,
			"channel":      "stable",
		})
		c.Assert(req.Actions[1], DeepEquals, map[string]interface{}{
			"action":       "install",
			"instance-key": "install-1",
			"name":         "foo",
			"channel":      "stable",
		})
		c.Assert(req.Actions[2], DeepEquals, map[string]interface{}{
			"action":       "download",
			"instance-key": "download-1",
			"name":         "bar",
			"revision":     42.,
		})

		io.WriteString(w, `{
  "results": [{
     "result": "error",
     "instance-key": "buPKUD3TKqCOgLEjjHx5kSiCpIs5cMuQ",
     "snap-id": "buPKUD3TKqCOgLEjjHx5kSiCpIs5cMuQ",
     "error": {
       "code": "id-not-found",
       "message": "msg1"
     }
  }, {
     "result": "error",
     "instance-key": "install-1",
     "name": "foo",
     "error": {
       "code": "name-not-found",
       "message": "msg2"
     }
  }, {
     "result": "error",
     "instance-key": "download-1",
     "name": "bar",
     "error": {
       "code": "name-not-found",
       "message": "msg3"
     }
  }]
}`)
	}))

	c.Assert(mockServer, NotNil)
	defer mockServer.Close()

	mockServerURL, _ := url.Parse(mockServer.URL)
	cfg := Config{
		StoreBaseURL: mockServerURL,
	}
	authContext := &testAuthContext{c: c, device: s.device}
	sto := New(&cfg, authContext)

	results, err := sto.SnapAction(context.TODO(), []*CurrentSnap{
		{
			Name:            "hello-world",
			SnapID:          helloWorldSnapID,
			TrackingChannel: "stable",
			Revision:        snap.R(26),
			RefreshedDate:   helloRefreshedDate,
		},
	}, []*SnapAction{
		{
			Action:  "refresh",
			SnapID:  helloWorldSnapID,
			Channel: "stable",
		}, {
			Action:  "install",
			Name:    "foo",
			Channel: "stable",
		}, {
			Action:   "download",
			Name:     "bar",
			Revision: snap.R(42),
		},
	}, nil, nil)
	c.Assert(results, HasLen, 0)
	c.Check(err, DeepEquals, &SnapActionError{
		Refresh: map[string]error{
			"hello-world": ErrSnapNotFound,
		},
		Install: map[string]error{
			"foo": ErrSnapNotFound,
		},
		Download: map[string]error{
			"bar": ErrSnapNotFound,
		},
	})
}

func (s *storeTestSuite) TestSnapActionOtherErrors(c *C) {
	mockServer := httptest.NewServer(http.HandlerFunc(func(w http.ResponseWriter, r *http.Request) {
		assertRequest(c, r, "POST", snapActionPath)
		// check device authorization is set, implicitly checking doRequest was used
		c.Check(r.Header.Get("Snap-Device-Authorization"), Equals, `Macaroon root="device-macaroon"`)

		jsonReq, err := ioutil.ReadAll(r.Body)
		c.Assert(err, IsNil)
		var req struct {
			Context []map[string]interface{} `json:"context"`
			Actions []map[string]interface{} `json:"actions"`
		}

		err = json.Unmarshal(jsonReq, &req)
		c.Assert(err, IsNil)

		c.Assert(req.Context, HasLen, 0)
		c.Assert(req.Actions, HasLen, 1)
		c.Assert(req.Actions[0], DeepEquals, map[string]interface{}{
			"action":       "install",
			"instance-key": "install-1",
			"name":         "foo",
			"channel":      "stable",
		})

		io.WriteString(w, `{
  "results": [{
     "result": "error",
     "error": {
       "code": "other1",
       "message": "other error one"
     }
  }],
  "error-list": [
     {"code": "global-error", "message": "global error"}
  ]
}`)
	}))

	c.Assert(mockServer, NotNil)
	defer mockServer.Close()

	mockServerURL, _ := url.Parse(mockServer.URL)
	cfg := Config{
		StoreBaseURL: mockServerURL,
	}
	authContext := &testAuthContext{c: c, device: s.device}
	sto := New(&cfg, authContext)

	results, err := sto.SnapAction(context.TODO(), nil, []*SnapAction{
		{
			Action:  "install",
			Name:    "foo",
			Channel: "stable",
		},
	}, nil, nil)
	c.Assert(results, HasLen, 0)
	c.Check(err, DeepEquals, &SnapActionError{
		Other: []error{
			fmt.Errorf("other error one"),
			fmt.Errorf("global error"),
		},
	})
}

func (s *storeTestSuite) TestSnapActionUnknownAction(c *C) {
	restore := release.MockOnClassic(false)
	defer restore()

	mockServer := httptest.NewServer(http.HandlerFunc(func(w http.ResponseWriter, r *http.Request) {
		c.Fatal("should not have made it to the server")
	}))

	c.Assert(mockServer, NotNil)
	defer mockServer.Close()

	mockServerURL, _ := url.Parse(mockServer.URL)
	cfg := Config{
		StoreBaseURL: mockServerURL,
	}
	authContext := &testAuthContext{c: c, device: s.device}
	sto := New(&cfg, authContext)

	results, err := sto.SnapAction(context.TODO(), nil,
		[]*SnapAction{
			{
				Action: "something unexpected",
				Name:   "hello-world",
			},
		}, nil, nil)
	c.Assert(err, ErrorMatches, `.* unsupported action .*`)
	c.Assert(results, IsNil)
}

func (s *storeTestSuite) TestSnapActionErrorError(c *C) {
	e := &SnapActionError{Refresh: map[string]error{
		"foo": fmt.Errorf("sad refresh"),
	}}
	c.Check(e.Error(), Equals, `cannot refresh snap "foo": sad refresh`)

	e = &SnapActionError{Refresh: map[string]error{
		"foo": fmt.Errorf("sad refresh 1"),
		"bar": fmt.Errorf("sad refresh 2"),
	}}
	errMsg := e.Error()
	c.Check(strings.HasPrefix(errMsg, "cannot refresh:\n"), Equals, true)
	c.Check(errMsg, testutil.Contains, "\nsnap \"foo\": sad refresh 1")
	c.Check(errMsg, testutil.Contains, "\nsnap \"bar\": sad refresh 2")

	e = &SnapActionError{Install: map[string]error{
		"foo": fmt.Errorf("sad install"),
	}}
	c.Check(e.Error(), Equals, `cannot install snap "foo": sad install`)

	e = &SnapActionError{Install: map[string]error{
		"foo": fmt.Errorf("sad install 1"),
		"bar": fmt.Errorf("sad install 2"),
	}}
	errMsg = e.Error()
	c.Check(strings.HasPrefix(errMsg, "cannot install:\n"), Equals, true)
	c.Check(errMsg, testutil.Contains, "\nsnap \"foo\": sad install 1")
	c.Check(errMsg, testutil.Contains, "\nsnap \"bar\": sad install 2")

	e = &SnapActionError{Download: map[string]error{
		"foo": fmt.Errorf("sad download"),
	}}
	c.Check(e.Error(), Equals, `cannot download snap "foo": sad download`)

	e = &SnapActionError{Download: map[string]error{
		"foo": fmt.Errorf("sad download 1"),
		"bar": fmt.Errorf("sad download 2"),
	}}
	errMsg = e.Error()
	c.Check(strings.HasPrefix(errMsg, "cannot download:\n"), Equals, true)
	c.Check(errMsg, testutil.Contains, "\nsnap \"foo\": sad download 1")
	c.Check(errMsg, testutil.Contains, "\nsnap \"bar\": sad download 2")

	e = &SnapActionError{Refresh: map[string]error{
		"foo": fmt.Errorf("sad refresh 1"),
	},
		Install: map[string]error{
			"bar": fmt.Errorf("sad install 2"),
		}}
	c.Check(e.Error(), Equals, `cannot refresh or install:
snap "foo": sad refresh 1
snap "bar": sad install 2`)

	e = &SnapActionError{Refresh: map[string]error{
		"foo": fmt.Errorf("sad refresh 1"),
	},
		Download: map[string]error{
			"bar": fmt.Errorf("sad download 2"),
		}}
	c.Check(e.Error(), Equals, `cannot refresh or download:
snap "foo": sad refresh 1
snap "bar": sad download 2`)

	e = &SnapActionError{Install: map[string]error{
		"foo": fmt.Errorf("sad install 1"),
	},
		Download: map[string]error{
			"bar": fmt.Errorf("sad download 2"),
		}}
	c.Check(e.Error(), Equals, `cannot install or download:
snap "foo": sad install 1
snap "bar": sad download 2`)

	e = &SnapActionError{Refresh: map[string]error{
		"foo": fmt.Errorf("sad refresh 1"),
	},
		Install: map[string]error{
			"bar": fmt.Errorf("sad install 2"),
		},
		Download: map[string]error{
			"baz": fmt.Errorf("sad download 3"),
		}}
	c.Check(e.Error(), Equals, `cannot refresh, install, or download:
snap "foo": sad refresh 1
snap "bar": sad install 2
snap "baz": sad download 3`)

	e = &SnapActionError{
		NoResults: true,
		Other:     []error{fmt.Errorf("other error")},
	}
	c.Check(e.Error(), Equals, `cannot refresh, install, or download: other error`)

	e = &SnapActionError{
		Other: []error{fmt.Errorf("other error 1"), fmt.Errorf("other error 2")},
	}
	c.Check(e.Error(), Equals, `cannot refresh, install, or download:
* other error 1
* other error 2`)

	e = &SnapActionError{
		Install: map[string]error{
			"bar": fmt.Errorf("sad install"),
		},
		Other: []error{fmt.Errorf("other error 1"), fmt.Errorf("other error 2")},
	}
	c.Check(e.Error(), Equals, `cannot refresh, install, or download:
snap "bar": sad install
* other error 1
* other error 2`)

	e = &SnapActionError{
		NoResults: true,
	}
	c.Check(e.Error(), Equals, "no install/refresh information results from the store")
}

func (s *storeTestSuite) TestSnapActionRefreshesBothAuths(c *C) {
	// snap action (install/refresh) has is its own custom way to
	// signal macaroon refreshes that allows to do a best effort
	// with the available results

	refresh, err := makeTestRefreshDischargeResponse()
	c.Assert(err, IsNil)
	c.Check(s.user.StoreDischarges[0], Not(Equals), refresh)

	// mock refresh response
	refreshDischargeEndpointHit := false
	mockSSOServer := httptest.NewServer(http.HandlerFunc(func(w http.ResponseWriter, r *http.Request) {
		io.WriteString(w, fmt.Sprintf(`{"discharge_macaroon": "%s"}`, refresh))
		refreshDischargeEndpointHit = true
	}))
	defer mockSSOServer.Close()
	UbuntuoneRefreshDischargeAPI = mockSSOServer.URL + "/tokens/refresh"

	refreshSessionRequested := false
	expiredAuth := `Macaroon root="expired-session-macaroon"`
	n := 0
	// mock store response
	mockServer := httptest.NewServer(http.HandlerFunc(func(w http.ResponseWriter, r *http.Request) {
		c.Check(r.UserAgent(), Equals, userAgent)

		switch r.URL.Path {
		case snapActionPath:
			n++
			type errObj struct {
				Code    string `json:"code"`
				Message string `json:"message"`
			}
			var errors []errObj

			authorization := r.Header.Get("Authorization")
			c.Check(authorization, Equals, s.expectedAuthorization(c, s.user))
			if s.user.StoreDischarges[0] != refresh {
				errors = append(errors, errObj{Code: "user-authorization-needs-refresh"})
			}

			devAuthorization := r.Header.Get("Snap-Device-Authorization")
			if devAuthorization == "" {
				c.Fatalf("device authentication missing")
			} else if devAuthorization == expiredAuth {
				errors = append(errors, errObj{Code: "device-authorization-needs-refresh"})
			} else {
				c.Check(devAuthorization, Equals, `Macaroon root="refreshed-session-macaroon"`)
			}

			errorsJSON, err := json.Marshal(errors)
			c.Assert(err, IsNil)

			io.WriteString(w, fmt.Sprintf(`{
  "results": [{
     "result": "refresh",
     "instance-key": "buPKUD3TKqCOgLEjjHx5kSiCpIs5cMuQ",
     "snap-id": "buPKUD3TKqCOgLEjjHx5kSiCpIs5cMuQ",
     "name": "hello-world",
     "snap": {
       "snap-id": "buPKUD3TKqCOgLEjjHx5kSiCpIs5cMuQ",
       "name": "hello-world",
       "revision": 26,
       "version": "6.1",
       "publisher": {
          "id": "canonical",
          "name": "canonical",
          "title": "Canonical"
       }
     }
  }],
  "error-list": %s
}`, errorsJSON))
		case authNoncesPath:
			io.WriteString(w, `{"nonce": "1234567890:9876543210"}`)
		case authSessionPath:
			// sanity of request
			jsonReq, err := ioutil.ReadAll(r.Body)
			c.Assert(err, IsNil)
			var req map[string]string
			err = json.Unmarshal(jsonReq, &req)
			c.Assert(err, IsNil)
			c.Check(strings.HasPrefix(req["device-session-request"], "type: device-session-request\n"), Equals, true)
			c.Check(strings.HasPrefix(req["serial-assertion"], "type: serial\n"), Equals, true)
			c.Check(strings.HasPrefix(req["model-assertion"], "type: model\n"), Equals, true)

			authorization := r.Header.Get("X-Device-Authorization")
			if authorization == "" {
				c.Fatalf("expecting only refresh")
			} else {
				c.Check(authorization, Equals, expiredAuth)
				io.WriteString(w, `{"macaroon": "refreshed-session-macaroon"}`)
				refreshSessionRequested = true
			}
		default:
			c.Fatalf("unexpected path %q", r.URL.Path)
		}
	}))
	c.Assert(mockServer, NotNil)
	defer mockServer.Close()

	mockServerURL, _ := url.Parse(mockServer.URL)

	// make sure device session is expired
	s.device.SessionMacaroon = "expired-session-macaroon"
	authContext := &testAuthContext{c: c, device: s.device, user: s.user}
	sto := New(&Config{
		StoreBaseURL: mockServerURL,
	}, authContext)

	results, err := sto.SnapAction(context.TODO(), []*CurrentSnap{
		{
			Name:            "hello-world",
			SnapID:          helloWorldSnapID,
			TrackingChannel: "beta",
			Revision:        snap.R(1),
			RefreshedDate:   helloRefreshedDate,
		},
	}, []*SnapAction{
		{
			Action: "refresh",
			SnapID: helloWorldSnapID,
		},
	}, s.user, nil)
	c.Assert(err, IsNil)
	c.Assert(results, HasLen, 1)
	// TODO parallel-install: use of proper instance/store name
	c.Assert(results[0].InstanceName(), Equals, "hello-world")
	c.Check(refreshDischargeEndpointHit, Equals, true)
	c.Check(refreshSessionRequested, Equals, true)
	c.Check(n, Equals, 2)
}

func (s *storeTestSuite) TestConnectivityCheckHappy(c *C) {
	seenPaths := make(map[string]int, 2)
	var mockServerURL *url.URL
	mockServer := httptest.NewServer(http.HandlerFunc(func(w http.ResponseWriter, r *http.Request) {
		switch r.URL.Path {
		case "/v2/snaps/info/core":
			c.Check(r.Method, Equals, "GET")
			c.Check(r.URL.Query(), DeepEquals, url.Values{"fields": {"download"}, "architecture": {arch.UbuntuArchitecture()}})
			u, err := url.Parse("/download/core")
			c.Assert(err, IsNil)
			io.WriteString(w,
				fmt.Sprintf(`{"channel-map": [{"download": {"url": %q}}, {"download": {"url": %q}}, {"download": {"url": %q}}]}`,
					mockServerURL.ResolveReference(u).String(),
					mockServerURL.String()+"/bogus1/",
					mockServerURL.String()+"/bogus2/",
				))
		case "/download/core":
			c.Check(r.Method, Equals, "HEAD")
			w.WriteHeader(200)
		default:
			c.Fatalf("unexpected request: %s", r.URL.String())
			return
		}
		seenPaths[r.URL.Path]++
		return
	}))
	c.Assert(mockServer, NotNil)
	defer mockServer.Close()
	mockServerURL, _ = url.Parse(mockServer.URL)

	sto := New(&Config{
		StoreBaseURL: mockServerURL,
	}, nil)
	connectivity, err := sto.ConnectivityCheck()
	c.Assert(err, IsNil)
	// everything is the test server, here
	c.Check(connectivity, DeepEquals, map[string]bool{
		mockServerURL.Host: true,
	})
	c.Check(seenPaths, DeepEquals, map[string]int{
		"/v2/snaps/info/core": 1,
		"/download/core":      1,
	})
}

func (s *storeTestSuite) TestConnectivityCheckUnhappy(c *C) {
	seenPaths := make(map[string]int, 2)
	var mockServerURL *url.URL
	mockServer := httptest.NewServer(http.HandlerFunc(func(w http.ResponseWriter, r *http.Request) {
		switch r.URL.Path {
		case "/v2/snaps/info/core":
			w.WriteHeader(500)
		default:
			c.Fatalf("unexpected request: %s", r.URL.String())
			return
		}
		seenPaths[r.URL.Path]++
		return
	}))
	c.Assert(mockServer, NotNil)
	defer mockServer.Close()
	mockServerURL, _ = url.Parse(mockServer.URL)

	sto := New(&Config{
		StoreBaseURL: mockServerURL,
	}, nil)
	connectivity, err := sto.ConnectivityCheck()
	c.Assert(err, IsNil)
	// everything is the test server, here
	c.Check(connectivity, DeepEquals, map[string]bool{
		mockServerURL.Host: false,
	})
	// three because retries
	c.Check(seenPaths, DeepEquals, map[string]int{
		"/v2/snaps/info/core": 3,
	})
}<|MERGE_RESOLUTION|>--- conflicted
+++ resolved
@@ -2720,11 +2720,7 @@
 }
 
 /* acquired via:
-<<<<<<< HEAD
-curl -s -H "accept: application/hal+json" -H "X-Ubuntu-Release: 16" -H "X-Ubuntu-Device-Channel: edge" -H "X-Ubuntu-Wire-Protocol: 1" -H "X-Ubuntu-Architecture: amd64" 'https://api.snapcraft.io/api/v1/snaps/search?fields=anon_download_url%2Carchitecture%2Cchannel%2Cdownload_sha3_384%2Csummary%2Cdescription%2Cbinary_filesize%2Cdownload_url%2Cepoch%2Cicon_url%2Clast_updated%2Cpackage_name%2Cprices%2Cpublisher%2Cratings_average%2Crevision%2Cscreenshot_urls%2Csnap_id%2Clicense%2Cbase%2Csupport_url%2Ccontact%2Ctitle%2Ccontent%2Cversion%2Corigin%2Cdeveloper_id%2Cprivate%2Cconfinement%2Ccommon_ids&q=hello' | python -m json.tool | xsel -b
-=======
 curl -s -H "accept: application/hal+json" -H "X-Ubuntu-Release: 16" -H "X-Ubuntu-Device-Channel: edge" -H "X-Ubuntu-Wire-Protocol: 1" -H "X-Ubuntu-Architecture: amd64" 'https://api.snapcraft.io/api/v1/snaps/search?fields=anon_download_url%2Carchitecture%2Cchannel%2Cdownload_sha3_384%2Csummary%2Cdescription%2Cbinary_filesize%2Cdownload_url%2Cepoch%2Cicon_url%2Clast_updated%2Cpackage_name%2Cprices%2Cpublisher%2Cratings_average%2Crevision%2Cscreenshot_urls%2Csnap_id%2Clicense%2Cbase%2Csupport_url%2Ccontact%2Ctitle%2Ccontent%2Cversion%2Corigin%2Cdeveloper_id%2Cdeveloper_name%2Cprivate%2Cconfinement%2Ccommon_ids&q=hello' | python -m json.tool | xsel -b
->>>>>>> c3e49d6e
 Add base and prices.
 */
 const MockSearchJSON = `{
@@ -2744,10 +2740,7 @@
                 "content": "application",
                 "description": "This is a simple hello world example.",
                 "developer_id": "canonical",
-<<<<<<< HEAD
-=======
                 "developer_name": "Canonical",
->>>>>>> c3e49d6e
                 "download_sha3_384": "eed62063c04a8c3819eb71ce7d929cc8d743b43be9e7d86b397b6d61b66b0c3a684f3148a9dbe5821360ae32105c1bd9",
                 "download_url": "https://api.snapcraft.io/api/v1/snaps/download/buPKUD3TKqCOgLEjjHx5kSiCpIs5cMuQ_27.snap",
                 "epoch": "0",
@@ -3080,16 +3073,11 @@
 	c.Check(snp.Architectures, DeepEquals, []string{"all"})
 	c.Check(snp.Revision, Equals, snap.R(27))
 	c.Check(snp.SnapID, Equals, helloWorldSnapID)
-<<<<<<< HEAD
-	c.Check(snp.Publisher, Equals, "canonical")
-	c.Check(snp.PublisherID, Equals, "canonical")
-=======
 	c.Check(snp.Publisher, Equals, snap.StoreAccount{
 		ID:          "canonical",
 		Username:    "canonical",
 		DisplayName: "Canonical",
 	})
->>>>>>> c3e49d6e
 	c.Check(snp.Version, Equals, "6.3")
 	c.Check(snp.Sha3_384, Matches, `[[:xdigit:]]{96}`)
 	c.Check(snp.Size, Equals, int64(20480))
