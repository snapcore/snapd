// -*- Mode: Go; indent-tabs-mode: t -*-

/*
 * Copyright (C) 2014-2018 Canonical Ltd
 *
 * This program is free software: you can redistribute it and/or modify
 * it under the terms of the GNU General Public License version 3 as
 * published by the Free Software Foundation.
 *
 * This program is distributed in the hope that it will be useful,
 * but WITHOUT ANY WARRANTY; without even the implied warranty of
 * MERCHANTABILITY or FITNESS FOR A PARTICULAR PURPOSE.  See the
 * GNU General Public License for more details.
 *
 * You should have received a copy of the GNU General Public License
 * along with this program.  If not, see <http://www.gnu.org/licenses/>.
 *
 */

// Package store has support to use the Ubuntu Store for querying and downloading of snaps, and the related services.
package store

import (
	"bytes"
	"crypto"
	"encoding/json"
	"errors"
	"fmt"
	"io"
	"net/http"
	"net/url"
	"os"
	"os/exec"
	"path"
	"path/filepath"
	"reflect"
	"strconv"
	"strings"
	"sync"
	"time"

	"golang.org/x/net/context"
	"golang.org/x/net/context/ctxhttp"
	"gopkg.in/retry.v1"

	"github.com/snapcore/snapd/arch"
	"github.com/snapcore/snapd/asserts"
	"github.com/snapcore/snapd/dirs"
	"github.com/snapcore/snapd/httputil"
	"github.com/snapcore/snapd/i18n"
	"github.com/snapcore/snapd/logger"
	"github.com/snapcore/snapd/osutil"
	"github.com/snapcore/snapd/overlord/auth"
	"github.com/snapcore/snapd/progress"
	"github.com/snapcore/snapd/release"
	"github.com/snapcore/snapd/snap"
	"github.com/snapcore/snapd/strutil"
)

// TODO: better/shorter names are probably in order once fewer legacy places are using this

const (
	// halJsonContentType is the default accept value for store requests
	halJsonContentType = "application/hal+json"
	// jsonContentType is for store enpoints that don't support HAL
	jsonContentType = "application/json"
	// UbuntuCoreWireProtocol is the protocol level we support when
	// communicating with the store. History:
	//  - "1": client supports squashfs snaps
	UbuntuCoreWireProtocol = "1"
)

type RefreshOptions struct {
	// RefreshManaged indicates to the store that the refresh is
	// managed via snapd-control.
	RefreshManaged bool
}

// the LimitTime should be slightly more than 3 times of our http.Client
// Timeout value
var defaultRetryStrategy = retry.LimitCount(5, retry.LimitTime(38*time.Second,
	retry.Exponential{
		Initial: 300 * time.Millisecond,
		Factor:  2.5,
	},
))

// Config represents the configuration to access the snap store
type Config struct {
	// Store API base URLs. The assertions url is only separate because it can
	// be overridden by its own env var.
	StoreBaseURL      *url.URL
	AssertionsBaseURL *url.URL

	// StoreID is the store id used if we can't get one through the AuthContext.
	StoreID string

	Architecture string
	Series       string

	DetailFields []string
	DeltaFormat  string

	// CacheDownloads is the number of downloads that should be cached
	CacheDownloads int
}

// setBaseURL updates the store API's base URL in the Config. Must not be used
// to change active config.
func (cfg *Config) setBaseURL(u *url.URL) error {
	storeBaseURI, err := storeURL(u)
	if err != nil {
		return err
	}

	assertsBaseURI, err := assertsURL()
	if err != nil {
		return err
	}

	cfg.StoreBaseURL = storeBaseURI
	cfg.AssertionsBaseURL = assertsBaseURI

	return nil
}

// Store represents the ubuntu snap store
type Store struct {
	cfg *Config

	architecture string
	series       string

	noCDN bool

	fallbackStoreID string

	detailFields []string
	deltaFormat  string
	// reused http client
	client *http.Client

	authContext auth.AuthContext

	mu                sync.Mutex
	suggestedCurrency string

	cacher downloadCache
}

func respToError(resp *http.Response, msg string) error {
	tpl := "cannot %s: got unexpected HTTP status code %d via %s to %q"
	if oops := resp.Header.Get("X-Oops-Id"); oops != "" {
		tpl += " [%s]"
		return fmt.Errorf(tpl, msg, resp.StatusCode, resp.Request.Method, resp.Request.URL, oops)
	}

	return fmt.Errorf(tpl, msg, resp.StatusCode, resp.Request.Method, resp.Request.URL)
}

func getStructFields(s interface{}, exceptions ...string) []string {
	st := reflect.TypeOf(s)
	num := st.NumField()
	fields := make([]string, 0, num)
	for i := 0; i < num; i++ {
		tag := st.Field(i).Tag.Get("json")
		idx := strings.IndexRune(tag, ',')
		if idx > -1 {
			tag = tag[:idx]
		}
		if tag != "" && !strutil.ListContains(exceptions, tag) {
			fields = append(fields, tag)
		}
	}

	return fields
}

// Deltas enabled by default on classic, but allow opting in or out on both classic and core.
func useDeltas() bool {
	// only xdelta3 is supported for now, so check the binary exists here
	// TODO: have a per-format checker instead
	if _, err := getXdelta3Cmd(); err != nil {
		return false
	}

	return osutil.GetenvBool("SNAPD_USE_DELTAS_EXPERIMENTAL", true)
}

func useStaging() bool {
	return osutil.GetenvBool("SNAPPY_USE_STAGING_STORE")
}

// endpointURL clones a base URL and updates it with optional path and query.
func endpointURL(base *url.URL, path string, query url.Values) *url.URL {
	u := *base
	if path != "" {
		u.Path = strings.TrimSuffix(u.Path, "/") + "/" + strings.TrimPrefix(path, "/")
		u.RawQuery = ""
	}
	if len(query) != 0 {
		u.RawQuery = query.Encode()
	}
	return &u
}

// apiURL returns the system default base API URL.
func apiURL() *url.URL {
	s := "https://api.snapcraft.io/"
	if useStaging() {
		s = "https://api.staging.snapcraft.io/"
	}
	u, _ := url.Parse(s)
	return u
}

// storeURL returns the base store URL, derived from either the given API URL
// or an env var override.
func storeURL(api *url.URL) (*url.URL, error) {
	var override string
	var overrideName string
	// XXX: time to drop FORCE_CPI support
	// XXX: Deprecated but present for backward-compatibility: this used
	// to be "Click Package Index".  Remove this once people have got
	// used to SNAPPY_FORCE_API_URL instead.
	if s := os.Getenv("SNAPPY_FORCE_CPI_URL"); s != "" && strings.HasSuffix(s, "api/v1/") {
		overrideName = "SNAPPY_FORCE_CPI_URL"
		override = strings.TrimSuffix(s, "api/v1/")
	} else if s := os.Getenv("SNAPPY_FORCE_API_URL"); s != "" {
		overrideName = "SNAPPY_FORCE_API_URL"
		override = s
	}
	if override != "" {
		u, err := url.Parse(override)
		if err != nil {
			return nil, fmt.Errorf("invalid %s: %s", overrideName, err)
		}
		return u, nil
	}
	return api, nil
}

func assertsURL() (*url.URL, error) {
	if s := os.Getenv("SNAPPY_FORCE_SAS_URL"); s != "" {
		u, err := url.Parse(s)
		if err != nil {
			return nil, fmt.Errorf("invalid SNAPPY_FORCE_SAS_URL: %s", err)
		}
		return u, nil
	}

	// nil means fallback to store base url
	return nil, nil
}

func authLocation() string {
	if useStaging() {
		return "login.staging.ubuntu.com"
	}
	return "login.ubuntu.com"
}

func authURL() string {
	if u := os.Getenv("SNAPPY_FORCE_SSO_URL"); u != "" {
		return u
	}
	return "https://" + authLocation() + "/api/v2"
}

func storeDeveloperURL() string {
	if useStaging() {
		return "https://dashboard.staging.snapcraft.io/"
	}
	return "https://dashboard.snapcraft.io/"
}

var defaultConfig = Config{}

// DefaultConfig returns a copy of the default configuration ready to be adapted.
func DefaultConfig() *Config {
	cfg := defaultConfig
	return &cfg
}

func init() {
	storeBaseURI, err := storeURL(apiURL())
	if err != nil {
		panic(err)
	}
	if storeBaseURI.RawQuery != "" {
		panic("store API URL may not contain query string")
	}
	err = defaultConfig.setBaseURL(storeBaseURI)
	if err != nil {
		panic(err)
	}
}

type searchResults struct {
	Payload struct {
		Packages []*snapDetails `json:"clickindex:package"`
	} `json:"_embedded"`
}

type sectionResults struct {
	Payload struct {
		Sections []struct{ Name string } `json:"clickindex:sections"`
	} `json:"_embedded"`
}

// The fields we are interested in (not you, snap_yaml_raw)
var detailFields = getStructFields(snapDetails{}, "snap_yaml_raw")

// The default delta format if not configured.
var defaultSupportedDeltaFormat = "xdelta3"

// New creates a new Store with the given access configuration and for given the store id.
func New(cfg *Config, authContext auth.AuthContext) *Store {
	if cfg == nil {
		cfg = &defaultConfig
	}

	fields := cfg.DetailFields
	if fields == nil {
		fields = detailFields
	}

	architecture := arch.UbuntuArchitecture()
	if cfg.Architecture != "" {
		architecture = cfg.Architecture
	}

	series := release.Series
	if cfg.Series != "" {
		series = cfg.Series
	}

	deltaFormat := cfg.DeltaFormat
	if deltaFormat == "" {
		deltaFormat = defaultSupportedDeltaFormat
	}

	store := &Store{
		cfg:             cfg,
		series:          series,
		architecture:    architecture,
		noCDN:           osutil.GetenvBool("SNAPPY_STORE_NO_CDN"),
		fallbackStoreID: cfg.StoreID,
		detailFields:    fields,
		authContext:     authContext,
		deltaFormat:     deltaFormat,

		client: httputil.NewHTTPClient(&httputil.ClientOpts{
			Timeout:    10 * time.Second,
			MayLogBody: true,
		}),
	}
	store.SetCacheDownloads(cfg.CacheDownloads)

	return store
}

// API endpoint paths
const (
	// see https://wiki.ubuntu.com/AppStore/Interfaces/ClickPackageIndex
	// XXX: Repeating "api/" here is cumbersome, but the next generation
	// of store APIs will probably drop that prefix (since it now
	// duplicates the hostname), and we may want to switch to v2 APIs
	// one at a time; so it's better to consider that as part of
	// individual endpoint paths.
	searchEndpPath      = "api/v1/snaps/search"
	detailsEndpPath     = "api/v1/snaps/details"
	bulkEndpPath        = "api/v1/snaps/metadata"
	ordersEndpPath      = "api/v1/snaps/purchases/orders"
	buyEndpPath         = "api/v1/snaps/purchases/buy"
	customersMeEndpPath = "api/v1/snaps/purchases/customers/me"
	sectionsEndpPath    = "api/v1/snaps/sections"
	commandsEndpPath    = "api/v1/snaps/names"
	// v2
	installRefreshEndpPath = "/v2/snaps/refresh"

	deviceNonceEndpPath   = "api/v1/snaps/auth/nonces"
	deviceSessionEndpPath = "api/v1/snaps/auth/sessions"

	assertionsPath = "api/v1/snaps/assertions"
)

func (s *Store) defaultSnapQuery() url.Values {
	q := url.Values{}
	if len(s.detailFields) != 0 {
		q.Set("fields", strings.Join(s.detailFields, ","))
	}
	return q
}

func (s *Store) queryForSnapInfo() url.Values {
	// like defaultSnapQuery, plus a couple
	q := url.Values{}
	if len(s.detailFields) != 0 {
		fields := append(s.detailFields, "snap_yaml_raw")
		q.Set("fields", strings.Join(fields, ","))
	}
	return q
}

func (s *Store) baseURL(defaultURL *url.URL) *url.URL {
	u := defaultURL
	if s.authContext != nil {
		var err error
		_, u, err = s.authContext.ProxyStoreParams(defaultURL)
		if err != nil {
			logger.Debugf("cannot get proxy store parameters from state: %v", err)
		}
	}
	if u != nil {
		return u
	}
	return defaultURL
}

func (s *Store) endpointURL(p string, query url.Values) *url.URL {
	return endpointURL(s.baseURL(s.cfg.StoreBaseURL), p, query)
}

func (s *Store) assertionsEndpointURL(p string, query url.Values) *url.URL {
	defBaseURL := s.cfg.StoreBaseURL
	// can be overridden separately!
	if s.cfg.AssertionsBaseURL != nil {
		defBaseURL = s.cfg.AssertionsBaseURL
	}
	return endpointURL(s.baseURL(defBaseURL), path.Join(assertionsPath, p), query)
}

// LoginUser logs user in the store and returns the authentication macaroons.
func LoginUser(username, password, otp string) (string, string, error) {
	macaroon, err := requestStoreMacaroon()
	if err != nil {
		return "", "", err
	}
	deserializedMacaroon, err := auth.MacaroonDeserialize(macaroon)
	if err != nil {
		return "", "", err
	}

	// get SSO 3rd party caveat, and request discharge
	loginCaveat, err := loginCaveatID(deserializedMacaroon)
	if err != nil {
		return "", "", err
	}

	discharge, err := dischargeAuthCaveat(loginCaveat, username, password, otp)
	if err != nil {
		return "", "", err
	}

	return macaroon, discharge, nil
}

// hasStoreAuth returns true if given user has store macaroons setup
func hasStoreAuth(user *auth.UserState) bool {
	return user != nil && user.StoreMacaroon != ""
}

// authAvailable returns true if there is a user and/or device session setup
func (s *Store) authAvailable(user *auth.UserState) (bool, error) {
	if hasStoreAuth(user) {
		return true, nil
	} else {
		var device *auth.DeviceState
		var err error
		if s.authContext != nil {
			device, err = s.authContext.Device()
			if err != nil {
				return false, err
			}
		}
		return device != nil && device.SessionMacaroon != "", nil
	}
}

// authenticateUser will add the store expected Macaroon Authorization header for user
func authenticateUser(r *http.Request, user *auth.UserState) {
	var buf bytes.Buffer
	fmt.Fprintf(&buf, `Macaroon root="%s"`, user.StoreMacaroon)

	// deserialize root macaroon (we need its signature to do the discharge binding)
	root, err := auth.MacaroonDeserialize(user.StoreMacaroon)
	if err != nil {
		logger.Debugf("cannot deserialize root macaroon: %v", err)
		return
	}

	for _, d := range user.StoreDischarges {
		// prepare discharge for request
		discharge, err := auth.MacaroonDeserialize(d)
		if err != nil {
			logger.Debugf("cannot deserialize discharge macaroon: %v", err)
			return
		}
		discharge.Bind(root.Signature())

		serializedDischarge, err := auth.MacaroonSerialize(discharge)
		if err != nil {
			logger.Debugf("cannot re-serialize discharge macaroon: %v", err)
			return
		}
		fmt.Fprintf(&buf, `, discharge="%s"`, serializedDischarge)
	}
	r.Header.Set("Authorization", buf.String())
}

// refreshDischarges will request refreshed discharge macaroons for the user
func refreshDischarges(user *auth.UserState) ([]string, error) {
	newDischarges := make([]string, len(user.StoreDischarges))
	for i, d := range user.StoreDischarges {
		discharge, err := auth.MacaroonDeserialize(d)
		if err != nil {
			return nil, err
		}
		if discharge.Location() != UbuntuoneLocation {
			newDischarges[i] = d
			continue
		}

		refreshedDischarge, err := refreshDischargeMacaroon(d)
		if err != nil {
			return nil, err
		}
		newDischarges[i] = refreshedDischarge
	}
	return newDischarges, nil
}

// refreshUser will refresh user discharge macaroon and update state
func (s *Store) refreshUser(user *auth.UserState) error {
	if s.authContext == nil {
		return fmt.Errorf("user credentials need to be refreshed but update in place only supported in snapd")
	}
	newDischarges, err := refreshDischarges(user)
	if err != nil {
		return err
	}

	curUser, err := s.authContext.UpdateUserAuth(user, newDischarges)
	if err != nil {
		return err
	}
	// update in place
	*user = *curUser

	return nil
}

// refreshDeviceSession will set or refresh the device session in the state
func (s *Store) refreshDeviceSession(device *auth.DeviceState) error {
	if s.authContext == nil {
		return fmt.Errorf("internal error: no authContext")
	}

	nonce, err := requestStoreDeviceNonce(s.endpointURL(deviceNonceEndpPath, nil).String())
	if err != nil {
		return err
	}

	devSessReqParams, err := s.authContext.DeviceSessionRequestParams(nonce)
	if err != nil {
		return err
	}

	session, err := requestDeviceSession(s.endpointURL(deviceSessionEndpPath, nil).String(), devSessReqParams, device.SessionMacaroon)
	if err != nil {
		return err
	}

	curDevice, err := s.authContext.UpdateDeviceAuth(device, session)
	if err != nil {
		return err
	}
	// update in place
	*device = *curDevice
	return nil
}

// authenticateDevice will add the store expected Macaroon X-Device-Authorization header for device
func authenticateDevice(r *http.Request, device *auth.DeviceState, apiLevel apiLevel) {
	if device.SessionMacaroon != "" {
		r.Header.Set(hdrSnapDeviceAuthorization[apiLevel], fmt.Sprintf(`Macaroon root="%s"`, device.SessionMacaroon))
	}
}

<<<<<<< HEAD
func (s *Store) setStoreID(r *http.Request, apiLevel apiLevel) {
=======
func (s *Store) setStoreID(r *http.Request) (customStore bool) {
>>>>>>> 482f8cb4
	storeID := s.fallbackStoreID
	if s.authContext != nil {
		cand, err := s.authContext.StoreID(storeID)
		if err != nil {
			logger.Debugf("cannot get store ID from state: %v", err)
		} else {
			storeID = cand
		}
	}
	if storeID != "" {
<<<<<<< HEAD
		r.Header.Set(hdrSnapDeviceStore[apiLevel], storeID)
=======
		r.Header.Set("X-Ubuntu-Store", storeID)
		return true
>>>>>>> 482f8cb4
	}
	return false
}

<<<<<<< HEAD
type apiLevel int

const (
	apiV1 apiLevel = 0
	apiV2 apiLevel = 1
)

var (
	hdrSnapDeviceAuthorization = []string{"X-Device-Authorization", "Snap-Device-Authorization"}
	hdrSnapDeviceStore         = []string{"X-Ubuntu-Store", "Snap-Device-Store"}
	hdrSnapDeviceSeries        = []string{"X-Ubuntu-Series", "Snap-Device-Series"}
	hdrSnapDeviceArchitecture  = []string{"X-Ubuntu-Architecture", "Snap-Device-Architecture"}
	hdrSnapClassic             = []string{"X-Ubuntu-Classic", "Snap-Classic"}
=======
type deviceAuthNeed int

const (
	deviceAuthPreferred deviceAuthNeed = iota
	deviceAuthCustomStoreOnly
>>>>>>> 482f8cb4
)

// requestOptions specifies parameters for store requests.
type requestOptions struct {
	Method       string
	URL          *url.URL
	Accept       string
	ContentType  string
	APILevel     apiLevel
	ExtraHeaders map[string]string
	Data         []byte

	// DeviceAuthNeed indicates the level of need to supply device
	// authorization for this request, can be:
	//  - deviceAuthPreferred: should be provided if available
	//  - deviceAuthCustomStoreOnly: should be provided only in case
	//    of a custom store
	DeviceAuthNeed deviceAuthNeed
}

func (r *requestOptions) addHeader(k, v string) {
	if r.ExtraHeaders == nil {
		r.ExtraHeaders = make(map[string]string)
	}
	r.ExtraHeaders[k] = v
}

func cancelled(ctx context.Context) bool {
	select {
	case <-ctx.Done():
		return true
	default:
		return false
	}
}

var expectedCatalogPreamble = []interface{}{
	json.Delim('{'),
	"_embedded",
	json.Delim('{'),
	"clickindex:package",
	json.Delim('['),
}

type alias struct {
	Name string `json:"name"`
}

type catalogItem struct {
	Name    string   `json:"package_name"`
	Summary string   `json:"summary"`
	Aliases []alias  `json:"aliases"`
	Apps    []string `json:"apps"`
}

type SnapAdder interface {
	AddSnap(snapName, summary string, commands []string) error
}

func decodeCatalog(resp *http.Response, names io.Writer, db SnapAdder) error {
	const what = "decode new commands catalog"
	if resp.StatusCode != 200 {
		return respToError(resp, what)
	}
	dec := json.NewDecoder(resp.Body)
	for _, expectedToken := range expectedCatalogPreamble {
		token, err := dec.Token()
		if err != nil {
			return err
		}
		if token != expectedToken {
			return fmt.Errorf(what+": bad catalog preamble: expected %#v, got %#v", expectedToken, token)
		}
	}

	for dec.More() {
		var v catalogItem
		if err := dec.Decode(&v); err != nil {
			return fmt.Errorf(what+": %v", err)
		}
		if v.Name == "" {
			continue
		}
		fmt.Fprintln(names, v.Name)
		if len(v.Apps) == 0 {
			continue
		}

		commands := make([]string, 0, len(v.Aliases)+len(v.Apps))

		for _, alias := range v.Aliases {
			commands = append(commands, alias.Name)
		}
		for _, app := range v.Apps {
			commands = append(commands, snap.JoinSnapApp(v.Name, app))
		}

		if err := db.AddSnap(v.Name, v.Summary, commands); err != nil {
			return err
		}
	}

	return nil
}

func decodeJSONBody(resp *http.Response, success interface{}, failure interface{}) error {
	ok := (resp.StatusCode == 200 || resp.StatusCode == 201)
	// always decode on success; decode failures only if body is not empty
	if !ok && resp.ContentLength == 0 {
		return nil
	}
	result := success
	if !ok {
		result = failure
	}
	if result != nil {
		return json.NewDecoder(resp.Body).Decode(result)
	}
	return nil
}

// retryRequestDecodeJSON calls retryRequest and decodes the response into either success or failure.
func (s *Store) retryRequestDecodeJSON(ctx context.Context, reqOptions *requestOptions, user *auth.UserState, success interface{}, failure interface{}) (resp *http.Response, err error) {
	return httputil.RetryRequest(reqOptions.URL.String(), func() (*http.Response, error) {
		return s.doRequest(ctx, s.client, reqOptions, user)
	}, func(resp *http.Response) error {
		return decodeJSONBody(resp, success, failure)
	}, defaultRetryStrategy)
}

// doRequest does an authenticated request to the store handling a potential macaroon refresh required if needed
func (s *Store) doRequest(ctx context.Context, client *http.Client, reqOptions *requestOptions, user *auth.UserState) (*http.Response, error) {
	authRefreshes := 0
	for {
		req, err := s.newRequest(reqOptions, user)
		if err != nil {
			return nil, err
		}

		var resp *http.Response
		if ctx != nil {
			resp, err = ctxhttp.Do(ctx, client, req)
		} else {
			resp, err = client.Do(req)
		}
		if err != nil {
			return nil, err
		}

		wwwAuth := resp.Header.Get("WWW-Authenticate")
		if resp.StatusCode == 401 && authRefreshes < 4 {
			// 4 tries: 2 tries for each in case both user
			// and device need refreshing
			var refreshNeed authRefreshNeed
			refresh := false
			if user != nil && strings.Contains(wwwAuth, "needs_refresh=1") {
				// refresh user
				refreshNeed.user = true
				refresh = true
			}
			if strings.Contains(wwwAuth, "refresh_device_session=1") {
				// refresh device session
				refreshNeed.device = true
				refresh = true
			}
			if refresh {
				err := s.refreshAuth(user, refreshNeed)
				if err != nil {
					return nil, err
				}
				// close previous response and retry
				resp.Body.Close()
				authRefreshes++
				continue
			}
		}

		return resp, err
	}
}

type authRefreshNeed struct {
	device bool
	user   bool
}

func (s *Store) refreshAuth(user *auth.UserState, need authRefreshNeed) error {
	if need.user {
		// refresh user
		err := s.refreshUser(user)
		if err != nil {
			return err
		}
	}
	if need.device {
		// refresh device session
		if s.authContext == nil {
			return fmt.Errorf("internal error: no authContext")
		}
		device, err := s.authContext.Device()
		if err != nil {
			return err
		}

		err = s.refreshDeviceSession(device)
		if err != nil {
			return err
		}
	}
	return nil
}

// build a new http.Request with headers for the store
func (s *Store) newRequest(reqOptions *requestOptions, user *auth.UserState) (*http.Request, error) {
	var body io.Reader
	if reqOptions.Data != nil {
		body = bytes.NewBuffer(reqOptions.Data)
	}

	req, err := http.NewRequest(reqOptions.Method, reqOptions.URL.String(), body)
	if err != nil {
		return nil, err
	}

	customStore := s.setStoreID(req)

	if s.authContext != nil && (customStore || reqOptions.DeviceAuthNeed != deviceAuthCustomStoreOnly) {
		device, err := s.authContext.Device()
		if err != nil {
			return nil, err
		}
		// we don't have a session yet but have a serial, try
		// to get a session
		if device.SessionMacaroon == "" && device.Serial != "" {
			err = s.refreshDeviceSession(device)
			if err == auth.ErrNoSerial {
				// missing serial assertion, log and continue without device authentication
				logger.Debugf("cannot set device session: %v", err)
			}
			if err != nil && err != auth.ErrNoSerial {
				return nil, err
			}
		}
		authenticateDevice(req, device, reqOptions.APILevel)
	}

	// only set user authentication if user logged in to the store
	if hasStoreAuth(user) {
		authenticateUser(req, user)
	}

	req.Header.Set("User-Agent", httputil.UserAgent())
	req.Header.Set("Accept", reqOptions.Accept)
	req.Header.Set(hdrSnapDeviceArchitecture[reqOptions.APILevel], s.architecture)
	req.Header.Set(hdrSnapDeviceSeries[reqOptions.APILevel], s.series)
	req.Header.Set(hdrSnapClassic[reqOptions.APILevel], strconv.FormatBool(release.OnClassic))
	if reqOptions.APILevel == apiV1 {
		req.Header.Set("X-Ubuntu-Wire-Protocol", UbuntuCoreWireProtocol)
	}

	if reqOptions.ContentType != "" {
		req.Header.Set("Content-Type", reqOptions.ContentType)
	}

	for header, value := range reqOptions.ExtraHeaders {
		req.Header.Set(header, value)
	}

<<<<<<< HEAD
	s.setStoreID(req, reqOptions.APILevel)

=======
>>>>>>> 482f8cb4
	return req, nil
}

func (s *Store) cdnHeader() (string, error) {
	if s.noCDN {
		return "none", nil
	}

	if s.authContext == nil {
		return "", nil
	}

	// set Snap-CDN from cloud instance information
	// if available

	// TODO: do we want a more complex retry strategy
	// where we first to send this header and if the
	// operation fails that way to even get the connection
	// then we retry without sending this?

	cloudInfo, err := s.authContext.CloudInfo()
	if err != nil {
		return "", err
	}

	if cloudInfo != nil {
		cdnParams := []string{fmt.Sprintf("cloud-name=%q", cloudInfo.Name)}
		if cloudInfo.Region != "" {
			cdnParams = append(cdnParams, fmt.Sprintf("region=%q", cloudInfo.Region))
		}
		if cloudInfo.AvailabilityZone != "" {
			cdnParams = append(cdnParams, fmt.Sprintf("availability-zone=%q", cloudInfo.AvailabilityZone))
		}

		return strings.Join(cdnParams, " "), nil
	}

	return "", nil
}

func (s *Store) extractSuggestedCurrency(resp *http.Response) {
	suggestedCurrency := resp.Header.Get("X-Suggested-Currency")

	if suggestedCurrency != "" {
		s.mu.Lock()
		s.suggestedCurrency = suggestedCurrency
		s.mu.Unlock()
	}
}

// ordersResult encapsulates the order data sent to us from the software center agent.
//
// {
//   "orders": [
//     {
//       "snap_id": "abcd1234efgh5678ijkl9012",
//       "currency": "USD",
//       "amount": "2.99",
//       "state": "Complete",
//       "refundable_until": null,
//       "purchase_date": "2016-09-20T15:00:00+00:00"
//     },
//     {
//       "snap_id": "abcd1234efgh5678ijkl9012",
//       "currency": null,
//       "amount": null,
//       "state": "Complete",
//       "refundable_until": null,
//       "purchase_date": "2016-09-20T15:00:00+00:00"
//     }
//   ]
// }
type ordersResult struct {
	Orders []*order `json:"orders"`
}

type order struct {
	SnapID          string `json:"snap_id"`
	Currency        string `json:"currency"`
	Amount          string `json:"amount"`
	State           string `json:"state"`
	RefundableUntil string `json:"refundable_until"`
	PurchaseDate    string `json:"purchase_date"`
}

// decorateOrders sets the MustBuy property of each snap in the given list according to the user's known orders.
func (s *Store) decorateOrders(snaps []*snap.Info, user *auth.UserState) error {
	// Mark every non-free snap as must buy until we know better.
	hasPriced := false
	for _, info := range snaps {
		if info.Paid {
			info.MustBuy = true
			hasPriced = true
		}
	}

	if user == nil {
		return nil
	}

	if !hasPriced {
		return nil
	}

	var err error

	reqOptions := &requestOptions{
		Method: "GET",
		URL:    s.endpointURL(ordersEndpPath, nil),
		Accept: jsonContentType,
	}
	var result ordersResult
	resp, err := s.retryRequestDecodeJSON(context.TODO(), reqOptions, user, &result, nil)
	if err != nil {
		return err
	}

	if resp.StatusCode == 401 {
		// TODO handle token expiry and refresh
		return ErrInvalidCredentials
	}
	if resp.StatusCode != 200 {
		return respToError(resp, "obtain known orders from store")
	}

	// Make a map of the IDs of bought snaps
	bought := make(map[string]bool)
	for _, order := range result.Orders {
		bought[order.SnapID] = true
	}

	for _, info := range snaps {
		info.MustBuy = mustBuy(info.Paid, bought[info.SnapID])
	}

	return nil
}

// mustBuy determines if a snap requires a payment, based on if it is non-free and if the user has already bought it
func mustBuy(paid bool, bought bool) bool {
	if !paid {
		// If the snap is free, then it doesn't need buying
		return false
	}

	return !bought
}

// A SnapSpec describes a single snap wanted from SnapInfo
type SnapSpec struct {
	Name    string
	Channel string
	// AnyChannel can be set to query for any revision independent of channel
	AnyChannel bool
	// Revision can be set to query for an exact revision
	Revision snap.Revision
}

// SnapInfo returns the snap.Info for the store-hosted snap matching the given spec, or an error.
func (s *Store) SnapInfo(snapSpec SnapSpec, user *auth.UserState) (*snap.Info, error) {
	query := s.queryForSnapInfo()

	channel := snapSpec.Channel
	var sel string
	if channel == "" {
		channel = "stable" // default
	}
	if snapSpec.AnyChannel {
		channel = ""
	}
	if !snapSpec.Revision.Unset() {
		query.Set("revision", snapSpec.Revision.String())
		channel = ""
		sel = fmt.Sprintf(" at revision %s", snapSpec.Revision)
	}
	if channel != "" {
		sel = fmt.Sprintf(" in channel %q", channel)
	}
	query.Set("channel", channel)

	u := s.endpointURL(path.Join(detailsEndpPath, snapSpec.Name), query)
	reqOptions := &requestOptions{
		Method: "GET",
		URL:    u,
		Accept: halJsonContentType,
	}

	var remote *snapDetails
	resp, err := s.retryRequestDecodeJSON(context.TODO(), reqOptions, user, &remote, nil)
	if err != nil {
		return nil, err
	}

	// check statusCode
	switch resp.StatusCode {
	case 200:
		// OK
	case 404:
		return nil, ErrSnapNotFound
	default:
		msg := fmt.Sprintf("get details for snap %q%s", snapSpec.Name, sel)
		return nil, respToError(resp, msg)
	}

	info := infoFromRemote(remote)

	err = s.decorateOrders([]*snap.Info{info}, user)
	if err != nil {
		logger.Noticef("cannot get user orders: %v", err)
	}

	s.extractSuggestedCurrency(resp)

	return info, nil
}

// A Search is what you do in order to Find something
type Search struct {
	Query   string
	Section string
	Private bool
	Prefix  bool
}

// Find finds  (installable) snaps from the store, matching the
// given Search.
func (s *Store) Find(search *Search, user *auth.UserState) ([]*snap.Info, error) {
	searchTerm := search.Query

	if search.Private && user == nil {
		return nil, ErrUnauthenticated
	}

	searchTerm = strings.TrimSpace(searchTerm)

	// these characters might have special meaning on the search
	// server, and don't form part of a reasonable search, so
	// abort if they're included.
	//
	// "-" might also be special on the server, but it's also a
	// valid part of a package name, so we let it pass
	if strings.ContainsAny(searchTerm, `+=&|><!(){}[]^"~*?:\/`) {
		return nil, ErrBadQuery
	}

	q := s.defaultSnapQuery()

	if search.Private {
		if search.Prefix {
			// The store only supports "fuzzy" search for private snaps.
			// See http://search.apps.ubuntu.com/docs/
			return nil, ErrBadQuery
		}

		q.Set("private", "true")
	}

	if search.Prefix {
		q.Set("name", searchTerm)
	} else {
		q.Set("q", searchTerm)
	}
	if search.Section != "" {
		q.Set("section", search.Section)
	}

	if release.OnClassic {
		q.Set("confinement", "strict,classic")
	} else {
		q.Set("confinement", "strict")
	}

	u := s.endpointURL(searchEndpPath, q)
	reqOptions := &requestOptions{
		Method: "GET",
		URL:    u,
		Accept: halJsonContentType,
	}

	var searchData searchResults
	resp, err := s.retryRequestDecodeJSON(context.TODO(), reqOptions, user, &searchData, nil)
	if err != nil {
		return nil, err
	}

	if resp.StatusCode != 200 {
		return nil, respToError(resp, "search")
	}

	if ct := resp.Header.Get("Content-Type"); ct != halJsonContentType {
		return nil, fmt.Errorf("received an unexpected content type (%q) when trying to search via %q", ct, resp.Request.URL)
	}

	snaps := make([]*snap.Info, len(searchData.Payload.Packages))
	for i, pkg := range searchData.Payload.Packages {
		snaps[i] = infoFromRemote(pkg)
	}

	err = s.decorateOrders(snaps, user)
	if err != nil {
		logger.Noticef("cannot get user orders: %v", err)
	}

	s.extractSuggestedCurrency(resp)

	return snaps, nil
}

// Sections retrieves the list of available store sections.
func (s *Store) Sections(ctx context.Context, user *auth.UserState) ([]string, error) {
	reqOptions := &requestOptions{
		Method:         "GET",
		URL:            s.endpointURL(sectionsEndpPath, nil),
		Accept:         halJsonContentType,
		DeviceAuthNeed: deviceAuthCustomStoreOnly,
	}

	var sectionData sectionResults
	resp, err := s.retryRequestDecodeJSON(context.TODO(), reqOptions, user, &sectionData, nil)
	if err != nil {
		return nil, err
	}

	if resp.StatusCode != 200 {
		return nil, respToError(resp, "sections")
	}

	if ct := resp.Header.Get("Content-Type"); ct != halJsonContentType {
		return nil, fmt.Errorf("received an unexpected content type (%q) when trying to retrieve the sections via %q", ct, resp.Request.URL)
	}

	var sectionNames []string
	for _, s := range sectionData.Payload.Sections {
		sectionNames = append(sectionNames, s.Name)
	}

	return sectionNames, nil
}

// WriteCatalogs queries the "commands" endpoint and writes the
// command names into the given io.Writer.
func (s *Store) WriteCatalogs(ctx context.Context, names io.Writer, adder SnapAdder) error {
	u := *s.endpointURL(commandsEndpPath, nil)

	q := u.Query()
	if release.OnClassic {
		q.Set("confinement", "strict,classic")
	} else {
		q.Set("confinement", "strict")
	}

	u.RawQuery = q.Encode()
	reqOptions := &requestOptions{
		Method:         "GET",
		URL:            &u,
		Accept:         halJsonContentType,
		DeviceAuthNeed: deviceAuthCustomStoreOnly,
	}

	// do not log body for catalog updates (its huge)
	client := httputil.NewHTTPClient(&httputil.ClientOpts{
		MayLogBody: false,
		Timeout:    10 * time.Second,
	})
	doRequest := func() (*http.Response, error) {
		return s.doRequest(ctx, client, reqOptions, nil)
	}
	readResponse := func(resp *http.Response) error {
		return decodeCatalog(resp, names, adder)
	}

	resp, err := httputil.RetryRequest(u.String(), doRequest, readResponse, defaultRetryStrategy)
	if err != nil {
		return err
	}
	if resp.StatusCode != 200 {
		return respToError(resp, "refresh commands catalog")
	}

	return nil
}

// RefreshCandidate contains information for the store about the currently
// installed snap so that the store can decide what update we should see
type RefreshCandidate struct {
	SnapID   string
	Revision snap.Revision
	Epoch    snap.Epoch
	Block    []snap.Revision

	// the desired channel
	Channel string
	// whether validation should be ignored
	IgnoreValidation bool

	// try to refresh a local snap to a store revision
	Amend bool
}

// the exact bits that we need to send to the store
type currentSnapJSON struct {
	SnapID           string     `json:"snap_id"`
	Channel          string     `json:"channel"`
	Revision         int        `json:"revision,omitempty"`
	Epoch            snap.Epoch `json:"epoch"`
	Confinement      string     `json:"confinement"`
	IgnoreValidation bool       `json:"ignore_validation,omitempty"`
}

type metadataWrapper struct {
	Snaps  []*currentSnapJSON `json:"snaps"`
	Fields []string           `json:"fields"`
}

func currentSnap(cs *RefreshCandidate) *currentSnapJSON {
	// the store gets confused if we send snaps without a snapid
	// (like local ones)
	if cs.SnapID == "" {
		if cs.Revision.Store() {
			logger.Noticef("store.currentSnap got given a RefreshCandidate with an empty SnapID but a store revision!")
		}
		return nil
	}
	if !cs.Revision.Store() && !cs.Amend {
		logger.Noticef("store.currentSnap got given a RefreshCandidate with a non-empty SnapID but a non-store revision!")
		return nil
	}

	channel := cs.Channel
	if channel == "" {
		channel = "stable"
	}

	return &currentSnapJSON{
		SnapID:           cs.SnapID,
		Channel:          channel,
		Epoch:            cs.Epoch,
		Revision:         cs.Revision.N,
		IgnoreValidation: cs.IgnoreValidation,
		// confinement purposely left empty
	}
}

// query the store for the information about currently offered revisions of snaps
func (s *Store) refreshForCandidates(ctx context.Context, currentSnaps []*currentSnapJSON, user *auth.UserState, flags *RefreshOptions) ([]*snapDetails, error) {
	if flags == nil {
		flags = &RefreshOptions{}
	}

	if len(currentSnaps) == 0 {
		// nothing to do
		return nil, nil
	}

	// build input for the updates endpoint
	jsonData, err := json.Marshal(metadataWrapper{
		Snaps:  currentSnaps,
		Fields: s.detailFields,
	})
	if err != nil {
		return nil, err
	}

	reqOptions := &requestOptions{
		Method:      "POST",
		URL:         s.endpointURL(bulkEndpPath, nil),
		Accept:      halJsonContentType,
		ContentType: jsonContentType,
		Data:        jsonData,
	}

	if useDeltas() {
		logger.Debugf("Deltas enabled. Adding header X-Ubuntu-Delta-Formats: %v", s.deltaFormat)
		reqOptions.addHeader("X-Ubuntu-Delta-Formats", s.deltaFormat)
	}
	if flags.RefreshManaged {
		reqOptions.addHeader("X-Ubuntu-Refresh-Managed", "true")
	}

	var updateData searchResults
	resp, err := s.retryRequestDecodeJSON(ctx, reqOptions, user, &updateData, nil)
	if err != nil {
		return nil, err
	}

	if resp.StatusCode != 200 {
		return nil, respToError(resp, "query the store for updates")
	}

	s.extractSuggestedCurrency(resp)

	return updateData.Payload.Packages, nil
}

var refreshForCandidates = (*Store).refreshForCandidates

// LookupRefresh returns a snap's store-offered revision information given its refresh candidate.
func (s *Store) LookupRefresh(installed *RefreshCandidate, user *auth.UserState) (*snap.Info, error) {
	cur := currentSnap(installed)
	if cur == nil {
		return nil, ErrLocalSnap
	}

	latest, err := refreshForCandidates(s, context.TODO(), []*currentSnapJSON{cur}, user, nil)
	if err != nil {
		return nil, err
	}

	if len(latest) != 1 {
		return nil, ErrSnapNotFound
	}

	rsnap := latest[0]
	if !acceptableUpdate(rsnap, installed) {
		return nil, ErrNoUpdateAvailable
	}

	return infoFromRemote(rsnap), nil
}

// ListRefresh returns the available updates for a list of refresh candidates.
// NOTE ListRefresh can return nil, nil if e.g. all local snaps are passed in
func (s *Store) ListRefresh(ctx context.Context, installed []*RefreshCandidate, user *auth.UserState, flags *RefreshOptions) (snaps []*snap.Info, err error) {
	candidateMap := map[string]*RefreshCandidate{}
	currentSnaps := make([]*currentSnapJSON, 0, len(installed))
	for _, cs := range installed {
		cur := currentSnap(cs)
		if cur == nil {
			continue
		}
		currentSnaps = append(currentSnaps, cur)
		candidateMap[cs.SnapID] = cs
	}

	latest, err := s.refreshForCandidates(ctx, currentSnaps, user, flags)
	if err != nil {
		return nil, err
	}

	toRefresh := make([]*snap.Info, 0, len(latest))
	for _, rsnap := range latest {
		if !acceptableUpdate(rsnap, candidateMap[rsnap.SnapID]) {
			continue
		}

		toRefresh = append(toRefresh, infoFromRemote(rsnap))
	}

	return toRefresh, nil
}

func acceptableUpdate(remote *snapDetails, installed *RefreshCandidate) bool {
	rrev := snap.R(remote.Revision)
	return !(rrev == installed.Revision || findRev(rrev, installed.Block))
}

func findRev(needle snap.Revision, haystack []snap.Revision) bool {
	for _, r := range haystack {
		if needle == r {
			return true
		}
	}
	return false
}

type HashError struct {
	name           string
	sha3_384       string
	targetSha3_384 string
}

func (e HashError) Error() string {
	return fmt.Sprintf("sha3-384 mismatch for %q: got %s but expected %s", e.name, e.sha3_384, e.targetSha3_384)
}

// Download downloads the snap addressed by download info and returns its
// filename.
// The file is saved in temporary storage, and should be removed
// after use to prevent the disk from running out of space.
func (s *Store) Download(ctx context.Context, name string, targetPath string, downloadInfo *snap.DownloadInfo, pbar progress.Meter, user *auth.UserState) error {
	if err := os.MkdirAll(filepath.Dir(targetPath), 0755); err != nil {
		return err
	}

	if err := s.cacher.Get(downloadInfo.Sha3_384, targetPath); err == nil {
		return nil
	}

	if useDeltas() {
		logger.Debugf("Available deltas returned by store: %v", downloadInfo.Deltas)

		if len(downloadInfo.Deltas) == 1 {
			err := s.downloadAndApplyDelta(name, targetPath, downloadInfo, pbar, user)
			if err == nil {
				return nil
			}
			// We revert to normal downloads if there is any error.
			logger.Noticef("Cannot download or apply deltas for %s: %v", name, err)
		}
	}

	partialPath := targetPath + ".partial"
	w, err := os.OpenFile(partialPath, os.O_RDWR|os.O_CREATE, 0644)
	if err != nil {
		return err
	}
	resume, err := w.Seek(0, os.SEEK_END)
	if err != nil {
		return err
	}
	defer func() {
		if cerr := w.Close(); cerr != nil && err == nil {
			err = cerr
		}
		if err != nil {
			os.Remove(w.Name())
		}
	}()

	authAvail, err := s.authAvailable(user)
	if err != nil {
		return err
	}

	url := downloadInfo.AnonDownloadURL
	if url == "" || authAvail {
		url = downloadInfo.DownloadURL
	}

	if downloadInfo.Size == 0 || resume < downloadInfo.Size {
		err = download(ctx, name, downloadInfo.Sha3_384, url, user, s, w, resume, pbar)
	} else {
		// we're done! check the hash though
		h := crypto.SHA3_384.New()
		if _, err := w.Seek(0, os.SEEK_SET); err != nil {
			return err
		}
		if _, err := io.Copy(h, w); err != nil {
			return err
		}
		actualSha3 := fmt.Sprintf("%x", h.Sum(nil))
		if downloadInfo.Sha3_384 != actualSha3 {
			err = HashError{name, actualSha3, downloadInfo.Sha3_384}
		}
	}
	// If hashsum is incorrect retry once
	if _, ok := err.(HashError); ok {
		logger.Debugf("Hashsum error on download: %v", err.Error())
		err = w.Truncate(0)
		if err != nil {
			return err
		}
		_, err = w.Seek(0, os.SEEK_SET)
		if err != nil {
			return err
		}
		err = download(ctx, name, downloadInfo.Sha3_384, url, user, s, w, 0, pbar)
	}

	if err != nil {
		return err
	}

	if err := os.Rename(w.Name(), targetPath); err != nil {
		return err
	}

	if err := w.Sync(); err != nil {
		return err
	}

	return s.cacher.Put(downloadInfo.Sha3_384, targetPath)
}

// download writes an http.Request showing a progress.Meter
var download = func(ctx context.Context, name, sha3_384, downloadURL string, user *auth.UserState, s *Store, w io.ReadWriteSeeker, resume int64, pbar progress.Meter) error {
	storeURL, err := url.Parse(downloadURL)
	if err != nil {
		return err
	}

	cdnHeader, err := s.cdnHeader()
	if err != nil {
		return err
	}

	var finalErr error
	startTime := time.Now()
	for attempt := retry.Start(defaultRetryStrategy, nil); attempt.Next(); {
		reqOptions := &requestOptions{
			Method:       "GET",
			URL:          storeURL,
			ExtraHeaders: make(map[string]string),
		}
		if cdnHeader != "" {
			reqOptions.ExtraHeaders["Snap-CDN"] = cdnHeader
		}

		httputil.MaybeLogRetryAttempt(reqOptions.URL.String(), attempt, startTime)

		h := crypto.SHA3_384.New()

		if resume > 0 {
			reqOptions.ExtraHeaders["Range"] = fmt.Sprintf("bytes=%d-", resume)
			// seed the sha3 with the already local file
			if _, err := w.Seek(0, os.SEEK_SET); err != nil {
				return err
			}
			n, err := io.Copy(h, w)
			if err != nil {
				return err
			}
			if n != resume {
				return fmt.Errorf("resume offset wrong: %d != %d", resume, n)
			}
		}

		if cancelled(ctx) {
			return fmt.Errorf("The download has been cancelled: %s", ctx.Err())
		}
		var resp *http.Response
		resp, finalErr = s.doRequest(ctx, httputil.NewHTTPClient(nil), reqOptions, user)

		if cancelled(ctx) {
			return fmt.Errorf("The download has been cancelled: %s", ctx.Err())
		}
		if finalErr != nil {
			if httputil.ShouldRetryError(attempt, finalErr) {
				continue
			}
			break
		}

		if httputil.ShouldRetryHttpResponse(attempt, resp) {
			resp.Body.Close()
			continue
		}

		defer resp.Body.Close()

		switch resp.StatusCode {
		case 200, 206: // OK, Partial Content
		case 402: // Payment Required

			return fmt.Errorf("please buy %s before installing it.", name)
		default:
			return &DownloadError{Code: resp.StatusCode, URL: resp.Request.URL}
		}

		if pbar == nil {
			pbar = progress.Null
		}
		pbar.Start(name, float64(resp.ContentLength))
		mw := io.MultiWriter(w, h, pbar)
		_, finalErr = io.Copy(mw, resp.Body)
		pbar.Finished()
		if finalErr != nil {
			if httputil.ShouldRetryError(attempt, finalErr) {
				// error while downloading should resume
				var seekerr error
				resume, seekerr = w.Seek(0, os.SEEK_END)
				if seekerr == nil {
					continue
				}
				// if seek failed, then don't retry end return the original error
			}
			break
		}

		if cancelled(ctx) {
			return fmt.Errorf("The download has been cancelled: %s", ctx.Err())
		}

		actualSha3 := fmt.Sprintf("%x", h.Sum(nil))
		if sha3_384 != "" && sha3_384 != actualSha3 {
			finalErr = HashError{name, actualSha3, sha3_384}
		}
		break
	}
	return finalErr
}

// downloadDelta downloads the delta for the preferred format, returning the path.
func (s *Store) downloadDelta(deltaName string, downloadInfo *snap.DownloadInfo, w io.ReadWriteSeeker, pbar progress.Meter, user *auth.UserState) error {

	if len(downloadInfo.Deltas) != 1 {
		return errors.New("store returned more than one download delta")
	}

	deltaInfo := downloadInfo.Deltas[0]

	if deltaInfo.Format != s.deltaFormat {
		return fmt.Errorf("store returned unsupported delta format %q (only xdelta3 currently)", deltaInfo.Format)
	}

	authAvail, err := s.authAvailable(user)
	if err != nil {
		return err
	}

	url := deltaInfo.AnonDownloadURL
	if url == "" || authAvail {
		url = deltaInfo.DownloadURL
	}

	return download(context.TODO(), deltaName, deltaInfo.Sha3_384, url, user, s, w, 0, pbar)
}

func getXdelta3Cmd(args ...string) (*exec.Cmd, error) {
	switch {
	case osutil.ExecutableExists("xdelta3"):
		return exec.Command("xdelta3", args...), nil
	case osutil.FileExists(filepath.Join(dirs.SnapMountDir, "/core/current/usr/bin/xdelta3")):
		return osutil.CommandFromCore("/usr/bin/xdelta3", args...)
	}
	return nil, fmt.Errorf("cannot find xdelta3 binary in PATH or core snap")
}

// applyDelta generates a target snap from a previously downloaded snap and a downloaded delta.
var applyDelta = func(name string, deltaPath string, deltaInfo *snap.DeltaInfo, targetPath string, targetSha3_384 string) error {
	snapBase := fmt.Sprintf("%s_%d.snap", name, deltaInfo.FromRevision)
	snapPath := filepath.Join(dirs.SnapBlobDir, snapBase)

	if !osutil.FileExists(snapPath) {
		return fmt.Errorf("snap %q revision %d not found at %s", name, deltaInfo.FromRevision, snapPath)
	}

	if deltaInfo.Format != "xdelta3" {
		return fmt.Errorf("cannot apply unsupported delta format %q (only xdelta3 currently)", deltaInfo.Format)
	}

	partialTargetPath := targetPath + ".partial"

	xdelta3Args := []string{"-d", "-s", snapPath, deltaPath, partialTargetPath}
	cmd, err := getXdelta3Cmd(xdelta3Args...)
	if err != nil {
		return err
	}

	if err := cmd.Run(); err != nil {
		if err := os.Remove(partialTargetPath); err != nil {
			logger.Noticef("failed to remove partial delta target %q: %s", partialTargetPath, err)
		}
		return err
	}

	bsha3_384, _, err := osutil.FileDigest(partialTargetPath, crypto.SHA3_384)
	if err != nil {
		return err
	}
	sha3_384 := fmt.Sprintf("%x", bsha3_384)
	if targetSha3_384 != "" && sha3_384 != targetSha3_384 {
		if err := os.Remove(partialTargetPath); err != nil {
			logger.Noticef("failed to remove partial delta target %q: %s", partialTargetPath, err)
		}
		return HashError{name, sha3_384, targetSha3_384}
	}

	if err := os.Rename(partialTargetPath, targetPath); err != nil {
		return osutil.CopyFile(partialTargetPath, targetPath, 0)
	}

	return nil
}

// downloadAndApplyDelta downloads and then applies the delta to the current snap.
func (s *Store) downloadAndApplyDelta(name, targetPath string, downloadInfo *snap.DownloadInfo, pbar progress.Meter, user *auth.UserState) error {
	deltaInfo := &downloadInfo.Deltas[0]

	deltaPath := fmt.Sprintf("%s.%s-%d-to-%d.partial", targetPath, deltaInfo.Format, deltaInfo.FromRevision, deltaInfo.ToRevision)
	deltaName := fmt.Sprintf(i18n.G("%s (delta)"), name)

	w, err := os.Create(deltaPath)
	if err != nil {
		return err
	}
	defer func() {
		if cerr := w.Close(); cerr != nil && err == nil {
			err = cerr
		}
		os.Remove(deltaPath)
	}()

	err = s.downloadDelta(deltaName, downloadInfo, w, pbar, user)
	if err != nil {
		return err
	}

	logger.Debugf("Successfully downloaded delta for %q at %s", name, deltaPath)
	if err := applyDelta(name, deltaPath, deltaInfo, targetPath, downloadInfo.Sha3_384); err != nil {
		return err
	}

	logger.Debugf("Successfully applied delta for %q at %s, saving %d bytes.", name, deltaPath, downloadInfo.Size-deltaInfo.Size)
	return nil
}

type assertionSvcError struct {
	Status int    `json:"status"`
	Type   string `json:"type"`
	Title  string `json:"title"`
	Detail string `json:"detail"`
}

// Assertion retrivies the assertion for the given type and primary key.
func (s *Store) Assertion(assertType *asserts.AssertionType, primaryKey []string, user *auth.UserState) (asserts.Assertion, error) {
	v := url.Values{}
	v.Set("max-format", strconv.Itoa(assertType.MaxSupportedFormat()))
	u := s.assertionsEndpointURL(path.Join(assertType.Name, path.Join(primaryKey...)), v)

	reqOptions := &requestOptions{
		Method: "GET",
		URL:    u,
		Accept: asserts.MediaType,
	}

	var asrt asserts.Assertion

	resp, err := httputil.RetryRequest(reqOptions.URL.String(), func() (*http.Response, error) {
		return s.doRequest(context.TODO(), s.client, reqOptions, user)
	}, func(resp *http.Response) error {
		var e error
		if resp.StatusCode == 200 {
			// decode assertion
			dec := asserts.NewDecoder(resp.Body)
			asrt, e = dec.Decode()
		} else {
			contentType := resp.Header.Get("Content-Type")
			if contentType == jsonContentType || contentType == "application/problem+json" {
				var svcErr assertionSvcError
				dec := json.NewDecoder(resp.Body)
				if e = dec.Decode(&svcErr); e != nil {
					return fmt.Errorf("cannot decode assertion service error with HTTP status code %d: %v", resp.StatusCode, e)
				}
				if svcErr.Status == 404 {
					// best-effort
					headers, _ := asserts.HeadersFromPrimaryKey(assertType, primaryKey)
					return &asserts.NotFoundError{
						Type:    assertType,
						Headers: headers,
					}
				}
				return fmt.Errorf("assertion service error: [%s] %q", svcErr.Title, svcErr.Detail)
			}
		}
		return e
	}, defaultRetryStrategy)

	if err != nil {
		return nil, err
	}

	if resp.StatusCode != 200 {
		return nil, respToError(resp, "fetch assertion")
	}

	return asrt, err
}

// SuggestedCurrency retrieves the cached value for the store's suggested currency
func (s *Store) SuggestedCurrency() string {
	s.mu.Lock()
	defer s.mu.Unlock()

	if s.suggestedCurrency == "" {
		return "USD"
	}
	return s.suggestedCurrency
}

// BuyOptions specifies parameters to buy from the store.
type BuyOptions struct {
	SnapID   string  `json:"snap-id"`
	Price    float64 `json:"price"`
	Currency string  `json:"currency"` // ISO 4217 code as string
}

// BuyResult holds the state of a buy attempt.
type BuyResult struct {
	State string `json:"state,omitempty"`
}

// orderInstruction holds data sent to the store for orders.
type orderInstruction struct {
	SnapID   string `json:"snap_id"`
	Amount   string `json:"amount,omitempty"`
	Currency string `json:"currency,omitempty"`
}

type storeError struct {
	Code    string `json:"code"`
	Message string `json:"message"`
}

func (s *storeError) Error() string {
	return s.Message
}

type storeErrors struct {
	Errors []*storeError `json:"error_list"`
}

func (s *storeErrors) Code() string {
	if len(s.Errors) == 0 {
		return ""
	}
	return s.Errors[0].Code
}

func (s *storeErrors) Error() string {
	if len(s.Errors) == 0 {
		return "internal error: empty store error used as an actual error"
	}
	return s.Errors[0].Error()
}

func buyOptionError(message string) (*BuyResult, error) {
	return nil, fmt.Errorf("cannot buy snap: %s", message)
}

// Buy sends a buy request for the specified snap.
// Returns the state of the order: Complete, Cancelled.
func (s *Store) Buy(options *BuyOptions, user *auth.UserState) (*BuyResult, error) {
	if options.SnapID == "" {
		return buyOptionError("snap ID missing")
	}
	if options.Price <= 0 {
		return buyOptionError("invalid expected price")
	}
	if options.Currency == "" {
		return buyOptionError("currency missing")
	}
	if user == nil {
		return nil, ErrUnauthenticated
	}

	instruction := orderInstruction{
		SnapID:   options.SnapID,
		Amount:   fmt.Sprintf("%.2f", options.Price),
		Currency: options.Currency,
	}

	jsonData, err := json.Marshal(instruction)
	if err != nil {
		return nil, err
	}

	reqOptions := &requestOptions{
		Method:      "POST",
		URL:         s.endpointURL(buyEndpPath, nil),
		Accept:      jsonContentType,
		ContentType: jsonContentType,
		Data:        jsonData,
	}

	var orderDetails order
	var errorInfo storeErrors
	resp, err := s.retryRequestDecodeJSON(context.TODO(), reqOptions, user, &orderDetails, &errorInfo)
	if err != nil {
		return nil, err
	}

	switch resp.StatusCode {
	case 200, 201:
		// user already ordered or order successful
		if orderDetails.State == "Cancelled" {
			return buyOptionError("payment cancelled")
		}

		return &BuyResult{
			State: orderDetails.State,
		}, nil
	case 400:
		// Invalid price was specified, etc.
		return buyOptionError(fmt.Sprintf("bad request: %v", errorInfo.Error()))
	case 403:
		// Customer account not set up for purchases.
		switch errorInfo.Code() {
		case "no-payment-methods":
			return nil, ErrNoPaymentMethods
		case "tos-not-accepted":
			return nil, ErrTOSNotAccepted
		}
		return buyOptionError(fmt.Sprintf("permission denied: %v", errorInfo.Error()))
	case 404:
		// Likely because customer account or snap ID doesn't exist.
		return buyOptionError(fmt.Sprintf("server says not found: %v", errorInfo.Error()))
	case 402: // Payment Required
		// Payment failed for some reason.
		return nil, ErrPaymentDeclined
	case 401:
		// TODO handle token expiry and refresh
		return nil, ErrInvalidCredentials
	default:
		return nil, respToError(resp, fmt.Sprintf("buy snap: %v", errorInfo))
	}
}

type storeCustomer struct {
	LatestTOSDate     string `json:"latest_tos_date"`
	AcceptedTOSDate   string `json:"accepted_tos_date"`
	LatestTOSAccepted bool   `json:"latest_tos_accepted"`
	HasPaymentMethod  bool   `json:"has_payment_method"`
}

// ReadyToBuy returns nil if the user's account has accepted T&Cs and has a payment method registered, and an error otherwise
func (s *Store) ReadyToBuy(user *auth.UserState) error {
	if user == nil {
		return ErrUnauthenticated
	}

	reqOptions := &requestOptions{
		Method: "GET",
		URL:    s.endpointURL(customersMeEndpPath, nil),
		Accept: jsonContentType,
	}

	var customer storeCustomer
	var errors storeErrors
	resp, err := s.retryRequestDecodeJSON(context.TODO(), reqOptions, user, &customer, &errors)
	if err != nil {
		return err
	}

	switch resp.StatusCode {
	case 200:
		if !customer.HasPaymentMethod {
			return ErrNoPaymentMethods
		}
		if !customer.LatestTOSAccepted {
			return ErrTOSNotAccepted
		}
		return nil
	case 404:
		// Likely because user has no account registered on the pay server
		return fmt.Errorf("cannot get customer details: server says no account exists")
	case 401:
		return ErrInvalidCredentials
	default:
		if len(errors.Errors) == 0 {
			return fmt.Errorf("cannot get customer details: unexpected HTTP code %d", resp.StatusCode)
		}
		return &errors
	}
}

func (s *Store) CacheDownloads() int {
	return s.cfg.CacheDownloads
}

func (s *Store) SetCacheDownloads(fileCount int) {
	s.cfg.CacheDownloads = fileCount
	if fileCount > 0 {
		s.cacher = NewCacheManager(dirs.SnapDownloadCacheDir, fileCount)
	} else {
		s.cacher = &nullCache{}
	}
}

// install/refresh

type CurrentSnap struct {
	Name             string
	SnapID           string
	Revision         snap.Revision
	TrackingChannel  string
	RefreshedDate    time.Time
	IgnoreValidation bool
	Block            []snap.Revision
}

type contextSnapJSON struct {
	SnapID           string     `json:"snap-id"`
	Revision         int        `json:"revision"`
	TrackingChannel  string     `json:"tracking-channel"`
	RefreshedDate    *time.Time `json:"refreshed-date,omitempty"`
	IgnoreValidation bool       `json:"ignore-validation,omitempty"`
}

type InstallRefreshActionFlags int

const (
	InstallRefreshIgnoreValidation InstallRefreshActionFlags = 1 << iota
	InstallRefreshEnforceValidation
)

type InstallRefreshAction struct {
	Action   string
	Name     string
	SnapID   string
	Channel  string
	Revision snap.Revision
	Flags    InstallRefreshActionFlags
	Epoch    *snap.Epoch
}

type installRefreshActionJSON struct {
	Action           string      `json:"action"`
	Name             string      `json:"name,omitempty"`
	SnapID           string      `json:"snap-id,omitempty"`
	Channel          string      `json:"channel,omitempty"`
	Revision         int         `json:"revision,omitempty"`
	Epoch            *snap.Epoch `json:"epoch,omitempty"`
	IgnoreValidation *bool       `json:"ignore-validation,omitempty"`
}

type installRefreshResult struct {
	Result           string    `json:"result"`
	SnapID           string    `json:"snap-id,omitempty"`
	Name             string    `json:"name,omitempty"`
	Snap             storeSnap `json:"snap"`
	EffectiveChannel string    `json:"effective-channel"`
	Error            struct {
		Code    string `json:"code"`
		Message string `json:"message"`
	} `json:"error"`
}

type installRefreshWrapper struct {
	Context []*contextSnapJSON          `json:"context"`
	Actions []*installRefreshActionJSON `json:"actions"`
	Fields  []string                    `json:"fields"`
}

type installRefreshResp struct {
	Results   []*installRefreshResult `json:"results"`
	ErrorList []struct {
		Code    string `json:"code"`
		Message string `json:"message"`
	} `json:"error-list"`
}

var installRefreshFields = getStructFields(storeSnap{})

// InstallRefresh queries the store for snap information for the given
// install/refresh actions, given the context information about
// installed snaps in installedCtxt. If the request was overall
// successul (200) but there were reported errors it will return both
// the snap infos and an InstallRefreshError.
func (s *Store) InstallRefresh(installedCtxt []*CurrentSnap, actions []*InstallRefreshAction, user *auth.UserState, opts *RefreshOptions) ([]*snap.Info, error) {
	if opts == nil {
		opts = &RefreshOptions{}
	}

	if len(installedCtxt) == 0 && len(actions) == 0 {
		// nothing to do
		return nil, &InstallRefreshError{NoResults: true}
	}

	curSnaps := make(map[string]*CurrentSnap, len(installedCtxt))
	ctxtSnapJSONs := make([]*contextSnapJSON, len(installedCtxt))
	for i, curSnap := range installedCtxt {
		if curSnap.SnapID == "" || curSnap.Name == "" || curSnap.Revision.Unset() {
			return nil, fmt.Errorf("internal error: invalid current snap information")
		}
		curSnaps[curSnap.SnapID] = curSnap
		channel := curSnap.TrackingChannel
		if channel == "" {
			channel = "stable"
		}
		var refreshedDate *time.Time
		if !curSnap.RefreshedDate.IsZero() {
			refreshedDate = &curSnap.RefreshedDate
		}
		ctxtSnapJSONs[i] = &contextSnapJSON{
			SnapID:           curSnap.SnapID,
			Revision:         curSnap.Revision.N,
			TrackingChannel:  channel,
			IgnoreValidation: curSnap.IgnoreValidation,
			RefreshedDate:    refreshedDate,
		}
	}

	actionJSONs := make([]*installRefreshActionJSON, len(actions))
	for i, a := range actions {
		var ignoreValidation *bool
		if a.Flags&InstallRefreshIgnoreValidation != 0 {
			var t = true
			ignoreValidation = &t
		} else if a.Flags&InstallRefreshEnforceValidation != 0 {
			var f = false
			ignoreValidation = &f
		}

		aJSON := &installRefreshActionJSON{
			Action:           a.Action,
			SnapID:           a.SnapID,
			Name:             a.Name,
			Channel:          a.Channel,
			Revision:         a.Revision.N,
			Epoch:            a.Epoch,
			IgnoreValidation: ignoreValidation,
		}
		actionJSONs[i] = aJSON
	}

	// build input for the install/refresh endpoint
	jsonData, err := json.Marshal(installRefreshWrapper{
		Context: ctxtSnapJSONs,
		Actions: actionJSONs,
		Fields:  installRefreshFields,
	})
	if err != nil {
		return nil, err
	}

	reqOptions := &requestOptions{
		Method:      "POST",
		URL:         s.endpointURL(installRefreshEndpPath, nil),
		Accept:      jsonContentType,
		ContentType: jsonContentType,
		Data:        jsonData,
		APILevel:    apiV2,
	}

	if useDeltas() {
		logger.Debugf("Deltas enabled. Adding header Snap-Accept-Delta-Format: %v", s.deltaFormat)
		reqOptions.addHeader("Snap-Accept-Delta-Format", s.deltaFormat)
	}
	if opts.RefreshManaged {
		reqOptions.addHeader("Snap-Refresh-Managed", "true")
	}

	var results installRefreshResp
	resp, err := s.retryRequestDecodeJSON(context.TODO(), reqOptions, user, &results, nil)
	if err != nil {
		return nil, err
	}

	if resp.StatusCode != 200 {
		return nil, respToError(resp, "query the store for updates")
	}

	s.extractSuggestedCurrency(resp)

	refreshErrors := make(map[string]error)
	installErrors := make(map[string]error)
	var otherErrors []error

	var snaps []*snap.Info
	for _, res := range results.Results {
		if res.Result == "error" {
			if cur := curSnaps[res.SnapID]; cur != nil {
				refreshErrors[cur.Name] = translateInstallRefreshError("refresh", res.Error.Code, res.Error.Message)
				continue
			}
			if res.Name != "" {
				installErrors[res.Name] = translateInstallRefreshError("install", res.Error.Code, res.Error.Message)
				continue
			}
			otherErrors = append(otherErrors, translateInstallRefreshError("-", res.Error.Code, res.Error.Message))
			continue
		}
		snapInfo, err := infoFromStoreSnap(&res.Snap)
		if err != nil {
			return nil, fmt.Errorf("unexpected invalid install/refresh API result: %v", err)
		}
		snapInfo.Channel = res.EffectiveChannel
		if res.Result == "refresh" {
			cur := curSnaps[res.SnapID]
			if cur == nil {
				return nil, fmt.Errorf("unexpected invalid install/refresh API result: unexpected refresh")
			}
			rrev := snap.R(res.Snap.Revision)
			if rrev == cur.Revision || findRev(rrev, cur.Block) {
				refreshErrors[cur.Name] = ErrNoUpdateAvailable
				continue
			}
		}
		snaps = append(snaps, snapInfo)
	}

	for _, errObj := range results.ErrorList {
		otherErrors = append(otherErrors, translateInstallRefreshError("-", errObj.Code, errObj.Message))
	}

	// XXX: handle refreshing macaroons as needed

	if len(refreshErrors)+len(installErrors) != 0 || len(results.Results) == 0 || len(otherErrors) != 0 {
		// normalize empty maps
		if len(refreshErrors) == 0 {
			refreshErrors = nil
		}
		if len(installErrors) == 0 {
			installErrors = nil
		}
		return snaps, &InstallRefreshError{
			NoResults: len(results.Results) == 0,
			Refresh:   refreshErrors,
			Install:   installErrors,
			Other:     otherErrors,
		}
	}

	return snaps, nil
}<|MERGE_RESOLUTION|>--- conflicted
+++ resolved
@@ -588,11 +588,7 @@
 	}
 }
 
-<<<<<<< HEAD
-func (s *Store) setStoreID(r *http.Request, apiLevel apiLevel) {
-=======
-func (s *Store) setStoreID(r *http.Request) (customStore bool) {
->>>>>>> 482f8cb4
+func (s *Store) setStoreID(r *http.Request, apiLevel apiLevel) (customStore bool) {
 	storeID := s.fallbackStoreID
 	if s.authContext != nil {
 		cand, err := s.authContext.StoreID(storeID)
@@ -603,17 +599,12 @@
 		}
 	}
 	if storeID != "" {
-<<<<<<< HEAD
 		r.Header.Set(hdrSnapDeviceStore[apiLevel], storeID)
-=======
-		r.Header.Set("X-Ubuntu-Store", storeID)
 		return true
->>>>>>> 482f8cb4
 	}
 	return false
 }
 
-<<<<<<< HEAD
 type apiLevel int
 
 const (
@@ -627,13 +618,13 @@
 	hdrSnapDeviceSeries        = []string{"X-Ubuntu-Series", "Snap-Device-Series"}
 	hdrSnapDeviceArchitecture  = []string{"X-Ubuntu-Architecture", "Snap-Device-Architecture"}
 	hdrSnapClassic             = []string{"X-Ubuntu-Classic", "Snap-Classic"}
-=======
+)
+
 type deviceAuthNeed int
 
 const (
 	deviceAuthPreferred deviceAuthNeed = iota
 	deviceAuthCustomStoreOnly
->>>>>>> 482f8cb4
 )
 
 // requestOptions specifies parameters for store requests.
@@ -858,7 +849,7 @@
 		return nil, err
 	}
 
-	customStore := s.setStoreID(req)
+	customStore := s.setStoreID(req, reqOptions.APILevel)
 
 	if s.authContext != nil && (customStore || reqOptions.DeviceAuthNeed != deviceAuthCustomStoreOnly) {
 		device, err := s.authContext.Device()
@@ -902,11 +893,6 @@
 		req.Header.Set(header, value)
 	}
 
-<<<<<<< HEAD
-	s.setStoreID(req, reqOptions.APILevel)
-
-=======
->>>>>>> 482f8cb4
 	return req, nil
 }
 
