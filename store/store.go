--- conflicted
+++ resolved
@@ -611,15 +611,7 @@
 }
 
 // retryRequest uses defaultRetryStrategy to call doRequest with retry
-<<<<<<< HEAD
-func (s *Store) retryRequest(ctx context.Context, client *http.Client, reqOptions *requestOptions, user *auth.UserState) (resp *http.Response, err error) {
-	for attempt := retry.Start(defaultRetryStrategy, nil); attempt.Next(); {
-		if ctx != nil && cancelled(ctx) {
-			return nil, ctx.Err()
-		}
-		resp, err = s.doRequest(ctx, client, reqOptions, user)
-=======
-func (s *Store) retryRequest(client *http.Client, reqOptions *requestOptions, user *auth.UserState) (resp *http.Response, err error) {
+	func (s *Store) retryRequest(ctx context.Context, client *http.Client, reqOptions *requestOptions, user *auth.UserState) (resp *http.Response, err error) {
 	var attempt *retry.Attempt
 	startTime := time.Now()
 	for attempt = retry.Start(defaultRetryStrategy, nil); attempt.Next(); {
@@ -627,8 +619,11 @@
 			delta := time.Since(startTime) / time.Millisecond
 			logger.Debugf("Retyring %s, attempt %d, delta time=%v ms", reqOptions.URL, attempt.Count(), delta)
 		}
-		resp, err = s.doRequest(client, reqOptions, user)
->>>>>>> 290a6010
+		if ctx != nil && cancelled(ctx) {
+			return nil, ctx.Err()
+		}
+
+		resp, err = s.doRequest(ctx, client, reqOptions, user)
 		if err != nil {
 			if shouldRetryError(attempt, err) {
 				continue
