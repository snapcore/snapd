--- conflicted
+++ resolved
@@ -1587,17 +1587,10 @@
 			Method:       "GET",
 			URL:          storeURL,
 			ExtraHeaders: make(map[string]string),
-<<<<<<< HEAD
 		}
 		if cdnHeader != "" {
 			reqOptions.ExtraHeaders["Snap-CDN"] = cdnHeader
 		}
-=======
-		}
-		if cdnHeader != "" {
-			reqOptions.ExtraHeaders["Snap-CDN"] = cdnHeader
-		}
->>>>>>> 1dee3826
 
 		httputil.MaybeLogRetryAttempt(reqOptions.URL.String(), attempt, startTime)
 
@@ -2144,8 +2137,6 @@
 // successul (200) but there were reported errors it will return both
 // the snap infos and an SnapActionError.
 func (s *Store) SnapAction(ctx context.Context, currentSnaps []*CurrentSnap, actions []*SnapAction, user *auth.UserState, opts *RefreshOptions) ([]*snap.Info, error) {
-<<<<<<< HEAD
-=======
 	if opts == nil {
 		opts = &RefreshOptions{}
 	}
@@ -2155,7 +2146,6 @@
 		return nil, &SnapActionError{NoResults: true}
 	}
 
->>>>>>> 1dee3826
 	authRefreshes := 0
 	for {
 		snaps, err := s.snapAction(ctx, currentSnaps, actions, user, opts)
@@ -2191,17 +2181,6 @@
 }
 
 func (s *Store) snapAction(ctx context.Context, currentSnaps []*CurrentSnap, actions []*SnapAction, user *auth.UserState, opts *RefreshOptions) ([]*snap.Info, error) {
-<<<<<<< HEAD
-	if opts == nil {
-		opts = &RefreshOptions{}
-	}
-
-	if len(currentSnaps) == 0 && len(actions) == 0 {
-		// nothing to do
-		return nil, &SnapActionError{NoResults: true}
-	}
-=======
->>>>>>> 1dee3826
 
 	// TODO: the store already requires instance-key but doesn't
 	// yet support repeating in context or sending actions for the
