// -*- Mode: Go; indent-tabs-mode: t -*-

/*
 * Copyright (C) 2014-2016 Canonical Ltd
 *
 * This program is free software: you can redistribute it and/or modify
 * it under the terms of the GNU General Public License version 3 as
 * published by the Free Software Foundation.
 *
 * This program is distributed in the hope that it will be useful,
 * but WITHOUT ANY WARRANTY; without even the implied warranty of
 * MERCHANTABILITY or FITNESS FOR A PARTICULAR PURPOSE.  See the
 * GNU General Public License for more details.
 *
 * You should have received a copy of the GNU General Public License
 * along with this program.  If not, see <http://www.gnu.org/licenses/>.
 *
 */

// Package store has support to use the Ubuntu Store for querying and downloading of snaps, and the related services.
package store

import (
	"bytes"
	"crypto"
	"encoding/json"
	"errors"
	"fmt"
	"io"
	"net"
	"net/http"
	"net/url"
	"os"
	"os/exec"
	"path"
	"path/filepath"
	"reflect"
	"strconv"
	"strings"
	"sync"
	"time"

	"github.com/snapcore/snapd/arch"
	"github.com/snapcore/snapd/asserts"
	"github.com/snapcore/snapd/dirs"
	"github.com/snapcore/snapd/logger"
	"github.com/snapcore/snapd/osutil"
	"github.com/snapcore/snapd/overlord/auth"
	"github.com/snapcore/snapd/progress"
	"github.com/snapcore/snapd/release"
	"github.com/snapcore/snapd/snap"

	"gopkg.in/retry.v1"
)

// TODO: better/shorter names are probably in order once fewer legacy places are using this

const (
	// halJsonContentType is the default accept value for store requests
	halJsonContentType = "application/hal+json"
	// jsonContentType is for store enpoints that don't support HAL
	jsonContentType = "application/json"
	// UbuntuCoreWireProtocol is the protocol level we support when
	// communicating with the store. History:
	//  - "1": client supports squashfs snaps
	UbuntuCoreWireProtocol = "1"
)

// UserAgent to send
// xxx: this should actually be set per client request, and include the client user agent
var userAgent = "unset"

func SetUserAgentFromVersion(version string) {
	extras := make([]string, 1, 3)
	extras[0] = "series " + release.Series
	if release.OnClassic {
		extras = append(extras, "classic")
	}
	if release.ReleaseInfo.ForceDevMode() {
		extras = append(extras, "devmode")
	}
	// xxx this assumes ReleaseInfo's ID and VersionID don't have weird characters
	// (see rfc 7231 for values of weird)
	// assumption checks out in practice, q.v. https://github.com/zyga/os-release-zoo
	userAgent = fmt.Sprintf("snapd/%v (%s) %s/%s (%s)", version, strings.Join(extras, "; "), release.ReleaseInfo.ID, release.ReleaseInfo.VersionID, string(arch.UbuntuArchitecture()))
}

func infoFromRemote(d snapDetails) *snap.Info {
	info := &snap.Info{}
	info.Architectures = d.Architectures
	info.Type = d.Type
	info.Version = d.Version
	info.Epoch = "0"
	info.RealName = d.Name
	info.SnapID = d.SnapID
	info.Revision = snap.R(d.Revision)
	info.EditedSummary = d.Summary
	info.EditedDescription = d.Description
	info.DeveloperID = d.DeveloperID
	info.Developer = d.Developer // XXX: obsolete, will be retired after full backfilling of DeveloperID
	info.Channel = d.Channel
	info.Sha3_384 = d.DownloadSha3_384
	info.Size = d.DownloadSize
	info.IconURL = d.IconURL
	info.AnonDownloadURL = d.AnonDownloadURL
	info.DownloadURL = d.DownloadURL
	info.Prices = d.Prices
	info.Private = d.Private
	info.Confinement = snap.ConfinementType(d.Confinement)

	deltas := make([]snap.DeltaInfo, len(d.Deltas))
	for i, d := range d.Deltas {
		deltas[i] = snap.DeltaInfo{
			FromRevision:    d.FromRevision,
			ToRevision:      d.ToRevision,
			Format:          d.Format,
			AnonDownloadURL: d.AnonDownloadURL,
			DownloadURL:     d.DownloadURL,
			Size:            d.Size,
			Sha3_384:        d.Sha3_384,
		}
	}
	info.Deltas = deltas

	screenshots := make([]snap.ScreenshotInfo, 0, len(d.ScreenshotURLs))
	for _, url := range d.ScreenshotURLs {
		screenshots = append(screenshots, snap.ScreenshotInfo{
			URL: url,
		})
	}
	info.Screenshots = screenshots

	return info
}

// Config represents the configuration to access the snap store
type Config struct {
	SearchURI      *url.URL
	DetailsURI     *url.URL
	BulkURI        *url.URL
	AssertionsURI  *url.URL
	OrdersURI      *url.URL
	CustomersMeURI *url.URL

	// StoreID is the store id used if we can't get one through the AuthContext.
	StoreID string

	Architecture string
	Series       string

	DetailFields []string
	DeltaFormat  string
}

// Store represents the ubuntu snap store
type Store struct {
	searchURI      *url.URL
	detailsURI     *url.URL
	bulkURI        *url.URL
	assertionsURI  *url.URL
	ordersURI      *url.URL
	customersMeURI *url.URL

	architecture string
	series       string

	fallbackStoreID string

	detailFields []string
	deltaFormat  string
	// reused http client
	client *http.Client

	authContext auth.AuthContext

	mu                sync.Mutex
	suggestedCurrency string
}

func shouldRetryHttpResponse(attempt *retry.Attempt, resp *http.Response) bool {
	return (resp.StatusCode == 500 || resp.StatusCode == 503) && attempt.More()
}

func shouldRetryError(attempt *retry.Attempt, err error) bool {
	if !attempt.More() {
		return false
	}
	if netErr, ok := err.(net.Error); ok {
		return netErr.Timeout()
	}
	return err == io.ErrUnexpectedEOF
}

<<<<<<< HEAD
var DefaultRetryStrategy = retry.LimitCount(6, retry.LimitTime(30*time.Second,
=======
var defaultRetryStrategy = retry.LimitCount(6, retry.LimitTime(10*time.Second,
>>>>>>> 95fddd9d
	retry.Exponential{
		Initial: 10 * time.Millisecond,
		Factor:  1.67,
	},
))

func respToError(resp *http.Response, msg string) error {
	tpl := "cannot %s: got unexpected HTTP status code %d via %s to %q"
	if oops := resp.Header.Get("X-Oops-Id"); oops != "" {
		tpl += " [%s]"
		return fmt.Errorf(tpl, msg, resp.StatusCode, resp.Request.Method, resp.Request.URL, oops)
	}

	return fmt.Errorf(tpl, msg, resp.StatusCode, resp.Request.Method, resp.Request.URL)
}

func getStructFields(s interface{}) []string {
	st := reflect.TypeOf(s)
	num := st.NumField()
	fields := make([]string, 0, num)
	for i := 0; i < num; i++ {
		tag := st.Field(i).Tag.Get("json")
		idx := strings.IndexRune(tag, ',')
		if idx > -1 {
			tag = tag[:idx]
		}
		if tag != "" {
			fields = append(fields, tag)
		}
	}

	return fields
}

func useDeltas() bool {
	return os.Getenv("SNAPD_USE_DELTAS_EXPERIMENTAL") == "1"
}

func useStaging() bool {
	return os.Getenv("SNAPPY_USE_STAGING_STORE") == "1"
}

func cpiURL() string {
	if useStaging() {
		return "https://search.apps.staging.ubuntu.com/api/v1/"
	}
	// FIXME: this will become a store-url assertion
	if os.Getenv("SNAPPY_FORCE_CPI_URL") != "" {
		return os.Getenv("SNAPPY_FORCE_CPI_URL")
	}

	return "https://search.apps.ubuntu.com/api/v1/"
}

func authLocation() string {
	if useStaging() {
		return "login.staging.ubuntu.com"
	}
	return "login.ubuntu.com"
}

func authURL() string {
	if os.Getenv("SNAPPY_FORCE_SSO_URL") != "" {
		return os.Getenv("SNAPPY_FORCE_SSO_URL")
	}
	return "https://" + authLocation() + "/api/v2"
}

func assertsURL() string {
	if useStaging() {
		return "https://assertions.staging.ubuntu.com/v1/"
	}

	if os.Getenv("SNAPPY_FORCE_SAS_URL") != "" {
		return os.Getenv("SNAPPY_FORCE_SAS_URL")
	}

	return "https://assertions.ubuntu.com/v1/"
}

func myappsURL() string {
	if useStaging() {
		return "https://myapps.developer.staging.ubuntu.com/"
	}
	return "https://myapps.developer.ubuntu.com/"
}

var defaultConfig = Config{}

// DefaultConfig returns a copy of the default configuration ready to be adapted.
func DefaultConfig() *Config {
	cfg := defaultConfig
	return &cfg
}

func init() {
	storeBaseURI, err := url.Parse(cpiURL())
	if err != nil {
		panic(err)
	}

	defaultConfig.SearchURI, err = storeBaseURI.Parse("snaps/search")
	if err != nil {
		panic(err)
	}

	// slash at the end because snap name is appended to this with .Parse(snapName)
	defaultConfig.DetailsURI, err = storeBaseURI.Parse("snaps/details/")
	if err != nil {
		panic(err)
	}

	defaultConfig.BulkURI, err = storeBaseURI.Parse("snaps/metadata")
	if err != nil {
		panic(err)
	}

	assertsBaseURI, err := url.Parse(assertsURL())
	if err != nil {
		panic(err)
	}

	defaultConfig.AssertionsURI, err = assertsBaseURI.Parse("assertions/")
	if err != nil {
		panic(err)
	}

	defaultConfig.OrdersURI, err = url.Parse(myappsURL() + "purchases/v1/orders")
	if err != nil {
		panic(err)
	}

	defaultConfig.CustomersMeURI, err = url.Parse(myappsURL() + "purchases/v1/customers/me")
	if err != nil {
		panic(err)
	}
}

type searchResults struct {
	Payload struct {
		Packages []snapDetails `json:"clickindex:package"`
	} `json:"_embedded"`
}

// The fields we are interested in
var detailFields = getStructFields(snapDetails{})

// The default delta format if not configured.
var defaultSupportedDeltaFormat = "xdelta"

// New creates a new Store with the given access configuration and for given the store id.
func New(cfg *Config, authContext auth.AuthContext) *Store {
	if cfg == nil {
		cfg = &defaultConfig
	}

	fields := cfg.DetailFields
	if fields == nil {
		fields = detailFields
	}

	rawQuery := ""
	if len(fields) > 0 {
		v := url.Values{}
		v.Set("fields", strings.Join(fields, ","))
		rawQuery = v.Encode()
	}

	var searchURI *url.URL
	if cfg.SearchURI != nil {
		uri := *cfg.SearchURI
		uri.RawQuery = rawQuery
		searchURI = &uri
	}

	var detailsURI *url.URL
	if cfg.DetailsURI != nil {
		uri := *cfg.DetailsURI
		uri.RawQuery = rawQuery
		detailsURI = &uri
	}

	architecture := arch.UbuntuArchitecture()
	if cfg.Architecture != "" {
		architecture = cfg.Architecture
	}

	series := release.Series
	if cfg.Series != "" {
		series = cfg.Series
	}

	deltaFormat := cfg.DeltaFormat
	if deltaFormat == "" {
		deltaFormat = defaultSupportedDeltaFormat
	}

	// see https://wiki.ubuntu.com/AppStore/Interfaces/ClickPackageIndex
	return &Store{
		searchURI:       searchURI,
		detailsURI:      detailsURI,
		bulkURI:         cfg.BulkURI,
		assertionsURI:   cfg.AssertionsURI,
		ordersURI:       cfg.OrdersURI,
		customersMeURI:  cfg.CustomersMeURI,
		series:          series,
		architecture:    architecture,
		fallbackStoreID: cfg.StoreID,
		detailFields:    fields,
		client:          newHTTPClient(),
		authContext:     authContext,
		deltaFormat:     deltaFormat,
	}
}

// LoginUser logs user in the store and returns the authentication macaroons.
func LoginUser(username, password, otp string) (string, string, error) {
	macaroon, err := requestStoreMacaroon()
	if err != nil {
		return "", "", err
	}
	deserializedMacaroon, err := auth.MacaroonDeserialize(macaroon)
	if err != nil {
		return "", "", err
	}

	// get SSO 3rd party caveat, and request discharge
	loginCaveat, err := loginCaveatID(deserializedMacaroon)
	if err != nil {
		return "", "", err
	}

	discharge, err := dischargeAuthCaveat(loginCaveat, username, password, otp)
	if err != nil {
		return "", "", err
	}

	return macaroon, discharge, nil
}

// hasStoreAuth returns true if given user has store macaroons setup
func hasStoreAuth(user *auth.UserState) bool {
	return user != nil && user.StoreMacaroon != ""
}

// authenticateUser will add the store expected Macaroon Authorization header for user
func authenticateUser(r *http.Request, user *auth.UserState) {
	var buf bytes.Buffer
	fmt.Fprintf(&buf, `Macaroon root="%s"`, user.StoreMacaroon)

	// deserialize root macaroon (we need its signature to do the discharge binding)
	root, err := auth.MacaroonDeserialize(user.StoreMacaroon)
	if err != nil {
		logger.Debugf("cannot deserialize root macaroon: %v", err)
		return
	}

	for _, d := range user.StoreDischarges {
		// prepare discharge for request
		discharge, err := auth.MacaroonDeserialize(d)
		if err != nil {
			logger.Debugf("cannot deserialize discharge macaroon: %v", err)
			return
		}
		discharge.Bind(root.Signature())

		serializedDischarge, err := auth.MacaroonSerialize(discharge)
		if err != nil {
			logger.Debugf("cannot re-serialize discharge macaroon: %v", err)
			return
		}
		fmt.Fprintf(&buf, `, discharge="%s"`, serializedDischarge)
	}
	r.Header.Set("Authorization", buf.String())
}

// refreshDischarges will request refreshed discharge macaroons for the user
func refreshDischarges(user *auth.UserState) ([]string, error) {
	newDischarges := make([]string, len(user.StoreDischarges))
	for i, d := range user.StoreDischarges {
		discharge, err := auth.MacaroonDeserialize(d)
		if err != nil {
			return nil, err
		}
		if discharge.Location() != UbuntuoneLocation {
			newDischarges[i] = d
			continue
		}

		refreshedDischarge, err := refreshDischargeMacaroon(d)
		if err != nil {
			return nil, err
		}
		newDischarges[i] = refreshedDischarge
	}
	return newDischarges, nil
}

// refreshUser will refresh user discharge macaroon and update state
func (s *Store) refreshUser(user *auth.UserState) error {
	newDischarges, err := refreshDischarges(user)
	if err != nil {
		return err
	}

	if s.authContext != nil {
		curUser, err := s.authContext.UpdateUserAuth(user, newDischarges)
		if err != nil {
			return err
		}
		// update in place
		*user = *curUser
	}

	return nil
}

// refreshDeviceSession will set or refresh the device session in the state
func (s *Store) refreshDeviceSession(device *auth.DeviceState) error {
	if s.authContext == nil {
		return fmt.Errorf("internal error: no authContext")
	}

	nonce, err := requestStoreDeviceNonce()
	if err != nil {
		return err
	}

	sessionRequest, serialAssertion, err := s.authContext.DeviceSessionRequest(nonce)
	if err != nil {
		return err
	}

	session, err := requestDeviceSession(string(serialAssertion), string(sessionRequest), device.SessionMacaroon)
	if err != nil {
		return err
	}

	curDevice, err := s.authContext.UpdateDeviceAuth(device, session)
	if err != nil {
		return err
	}
	// update in place
	*device = *curDevice
	return nil
}

// authenticateDevice will add the store expected Macaroon X-Device-Authorization header for device
func authenticateDevice(r *http.Request, device *auth.DeviceState) {
	if device.SessionMacaroon != "" {
		r.Header.Set("X-Device-Authorization", fmt.Sprintf(`Macaroon root="%s"`, device.SessionMacaroon))
	}
}

func (s *Store) setStoreID(r *http.Request) {
	storeID := s.fallbackStoreID
	if s.authContext != nil {
		cand, err := s.authContext.StoreID(storeID)
		if err != nil {
			logger.Debugf("cannot get store ID from state: %v", err)
		} else {
			storeID = cand
		}
	}
	if storeID != "" {
		r.Header.Set("X-Ubuntu-Store", storeID)
	}
}

// requestOptions specifies parameters for store requests.
type requestOptions struct {
	Method       string
	URL          *url.URL
	Accept       string
	ContentType  string
	ExtraHeaders map[string]string
	Data         []byte
}

// doRequest does an authenticated request to the store handling a potential macaroon refresh required if needed
func (s *Store) doRequest(client *http.Client, reqOptions *requestOptions, user *auth.UserState) (*http.Response, error) {
	req, err := s.newRequest(reqOptions, user)
	if err != nil {
		return nil, err
	}

	resp, err := client.Do(req)
	if err != nil {
		return nil, err
	}

	wwwAuth := resp.Header.Get("WWW-Authenticate")
	if resp.StatusCode == 401 {
		refreshed := false
		if user != nil && strings.Contains(wwwAuth, "needs_refresh=1") {
			// refresh user
			err = s.refreshUser(user)
			if err != nil {
				return nil, err
			}
			refreshed = true
		}
		if strings.Contains(wwwAuth, "refresh_device_session=1") {
			// refresh device session
			if s.authContext == nil {
				return nil, fmt.Errorf("internal error: no authContext")
			}
			device, err := s.authContext.Device()
			if err != nil {
				return nil, err
			}

			err = s.refreshDeviceSession(device)
			if err != nil {
				return nil, err
			}
			refreshed = true
		}
		if refreshed {
			// close previous response and retry
			// TODO: make this non-recursive or add a recursion limit
			resp.Body.Close()
			return s.doRequest(client, reqOptions, user)
		}
	}

	return resp, err
}

// build a new http.Request with headers for the store
func (s *Store) newRequest(reqOptions *requestOptions, user *auth.UserState) (*http.Request, error) {
	var body io.Reader
	if reqOptions.Data != nil {
		body = bytes.NewBuffer(reqOptions.Data)
	}

	req, err := http.NewRequest(reqOptions.Method, reqOptions.URL.String(), body)
	if err != nil {
		return nil, err
	}

	if s.authContext != nil {
		device, err := s.authContext.Device()
		if err != nil {
			return nil, err
		}
		// we don't have a session yet but have a serial, try
		// to get a session
		if device.SessionMacaroon == "" && device.Serial != "" {
			err = s.refreshDeviceSession(device)
			if err == auth.ErrNoSerial {
				// missing serial assertion, log and continue without device authentication
				logger.Debugf("cannot set device session: %v", err)
			}
			if err != nil && err != auth.ErrNoSerial {
				return nil, err
			}
		}
		authenticateDevice(req, device)
	}

	// only set user authentication if user logged in to the store
	if hasStoreAuth(user) {
		authenticateUser(req, user)
	}

	req.Header.Set("User-Agent", userAgent)
	req.Header.Set("Accept", reqOptions.Accept)
	req.Header.Set("X-Ubuntu-Architecture", s.architecture)
	req.Header.Set("X-Ubuntu-Series", s.series)
	req.Header.Set("X-Ubuntu-Wire-Protocol", UbuntuCoreWireProtocol)

	if reqOptions.ContentType != "" {
		req.Header.Set("Content-Type", reqOptions.ContentType)
	}

	for header, value := range reqOptions.ExtraHeaders {
		req.Header.Set(header, value)
	}

	s.setStoreID(req)

	return req, nil
}

func (s *Store) extractSuggestedCurrency(resp *http.Response) {
	suggestedCurrency := resp.Header.Get("X-Suggested-Currency")

	if suggestedCurrency != "" {
		s.mu.Lock()
		s.suggestedCurrency = suggestedCurrency
		s.mu.Unlock()
	}
}

// ordersResult encapsulates the order data sent to us from the software center agent.
//
// {
//   "orders": [
//     {
//       "snap_id": "abcd1234efgh5678ijkl9012",
//       "currency": "USD",
//       "amount": "2.99",
//       "state": "Complete",
//       "refundable_until": null,
//       "purchase_date": "2016-09-20T15:00:00+00:00"
//     },
//     {
//       "snap_id": "abcd1234efgh5678ijkl9012",
//       "currency": null,
//       "amount": null,
//       "state": "Complete",
//       "refundable_until": null,
//       "purchase_date": "2016-09-20T15:00:00+00:00"
//     }
//   ]
// }
type ordersResult struct {
	Orders []*order `json:"orders"`
}

type order struct {
	SnapID          string `json:"snap_id"`
	Currency        string `json:"currency"`
	Amount          string `json:"amount"`
	State           string `json:"state"`
	RefundableUntil string `json:"refundable_until"`
	PurchaseDate    string `json:"purchase_date"`
}

// decorateOrders sets the MustBuy property of each snap in the given list according to the user's known orders.
func (s *Store) decorateOrders(snaps []*snap.Info, channel string, user *auth.UserState) error {
	// Mark every non-free snap as must buy until we know better.
	hasPriced := false
	for _, info := range snaps {
		if len(info.Prices) != 0 {
			info.MustBuy = true
			hasPriced = true
		}
	}

	if user == nil {
		return nil
	}

	if !hasPriced {
		return nil
	}

	var err error

	reqOptions := &requestOptions{
		Method: "GET",
		URL:    s.ordersURI,
		Accept: jsonContentType,
	}
	resp, err := s.doRequest(s.client, reqOptions, user)
	if err != nil {
		return err
	}
	defer resp.Body.Close()

	var result ordersResult

	switch resp.StatusCode {
	case http.StatusOK:
		dec := json.NewDecoder(resp.Body)
		if err := dec.Decode(&result); err != nil {
			return fmt.Errorf("cannot decode known orders from store: %v", err)
		}
	case http.StatusUnauthorized:
		// TODO handle token expiry and refresh
		return ErrInvalidCredentials
	default:
		return respToError(resp, "obtain known orders from store")
	}

	// Make a map of the IDs of bought snaps
	bought := make(map[string]bool)
	for _, order := range result.Orders {
		bought[order.SnapID] = true
	}

	for _, info := range snaps {
		info.MustBuy = mustBuy(info.Prices, bought[info.SnapID])
	}

	return nil
}

// mustBuy determines if a snap requires a payment, based on if it is non-free and if the user has already bought it
func mustBuy(prices map[string]float64, bought bool) bool {
	if len(prices) == 0 {
		// If the snap is free, then it doesn't need buying
		return false
	}

	return !bought
}

// Snap returns the snap.Info for the store hosted snap with the given name or an error.
func (s *Store) Snap(name, channel string, devmode bool, revision snap.Revision, user *auth.UserState) (*snap.Info, error) {
	u, err := s.detailsURI.Parse(name)
	if err != nil {
		return nil, err
	}

	query := u.Query()

	if !revision.Unset() {
		query.Set("revision", revision.String())
		query.Set("channel", "") // sidestep the channel map
	} else if channel != "" {
		query.Set("channel", channel)
	}

	// if devmode then don't restrict by confinement as either is fine
	// XXX: what we really want to do is have the store not specify
	//      devmode, and have the business logic wrt what to do with
	//      unwanted devmode further up
	if !devmode {
		query.Set("confinement", string(snap.StrictConfinement))
	}

	u.RawQuery = query.Encode()

	reqOptions := &requestOptions{
		Method: "GET",
		URL:    u,
		Accept: halJsonContentType,
	}
	resp, err := s.doRequest(s.client, reqOptions, user)
	if err != nil {
		return nil, err
	}
	defer resp.Body.Close()

	// check statusCode
	switch resp.StatusCode {
	case http.StatusOK:
		// OK
	case http.StatusNotFound:
		return nil, ErrSnapNotFound
	default:
		msg := fmt.Sprintf("get details for snap %q in channel %q", name, channel)
		return nil, respToError(resp, msg)
	}

	// and decode json
	var remote snapDetails
	dec := json.NewDecoder(resp.Body)
	if err := dec.Decode(&remote); err != nil {
		return nil, err
	}

	info := infoFromRemote(remote)

	err = s.decorateOrders([]*snap.Info{info}, channel, user)
	if err != nil {
		logger.Noticef("cannot get user orders: %v", err)
	}

	s.extractSuggestedCurrency(resp)

	return info, nil
}

// A Search is what you do in order to Find something
type Search struct {
	Query   string
	Private bool
	Prefix  bool
}

// Find finds  (installable) snaps from the store, matching the
// given Search.
func (s *Store) Find(search *Search, user *auth.UserState) ([]*snap.Info, error) {
	searchTerm := search.Query

	if search.Private && user == nil {
		return nil, ErrUnauthenticated
	}

	searchTerm = strings.TrimSpace(searchTerm)

	if searchTerm == "" {
		return nil, ErrEmptyQuery
	}

	// these characters might have special meaning on the search
	// server, and don't form part of a reasonable search, so
	// abort if they're included.
	//
	// "-" might also be special on the server, but it's also a
	// valid part of a package name, so we let it pass
	if strings.ContainsAny(searchTerm, `+=&|><!(){}[]^"~*?:\/`) {
		return nil, ErrBadQuery
	}

	u := *s.searchURI // make a copy, so we can mutate it
	q := u.Query()

	if search.Private {
		if search.Prefix {
			// The store only supports "fuzzy" search for private snaps.
			// See http://search.apps.ubuntu.com/docs/
			return nil, ErrBadQuery
		}

		q.Set("private", "true")
	}

	if search.Prefix {
		q.Set("name", searchTerm)
	} else {
		q.Set("q", searchTerm)
	}

	q.Set("confinement", "strict")
	u.RawQuery = q.Encode()

	reqOptions := &requestOptions{
		Method: "GET",
		URL:    &u,
		Accept: halJsonContentType,
	}
	resp, err := s.doRequest(s.client, reqOptions, user)
	if err != nil {
		return nil, err
	}
	defer resp.Body.Close()

	if resp.StatusCode != 200 {
		return nil, respToError(resp, "search")
	}

	if ct := resp.Header.Get("Content-Type"); ct != halJsonContentType {
		return nil, fmt.Errorf("received an unexpected content type (%q) when trying to search via %q", ct, resp.Request.URL)
	}

	var searchData searchResults

	dec := json.NewDecoder(resp.Body)
	if err := dec.Decode(&searchData); err != nil {
		return nil, fmt.Errorf("cannot decode reply (got %v) when trying to search via %q", err, resp.Request.URL)
	}

	snaps := make([]*snap.Info, len(searchData.Payload.Packages))
	for i, pkg := range searchData.Payload.Packages {
		snaps[i] = infoFromRemote(pkg)
	}

	err = s.decorateOrders(snaps, "", user)
	if err != nil {
		logger.Noticef("cannot get user orders: %v", err)
	}

	s.extractSuggestedCurrency(resp)

	return snaps, nil
}

// RefreshCandidate contains information for the store about the currently
// installed snap so that the store can decide what update we should see
type RefreshCandidate struct {
	SnapID   string
	Revision snap.Revision
	Epoch    string
	DevMode  bool
	Block    []snap.Revision

	// the desired channel
	Channel string
}

// the exact bits that we need to send to the store
type currentSnapJson struct {
	SnapID   string `json:"snap_id"`
	Channel  string `json:"channel"`
	Revision int    `json:"revision,omitempty"`
	Epoch    string `json:"epoch"`

	// The store expects a "confinement" value {"strict", "devmode"}.
	// We map this accordingly from our devmode bool, we do not
	// use the value of the current snap as we are interested in the
	// users intention, not the actual value of the snap itself.
	Confinement snap.ConfinementType `json:"confinement"`
}

type metadataWrapper struct {
	Snaps  []currentSnapJson `json:"snaps"`
	Fields []string          `json:"fields"`
}

// ListRefresh returns the available updates for a list of snap identified by fullname with channel.
func (s *Store) ListRefresh(installed []*RefreshCandidate, user *auth.UserState) (snaps []*snap.Info, err error) {

	candidateMap := map[string]*RefreshCandidate{}
	currentSnaps := make([]currentSnapJson, 0, len(installed))
	for _, cs := range installed {
		revision := cs.Revision.N
		if !cs.Revision.Store() {
			revision = 0
		}
		// the store gets confused if we send snaps without a snapid
		// (like local ones)
		if cs.SnapID == "" {
			continue
		}

		confinement := snap.StrictConfinement
		if cs.DevMode {
			confinement = snap.DevmodeConfinement
		}

		currentSnaps = append(currentSnaps, currentSnapJson{
			SnapID:      cs.SnapID,
			Channel:     cs.Channel,
			Confinement: confinement,
			Epoch:       cs.Epoch,
			Revision:    revision,
		})
		candidateMap[cs.SnapID] = cs
	}

	// build input for the updates endpoint
	jsonData, err := json.Marshal(metadataWrapper{
		Snaps:  currentSnaps,
		Fields: s.detailFields,
	})
	if err != nil {
		return nil, err
	}

	for attempt := retry.Start(DefaultRetryStrategy, nil); attempt.Next(); {
		reqOptions := &requestOptions{
			Method:      "POST",
			URL:         s.bulkURI,
			Accept:      halJsonContentType,
			ContentType: jsonContentType,
			Data:        jsonData,
		}

		if useDeltas() {
			logger.Debugf("Deltas enabled. Adding header X-Ubuntu-Delta-Formats: %v", s.deltaFormat)
			reqOptions.ExtraHeaders = map[string]string{
				"X-Ubuntu-Delta-Formats": s.deltaFormat,
			}
		}

		resp, err := s.doRequest(s.client, reqOptions, user)
		if err != nil {
			if shouldRetryError(err, attempt) {
				continue
			}
			return nil, err
		}

		if shouldRetryHttpResponse(resp, attempt) {
			resp.Body.Close()
			continue
		}
		defer resp.Body.Close()

		if resp.StatusCode != http.StatusOK {
			return nil, respToError(resp, "query the store for updates")
		}

		var updateData searchResults
		dec := json.NewDecoder(resp.Body)
		if err := dec.Decode(&updateData); err != nil {
			return nil, err
		}

		res := make([]*snap.Info, 0, len(updateData.Payload.Packages))
		for _, rsnap := range updateData.Payload.Packages {
			rrev := snap.R(rsnap.Revision)
			cand := candidateMap[rsnap.SnapID]

			// the store also gives us identical revisions, filter those
			// out, we are not interested
			if rrev == cand.Revision {
				continue
			}
			// do not upgade to a version we rolledback back from
			if findRev(rrev, cand.Block) {
				continue
			}
			res = append(res, infoFromRemote(rsnap))
		}

		s.extractSuggestedCurrency(resp)

		return res, nil
	}
	panic("unreachable")
}

func findRev(needle snap.Revision, haystack []snap.Revision) bool {
	for _, r := range haystack {
		if needle == r {
			return true
		}
	}
	return false
}

// Download downloads the snap addressed by download info and returns its
// filename.
// The file is saved in temporary storage, and should be removed
// after use to prevent the disk from running out of space.
func (s *Store) Download(name string, targetPath string, downloadInfo *snap.DownloadInfo, pbar progress.Meter, user *auth.UserState) error {
	if err := os.MkdirAll(filepath.Dir(targetPath), 0755); err != nil {
		return err
	}
	if useDeltas() {
		logger.Debugf("Available deltas returned by store: %v", downloadInfo.Deltas)
	}
	if useDeltas() && len(downloadInfo.Deltas) == 1 {
		err := s.downloadAndApplyDelta(name, targetPath, downloadInfo, pbar, user)
		if err == nil {
			return nil
		}
		// We revert to normal downloads if there is any error.
		logger.Noticef("Cannot download or apply deltas for %s: %v", name, err)
	}

	w, err := os.Create(targetPath + ".partial")
	if err != nil {
		return err
	}
	defer func() {
		if cerr := w.Close(); cerr != nil && err == nil {
			err = cerr
		}
		if err != nil {
			os.Remove(w.Name())
		}
	}()

	url := downloadInfo.AnonDownloadURL
	if url == "" || hasStoreAuth(user) {
		url = downloadInfo.DownloadURL
	}

	err = download(name, downloadInfo.Sha3_384, url, user, s, w, pbar)
	if err != nil {
		return err
	}

	if err := os.Rename(w.Name(), targetPath); err != nil {
		return err
	}

	return w.Sync()
}

// 3 pₙ₊₁ ≥ 5 pₙ; last entry should be 0 -- the sleep is done at the end of the loop
var downloadBackoffs = []int{113, 191, 331, 557, 929, 0}

// download writes an http.Request showing a progress.Meter
var download = func(name, sha3_384, downloadURL string, user *auth.UserState, s *Store, w io.Writer, pbar progress.Meter) error {
	storeURL, err := url.Parse(downloadURL)
	if err != nil {
		return err
	}

	reqOptions := &requestOptions{
		Method: "GET",
		URL:    storeURL,
	}

	var resp *http.Response
	for _, n := range downloadBackoffs {
		// we do *not* want to reuse the client between iterations in
		// this case as it will have internal state (e.g. cached
		// connections) that led us to an error (the default client is
		// documented as not reusing the transport unless the body is
		// read to EOF and closed, so this is a belt-and-braces thing).
		r, err := s.doRequest(&http.Client{}, reqOptions, user)
		if err != nil {
			return err
		}
		defer r.Body.Close()

		resp = r

		if r.StatusCode != 500 {
			break
		}
		time.Sleep(time.Duration(n) * time.Millisecond)
	}
	if resp.StatusCode != 200 {
		return &ErrDownload{Code: resp.StatusCode, URL: resp.Request.URL}
	}

	if pbar == nil {
		pbar = &progress.NullProgress{}
	}
	pbar.Start(name, float64(resp.ContentLength))
	h := crypto.SHA3_384.New()
	mw := io.MultiWriter(w, h, pbar)
	_, err = io.Copy(mw, resp.Body)
	pbar.Finished()

	actualSha3 := fmt.Sprintf("%x", h.Sum(nil))
	if sha3_384 != "" && sha3_384 != actualSha3 {
		return fmt.Errorf("sha3-384 mismatch downloading %s: got %s but expected %s", name, sha3_384, actualSha3)
	}

	return err
}

// downloadDelta downloads the delta for the preferred format, returning the path.
func (s *Store) downloadDelta(deltaName string, downloadInfo *snap.DownloadInfo, w io.Writer, pbar progress.Meter, user *auth.UserState) error {

	if len(downloadInfo.Deltas) != 1 {
		return errors.New("store returned more than one download delta")
	}

	deltaInfo := downloadInfo.Deltas[0]

	if deltaInfo.Format != s.deltaFormat {
		return fmt.Errorf("store returned unsupported delta format %q (only xdelta currently)", deltaInfo.Format)
	}

	url := deltaInfo.AnonDownloadURL
	if url == "" || hasStoreAuth(user) {
		url = deltaInfo.DownloadURL
	}

	return download(deltaName, deltaInfo.Sha3_384, url, user, s, w, pbar)
}

// applyDelta generates a target snap from a previously downloaded snap and a downloaded delta.
var applyDelta = func(name string, deltaPath string, deltaInfo *snap.DeltaInfo, targetPath string, targetSha3_384 string) error {
	snapBase := fmt.Sprintf("%s_%d.snap", name, deltaInfo.FromRevision)
	snapPath := filepath.Join(dirs.SnapBlobDir, snapBase)

	if !osutil.FileExists(snapPath) {
		return fmt.Errorf("snap %q revision %d not found at %s", name, deltaInfo.FromRevision, snapPath)
	}

	if deltaInfo.Format != "xdelta" {
		return fmt.Errorf("cannot apply unsupported delta format %q (only xdelta currently)", deltaInfo.Format)
	}

	partialTargetPath := targetPath + ".partial"

	xdeltaArgs := []string{"patch", deltaPath, snapPath, partialTargetPath}
	cmd := exec.Command("xdelta", xdeltaArgs...)

	if err := cmd.Run(); err != nil {
		if err := os.Remove(partialTargetPath); err != nil {
			logger.Noticef("failed to remove partial delta target %q: %s", partialTargetPath, err)
		}
		return err
	}

	bsha3_384, _, err := osutil.FileDigest(partialTargetPath, crypto.SHA3_384)
	if err != nil {
		return err
	}
	sha3_384 := fmt.Sprintf("%x", bsha3_384)
	if targetSha3_384 != "" && sha3_384 != targetSha3_384 {
		if err := os.Remove(partialTargetPath); err != nil {
			logger.Noticef("failed to remove partial delta target %q: %s", partialTargetPath, err)
		}
		return fmt.Errorf("sha3-384 mismatch after patching %q: got %s but expected %s", name, sha3_384, targetSha3_384)
	}

	if err := os.Rename(partialTargetPath, targetPath); err != nil {
		return osutil.CopyFile(partialTargetPath, targetPath, 0)
	}

	return nil
}

// downloadAndApplyDelta downloads and then applies the delta to the current snap.
func (s *Store) downloadAndApplyDelta(name, targetPath string, downloadInfo *snap.DownloadInfo, pbar progress.Meter, user *auth.UserState) error {
	deltaInfo := &downloadInfo.Deltas[0]

	deltaPath := fmt.Sprintf("%s.%s-%d-to-%d.partial", targetPath, deltaInfo.Format, deltaInfo.FromRevision, deltaInfo.ToRevision)
	deltaName := filepath.Base(deltaPath)

	w, err := os.Create(deltaPath)
	if err != nil {
		return err
	}
	defer func() {
		if cerr := w.Close(); cerr != nil && err == nil {
			err = cerr
		}
		os.Remove(deltaPath)
	}()

	err = s.downloadDelta(deltaName, downloadInfo, w, pbar, user)
	if err != nil {
		return err
	}

	logger.Debugf("Successfully downloaded delta for %q at %s", name, deltaPath)
	if err := applyDelta(name, deltaPath, deltaInfo, targetPath, downloadInfo.Sha3_384); err != nil {
		return err
	}

	logger.Debugf("Successfully applied delta for %q at %s, saving %d bytes.", name, deltaPath, downloadInfo.Size-deltaInfo.Size)
	return nil
}

type assertionSvcError struct {
	Status int    `json:"status"`
	Type   string `json:"type"`
	Title  string `json:"title"`
	Detail string `json:"detail"`
}

// Assertion retrivies the assertion for the given type and primary key.
func (s *Store) Assertion(assertType *asserts.AssertionType, primaryKey []string, user *auth.UserState) (asserts.Assertion, error) {
	u, err := s.assertionsURI.Parse(path.Join(assertType.Name, path.Join(primaryKey...)))
	if err != nil {
		return nil, err
	}
	v := url.Values{}
	v.Set("max-format", strconv.Itoa(assertType.MaxSupportedFormat()))
	u.RawQuery = v.Encode()

	reqOptions := &requestOptions{
		Method: "GET",
		URL:    u,
		Accept: asserts.MediaType,
	}
	resp, err := s.doRequest(s.client, reqOptions, user)
	if err != nil {
		return nil, err
	}
	defer resp.Body.Close()

	if resp.StatusCode != 200 {
		contentType := resp.Header.Get("Content-Type")
		if contentType == jsonContentType || contentType == "application/problem+json" {
			var svcErr assertionSvcError
			dec := json.NewDecoder(resp.Body)
			if err := dec.Decode(&svcErr); err != nil {
				return nil, fmt.Errorf("cannot decode assertion service error with HTTP status code %d: %v", resp.StatusCode, err)
			}
			if svcErr.Status == 404 {
				return nil, &AssertionNotFoundError{&asserts.Ref{Type: assertType, PrimaryKey: primaryKey}}
			}
			return nil, fmt.Errorf("assertion service error: [%s] %q", svcErr.Title, svcErr.Detail)
		}
		return nil, respToError(resp, "fetch assertion")
	}

	// and decode assertion
	dec := asserts.NewDecoder(resp.Body)
	return dec.Decode()
}

// SuggestedCurrency retrieves the cached value for the store's suggested currency
func (s *Store) SuggestedCurrency() string {
	s.mu.Lock()
	defer s.mu.Unlock()

	if s.suggestedCurrency == "" {
		return "USD"
	}
	return s.suggestedCurrency
}

// BuyOptions specifies parameters to buy from the store.
type BuyOptions struct {
	SnapID   string  `json:"snap-id"`
	Price    float64 `json:"price"`
	Currency string  `json:"currency"` // ISO 4217 code as string
}

// BuyResult holds the state of a buy attempt.
type BuyResult struct {
	State string `json:"state,omitempty"`
}

// orderInstruction holds data sent to the store for orders.
type orderInstruction struct {
	SnapID   string `json:"snap_id"`
	Amount   string `json:"amount,omitempty"`
	Currency string `json:"currency,omitempty"`
}

type storeError struct {
	Code    string `json:"code"`
	Message string `json:"message"`
}

func (s *storeError) Error() string {
	return s.Message
}

type storeErrors struct {
	Errors []*storeError `json:"error_list"`
}

func (s *storeErrors) Error() string {
	if len(s.Errors) == 0 {
		return "internal error: empty store error used as an actual error"
	}
	return "store reported an error: " + s.Errors[0].Error()
}

func buyOptionError(message string) (*BuyResult, error) {
	return nil, fmt.Errorf("cannot buy snap: %s", message)
}

// Buy sends a buy request for the specified snap.
// Returns the state of the order: Complete, Cancelled.
func (s *Store) Buy(options *BuyOptions, user *auth.UserState) (*BuyResult, error) {
	if options.SnapID == "" {
		return buyOptionError("snap ID missing")
	}
	if options.Price <= 0 {
		return buyOptionError("invalid expected price")
	}
	if options.Currency == "" {
		return buyOptionError("currency missing")
	}
	if user == nil {
		return nil, ErrUnauthenticated
	}

	// FIXME Would really rather not to do this, and have the same meaningful errors from the POST to order.
	err := s.ReadyToBuy(user)
	if err != nil {
		return nil, err
	}

	instruction := orderInstruction{
		SnapID:   options.SnapID,
		Amount:   fmt.Sprintf("%.2f", options.Price),
		Currency: options.Currency,
	}

	jsonData, err := json.Marshal(instruction)
	if err != nil {
		return nil, err
	}

	reqOptions := &requestOptions{
		Method:      "POST",
		URL:         s.ordersURI,
		Accept:      jsonContentType,
		ContentType: jsonContentType,
		Data:        jsonData,
	}
	resp, err := s.doRequest(s.client, reqOptions, user)
	if err != nil {
		return nil, err
	}
	defer resp.Body.Close()

	switch resp.StatusCode {
	case http.StatusOK, http.StatusCreated:
		// user already ordered or order successful
		var orderDetails order
		dec := json.NewDecoder(resp.Body)
		if err := dec.Decode(&orderDetails); err != nil {
			return nil, err
		}

		if orderDetails.State == "Cancelled" {
			return buyOptionError("payment cancelled")
		}

		return &BuyResult{
			State: orderDetails.State,
		}, nil
	case http.StatusBadRequest:
		// Invalid price was specified, etc.
		var errorInfo storeErrors
		dec := json.NewDecoder(resp.Body)
		if err := dec.Decode(&errorInfo); err != nil {
			return nil, err
		}
		return buyOptionError(fmt.Sprintf("bad request: %v", errorInfo.Error()))
	case http.StatusNotFound:
		// Likely because snap ID doesn't exist.
		return buyOptionError("server says not found (snap got removed?)")
	case http.StatusPaymentRequired:
		// Payment failed for some reason.
		return nil, ErrPaymentDeclined
	case http.StatusUnauthorized:
		// TODO handle token expiry and refresh
		return nil, ErrInvalidCredentials
	default:
		var errorInfo storeErrors
		dec := json.NewDecoder(resp.Body)
		if err := dec.Decode(&errorInfo); err != nil {
			return nil, err
		}
		return nil, respToError(resp, fmt.Sprintf("buy snap: %v", errorInfo))
	}
}

type storeCustomer struct {
	LatestTOSDate     string `json:"latest_tos_date"`
	AcceptedTOSDate   string `json:"accepted_tos_date"`
	LatestTOSAccepted bool   `json:"latest_tos_accepted"`
	HasPaymentMethod  bool   `json:"has_payment_method"`
}

// ReadyToBuy returns nil if the user's account has accepted T&Cs and has a payment method registered, and an error otherwise
func (s *Store) ReadyToBuy(user *auth.UserState) error {
	if user == nil {
		return ErrUnauthenticated
	}

	reqOptions := &requestOptions{
		Method: "GET",
		URL:    s.customersMeURI,
		Accept: jsonContentType,
	}

	for attempt := retry.Start(DefaultRetryStrategy, nil); attempt.Next(); {
		resp, err := s.doRequest(s.client, reqOptions, user)
		if err != nil {
			if shouldRetryError(attempt, err) {
				continue
			}
			return err
		}

		if shouldRetryHttpResponse(attempt, resp) {
			resp.Body.Close()
			continue
		}

		switch resp.StatusCode {
		case http.StatusOK:
			var customer storeCustomer
			dec := json.NewDecoder(resp.Body)
			if err := dec.Decode(&customer); err != nil {
				return err
			}
			if !customer.LatestTOSAccepted {
				return ErrTOSNotAccepted
			}
			if !customer.HasPaymentMethod {
				return ErrNoPaymentMethods
			}
			return nil
		case http.StatusNotFound:
			// Likely because user has no account registered on the pay server
			return fmt.Errorf("cannot get customer details: server says no account exists")
		case http.StatusUnauthorized:
			return ErrInvalidCredentials
		default:
			var errors storeErrors
			dec := json.NewDecoder(resp.Body)
			if err := dec.Decode(&errors); err != nil {
				return err
			}
			if len(errors.Errors) == 0 {
				return fmt.Errorf("cannot get customer details: unexpected HTTP code %d", resp.StatusCode)
			}
			return &errors
		}
	}

	return nil
}<|MERGE_RESOLUTION|>--- conflicted
+++ resolved
@@ -191,11 +191,7 @@
 	return err == io.ErrUnexpectedEOF
 }
 
-<<<<<<< HEAD
-var DefaultRetryStrategy = retry.LimitCount(6, retry.LimitTime(30*time.Second,
-=======
-var defaultRetryStrategy = retry.LimitCount(6, retry.LimitTime(10*time.Second,
->>>>>>> 95fddd9d
+var DefaultRetryStrategy = retry.LimitCount(6, retry.LimitTime(10*time.Second,
 	retry.Exponential{
 		Initial: 10 * time.Millisecond,
 		Factor:  1.67,
@@ -1048,13 +1044,13 @@
 
 		resp, err := s.doRequest(s.client, reqOptions, user)
 		if err != nil {
-			if shouldRetryError(err, attempt) {
+			if shouldRetryError(attempt, err) {
 				continue
 			}
 			return nil, err
 		}
 
-		if shouldRetryHttpResponse(resp, attempt) {
+		if shouldRetryHttpResponse(attempt, resp) {
 			resp.Body.Close()
 			continue
 		}
