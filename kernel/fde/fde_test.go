// -*- Mode: Go; indent-tabs-mode: t -*-

/*
 * Copyright (C) 2021 Canonical Ltd
 *
 * This program is free software: you can redistribute it and/or modify
 * it under the terms of the GNU General Public License version 3 as
 * published by the Free Software Foundation.
 *
 * This program is distributed in the hope that it will be useful,
 * but WITHOUT ANY WARRANTY; without even the implied warranty of
 * MERCHANTABILITY or FITNESS FOR A PARTICULAR PURPOSE.  See the
 * GNU General Public License for more details.
 *
 * You should have received a copy of the GNU General Public License
 * along with this program.  If not, see <http://www.gnu.org/licenses/>.
 *
 */

package fde_test

import (
	"encoding/base64"
	"encoding/json"
	"errors"
	"fmt"
	"io/ioutil"
	"math/rand"
	"os"
	"os/exec"
	"path/filepath"
	"testing"
	"time"

	. "gopkg.in/check.v1"

	"github.com/snapcore/snapd/dirs"
	"github.com/snapcore/snapd/kernel/fde"
	"github.com/snapcore/snapd/osutil"
	"github.com/snapcore/snapd/testutil"
)

func TestFde(t *testing.T) { TestingT(t) }

type fdeSuite struct {
	testutil.BaseTest
}

var _ = Suite(&fdeSuite{})

func (s *fdeSuite) SetUpTest(c *C) {
	dirs.SetRootDir(c.MkDir())
	s.AddCleanup(func() { dirs.SetRootDir("") })
}

func (s *fdeSuite) TestHasRevealKey(c *C) {
	oldPath := os.Getenv("PATH")
	defer func() { os.Setenv("PATH", oldPath) }()

	mockRoot := c.MkDir()
	os.Setenv("PATH", mockRoot+"/bin")
	mockBin := mockRoot + "/bin/"
	err := os.Mkdir(mockBin, 0755)
	c.Assert(err, IsNil)

	// no fde-reveal-key binary
	c.Check(fde.HasRevealKey(), Equals, false)

	// fde-reveal-key without +x
	err = ioutil.WriteFile(mockBin+"fde-reveal-key", nil, 0644)
	c.Assert(err, IsNil)
	c.Check(fde.HasRevealKey(), Equals, false)

	// correct fde-reveal-key, no logging
	err = os.Chmod(mockBin+"fde-reveal-key", 0755)
	c.Assert(err, IsNil)

	c.Check(fde.HasRevealKey(), Equals, true)
}

func (s *fdeSuite) TestInitialSetupV2(c *C) {
	mockKey := []byte{1, 2, 3, 4}

	runSetupHook := func(req *fde.SetupRequest) ([]byte, error) {
		c.Check(req, DeepEquals, &fde.SetupRequest{
			Op:      "initial-setup",
			Key:     mockKey,
			KeyName: "some-key-name",
		})
		// sealed-key/handle
		mockJSON := fmt.Sprintf(`{"sealed-key":"%s", "handle":{"some":"handle"}}`, base64.StdEncoding.EncodeToString([]byte("the-encrypted-key")))
		return []byte(mockJSON), nil
	}

	params := &fde.InitialSetupParams{
		Key:     mockKey,
		KeyName: "some-key-name",
	}
	res, err := fde.InitialSetup(runSetupHook, params)
	c.Assert(err, IsNil)
	expectedHandle := json.RawMessage([]byte(`{"some":"handle"}`))
	c.Check(res, DeepEquals, &fde.InitialSetupResult{
		EncryptedKey: []byte("the-encrypted-key"),
		Handle:       &expectedHandle,
	})
}

func (s *fdeSuite) TestInitialSetupError(c *C) {
	mockKey := []byte{1, 2, 3, 4}

	errHook := errors.New("hook running error")
	runSetupHook := func(req *fde.SetupRequest) ([]byte, error) {
		c.Check(req, DeepEquals, &fde.SetupRequest{
			Op:      "initial-setup",
			Key:     mockKey,
			KeyName: "some-key-name",
		})
		return nil, errHook
	}

	params := &fde.InitialSetupParams{
		Key:     mockKey,
		KeyName: "some-key-name",
	}
	_, err := fde.InitialSetup(runSetupHook, params)
	c.Check(err, Equals, errHook)
}

func (s *fdeSuite) TestInitialSetupV1(c *C) {
	mockKey := []byte{1, 2, 3, 4}

	runSetupHook := func(req *fde.SetupRequest) ([]byte, error) {
		c.Check(req, DeepEquals, &fde.SetupRequest{
			Op:      "initial-setup",
			Key:     mockKey,
			KeyName: "some-key-name",
		})
		// needs the USK$ prefix to simulate v1 key
		return []byte("USK$sealed-key"), nil
	}

	params := &fde.InitialSetupParams{
		Key:     mockKey,
		KeyName: "some-key-name",
	}
	res, err := fde.InitialSetup(runSetupHook, params)
	c.Assert(err, IsNil)
	expectedHandle := json.RawMessage(`{"v1-no-handle":true}`)
	c.Assert(json.Valid(expectedHandle), Equals, true)
	c.Check(res, DeepEquals, &fde.InitialSetupResult{
		EncryptedKey: []byte("USK$sealed-key"),
		Handle:       &expectedHandle,
	})
}

func (s *fdeSuite) TestInitialSetupBadJSON(c *C) {
	mockKey := []byte{1, 2, 3, 4}

	runSetupHook := func(req *fde.SetupRequest) ([]byte, error) {
		return []byte("bad json"), nil
	}

	params := &fde.InitialSetupParams{
		Key:     mockKey,
		KeyName: "some-key-name",
	}
	_, err := fde.InitialSetup(runSetupHook, params)
	c.Check(err, ErrorMatches, `cannot decode hook output "bad json": invalid char.*`)
}

func checkSystemdRunOrSkip(c *C) {
	// this test uses a real systemd-run --user so check here if that
	// actually works
	if output, err := exec.Command("systemd-run", "--user", "--wait", "--collect", "--service-type=exec", "/bin/true").CombinedOutput(); err != nil {
		c.Skip(fmt.Sprintf("systemd-run not working: %v", osutil.OutputErr(output, err)))
	}

}

func (s *fdeSuite) TestLockSealedKeysCallsFdeReveal(c *C) {
	checkSystemdRunOrSkip(c)

	restore := fde.MockFdeInitramfsHelperCommandExtra([]string{"--user"})
	defer restore()
	fdeRevealKeyStdin := filepath.Join(c.MkDir(), "stdin")
	mockSystemdRun := testutil.MockCommand(c, "fde-reveal-key", fmt.Sprintf(`
cat - > %s
`, fdeRevealKeyStdin))
	defer mockSystemdRun.Restore()

	err := fde.LockSealedKeys()
	c.Assert(err, IsNil)
	c.Check(mockSystemdRun.Calls(), DeepEquals, [][]string{
		{"fde-reveal-key"},
	})
	c.Check(fdeRevealKeyStdin, testutil.FileEquals, `{"op":"lock"}`)

	// ensure no tmp files are left behind
	c.Check(osutil.FileExists(filepath.Join(dirs.GlobalRootDir, "/run/fde-reveal-key")), Equals, false)
}

func (s *fdeSuite) TestLockSealedKeysHonorsRuntimeMax(c *C) {
	checkSystemdRunOrSkip(c)

	restore := fde.MockFdeInitramfsHelperCommandExtra([]string{"--user"})
	defer restore()
	mockSystemdRun := testutil.MockCommand(c, "fde-reveal-key", "sleep 60")
	defer mockSystemdRun.Restore()

	restore = fde.MockFdeRevealKeyPollWaitParanoiaFactor(100)
	defer restore()

	restore = fde.MockFdeRevealKeyRuntimeMax(100 * time.Millisecond)
	defer restore()

	err := fde.LockSealedKeys()
	c.Assert(err, ErrorMatches, `cannot run fde-reveal-key "lock": service result: timeout`)
}

func (s *fdeSuite) TestLockSealedKeysHonorsParanoia(c *C) {
	checkSystemdRunOrSkip(c)

	restore := fde.MockFdeInitramfsHelperCommandExtra([]string{"--user"})
	defer restore()
	mockSystemdRun := testutil.MockCommand(c, "fde-reveal-key", "sleep 60")
	defer mockSystemdRun.Restore()

	restore = fde.MockFdeRevealKeyPollWaitParanoiaFactor(1)
	defer restore()

	// shorter than the fdeRevealKeyPollWait time
	restore = fde.MockFdeRevealKeyRuntimeMax(1 * time.Millisecond)
	defer restore()

	err := fde.LockSealedKeys()
	c.Assert(err, ErrorMatches, `cannot run fde-reveal-key "lock": internal error: systemd-run did not honor RuntimeMax=1ms setting`)
}

func (s *fdeSuite) TestReveal(c *C) {
	checkSystemdRunOrSkip(c)

	// fix randutil outcome
	rand.Seed(1)

	sealedKey := []byte("sealed-v2-payload")
	v2payload := []byte("unsealed-v2-payload")

	restore := fde.MockFdeInitramfsHelperCommandExtra([]string{"--user"})
	defer restore()
	fdeRevealKeyStdin := filepath.Join(c.MkDir(), "stdin")
	mockSystemdRun := testutil.MockCommand(c, "fde-reveal-key", fmt.Sprintf(`
cat - > %s
printf '{"key": "%s"}'
`, fdeRevealKeyStdin, base64.StdEncoding.EncodeToString(v2payload)))
	defer mockSystemdRun.Restore()

	handle := json.RawMessage(`{"some": "handle"}`)
	p := fde.RevealParams{
		SealedKey: sealedKey,
		Handle:    &handle,
		V2Payload: true,
	}
	res, err := fde.Reveal(&p)
	c.Assert(err, IsNil)
	c.Check(res, DeepEquals, v2payload)
	c.Check(mockSystemdRun.Calls(), DeepEquals, [][]string{
		{"fde-reveal-key"},
	})
	c.Check(fdeRevealKeyStdin, testutil.FileEquals, fmt.Sprintf(`{"op":"reveal","sealed-key":%q,"handle":{"some":"handle"},"key-name":"deprecated-pw7MpXh0JB4P"}`, base64.StdEncoding.EncodeToString(sealedKey)))

	// ensure no tmp files are left behind
	c.Check(osutil.FileExists(filepath.Join(dirs.GlobalRootDir, "/run/fde-reveal-key")), Equals, false)
}

func (s *fdeSuite) TestRevealV1(c *C) {
	// this test that v1 hooks and raw binary v1 created sealedKey files still work
	checkSystemdRunOrSkip(c)

	// fix randutil outcome
	rand.Seed(1)

	restore := fde.MockFdeInitramfsHelperCommandExtra([]string{"--user"})
	defer restore()
	fdeRevealKeyStdin := filepath.Join(c.MkDir(), "stdin")
	mockSystemdRun := testutil.MockCommand(c, "fde-reveal-key", fmt.Sprintf(`
cat - > %s
printf "unsealed-key-64-chars-long-when-not-json-to-match-denver-project"
`, fdeRevealKeyStdin))
	defer mockSystemdRun.Restore()

	sealedKey := []byte("sealed-key")
	p := fde.RevealParams{
		SealedKey: sealedKey,
	}
	res, err := fde.Reveal(&p)
	c.Assert(err, IsNil)
	c.Check(res, DeepEquals, []byte("unsealed-key-64-chars-long-when-not-json-to-match-denver-project"))
	c.Check(mockSystemdRun.Calls(), DeepEquals, [][]string{
		{"fde-reveal-key"},
	})
	c.Check(fdeRevealKeyStdin, testutil.FileEquals, fmt.Sprintf(`{"op":"reveal","sealed-key":%q,"key-name":"deprecated-pw7MpXh0JB4P"}`, base64.StdEncoding.EncodeToString([]byte("sealed-key"))))

	// ensure no tmp files are left behind
	c.Check(osutil.FileExists(filepath.Join(dirs.GlobalRootDir, "/run/fde-reveal-key")), Equals, false)
}

func (s *fdeSuite) TestRevealV2PayloadV1Hook(c *C) {
	checkSystemdRunOrSkip(c)

	// fix randutil outcome
	rand.Seed(1)

	sealedKey := []byte("sealed-v2-payload")
	v2payload := []byte("unsealed-v2-payload")

	restore := fde.MockFdeInitramfsHelperCommandExtra([]string{"--user"})
	defer restore()
	fdeRevealKeyStdin := filepath.Join(c.MkDir(), "stdin")
	mockSystemdRun := testutil.MockCommand(c, "fde-reveal-key", fmt.Sprintf(`
cat - > %s
printf %q
`, fdeRevealKeyStdin, v2payload))
	defer mockSystemdRun.Restore()

	handle := json.RawMessage(`{"v1-no-handle":true}`)
	p := fde.RevealParams{
		SealedKey: sealedKey,
		Handle:    &handle,
		V2Payload: true,
	}
	res, err := fde.Reveal(&p)
	c.Assert(err, IsNil)
	c.Check(res, DeepEquals, v2payload)
	c.Check(mockSystemdRun.Calls(), DeepEquals, [][]string{
		{"fde-reveal-key"},
	})
	c.Check(fdeRevealKeyStdin, testutil.FileEquals, fmt.Sprintf(`{"op":"reveal","sealed-key":%q,"key-name":"deprecated-pw7MpXh0JB4P"}`, base64.StdEncoding.EncodeToString(sealedKey)))

	// ensure no tmp files are left behind
	c.Check(osutil.FileExists(filepath.Join(dirs.GlobalRootDir, "/run/fde-reveal-key")), Equals, false)
}

func (s *fdeSuite) TestRevealV2BadJSON(c *C) {
	// we need let higher level deal with this
	checkSystemdRunOrSkip(c)

	// fix randutil outcome
	rand.Seed(1)

	sealedKey := []byte("sealed-v2-payload")

	restore := fde.MockFdeInitramfsHelperCommandExtra([]string{"--user"})
	defer restore()
	fdeRevealKeyStdin := filepath.Join(c.MkDir(), "stdin")
	mockSystemdRun := testutil.MockCommand(c, "fde-reveal-key", fmt.Sprintf(`
cat - > %s
printf 'invalid-json'
`, fdeRevealKeyStdin))
	defer mockSystemdRun.Restore()

	handle := json.RawMessage(`{"some": "handle"}`)
	p := fde.RevealParams{
		SealedKey: sealedKey,
		Handle:    &handle,
		V2Payload: true,
	}
	res, err := fde.Reveal(&p)
	c.Assert(err, IsNil)
	// we just get the bad json out
	c.Check(res, DeepEquals, []byte("invalid-json"))
	c.Check(mockSystemdRun.Calls(), DeepEquals, [][]string{
		{"fde-reveal-key"},
	})
	c.Check(fdeRevealKeyStdin, testutil.FileEquals, fmt.Sprintf(`{"op":"reveal","sealed-key":%q,"handle":{"some":"handle"},"key-name":"deprecated-pw7MpXh0JB4P"}`, base64.StdEncoding.EncodeToString(sealedKey)))

	// ensure no tmp files are left behind
	c.Check(osutil.FileExists(filepath.Join(dirs.GlobalRootDir, "/run/fde-reveal-key")), Equals, false)
}

func (s *fdeSuite) TestRevealV1BadOutputSize(c *C) {
	checkSystemdRunOrSkip(c)

	// fix randutil outcome
	rand.Seed(1)

	restore := fde.MockFdeInitramfsHelperCommandExtra([]string{"--user"})
	defer restore()
	fdeRevealKeyStdin := filepath.Join(c.MkDir(), "stdin")
	mockSystemdRun := testutil.MockCommand(c, "fde-reveal-key", fmt.Sprintf(`
cat - > %s
printf "bad-size"
`, fdeRevealKeyStdin))
	defer mockSystemdRun.Restore()

	sealedKey := []byte("sealed-key")
	p := fde.RevealParams{
		SealedKey: sealedKey,
	}
	_, err := fde.Reveal(&p)
	c.Assert(err, ErrorMatches, `cannot decode fde-reveal-key \"reveal\" result: .*`)

	c.Check(osutil.FileExists(filepath.Join(dirs.GlobalRootDir, "/run/fde-reveal-key")), Equals, false)
}

func (s *fdeSuite) TestedRevealTruncatesStreamFiles(c *C) {
	checkSystemdRunOrSkip(c)

	// fix randutil outcome
	rand.Seed(1)

	// create the temporary output file streams with garbage data to ensure that
	// by the time the hook runs the files are emptied and recreated with the
	// right permissions
	streamFiles := []string{}
	for _, stream := range []string{"stdin", "stdout", "stderr"} {
		streamFile := filepath.Join(dirs.GlobalRootDir, "/run/fde-reveal-key/fde-reveal-key."+stream)
		streamFiles = append(streamFiles, streamFile)
		// make the dir 0700
		err := os.MkdirAll(filepath.Dir(streamFile), 0700)
		c.Assert(err, IsNil)
		// but make the file world-readable as it should be reset to 0600 before
		// the hook is run
		err = ioutil.WriteFile(streamFile, []byte("blah blah blah blah blah blah blah blah blah blah"), 0755)
		c.Assert(err, IsNil)
	}

	// the hook script only verifies that the stdout file is empty since we
	// need to write to the stderr file for performing the test, but we still
	// check the stderr file for correct permissions
	mockSystemdRun := testutil.MockCommand(c, "fde-reveal-key", fmt.Sprintf(`
# check that stdin has the right sealed key content
if [ "$(cat %[1]s)" != "{\"op\":\"reveal\",\"sealed-key\":\"AQIDBA==\",\"key-name\":\"deprecated-pw7MpXh0JB4P\"}" ]; then
	echo "test failed: stdin file has wrong content: $(cat %[1]s)" 1>&2
else
	echo "stdin file has correct content" 1>&2
fi

# check that stdout is empty
if [ -n "$(cat %[2]s)" ]; then
	echo "test failed: stdout file is not empty: $(cat %[2]s)" 1>&2
else
	echo "stdout file is correctly empty" 1>&2
fi

# check that stdin has the right 600 perms
if [ "$(stat --format=%%a %[1]s)" != "600" ]; then
	echo "test failed: stdin file has wrong permissions: $(stat --format=%%a %[1]s)" 1>&2
else
	echo "stdin file has correct 600 permissions" 1>&2
fi

# check that stdout has the right 600 perms
if [ "$(stat --format=%%a %[2]s)" != "600" ]; then
	echo "test failed: stdout file has wrong permissions: $(stat --format=%%a %[2]s)" 1>&2
else
	echo "stdout file has correct 600 permissions" 1>&2
fi

# check that stderr has the right 600 perms
if [ "$(stat --format=%%a %[3]s)" != "600" ]; then
	echo "test failed: stderr file has wrong permissions: $(stat --format=%%a %[3]s)" 1>&2
else
	echo "stderr file has correct 600 permissions" 1>&2
fi

echo "making the hook always fail for simpler test code" 1>&2

# always make the hook exit 1 for simpler test code
exit 1
`, streamFiles[0], streamFiles[1], streamFiles[2]))
	defer mockSystemdRun.Restore()
	restore := fde.MockFdeInitramfsHelperCommandExtra([]string{"--user"})
	defer restore()

	sealedKey := []byte{1, 2, 3, 4}
	p := fde.RevealParams{
		SealedKey: sealedKey,
	}
	_, err := fde.Reveal(&p)
	c.Assert(err, ErrorMatches, `(?s)cannot run fde-reveal-key "reveal": 
-----
stdin file has correct content
stdout file is correctly empty
stdin file has correct 600 permissions
stdout file has correct 600 permissions
stderr file has correct 600 permissions
making the hook always fail for simpler test code
service result: exit-code
-----`)
	// ensure no tmp files are left behind
	c.Check(osutil.FileExists(filepath.Join(dirs.GlobalRootDir, "/run/fde-reveal-key")), Equals, false)
}

func (s *fdeSuite) TestRevealErr(c *C) {
	checkSystemdRunOrSkip(c)

	// fix randutil outcome
	rand.Seed(1)

	mockSystemdRun := testutil.MockCommand(c, "systemd-run", `echo failed 1>&2; false`)
	defer mockSystemdRun.Restore()
	restore := fde.MockFdeInitramfsHelperCommandExtra([]string{"--user"})
	defer restore()

	sealedKey := []byte{1, 2, 3, 4}
	p := fde.RevealParams{
		SealedKey: sealedKey,
	}
	_, err := fde.Reveal(&p)
	c.Assert(err, ErrorMatches, `(?s)cannot run fde-reveal-key "reveal": failed`)

	root := dirs.GlobalRootDir
	calls := mockSystemdRun.Calls()
	c.Check(calls, DeepEquals, [][]string{
		{
			"systemd-run", "--collect", "--service-type=exec", "--quiet",
			"--property=RuntimeMaxSec=2m0s",
			"--property=SystemCallFilter=~@mount",
			fmt.Sprintf("--property=StandardInput=file:%s/run/fde-reveal-key/fde-reveal-key.stdin", root),
			fmt.Sprintf("--property=StandardOutput=file:%s/run/fde-reveal-key/fde-reveal-key.stdout", root),
			fmt.Sprintf("--property=StandardError=file:%s/run/fde-reveal-key/fde-reveal-key.stderr", root),
			fmt.Sprintf(`--property=ExecStopPost=/bin/sh -c 'if [ "$EXIT_STATUS" = 0 ]; then touch %[1]s/run/fde-reveal-key/fde-reveal-key.success; else echo "service result: $SERVICE_RESULT" >%[1]s/run/fde-reveal-key/fde-reveal-key.failed; fi'`, root),
			"--user",
			"fde-reveal-key",
		},
	})
	// ensure no tmp files are left behind
	c.Check(osutil.FileExists(filepath.Join(dirs.GlobalRootDir, "/run/fde-reveal-key")), Equals, false)
}

<<<<<<< HEAD
func (s *fdeSuite) TestDeviceUnlock(c *C) {
	checkSystemdRunOrSkip(c)

	restore := fde.MockFdeInitramfsHelperCommandExtra([]string{"--user"})
	defer restore()
	fdeDeviceUnlockStdin := filepath.Join(c.MkDir(), "stdin")
	mockSystemdRun := testutil.MockCommand(c, "fde-device-unlock", fmt.Sprintf(`
cat - > %s
printf "output-only-used-for-errors"
`, fdeDeviceUnlockStdin))
	defer mockSystemdRun.Restore()

	mockKey := []byte("some-key")
	p := fde.DeviceUnlockParams{
		Key:    mockKey,
		Device: "/dev/my-device",
	}
	err := fde.DeviceUnlock(&p)
	c.Assert(err, IsNil)
	c.Check(mockSystemdRun.Calls(), DeepEquals, [][]string{
		{"fde-device-unlock"},
	})
	c.Check(fdeDeviceUnlockStdin, testutil.FileEquals, fmt.Sprintf(`{"op":"device-unlock","key":%q,"device":"/dev/my-device"}`, base64.StdEncoding.EncodeToString(mockKey)))

	// ensure no tmp files are left behind
	c.Check(osutil.FileExists(filepath.Join(dirs.GlobalRootDir, "/run/fde-device-unlock")), Equals, false)
}

func (s *fdeSuite) TestDeviceUnlockErr(c *C) {
	checkSystemdRunOrSkip(c)

	restore := fde.MockFdeInitramfsHelperCommandExtra([]string{"--user"})
	defer restore()
	mockSystemdRun := testutil.MockCommand(c, "fde-device-unlock", `
echo  "output-only-used-for-errors" 1>&2
sleep 0.2
exit 1
`)
	defer mockSystemdRun.Restore()

	mockKey := []byte("some-key")
	p := fde.DeviceUnlockParams{
		Key:    mockKey,
		Device: "/dev/my-device",
	}
	err := fde.DeviceUnlock(&p)
	c.Assert(err, ErrorMatches, `cannot run fde-device-unlock "device-unlock": 
-----
output-only-used-for-errors
service result: exit-code
-----`)

	// ensure no tmp files are left behind
	c.Check(osutil.FileExists(filepath.Join(dirs.GlobalRootDir, "/run/fde-device-unlock")), Equals, false)
=======
func (s *fdeSuite) TestDeviceSetupHappy(c *C) {
	mockKey := []byte{1, 2, 3, 4}
	mockDevice := "/dev/sda2"

	runSetupHook := func(req *fde.SetupRequest) ([]byte, error) {
		c.Check(req, DeepEquals, &fde.SetupRequest{
			Op:     "device-setup",
			Key:    mockKey,
			Device: mockDevice,
		})
		// empty reply: no error
		mockJSON := `{}`
		return []byte(mockJSON), nil
	}

	params := &fde.DeviceSetupParams{
		Key:    mockKey,
		Device: mockDevice,
	}
	err := fde.DeviceSetup(runSetupHook, params)
	c.Assert(err, IsNil)
}

func (s *fdeSuite) TestDeviceSetupError(c *C) {
	mockKey := []byte{1, 2, 3, 4}
	mockDevice := "/dev/sda2"

	runSetupHook := func(req *fde.SetupRequest) ([]byte, error) {
		c.Check(req, DeepEquals, &fde.SetupRequest{
			Op:     "device-setup",
			Key:    mockKey,
			Device: mockDevice,
		})
		// empty reply: no error
		mockJSON := `something failed badly`
		return []byte(mockJSON), fmt.Errorf("exit status 1")
	}

	params := &fde.DeviceSetupParams{
		Key:    mockKey,
		Device: mockDevice,
	}
	err := fde.DeviceSetup(runSetupHook, params)
	c.Check(err, ErrorMatches, "device setup failed with: something failed badly")
>>>>>>> 04adac6b
}

func (s *fdeSuite) TestHasDeviceUnlock(c *C) {
	oldPath := os.Getenv("PATH")
	defer func() { os.Setenv("PATH", oldPath) }()

	mockRoot := c.MkDir()
	os.Setenv("PATH", mockRoot+"/bin")
	mockBin := mockRoot + "/bin/"
	err := os.Mkdir(mockBin, 0755)
	c.Assert(err, IsNil)

	// no fde-device-unlock binary
	c.Check(fde.HasDeviceUnlock(), Equals, false)

	// fde-device-unlock without +x
	err = ioutil.WriteFile(mockBin+"fde-device-unlock", nil, 0644)
	c.Assert(err, IsNil)
	c.Check(fde.HasDeviceUnlock(), Equals, false)

	// correct fde-device-unlock, no logging
	err = os.Chmod(mockBin+"fde-device-unlock", 0755)
	c.Assert(err, IsNil)

	c.Check(fde.HasDeviceUnlock(), Equals, true)
}

func (s *fdeSuite) TestDeviceSetupHappy(c *C) {
	mockKey := []byte{1, 2, 3, 4}
	mockDevice := "/dev/sda2"

	runSetupHook := func(req *fde.SetupRequest) ([]byte, error) {
		c.Check(req, DeepEquals, &fde.SetupRequest{
			Op:     "device-setup",
			Key:    mockKey,
			Device: mockDevice,
		})
		// empty reply: no error
		mockJSON := `{}`
		return []byte(mockJSON), nil
	}

	params := &fde.DeviceSetupParams{
		Key:    mockKey,
		Device: mockDevice,
	}
	err := fde.DeviceSetup(runSetupHook, params)
	c.Assert(err, IsNil)
}

func (s *fdeSuite) TestDeviceSetupError(c *C) {
	mockKey := []byte{1, 2, 3, 4}
	mockDevice := "/dev/sda2"

	runSetupHook := func(req *fde.SetupRequest) ([]byte, error) {
		c.Check(req, DeepEquals, &fde.SetupRequest{
			Op:     "device-setup",
			Key:    mockKey,
			Device: mockDevice,
		})
		// empty reply: no error
		mockJSON := `something failed badly`
		return []byte(mockJSON), fmt.Errorf("exit status 1")
	}

	params := &fde.DeviceSetupParams{
		Key:    mockKey,
		Device: mockDevice,
	}
	err := fde.DeviceSetup(runSetupHook, params)
	c.Check(err, ErrorMatches, "device setup failed with: something failed badly")
}<|MERGE_RESOLUTION|>--- conflicted
+++ resolved
@@ -528,35 +528,6 @@
 	c.Check(osutil.FileExists(filepath.Join(dirs.GlobalRootDir, "/run/fde-reveal-key")), Equals, false)
 }
 
-<<<<<<< HEAD
-func (s *fdeSuite) TestDeviceUnlock(c *C) {
-	checkSystemdRunOrSkip(c)
-
-	restore := fde.MockFdeInitramfsHelperCommandExtra([]string{"--user"})
-	defer restore()
-	fdeDeviceUnlockStdin := filepath.Join(c.MkDir(), "stdin")
-	mockSystemdRun := testutil.MockCommand(c, "fde-device-unlock", fmt.Sprintf(`
-cat - > %s
-printf "output-only-used-for-errors"
-`, fdeDeviceUnlockStdin))
-	defer mockSystemdRun.Restore()
-
-	mockKey := []byte("some-key")
-	p := fde.DeviceUnlockParams{
-		Key:    mockKey,
-		Device: "/dev/my-device",
-	}
-	err := fde.DeviceUnlock(&p)
-	c.Assert(err, IsNil)
-	c.Check(mockSystemdRun.Calls(), DeepEquals, [][]string{
-		{"fde-device-unlock"},
-	})
-	c.Check(fdeDeviceUnlockStdin, testutil.FileEquals, fmt.Sprintf(`{"op":"device-unlock","key":%q,"device":"/dev/my-device"}`, base64.StdEncoding.EncodeToString(mockKey)))
-
-	// ensure no tmp files are left behind
-	c.Check(osutil.FileExists(filepath.Join(dirs.GlobalRootDir, "/run/fde-device-unlock")), Equals, false)
-}
-
 func (s *fdeSuite) TestDeviceUnlockErr(c *C) {
 	checkSystemdRunOrSkip(c)
 
@@ -583,7 +554,33 @@
 
 	// ensure no tmp files are left behind
 	c.Check(osutil.FileExists(filepath.Join(dirs.GlobalRootDir, "/run/fde-device-unlock")), Equals, false)
-=======
+}
+
+func (s *fdeSuite) TestHasDeviceUnlock(c *C) {
+	oldPath := os.Getenv("PATH")
+	defer func() { os.Setenv("PATH", oldPath) }()
+
+	mockRoot := c.MkDir()
+	os.Setenv("PATH", mockRoot+"/bin")
+	mockBin := mockRoot + "/bin/"
+	err := os.Mkdir(mockBin, 0755)
+	c.Assert(err, IsNil)
+
+	// no fde-device-unlock binary
+	c.Check(fde.HasDeviceUnlock(), Equals, false)
+
+	// fde-device-unlock without +x
+	err = ioutil.WriteFile(mockBin+"fde-device-unlock", nil, 0644)
+	c.Assert(err, IsNil)
+	c.Check(fde.HasDeviceUnlock(), Equals, false)
+
+	// correct fde-device-unlock, no logging
+	err = os.Chmod(mockBin+"fde-device-unlock", 0755)
+	c.Assert(err, IsNil)
+
+	c.Check(fde.HasDeviceUnlock(), Equals, true)
+}
+
 func (s *fdeSuite) TestDeviceSetupHappy(c *C) {
 	mockKey := []byte{1, 2, 3, 4}
 	mockDevice := "/dev/sda2"
@@ -628,7 +625,6 @@
 	}
 	err := fde.DeviceSetup(runSetupHook, params)
 	c.Check(err, ErrorMatches, "device setup failed with: something failed badly")
->>>>>>> 04adac6b
 }
 
 func (s *fdeSuite) TestHasDeviceUnlock(c *C) {
@@ -654,50 +650,4 @@
 	c.Assert(err, IsNil)
 
 	c.Check(fde.HasDeviceUnlock(), Equals, true)
-}
-
-func (s *fdeSuite) TestDeviceSetupHappy(c *C) {
-	mockKey := []byte{1, 2, 3, 4}
-	mockDevice := "/dev/sda2"
-
-	runSetupHook := func(req *fde.SetupRequest) ([]byte, error) {
-		c.Check(req, DeepEquals, &fde.SetupRequest{
-			Op:     "device-setup",
-			Key:    mockKey,
-			Device: mockDevice,
-		})
-		// empty reply: no error
-		mockJSON := `{}`
-		return []byte(mockJSON), nil
-	}
-
-	params := &fde.DeviceSetupParams{
-		Key:    mockKey,
-		Device: mockDevice,
-	}
-	err := fde.DeviceSetup(runSetupHook, params)
-	c.Assert(err, IsNil)
-}
-
-func (s *fdeSuite) TestDeviceSetupError(c *C) {
-	mockKey := []byte{1, 2, 3, 4}
-	mockDevice := "/dev/sda2"
-
-	runSetupHook := func(req *fde.SetupRequest) ([]byte, error) {
-		c.Check(req, DeepEquals, &fde.SetupRequest{
-			Op:     "device-setup",
-			Key:    mockKey,
-			Device: mockDevice,
-		})
-		// empty reply: no error
-		mockJSON := `something failed badly`
-		return []byte(mockJSON), fmt.Errorf("exit status 1")
-	}
-
-	params := &fde.DeviceSetupParams{
-		Key:    mockKey,
-		Device: mockDevice,
-	}
-	err := fde.DeviceSetup(runSetupHook, params)
-	c.Check(err, ErrorMatches, "device setup failed with: something failed badly")
 }