// -*- Mode: Go; indent-tabs-mode: t -*-

/*
 * Copyright (C) 2015 Canonical Ltd
 *
 * This program is free software: you can redistribute it and/or modify
 * it under the terms of the GNU General Public License version 3 as
 * published by the Free Software Foundation.
 *
 * This program is distributed in the hope that it will be useful,
 * but WITHOUT ANY WARRANTY; without even the implied warranty of
 * MERCHANTABILITY or FITNESS FOR A PARTICULAR PURPOSE.  See the
 * GNU General Public License for more details.
 *
 * You should have received a copy of the GNU General Public License
 * along with this program.  If not, see <http://www.gnu.org/licenses/>.
 *
 */

package common

import (
	"fmt"
	"io/ioutil"
	"os"
	"path/filepath"
	"regexp"
	"strconv"
	"strings"

	"gopkg.in/check.v1"

	"launchpad.net/snappy/_integration-tests/testutils/cli"
	"launchpad.net/snappy/_integration-tests/testutils/config"
	"launchpad.net/snappy/_integration-tests/testutils/partition"
)

const (
	// BaseAltPartitionPath is the path to the B system partition.
	BaseAltPartitionPath = "/writable/cache/system"
	needsRebootFile      = "/tmp/needs-reboot"
	channelCfgFile       = "/etc/system-image/channel.ini"
)

// Cfg is a struct that contains the configuration values passed from the
// host to the testbed.
var Cfg *config.Config

// SnappySuite is a structure used as a base test suite for all the snappy
// integration tests.
type SnappySuite struct {
	cleanupHandlers []func()
}

// SetUpSuite disables the snappy autopilot. It will run before all the
// integration suites.
func (s *SnappySuite) SetUpSuite(c *check.C) {
<<<<<<< HEAD
	cli.ExecCommand(c, "sudo", "systemctl", "stop", "snappy-autopilot.timer")
	cli.ExecCommand(c, "sudo", "systemctl", "disable", "snappy-autopilot.timer")
=======
	ExecCommand(c, "sudo", "systemctl", "stop", "snappy-autopilot.timer")
	ExecCommand(c, "sudo", "systemctl", "disable", "snappy-autopilot.timer")
	var err error
	Cfg, err = config.ReadConfig(
		"_integration-tests/data/output/testconfig.json")
	c.Assert(err, check.IsNil, check.Commentf("Error reading config: %v", err))

>>>>>>> e145d46a
	if !isInRebootProcess() {
		if Cfg.Update || Cfg.Rollback {
			switchSystemImageConf(c, Cfg.TargetRelease, Cfg.TargetChannel, "0")
			// Always use the installed snappy because we are updating from an old
			// image, so we should not use the snappy from the branch.
			output := cli.ExecCommand(c, "sudo", "/usr/bin/snappy", "update")
			if output != "" {
				RebootWithMark(c, "setupsuite-update")
			}
		}
	} else if CheckRebootMark("setupsuite-update") {
		RemoveRebootMark(c)
		// Update was already executed. Update the config so it's not triggered again.
		Cfg.Update = false
		Cfg.Write()
		if Cfg.Rollback {
			cli.ExecCommand(c, "sudo", "snappy", "rollback", "ubuntu-core")
			RebootWithMark(c, "setupsuite-rollback")
		}
	} else if CheckRebootMark("setupsuite-rollback") {
		RemoveRebootMark(c)
		// Rollback was already executed. Update the config so it's not triggered again.
		Cfg.Rollback = false
		Cfg.Write()
	}
}

// SetUpTest handles reboots and stores version information. It will run before
// all the integration tests. Before running a test, it will save the
// ubuntu-core version. If a reboot was requested by a previous test, it
// will skip all the following tests. If the suite is being called after the
// test bed was rebooted, it will resume the test that requested the reboot.
func (s *SnappySuite) SetUpTest(c *check.C) {
	if NeedsReboot() {
		contents, err := ioutil.ReadFile(needsRebootFile)
		c.Assert(err, check.IsNil, check.Commentf("Error reading needs-reboot file %v", err))
		c.Skip(fmt.Sprintf("****** Skipped %s during reboot caused by %s",
			c.TestName(), contents))
	} else {
		if CheckRebootMark("") {
			c.Logf("****** Running %s", c.TestName())
			SetSavedVersion(c, GetCurrentUbuntuCoreVersion(c))
		} else {
			if AfterReboot(c) {
				c.Logf("****** Resuming %s after reboot", c.TestName())
			} else {
				c.Skip(fmt.Sprintf("****** Skipped %s after reboot caused by %s",
					c.TestName(), os.Getenv("ADT_REBOOT_MARK")))
			}
		}
	}
	// clear slice
	s.cleanupHandlers = nil
}

// TearDownTest cleans up the channel.ini files in case they were changed by
// the test.
// It also runs the cleanup handlers
func (s *SnappySuite) TearDownTest(c *check.C) {
	if !NeedsReboot() && CheckRebootMark("") {
		// Only restore the channel config files if the reboot has been handled.
		m := make(map[string]string)
		m[channelCfgBackupFile()] = "/"
		m[channelCfgOtherBackupFile()] = BaseAltPartitionPath
		for backup, target := range m {
			if _, err := os.Stat(backup); err == nil {
				partition.MakeWritable(c, target)
				defer partition.MakeReadonly(c, target)
				original := filepath.Join(target, channelCfgFile)
				c.Logf("Restoring %s...", original)
				cli.ExecCommand(c, "sudo", "mv", backup, original)
			}
		}
	}

	// run cleanup handlers and clear the slice
	for _, f := range s.cleanupHandlers {
		f()
	}
	s.cleanupHandlers = nil
}

// AddCleanup adds a new cleanup function to the test
func (s *SnappySuite) AddCleanup(f func()) {
	s.cleanupHandlers = append(s.cleanupHandlers, f)
}

func switchSystemImageConf(c *check.C, release, channel, version string) {
	targets := []string{"/", BaseAltPartitionPath}
	for _, target := range targets {
		file := filepath.Join(target, channelCfgFile)
		if _, err := os.Stat(file); err == nil {
			partition.MakeWritable(c, target)
			defer partition.MakeReadonly(c, target)
			replaceSystemImageValues(c, file, release, channel, version)
		}
	}
}

func replaceSystemImageValues(c *check.C, file, release, channel, version string) {
	c.Log("Switching the system image conf...")
	replaceRegex := map[string]string{
		release: `s#channel: ubuntu-core/.*/\(.*\)#channel: ubuntu-core/%s/\1#`,
		channel: `s#channel: ubuntu-core/\(.*\)/.*#channel: ubuntu-core/\1/%s#`,
		version: `s/build_number: .*/build_number: %s/`,
	}
	for value, regex := range replaceRegex {
		if value != "" {
			cli.ExecCommand(c,
				"sudo", "sed", "-i", fmt.Sprintf(regex, value), file)
		}
	}
	// Leave the new file in the test log.
	cli.ExecCommand(c, "cat", file)
}

func channelCfgBackupFile() string {
	return filepath.Join(os.Getenv("ADT_ARTIFACTS"), "channel.ini")
}

func channelCfgOtherBackupFile() string {
	return filepath.Join(os.Getenv("ADT_ARTIFACTS"), "channel.ini.other")
}

// GetCurrentVersion returns the version of the installed and active package.
func GetCurrentVersion(c *check.C, packageName string) string {
	output := cli.ExecCommand(c, "snappy", "list")
	pattern := "(?mU)^" + packageName + " +(.*)$"
	re := regexp.MustCompile(pattern)
	match := re.FindStringSubmatch(string(output))
	c.Assert(match, check.NotNil, check.Commentf("Version not found in %s", output))

	// match is like "ubuntu-core   2015-06-18 93        ubuntu"
	items := strings.Fields(match[0])
	return items[2]
}

// GetCurrentUbuntuCoreVersion returns the version number of the installed and
// active ubuntu-core.
func GetCurrentUbuntuCoreVersion(c *check.C) int {
	versionString := GetCurrentVersion(c, "ubuntu-core")
	version, err := strconv.Atoi(versionString)
	c.Assert(err, check.IsNil, check.Commentf("Error converting version to int %v", version))
	return version
}

// CallFakeUpdate calls snappy update after faking the current version
func CallFakeUpdate(c *check.C) string {
	c.Log("Preparing fake and calling update.")
	fakeAvailableUpdate(c)
	return cli.ExecCommand(c, "sudo", "snappy", "update")
}

func fakeAvailableUpdate(c *check.C) {
	c.Log("Faking an available update...")
	currentVersion := GetCurrentUbuntuCoreVersion(c)
	switchChannelVersionWithBackup(c, currentVersion-1)
	SetSavedVersion(c, currentVersion-1)
}

func switchChannelVersionWithBackup(c *check.C, newVersion int) {
	m := make(map[string]string)
	m["/"] = channelCfgBackupFile()
	m[BaseAltPartitionPath] = channelCfgOtherBackupFile()
	for target, backup := range m {
		file := filepath.Join(target, channelCfgFile)
		if _, err := os.Stat(file); err == nil {
			partition.MakeWritable(c, target)
			defer partition.MakeReadonly(c, target)
			// Back up the file. It will be restored during the test tear down.
			cli.ExecCommand(c, "cp", file, backup)
			replaceSystemImageValues(c, file, "", "", strconv.Itoa(newVersion))
		}
	}
}

// Reboot requests a reboot using the test name as the mark.
func Reboot(c *check.C) {
	RebootWithMark(c, c.TestName())
}

// RebootWithMark requests a reboot using a specified mark.
func RebootWithMark(c *check.C, mark string) {
	c.Log("Preparing reboot with mark " + mark)
	err := ioutil.WriteFile(needsRebootFile, []byte(mark), 0777)
	c.Assert(err, check.IsNil, check.Commentf("Error writing needs-reboot file: %v", err))
}

// NeedsReboot returns True if a reboot has been requested by a test.
func NeedsReboot() bool {
	_, err := os.Stat(needsRebootFile)
	return err == nil
}

// BeforeReboot returns True if the test is running before the test bed has
// been rebooted, or after the test that requested the reboot handled it.
func BeforeReboot() bool {
	return CheckRebootMark("")
}

// AfterReboot returns True if the test is running after the test bed has been
// rebooted.
func AfterReboot(c *check.C) bool {
	// $ADT_REBOOT_MARK contains the reboot mark, if we have rebooted it'll be the test name
	return strings.HasPrefix(os.Getenv("ADT_REBOOT_MARK"), c.TestName())
}

// CheckRebootMark returns True if the reboot mark matches the string passed as
// argument.
func CheckRebootMark(mark string) bool {
	return os.Getenv("ADT_REBOOT_MARK") == mark
}

func isInRebootProcess() bool {
	return !CheckRebootMark("") || NeedsReboot()
}

// RemoveRebootMark removes the reboot mark to signal that the reboot has been
// handled.
func RemoveRebootMark(c *check.C) {
	os.Setenv("ADT_REBOOT_MARK", "")
}

// SetSavedVersion saves a version number into a file so it can be used on
// tests after reboots.
func SetSavedVersion(c *check.C, version int) {
	versionFile := getVersionFile()
	err := ioutil.WriteFile(versionFile, []byte(strconv.Itoa(version)), 0777)
	c.Assert(err, check.IsNil, check.Commentf("Error writing version file %s with %s", versionFile, version))
}

// GetSavedVersion returns the saved version number.
func GetSavedVersion(c *check.C) int {
	versionFile := getVersionFile()
	contents, err := ioutil.ReadFile(versionFile)
	c.Assert(err, check.IsNil, check.Commentf("Error reading version file %s", versionFile))

	version, err := strconv.Atoi(string(contents))
	c.Assert(err, check.IsNil, check.Commentf("Error converting version %v", contents))

	return version
}

func getVersionFile() string {
	return filepath.Join(os.Getenv("ADT_ARTIFACTS"), "version")
}

// InstallSnap executes the required command to install the specified snap
func InstallSnap(c *check.C, packageName string) string {
	return cli.ExecCommand(c, "sudo", "snappy", "install", packageName, "--allow-unauthenticated")
}

// RemoveSnap executes the required command to remove the specified snap
func RemoveSnap(c *check.C, packageName string) string {
	return cli.ExecCommand(c, "sudo", "snappy", "remove", packageName)
}<|MERGE_RESOLUTION|>--- conflicted
+++ resolved
@@ -55,18 +55,13 @@
 // SetUpSuite disables the snappy autopilot. It will run before all the
 // integration suites.
 func (s *SnappySuite) SetUpSuite(c *check.C) {
-<<<<<<< HEAD
 	cli.ExecCommand(c, "sudo", "systemctl", "stop", "snappy-autopilot.timer")
 	cli.ExecCommand(c, "sudo", "systemctl", "disable", "snappy-autopilot.timer")
-=======
-	ExecCommand(c, "sudo", "systemctl", "stop", "snappy-autopilot.timer")
-	ExecCommand(c, "sudo", "systemctl", "disable", "snappy-autopilot.timer")
 	var err error
 	Cfg, err = config.ReadConfig(
 		"_integration-tests/data/output/testconfig.json")
 	c.Assert(err, check.IsNil, check.Commentf("Error reading config: %v", err))
 
->>>>>>> e145d46a
 	if !isInRebootProcess() {
 		if Cfg.Update || Cfg.Rollback {
 			switchSystemImageConf(c, Cfg.TargetRelease, Cfg.TargetChannel, "0")
