// -*- Mode: Go; indent-tabs-mode: t -*-

/*
 * Copyright (C) 2017 Canonical Ltd
 *
 * This program is free software: you can redistribute it and/or modify
 * it under the terms of the GNU General Public License version 3 as
 * published by the Free Software Foundation.
 *
 * This program is distributed in the hope that it will be useful,
 * but WITHOUT ANY WARRANTY; without even the implied warranty of
 * MERCHANTABILITY or FITNESS FOR A PARTICULAR PURPOSE.  See the
 * GNU General Public License for more details.
 *
 * You should have received a copy of the GNU General Public License
 * along with this program.  If not, see <http://www.gnu.org/licenses/>.
 *
 */

package errtracker_test

import (
	"fmt"
	"io/ioutil"
	"net/http"
	"net/http/httptest"
	"path/filepath"
	"strings"
	"testing"
	"time"

	"gopkg.in/mgo.v2/bson"

	. "gopkg.in/check.v1"

	"github.com/snapcore/snapd/arch"
	"github.com/snapcore/snapd/errtracker"
	"github.com/snapcore/snapd/osutil"
	"github.com/snapcore/snapd/release"
)

// Hook up check.v1 into the "go test" runner
func Test(t *testing.T) { TestingT(t) }

type ErrtrackerTestSuite struct {
	restorer []func()
}

var _ = Suite(&ErrtrackerTestSuite{})

func (s *ErrtrackerTestSuite) SetUpTest(c *C) {
	p := filepath.Join(c.MkDir(), "machine-id")
	err := ioutil.WriteFile(p, []byte("bbb1a6a5bcdb418380056a2d759c3f7c"), 0644)
	c.Assert(err, IsNil)
	s.restorer = append(s.restorer, errtracker.MockMachineIDPath(p))
	s.restorer = append(s.restorer, errtracker.MockUsrBinSnap("/bin/true"))
}

func (s *ErrtrackerTestSuite) TearDownTest(c *C) {
	for _, f := range s.restorer {
		f()
	}
}

func (s *ErrtrackerTestSuite) TestReport(c *C) {
	n := 0
	identifier := ""
	usrBinSnapID, err := osutil.GetBuildID("/bin/true")
	c.Assert(err, IsNil)

	prev := errtracker.SnapdVersion
	defer func() { errtracker.SnapdVersion = prev }()
	errtracker.SnapdVersion = "some-snapd-version"

	handler := func(w http.ResponseWriter, r *http.Request) {
		switch n {
		case 0:
			c.Check(r.Method, Equals, "POST")
			c.Check(r.URL.Path, Matches, "/[a-z0-9]+")
			identifier = r.URL.Path
			b, err := ioutil.ReadAll(r.Body)
			c.Assert(err, IsNil)

			var data map[string]string
			err = bson.Unmarshal(b, &data)
			c.Assert(err, IsNil)
			c.Check(data, DeepEquals, map[string]string{
				"ProblemType":        "Snap",
				"DistroRelease":      fmt.Sprintf("%s %s", strings.Title(release.ReleaseInfo.ID), release.ReleaseInfo.VersionID),
<<<<<<< HEAD
				"UsrBinSnapBuildID":  usrBinSnapID.String(),
=======
				"SnapdVersion":       "some-snapd-version",
>>>>>>> a0712e61
				"Snap":               "some-snap",
				"Date":               "Fri Feb 17 09:51:00 2017",
				"Channel":            "beta",
				"KernelVersion":      release.KernelVersion(),
				"ErrorMessage":       "failed to do stuff",
				"DuplicateSignature": "snap-install: failed to do stuff",
				"Architecture":       arch.UbuntuArchitecture(),
			})
			fmt.Fprintf(w, "c14388aa-f78d-11e6-8df0-fa163eaf9b83 OOPSID")
		case 1:
			c.Check(r.Method, Equals, "POST")
			c.Check(r.URL.Path, Matches, identifier)
			fmt.Fprintf(w, "c14388aa-f78d-11e6-8df0-fa163eaf9b83 OOPSID")
		default:
			c.Fatalf("expected one request, got %d", n+1)
		}

		n++
	}

	server := httptest.NewServer(http.HandlerFunc(handler))
	defer server.Close()
	restorer := errtracker.MockCrashDbURL(server.URL)
	defer restorer()
	restorer = errtracker.MockTimeNow(func() time.Time { return time.Date(2017, 2, 17, 9, 51, 0, 0, time.UTC) })
	defer restorer()

	id, err := errtracker.Report("some-snap", "beta", "failed to do stuff")
	c.Check(err, IsNil)
	c.Check(id, Equals, "c14388aa-f78d-11e6-8df0-fa163eaf9b83 OOPSID")
	c.Check(n, Equals, 1)

	// run again, verify identifier is unchanged
	id, err = errtracker.Report("some-other-snap", "edge", "failed to do more stuff")
	c.Check(err, IsNil)
	c.Check(id, Equals, "c14388aa-f78d-11e6-8df0-fa163eaf9b83 OOPSID")
	c.Check(n, Equals, 2)
}<|MERGE_RESOLUTION|>--- conflicted
+++ resolved
@@ -87,11 +87,8 @@
 			c.Check(data, DeepEquals, map[string]string{
 				"ProblemType":        "Snap",
 				"DistroRelease":      fmt.Sprintf("%s %s", strings.Title(release.ReleaseInfo.ID), release.ReleaseInfo.VersionID),
-<<<<<<< HEAD
 				"UsrBinSnapBuildID":  usrBinSnapID.String(),
-=======
 				"SnapdVersion":       "some-snapd-version",
->>>>>>> a0712e61
 				"Snap":               "some-snap",
 				"Date":               "Fri Feb 17 09:51:00 2017",
 				"Channel":            "beta",
