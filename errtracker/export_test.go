--- conflicted
+++ resolved
@@ -72,7 +72,6 @@
 	return func() {
 		snapConfineProfile = old
 	}
-<<<<<<< HEAD
 }
 
 func MockReExec(didReExec bool) (restorer func()) {
@@ -89,6 +88,4 @@
 			os.Unsetenv("SNAP_DID_REEXEC")
 		}
 	}
-=======
->>>>>>> 8911fd20
 }