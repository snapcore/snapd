// -*- Mode: Go; indent-tabs-mode: t -*-

/*
 * Copyright (C) 2016-2018 Canonical Ltd
 *
 * This program is free software: you can redistribute it and/or modify
 * it under the terms of the GNU General Public License version 3 as
 * published by the Free Software Foundation.
 *
 * This program is distributed in the hope that it will be useful,
 * but WITHOUT ANY WARRANTY; without even the implied warranty of
 * MERCHANTABILITY or FITNESS FOR A PARTICULAR PURPOSE.  See the
 * GNU General Public License for more details.
 *
 * You should have received a copy of the GNU General Public License
 * along with this program.  If not, see <http://www.gnu.org/licenses/>.
 *
 */

package seccomp_test

import (
	"bytes"
	"errors"
	"io/ioutil"
	"os"
	"path/filepath"

	. "gopkg.in/check.v1"

	"github.com/snapcore/snapd/dirs"
	"github.com/snapcore/snapd/interfaces"
	"github.com/snapcore/snapd/interfaces/ifacetest"
	"github.com/snapcore/snapd/interfaces/seccomp"
	"github.com/snapcore/snapd/osutil"
	"github.com/snapcore/snapd/release"
	"github.com/snapcore/snapd/snap"
	"github.com/snapcore/snapd/snap/snaptest"
	"github.com/snapcore/snapd/testutil"
	"github.com/snapcore/snapd/timings"
)

type backendSuite struct {
	ifacetest.BackendSuite

<<<<<<< HEAD
	snapSeccomp   *testutil.MockCmd
	profileHeader string

	restoreReadlink func()
=======
	snapSeccomp *testutil.MockCmd
	meas        *timings.Span
>>>>>>> 688a416f
}

var _ = Suite(&backendSuite{})

var testedConfinementOpts = []interfaces.ConfinementOptions{
	{},
	{DevMode: true},
	{JailMode: true},
	{Classic: true},
}

func (s *backendSuite) SetUpTest(c *C) {
	s.Backend = &seccomp.Backend{}
	s.BackendSuite.SetUpTest(c)
	c.Assert(s.Repo.AddBackend(s.Backend), IsNil)

	// Prepare a directory for seccomp profiles.
	// NOTE: Normally this is a part of the OS snap.
	err := os.MkdirAll(dirs.SnapSeccompDir, 0700)
	c.Assert(err, IsNil)

	s.restoreReadlink = seccomp.MockOsReadlink(func(string) (string, error) {
		// pretend that snapd is run from distro libexecdir
		return filepath.Join(dirs.DistroLibExecDir, "snapd"), nil
	})
	snapSeccompPath := filepath.Join(dirs.DistroLibExecDir, "snap-seccomp")
	err = os.MkdirAll(filepath.Dir(snapSeccompPath), 0755)
	c.Assert(err, IsNil)
<<<<<<< HEAD
	s.snapSeccomp = testutil.MockCommand(c, snapSeccompPath, `
if [ "$1" = "version-info" ]; then
    echo "abcdef 1.2.3 1234abcd"
fi`)

	s.Backend.Initialize()
	s.profileHeader = `# snap-seccomp version information:
# abcdef 1.2.3 1234abcd
`
	// make sure initialize called version-info
	c.Check(s.snapSeccomp.Calls(), DeepEquals, [][]string{
		{"snap-seccomp", "version-info"},
	})
	s.snapSeccomp.ForgetCalls()
=======
	s.snapSeccomp = testutil.MockCommand(c, snapSeccompPath, "")

	perf := timings.New(nil)
	s.meas = perf.StartSpan("", "")
>>>>>>> 688a416f
}

func (s *backendSuite) TearDownTest(c *C) {
	s.BackendSuite.TearDownTest(c)

	s.snapSeccomp.Restore()
	s.restoreReadlink()
}

func (s *backendSuite) TestInitialize(c *C) {
	err := s.Backend.Initialize()
	c.Assert(err, IsNil)
	fname := filepath.Join(dirs.SnapSeccompDir, "global.bin")
	if seccomp.IsBigEndian() {
		c.Check(fname, testutil.FileEquals, seccomp.GlobalProfileBE)
	} else {
		c.Check(fname, testutil.FileEquals, seccomp.GlobalProfileLE)
	}
}

// Tests for Setup() and Remove()
func (s *backendSuite) TestName(c *C) {
	c.Check(s.Backend.Name(), Equals, interfaces.SecuritySecComp)
}

func (s *backendSuite) TestInstallingSnapWritesProfiles(c *C) {
	s.InstallSnap(c, interfaces.ConfinementOptions{}, "", ifacetest.SambaYamlV1, 0)
	profile := filepath.Join(dirs.SnapSeccompDir, "snap.samba.smbd")
	// file called "snap.sambda.smbd" was created
	_, err := os.Stat(profile + ".src")
	c.Check(err, IsNil)
	// and got compiled
	c.Check(s.snapSeccomp.Calls(), DeepEquals, [][]string{
		{"snap-seccomp", "compile", profile + ".src", profile + ".bin"},
	})
}

func (s *backendSuite) TestInstallingSnapWritesHookProfiles(c *C) {
	s.InstallSnap(c, interfaces.ConfinementOptions{}, "", ifacetest.HookYaml, 0)
	profile := filepath.Join(dirs.SnapSeccompDir, "snap.foo.hook.configure")

	// Verify that profile named "snap.foo.hook.configure" was created.
	_, err := os.Stat(profile + ".src")
	c.Check(err, IsNil)
	// and got compiled
	c.Check(s.snapSeccomp.Calls(), DeepEquals, [][]string{
		{"snap-seccomp", "compile", profile + ".src", profile + ".bin"},
	})
}

func (s *backendSuite) TestInstallingSnapWritesProfilesWithReexec(c *C) {
	restore := seccomp.MockOsReadlink(func(string) (string, error) {
		// simulate that we run snapd from core
		return filepath.Join(dirs.SnapMountDir, "core/42/usr/lib/snapd/snapd"), nil
	})
	defer restore()

	// ensure we have a mocked snap-seccomp on core
	snapSeccompOnCorePath := filepath.Join(dirs.SnapMountDir, "core/42/usr/lib/snapd/snap-seccomp")
	err := os.MkdirAll(filepath.Dir(snapSeccompOnCorePath), 0755)
	c.Assert(err, IsNil)
	snapSeccompOnCore := testutil.MockCommand(c, snapSeccompOnCorePath, `if [ "$1" = "version-info" ]; then
echo "2345cdef 2.3.4 2345cdef"
fi`)
	defer snapSeccompOnCore.Restore()

	// rerun initialization
	err = s.Backend.Initialize()
	c.Assert(err, IsNil)

	s.InstallSnap(c, interfaces.ConfinementOptions{}, "", ifacetest.SambaYamlV1, 0)
	profile := filepath.Join(dirs.SnapSeccompDir, "snap.samba.smbd")
	// file called "snap.sambda.smbd" was created
	_, err = os.Stat(profile + ".src")
	c.Check(err, IsNil)
	// ensure the snap-seccomp from the regular path was *not* used
	c.Check(s.snapSeccomp.Calls(), HasLen, 0)
	// ensure the snap-seccomp from the core snap was used instead
	c.Check(snapSeccompOnCore.Calls(), DeepEquals, [][]string{
		{"snap-seccomp", "version-info"},
		{"snap-seccomp", "compile", profile + ".src", profile + ".bin"},
	})
	raw, err := ioutil.ReadFile(profile + ".src")
	c.Assert(err, IsNil)
	c.Assert(bytes.HasPrefix(raw, []byte(`# snap-seccomp version information:
# 2345cdef 2.3.4 2345cdef
`)), Equals, true)
}

func (s *backendSuite) TestRemovingSnapRemovesProfiles(c *C) {
	for _, opts := range testedConfinementOpts {
		snapInfo := s.InstallSnap(c, opts, "", ifacetest.SambaYamlV1, 0)
		s.RemoveSnap(c, snapInfo)
		profile := filepath.Join(dirs.SnapSeccompDir, "snap.samba.smbd")
		// file called "snap.sambda.smbd" was removed
		_, err := os.Stat(profile + ".src")
		c.Check(os.IsNotExist(err), Equals, true)
	}
}

func (s *backendSuite) TestRemovingSnapRemovesHookProfiles(c *C) {
	for _, opts := range testedConfinementOpts {
		snapInfo := s.InstallSnap(c, opts, "", ifacetest.HookYaml, 0)
		s.RemoveSnap(c, snapInfo)
		profile := filepath.Join(dirs.SnapSeccompDir, "snap.foo.hook.configure")

		// Verify that profile "snap.foo.hook.configure" was removed.
		_, err := os.Stat(profile + ".src")
		c.Check(os.IsNotExist(err), Equals, true)
	}
}

func (s *backendSuite) TestUpdatingSnapToOneWithMoreApps(c *C) {
	for _, opts := range testedConfinementOpts {
		snapInfo := s.InstallSnap(c, opts, "", ifacetest.SambaYamlV1, 0)
		snapInfo = s.UpdateSnap(c, snapInfo, opts, ifacetest.SambaYamlV1WithNmbd, 0)
		profile := filepath.Join(dirs.SnapSeccompDir, "snap.samba.nmbd")
		_, err := os.Stat(profile + ".src")
		// file called "snap.sambda.nmbd" was created
		c.Check(err, IsNil)
		// and got compiled
		c.Check(s.snapSeccomp.Calls(), testutil.DeepContains, []string{"snap-seccomp", "compile", profile + ".src", profile + ".bin"})
		s.snapSeccomp.ForgetCalls()

		s.RemoveSnap(c, snapInfo)
	}
}

func (s *backendSuite) TestUpdatingSnapToOneWithHooks(c *C) {
	for _, opts := range testedConfinementOpts {
		snapInfo := s.InstallSnap(c, opts, "", ifacetest.SambaYamlV1, 0)
		snapInfo = s.UpdateSnap(c, snapInfo, opts, ifacetest.SambaYamlWithHook, 0)
		profile := filepath.Join(dirs.SnapSeccompDir, "snap.samba.hook.configure")

		_, err := os.Stat(profile + ".src")
		// Verify that profile "snap.samba.hook.configure" was created.
		c.Check(err, IsNil)
		// and got compiled
		c.Check(s.snapSeccomp.Calls(), testutil.DeepContains, []string{"snap-seccomp", "compile", profile + ".src", profile + ".bin"})
		s.snapSeccomp.ForgetCalls()

		s.RemoveSnap(c, snapInfo)
	}
}

func (s *backendSuite) TestUpdatingSnapToOneWithFewerApps(c *C) {
	for _, opts := range testedConfinementOpts {
		snapInfo := s.InstallSnap(c, opts, "", ifacetest.SambaYamlV1WithNmbd, 0)
		snapInfo = s.UpdateSnap(c, snapInfo, opts, ifacetest.SambaYamlV1, 0)
		profile := filepath.Join(dirs.SnapSeccompDir, "snap.samba.nmbd")
		// file called "snap.sambda.nmbd" was removed
		_, err := os.Stat(profile + ".src")
		c.Check(os.IsNotExist(err), Equals, true)
		s.RemoveSnap(c, snapInfo)
	}
}

func (s *backendSuite) TestUpdatingSnapToOneWithNoHooks(c *C) {
	for _, opts := range testedConfinementOpts {
		snapInfo := s.InstallSnap(c, opts, "", ifacetest.SambaYamlWithHook, 0)
		snapInfo = s.UpdateSnap(c, snapInfo, opts, ifacetest.SambaYamlV1, 0)
		profile := filepath.Join(dirs.SnapSeccompDir, "snap.samba.hook.configure")

		// Verify that profile snap.samba.hook.configure was removed.
		_, err := os.Stat(profile + ".src")
		c.Check(os.IsNotExist(err), Equals, true)
		s.RemoveSnap(c, snapInfo)
	}
}

func (s *backendSuite) TestRealDefaultTemplateIsNormallyUsed(c *C) {
	snapInfo := snaptest.MockInfo(c, ifacetest.SambaYamlV1, nil)
	// NOTE: we don't call seccomp.MockTemplate()
	err := s.Backend.Setup(snapInfo, interfaces.ConfinementOptions{}, s.Repo, s.meas)
	c.Assert(err, IsNil)
	profile := filepath.Join(dirs.SnapSeccompDir, "snap.samba.smbd")
	data, err := ioutil.ReadFile(profile + ".src")
	c.Assert(err, IsNil)
	for _, line := range []string{
		// NOTE: a few randomly picked lines from the real profile.  Comments
		// and empty lines are avoided as those can be discarded in the future.
		"# - create_module, init_module, finit_module, delete_module (kernel modules)\n",
		"open\n",
		"getuid\n",
	} {
		c.Assert(string(data), testutil.Contains, line)
	}
}

type combineSnippetsScenario struct {
	opts    interfaces.ConfinementOptions
	snippet string
	content string
}

var combineSnippetsScenarios = []combineSnippetsScenario{{
	opts:    interfaces.ConfinementOptions{},
	content: "default\n",
}, {
	opts:    interfaces.ConfinementOptions{},
	snippet: "snippet",
	content: "default\nsnippet\n",
}, {
	opts:    interfaces.ConfinementOptions{DevMode: true},
	content: "@complain\ndefault\n",
}, {
	opts:    interfaces.ConfinementOptions{DevMode: true},
	snippet: "snippet",
	content: "@complain\ndefault\nsnippet\n",
}, {
	opts:    interfaces.ConfinementOptions{Classic: true},
	snippet: "snippet",
	content: "@unrestricted\ndefault\nsnippet\n",
}, {
	opts:    interfaces.ConfinementOptions{Classic: true, JailMode: true},
	snippet: "snippet",
	content: "default\nsnippet\n",
}}

func (s *backendSuite) TestCombineSnippets(c *C) {
	restore := release.MockForcedDevmode(false)
	defer restore()
	restore = release.MockSecCompActions([]string{"log"})
	defer restore()
	restore = seccomp.MockRequiresSocketcall(func(string) bool { return false })
	defer restore()

	// NOTE: replace the real template with a shorter variant
	restore = seccomp.MockTemplate([]byte("default\n"))
	defer restore()
	for _, scenario := range combineSnippetsScenarios {
		s.Iface.SecCompPermanentSlotCallback = func(spec *seccomp.Specification, slot *snap.SlotInfo) error {
			if scenario.snippet != "" {
				spec.AddSnippet(scenario.snippet)
			}
			return nil
		}

		snapInfo := s.InstallSnap(c, scenario.opts, "", ifacetest.SambaYamlV1, 0)
		profile := filepath.Join(dirs.SnapSeccompDir, "snap.samba.smbd")
		c.Check(profile+".src", testutil.FileEquals, s.profileHeader+scenario.content)
		stat, err := os.Stat(profile + ".src")
		c.Assert(err, IsNil)
		c.Check(stat.Mode(), Equals, os.FileMode(0644))
		s.RemoveSnap(c, snapInfo)
	}
}

const snapYaml = `
name: foo
version: 1
developer: acme
apps:
    foo:
        slots: [iface, iface2]
`

// Ensure that combined snippets are sorted
func (s *backendSuite) TestCombineSnippetsOrdering(c *C) {
	restore := release.MockForcedDevmode(false)
	defer restore()
	restore = seccomp.MockRequiresSocketcall(func(string) bool { return false })
	defer restore()

	// NOTE: replace the real template with a shorter variant
	restore = seccomp.MockTemplate([]byte("default\n"))
	defer restore()

	iface2 := &ifacetest.TestInterface{InterfaceName: "iface2"}
	s.Repo.AddInterface(iface2)

	s.Iface.SecCompPermanentSlotCallback = func(spec *seccomp.Specification, slot *snap.SlotInfo) error {
		spec.AddSnippet("zzz")
		return nil
	}
	iface2.SecCompPermanentSlotCallback = func(spec *seccomp.Specification, slot *snap.SlotInfo) error {
		spec.AddSnippet("aaa")
		return nil
	}

	s.InstallSnap(c, interfaces.ConfinementOptions{}, "", snapYaml, 0)
	profile := filepath.Join(dirs.SnapSeccompDir, "snap.foo.foo")
	c.Check(profile+".src", testutil.FileEquals, s.profileHeader+"default\naaa\nzzz\n")
	stat, err := os.Stat(profile + ".src")
	c.Assert(err, IsNil)
	c.Check(stat.Mode(), Equals, os.FileMode(0644))
}

func (s *backendSuite) TestBindIsAddedForForcedDevModeSystems(c *C) {
	restore := release.MockForcedDevmode(true)
	defer restore()

	snapInfo := snaptest.MockInfo(c, ifacetest.SambaYamlV1, nil)
	// NOTE: we don't call seccomp.MockTemplate()
	err := s.Backend.Setup(snapInfo, interfaces.ConfinementOptions{}, s.Repo, s.meas)
	c.Assert(err, IsNil)
	profile := filepath.Join(dirs.SnapSeccompDir, "snap.samba.smbd")
	c.Assert(profile+".src", testutil.FileContains, "\nbind\n")
}

func (s *backendSuite) TestSocketcallIsAddedWhenRequired(c *C) {
	restore := seccomp.MockRequiresSocketcall(func(string) bool { return true })
	defer restore()

	snapInfo := snaptest.MockInfo(c, ifacetest.SambaYamlV1, nil)
	// NOTE: we don't call seccomp.MockTemplate()
	err := s.Backend.Setup(snapInfo, interfaces.ConfinementOptions{}, s.Repo, s.meas)
	c.Assert(err, IsNil)
	profile := filepath.Join(dirs.SnapSeccompDir, "snap.samba.smbd")
	c.Assert(profile+".src", testutil.FileContains, "\nsocketcall\n")
}

func (s *backendSuite) TestSocketcallIsNotAddedWhenNotRequired(c *C) {
	restore := seccomp.MockRequiresSocketcall(func(string) bool { return false })
	defer restore()

	snapInfo := snaptest.MockInfo(c, ifacetest.SambaYamlV1, nil)
	// NOTE: we don't call seccomp.MockTemplate()
	err := s.Backend.Setup(snapInfo, interfaces.ConfinementOptions{}, s.Repo, s.meas)
	c.Assert(err, IsNil)
	profile := filepath.Join(dirs.SnapSeccompDir, "snap.samba.smbd")
	c.Assert(profile+".src", Not(testutil.FileContains), "\nsocketcall\n")
}

const ClassicYamlV1 = `
name: test-classic
version: 1
developer: acme
confinement: classic
apps:
  sh:
  `

func (s *backendSuite) TestSystemKeyRetLogSupported(c *C) {
	restore := release.MockSecCompActions([]string{"allow", "errno", "kill", "log", "trace", "trap"})
	defer restore()

	snapInfo := s.InstallSnap(c, interfaces.ConfinementOptions{DevMode: true}, "", ifacetest.SambaYamlV1, 0)
	profile := filepath.Join(dirs.SnapSeccompDir, "snap.samba.smbd")
	c.Assert(profile+".src", Not(testutil.FileContains), "# complain mode logging unavailable\n")
	s.RemoveSnap(c, snapInfo)

	snapInfo = s.InstallSnap(c, interfaces.ConfinementOptions{DevMode: false}, "", ifacetest.SambaYamlV1, 0)
	profile = filepath.Join(dirs.SnapSeccompDir, "snap.samba.smbd")
	c.Assert(profile+".src", Not(testutil.FileContains), "# complain mode logging unavailable\n")
	s.RemoveSnap(c, snapInfo)

	snapInfo = s.InstallSnap(c, interfaces.ConfinementOptions{Classic: true}, "", ClassicYamlV1, 0)
	profile = filepath.Join(dirs.SnapSeccompDir, "snap.test-classic.sh")
	c.Assert(profile+".src", Not(testutil.FileContains), "# complain mode logging unavailable\n")
	s.RemoveSnap(c, snapInfo)
}

func (s *backendSuite) TestSystemKeyRetLogUnsupported(c *C) {
	restore := release.MockSecCompActions([]string{"allow", "errno", "kill", "trace", "trap"})
	defer restore()

	snapInfo := s.InstallSnap(c, interfaces.ConfinementOptions{DevMode: true}, "", ifacetest.SambaYamlV1, 0)
	profile := filepath.Join(dirs.SnapSeccompDir, "snap.samba.smbd")
	c.Assert(profile+".src", testutil.FileContains, "# complain mode logging unavailable\n")
	s.RemoveSnap(c, snapInfo)

	snapInfo = s.InstallSnap(c, interfaces.ConfinementOptions{DevMode: false}, "", ifacetest.SambaYamlV1, 0)
	profile = filepath.Join(dirs.SnapSeccompDir, "snap.samba.smbd")
	c.Assert(profile+".src", Not(testutil.FileContains), "# complain mode logging unavailable\n")
	s.RemoveSnap(c, snapInfo)

	snapInfo = s.InstallSnap(c, interfaces.ConfinementOptions{Classic: true}, "", ClassicYamlV1, 0)
	profile = filepath.Join(dirs.SnapSeccompDir, "snap.test-classic.sh")
	c.Assert(profile+".src", Not(testutil.FileContains), "# complain mode logging unavailable\n")
	s.RemoveSnap(c, snapInfo)
}

func (s *backendSuite) TestSandboxFeatures(c *C) {
	restore := seccomp.MockKernelFeatures(func() []string { return []string{"foo", "bar"} })
	defer restore()

	c.Assert(s.Backend.SandboxFeatures(), DeepEquals, []string{"kernel:foo", "kernel:bar", "bpf-argument-filtering"})
}

func (s *backendSuite) TestRequiresSocketcallByNotNeededArch(c *C) {
	testArchs := []string{"amd64", "armhf", "arm64", "powerpc", "ppc64el", "unknownDefault"}
	for _, arch := range testArchs {
		restore := seccomp.MockUbuntuKernelArchitecture(func() string { return arch })
		defer restore()
		c.Assert(seccomp.RequiresSocketcall(""), Equals, false)
	}
}

func (s *backendSuite) TestRequiresSocketcallForceByArch(c *C) {
	testArchs := []string{"sparc", "sparc64"}
	for _, arch := range testArchs {
		restore := seccomp.MockUbuntuKernelArchitecture(func() string { return arch })
		defer restore()
		c.Assert(seccomp.RequiresSocketcall(""), Equals, true)
	}
}

func (s *backendSuite) TestRequiresSocketcallForcedViaUbuntuRelease(c *C) {
	// specify "core18" with 4.4 kernel so as not to influence the release
	// check.
	base := "core18"
	restore := osutil.MockKernelVersion("4.4")
	defer restore()

	tests := []struct {
		distro          string
		arch            string
		release         string
		needsSocketcall bool
	}{
		// with core18 as base and 4.4 kernel, we only require
		// socketcall on i386/s390
		{"ubuntu", "i386", "14.04", true},
		{"ubuntu", "s390x", "14.04", true},
		{"ubuntu", "other", "14.04", false},

		// releases after 14.04 aren't forced
		{"ubuntu", "i386", "other", false},
		{"ubuntu", "s390x", "other", false},
		{"ubuntu", "other", "other", false},

		// other distros aren't forced
		{"other", "i386", "14.04", false},
		{"other", "s390x", "14.04", false},
		{"other", "other", "14.04", false},
		{"other", "i386", "other", false},
		{"other", "s390x", "other", false},
		{"other", "other", "other", false},
	}

	for _, t := range tests {
		restore = seccomp.MockReleaseInfoId(t.distro)
		defer restore()
		restore = seccomp.MockUbuntuKernelArchitecture(func() string { return t.arch })
		defer restore()
		restore = seccomp.MockReleaseInfoVersionId(t.release)
		defer restore()

		c.Assert(seccomp.RequiresSocketcall(base), Equals, t.needsSocketcall)
	}
}

func (s *backendSuite) TestRequiresSocketcallForcedViaKernelVersion(c *C) {
	// specify "core18" with non-ubuntu so as not to influence the kernel
	// check.
	base := "core18"

	restore := seccomp.MockReleaseInfoId("other")
	defer restore()

	tests := []struct {
		arch            string
		version         string
		needsSocketcall bool
	}{
		// i386 needs socketcall on <= 4.2 kernels
		{"i386", "4.2", true},
		{"i386", "4.3", false},
		{"i386", "4.4", false},

		// s390x needs socketcall on <= 4.2 kernels
		{"s390x", "4.2", true},
		{"s390x", "4.3", false},
		{"s390x", "4.4", false},

		// other architectures don't require it
		{"other", "4.2", false},
		{"other", "4.3", false},
		{"other", "4.4", false},
	}

	for _, t := range tests {
		restore := seccomp.MockUbuntuKernelArchitecture(func() string { return t.arch })
		defer restore()
		restore = osutil.MockKernelVersion(t.version)
		defer restore()

		// specify "core18" here so as not to influence the
		// kernel check.
		c.Assert(seccomp.RequiresSocketcall(base), Equals, t.needsSocketcall)
	}
}

func (s *backendSuite) TestRequiresSocketcallForcedViaBaseSnap(c *C) {
	// Mock up as non-Ubuntu, i386 with new enough kernel so the base snap
	// check is reached
	restore := seccomp.MockReleaseInfoId("other")
	defer restore()
	restore = seccomp.MockUbuntuKernelArchitecture(func() string { return "i386" })
	defer restore()
	restore = osutil.MockKernelVersion("4.3")
	defer restore()

	testBases := []string{"", "core", "core16"}
	for _, baseSnap := range testBases {
		c.Assert(seccomp.RequiresSocketcall(baseSnap), Equals, true)
	}
}

func (s *backendSuite) TestRequiresSocketcallNotForcedViaBaseSnap(c *C) {
	// Mock up as non-Ubuntu, i386 with new enough kernel so the base snap
	// check is reached
	restore := seccomp.MockReleaseInfoId("other")
	defer restore()
	restore = seccomp.MockUbuntuKernelArchitecture(func() string { return "i386" })
	defer restore()
	restore = osutil.MockKernelVersion("4.3")
	defer restore()

	testBases := []string{"bare", "core18", "fedora-core"}
	for _, baseSnap := range testBases {
		c.Assert(seccomp.RequiresSocketcall(baseSnap), Equals, false)
	}
}

func (s *backendSuite) TestRebuildsWithVersionInfoWhenNeeded(c *C) {
	restore := release.MockForcedDevmode(false)
	defer restore()
	restore = release.MockSecCompActions([]string{"log"})
	defer restore()
	restore = seccomp.MockRequiresSocketcall(func(string) bool { return false })
	defer restore()

	// NOTE: replace the real template with a shorter variant
	restore = seccomp.MockTemplate([]byte("\ndefault\n"))
	defer restore()

	profile := filepath.Join(dirs.SnapSeccompDir, "snap.samba.smbd")

	snapInfo := snaptest.MockInfo(c, ifacetest.SambaYamlV1, nil)
	err := s.Backend.Setup(snapInfo, interfaces.ConfinementOptions{}, s.Repo)
	c.Assert(err, IsNil)
	c.Check(profile+".src", testutil.FileEquals, s.profileHeader+"\ndefault\n")

	c.Check(s.snapSeccomp.Calls(), DeepEquals, [][]string{
		{"snap-seccomp", "compile", profile + ".src", profile + ".bin"},
	})

	// unchanged snap-seccomp version will not trigger a rebuild
	err = s.Backend.Setup(snapInfo, interfaces.ConfinementOptions{}, s.Repo)
	c.Assert(err, IsNil)

	// compilation from this first Setup()
	c.Check(s.snapSeccomp.Calls(), HasLen, 1)

	// change version reported by snap-seccomp
	snapSeccomp := testutil.MockCommand(c, filepath.Join(dirs.DistroLibExecDir, "snap-seccomp"), `
if [ "$1" = "version-info" ]; then
    echo "abcdef 2.3.3 2345abcd"
fi`)
	defer snapSeccomp.Restore()
	updatedProfileHeader := `# snap-seccomp version information:
# abcdef 2.3.3 2345abcd
`
	// reload cached version info
	err = s.Backend.Initialize()
	c.Assert(err, IsNil)

	c.Check(s.snapSeccomp.Calls(), HasLen, 2)
	c.Check(s.snapSeccomp.Calls(), DeepEquals, [][]string{
		// compilation from first Setup()
		{"snap-seccomp", "compile", profile + ".src", profile + ".bin"},
		// initialization with new version
		{"snap-seccomp", "version-info"},
	})

	// the profile should be rebuilt now
	err = s.Backend.Setup(snapInfo, interfaces.ConfinementOptions{}, s.Repo)
	c.Assert(err, IsNil)
	c.Check(profile+".src", testutil.FileEquals, updatedProfileHeader+"\ndefault\n")

	c.Check(s.snapSeccomp.Calls(), HasLen, 3)
	c.Check(s.snapSeccomp.Calls(), DeepEquals, [][]string{
		// compilation from first Setup()
		{"snap-seccomp", "compile", profile + ".src", profile + ".bin"},
		// initialization with new version
		{"snap-seccomp", "version-info"},
		// compilation of profiles with new compiler version
		{"snap-seccomp", "compile", profile + ".src", profile + ".bin"},
	})
}

func (s *backendSuite) TestInitializationDuringBootstrap(c *C) {
	// undo what was done in test set-up
	s.snapSeccomp.Restore()
	os.Remove(s.snapSeccomp.Exe())

	// during bootstrap, before seeding, snapd/core snap is mounted at some
	// random location under /tmp
	tmpDir := c.MkDir()
	restore := seccomp.MockOsReadlink(func(string) (string, error) {
		return filepath.Join(tmpDir, "usr/lib/snapd/snapd"), nil
	})
	defer restore()

	// ensure we have a mocked snap-seccomp on core
	snapSeccompInMountedPath := filepath.Join(tmpDir, "usr/lib/snapd/snap-seccomp")
	err := os.MkdirAll(filepath.Dir(snapSeccompInMountedPath), 0755)
	c.Assert(err, IsNil)
	snapSeccompInMounted := testutil.MockCommand(c, snapSeccompInMountedPath, `if [ "$1" = "version-info" ]; then
echo "2345cdef 2.3.4 2345cdef"
fi`)
	defer snapSeccompInMounted.Restore()

	// rerun initialization
	err = s.Backend.Initialize()
	c.Assert(err, IsNil)

	// ensure the snap-seccomp from the regular path was *not* used
	c.Check(s.snapSeccomp.Calls(), HasLen, 0)
	// the one from mounted snap was used
	c.Check(snapSeccompInMounted.Calls(), DeepEquals, [][]string{
		{"snap-seccomp", "version-info"},
	})

	sb, ok := s.Backend.(*seccomp.Backend)
	c.Assert(ok, Equals, true)
	c.Check(sb.VersionInfo(), Equals, "2345cdef 2.3.4 2345cdef")
}

func (s *backendSuite) TestCompilerInitUnhappy(c *C) {
	restore := seccomp.MockSeccompCompilerLookup(func(name string) (string, error) {
		c.Check(name, Equals, "snap-seccomp")
		return "", errors.New("failed")
	})
	defer restore()
<<<<<<< HEAD
	err := s.Backend.Initialize()
=======
	snapInfo := snaptest.MockInfo(c, ifacetest.SambaYamlV1, nil)
	// NOTE: we don't call seccomp.MockTemplate()
	err := s.Backend.Setup(snapInfo, interfaces.ConfinementOptions{}, s.Repo, s.meas)
>>>>>>> 688a416f
	c.Assert(err, ErrorMatches, "cannot initialize seccomp profile compiler: failed")
}<|MERGE_RESOLUTION|>--- conflicted
+++ resolved
@@ -43,15 +43,11 @@
 type backendSuite struct {
 	ifacetest.BackendSuite
 
-<<<<<<< HEAD
 	snapSeccomp   *testutil.MockCmd
 	profileHeader string
+	meas          *timings.Span
 
 	restoreReadlink func()
-=======
-	snapSeccomp *testutil.MockCmd
-	meas        *timings.Span
->>>>>>> 688a416f
 }
 
 var _ = Suite(&backendSuite{})
@@ -80,7 +76,6 @@
 	snapSeccompPath := filepath.Join(dirs.DistroLibExecDir, "snap-seccomp")
 	err = os.MkdirAll(filepath.Dir(snapSeccompPath), 0755)
 	c.Assert(err, IsNil)
-<<<<<<< HEAD
 	s.snapSeccomp = testutil.MockCommand(c, snapSeccompPath, `
 if [ "$1" = "version-info" ]; then
     echo "abcdef 1.2.3 1234abcd"
@@ -95,12 +90,9 @@
 		{"snap-seccomp", "version-info"},
 	})
 	s.snapSeccomp.ForgetCalls()
-=======
-	s.snapSeccomp = testutil.MockCommand(c, snapSeccompPath, "")
 
 	perf := timings.New(nil)
 	s.meas = perf.StartSpan("", "")
->>>>>>> 688a416f
 }
 
 func (s *backendSuite) TearDownTest(c *C) {
@@ -632,7 +624,7 @@
 	profile := filepath.Join(dirs.SnapSeccompDir, "snap.samba.smbd")
 
 	snapInfo := snaptest.MockInfo(c, ifacetest.SambaYamlV1, nil)
-	err := s.Backend.Setup(snapInfo, interfaces.ConfinementOptions{}, s.Repo)
+	err := s.Backend.Setup(snapInfo, interfaces.ConfinementOptions{}, s.Repo, s.meas)
 	c.Assert(err, IsNil)
 	c.Check(profile+".src", testutil.FileEquals, s.profileHeader+"\ndefault\n")
 
@@ -641,7 +633,7 @@
 	})
 
 	// unchanged snap-seccomp version will not trigger a rebuild
-	err = s.Backend.Setup(snapInfo, interfaces.ConfinementOptions{}, s.Repo)
+	err = s.Backend.Setup(snapInfo, interfaces.ConfinementOptions{}, s.Repo, s.meas)
 	c.Assert(err, IsNil)
 
 	// compilation from this first Setup()
@@ -669,7 +661,7 @@
 	})
 
 	// the profile should be rebuilt now
-	err = s.Backend.Setup(snapInfo, interfaces.ConfinementOptions{}, s.Repo)
+	err = s.Backend.Setup(snapInfo, interfaces.ConfinementOptions{}, s.Repo, s.meas)
 	c.Assert(err, IsNil)
 	c.Check(profile+".src", testutil.FileEquals, updatedProfileHeader+"\ndefault\n")
 
@@ -728,12 +720,6 @@
 		return "", errors.New("failed")
 	})
 	defer restore()
-<<<<<<< HEAD
 	err := s.Backend.Initialize()
-=======
-	snapInfo := snaptest.MockInfo(c, ifacetest.SambaYamlV1, nil)
-	// NOTE: we don't call seccomp.MockTemplate()
-	err := s.Backend.Setup(snapInfo, interfaces.ConfinementOptions{}, s.Repo, s.meas)
->>>>>>> 688a416f
 	c.Assert(err, ErrorMatches, "cannot initialize seccomp profile compiler: failed")
 }