--- conflicted
+++ resolved
@@ -80,11 +80,7 @@
 }
 
 func (s *backendSuite) TestInstallingSnapWritesProfiles(c *C) {
-<<<<<<< HEAD
-	s.InstallSnap(c, interfaces.ConfinementOptions{}, "samba", ifacetest.SambaYamlV1, 0)
-=======
 	s.InstallSnap(c, interfaces.ConfinementOptions{}, "", ifacetest.SambaYamlV1, 0)
->>>>>>> 2567890c
 	profile := filepath.Join(dirs.SnapSeccompDir, "snap.samba.smbd")
 	// file called "snap.sambda.smbd" was created
 	_, err := os.Stat(profile + ".src")
@@ -96,11 +92,7 @@
 }
 
 func (s *backendSuite) TestInstallingSnapWritesHookProfiles(c *C) {
-<<<<<<< HEAD
-	s.InstallSnap(c, interfaces.ConfinementOptions{}, "foo", ifacetest.HookYaml, 0)
-=======
 	s.InstallSnap(c, interfaces.ConfinementOptions{}, "", ifacetest.HookYaml, 0)
->>>>>>> 2567890c
 	profile := filepath.Join(dirs.SnapSeccompDir, "snap.foo.hook.configure")
 
 	// Verify that profile named "snap.foo.hook.configure" was created.
@@ -126,11 +118,7 @@
 	c.Assert(err, IsNil)
 	snapSeccompOnCore := testutil.MockCommand(c, snapSeccompOnCorePath, "")
 
-<<<<<<< HEAD
-	s.InstallSnap(c, interfaces.ConfinementOptions{}, "samba", ifacetest.SambaYamlV1, 0)
-=======
 	s.InstallSnap(c, interfaces.ConfinementOptions{}, "", ifacetest.SambaYamlV1, 0)
->>>>>>> 2567890c
 	profile := filepath.Join(dirs.SnapSeccompDir, "snap.samba.smbd")
 	// file called "snap.sambda.smbd" was created
 	_, err = os.Stat(profile + ".src")
@@ -145,11 +133,7 @@
 
 func (s *backendSuite) TestRemovingSnapRemovesProfiles(c *C) {
 	for _, opts := range testedConfinementOpts {
-<<<<<<< HEAD
-		snapInfo := s.InstallSnap(c, opts, "samba", ifacetest.SambaYamlV1, 0)
-=======
 		snapInfo := s.InstallSnap(c, opts, "", ifacetest.SambaYamlV1, 0)
->>>>>>> 2567890c
 		s.RemoveSnap(c, snapInfo)
 		profile := filepath.Join(dirs.SnapSeccompDir, "snap.samba.smbd")
 		// file called "snap.sambda.smbd" was removed
@@ -160,11 +144,7 @@
 
 func (s *backendSuite) TestRemovingSnapRemovesHookProfiles(c *C) {
 	for _, opts := range testedConfinementOpts {
-<<<<<<< HEAD
-		snapInfo := s.InstallSnap(c, opts, "foo", ifacetest.HookYaml, 0)
-=======
 		snapInfo := s.InstallSnap(c, opts, "", ifacetest.HookYaml, 0)
->>>>>>> 2567890c
 		s.RemoveSnap(c, snapInfo)
 		profile := filepath.Join(dirs.SnapSeccompDir, "snap.foo.hook.configure")
 
@@ -176,11 +156,7 @@
 
 func (s *backendSuite) TestUpdatingSnapToOneWithMoreApps(c *C) {
 	for _, opts := range testedConfinementOpts {
-<<<<<<< HEAD
-		snapInfo := s.InstallSnap(c, opts, "samba", ifacetest.SambaYamlV1, 0)
-=======
 		snapInfo := s.InstallSnap(c, opts, "", ifacetest.SambaYamlV1, 0)
->>>>>>> 2567890c
 		snapInfo = s.UpdateSnap(c, snapInfo, opts, ifacetest.SambaYamlV1WithNmbd, 0)
 		profile := filepath.Join(dirs.SnapSeccompDir, "snap.samba.nmbd")
 		_, err := os.Stat(profile + ".src")
@@ -196,11 +172,7 @@
 
 func (s *backendSuite) TestUpdatingSnapToOneWithHooks(c *C) {
 	for _, opts := range testedConfinementOpts {
-<<<<<<< HEAD
-		snapInfo := s.InstallSnap(c, opts, "samba", ifacetest.SambaYamlV1, 0)
-=======
 		snapInfo := s.InstallSnap(c, opts, "", ifacetest.SambaYamlV1, 0)
->>>>>>> 2567890c
 		snapInfo = s.UpdateSnap(c, snapInfo, opts, ifacetest.SambaYamlWithHook, 0)
 		profile := filepath.Join(dirs.SnapSeccompDir, "snap.samba.hook.configure")
 
@@ -217,11 +189,7 @@
 
 func (s *backendSuite) TestUpdatingSnapToOneWithFewerApps(c *C) {
 	for _, opts := range testedConfinementOpts {
-<<<<<<< HEAD
-		snapInfo := s.InstallSnap(c, opts, "samba", ifacetest.SambaYamlV1WithNmbd, 0)
-=======
 		snapInfo := s.InstallSnap(c, opts, "", ifacetest.SambaYamlV1WithNmbd, 0)
->>>>>>> 2567890c
 		snapInfo = s.UpdateSnap(c, snapInfo, opts, ifacetest.SambaYamlV1, 0)
 		profile := filepath.Join(dirs.SnapSeccompDir, "snap.samba.nmbd")
 		// file called "snap.sambda.nmbd" was removed
@@ -233,11 +201,7 @@
 
 func (s *backendSuite) TestUpdatingSnapToOneWithNoHooks(c *C) {
 	for _, opts := range testedConfinementOpts {
-<<<<<<< HEAD
-		snapInfo := s.InstallSnap(c, opts, "samba", ifacetest.SambaYamlWithHook, 0)
-=======
 		snapInfo := s.InstallSnap(c, opts, "", ifacetest.SambaYamlWithHook, 0)
->>>>>>> 2567890c
 		snapInfo = s.UpdateSnap(c, snapInfo, opts, ifacetest.SambaYamlV1, 0)
 		profile := filepath.Join(dirs.SnapSeccompDir, "snap.samba.hook.configure")
 
@@ -316,11 +280,7 @@
 			return nil
 		}
 
-<<<<<<< HEAD
-		snapInfo := s.InstallSnap(c, scenario.opts, "samba", ifacetest.SambaYamlV1, 0)
-=======
 		snapInfo := s.InstallSnap(c, scenario.opts, "", ifacetest.SambaYamlV1, 0)
->>>>>>> 2567890c
 		profile := filepath.Join(dirs.SnapSeccompDir, "snap.samba.smbd")
 		c.Check(profile+".src", testutil.FileEquals, scenario.content)
 		stat, err := os.Stat(profile + ".src")
@@ -362,11 +322,7 @@
 		return nil
 	}
 
-<<<<<<< HEAD
-	s.InstallSnap(c, interfaces.ConfinementOptions{}, "foo", snapYaml, 0)
-=======
 	s.InstallSnap(c, interfaces.ConfinementOptions{}, "", snapYaml, 0)
->>>>>>> 2567890c
 	profile := filepath.Join(dirs.SnapSeccompDir, "snap.foo.foo")
 	c.Check(profile+".src", testutil.FileEquals, "default\naaa\nzzz\n")
 	stat, err := os.Stat(profile + ".src")
@@ -423,29 +379,17 @@
 	restore := release.MockSecCompActions([]string{"allow", "errno", "kill", "log", "trace", "trap"})
 	defer restore()
 
-<<<<<<< HEAD
-	snapInfo := s.InstallSnap(c, interfaces.ConfinementOptions{DevMode: true}, "samba", ifacetest.SambaYamlV1, 0)
-=======
 	snapInfo := s.InstallSnap(c, interfaces.ConfinementOptions{DevMode: true}, "", ifacetest.SambaYamlV1, 0)
->>>>>>> 2567890c
 	profile := filepath.Join(dirs.SnapSeccompDir, "snap.samba.smbd")
 	c.Assert(profile+".src", Not(testutil.FileContains), "# complain mode logging unavailable\n")
 	s.RemoveSnap(c, snapInfo)
 
-<<<<<<< HEAD
-	snapInfo = s.InstallSnap(c, interfaces.ConfinementOptions{DevMode: false}, "samba", ifacetest.SambaYamlV1, 0)
-=======
 	snapInfo = s.InstallSnap(c, interfaces.ConfinementOptions{DevMode: false}, "", ifacetest.SambaYamlV1, 0)
->>>>>>> 2567890c
 	profile = filepath.Join(dirs.SnapSeccompDir, "snap.samba.smbd")
 	c.Assert(profile+".src", Not(testutil.FileContains), "# complain mode logging unavailable\n")
 	s.RemoveSnap(c, snapInfo)
 
-<<<<<<< HEAD
-	snapInfo = s.InstallSnap(c, interfaces.ConfinementOptions{Classic: true}, "test-classic", ClassicYamlV1, 0)
-=======
 	snapInfo = s.InstallSnap(c, interfaces.ConfinementOptions{Classic: true}, "", ClassicYamlV1, 0)
->>>>>>> 2567890c
 	profile = filepath.Join(dirs.SnapSeccompDir, "snap.test-classic.sh")
 	c.Assert(profile+".src", Not(testutil.FileContains), "# complain mode logging unavailable\n")
 	s.RemoveSnap(c, snapInfo)
@@ -455,29 +399,17 @@
 	restore := release.MockSecCompActions([]string{"allow", "errno", "kill", "trace", "trap"})
 	defer restore()
 
-<<<<<<< HEAD
-	snapInfo := s.InstallSnap(c, interfaces.ConfinementOptions{DevMode: true}, "samba", ifacetest.SambaYamlV1, 0)
-=======
 	snapInfo := s.InstallSnap(c, interfaces.ConfinementOptions{DevMode: true}, "", ifacetest.SambaYamlV1, 0)
->>>>>>> 2567890c
 	profile := filepath.Join(dirs.SnapSeccompDir, "snap.samba.smbd")
 	c.Assert(profile+".src", testutil.FileContains, "# complain mode logging unavailable\n")
 	s.RemoveSnap(c, snapInfo)
 
-<<<<<<< HEAD
-	snapInfo = s.InstallSnap(c, interfaces.ConfinementOptions{DevMode: false}, "samba", ifacetest.SambaYamlV1, 0)
-=======
 	snapInfo = s.InstallSnap(c, interfaces.ConfinementOptions{DevMode: false}, "", ifacetest.SambaYamlV1, 0)
->>>>>>> 2567890c
 	profile = filepath.Join(dirs.SnapSeccompDir, "snap.samba.smbd")
 	c.Assert(profile+".src", Not(testutil.FileContains), "# complain mode logging unavailable\n")
 	s.RemoveSnap(c, snapInfo)
 
-<<<<<<< HEAD
-	snapInfo = s.InstallSnap(c, interfaces.ConfinementOptions{Classic: true}, "test-classic", ClassicYamlV1, 0)
-=======
 	snapInfo = s.InstallSnap(c, interfaces.ConfinementOptions{Classic: true}, "", ClassicYamlV1, 0)
->>>>>>> 2567890c
 	profile = filepath.Join(dirs.SnapSeccompDir, "snap.test-classic.sh")
 	c.Assert(profile+".src", Not(testutil.FileContains), "# complain mode logging unavailable\n")
 	s.RemoveSnap(c, snapInfo)
