--- conflicted
+++ resolved
@@ -25,11 +25,8 @@
 	"github.com/snapcore/snapd/interfaces"
 	"github.com/snapcore/snapd/interfaces/kmod"
 	"github.com/snapcore/snapd/interfaces/mount"
-<<<<<<< HEAD
+	"github.com/snapcore/snapd/interfaces/seccomp"
 	"github.com/snapcore/snapd/interfaces/udev"
-=======
-	"github.com/snapcore/snapd/interfaces/seccomp"
->>>>>>> 21bcd5fe
 )
 
 // TestInterface is a interface for various kind of tests.
@@ -66,7 +63,6 @@
 	MountPermanentPlugCallback func(spec *mount.Specification, plug *interfaces.Plug) error
 	MountPermanentSlotCallback func(spec *mount.Specification, slot *interfaces.Slot) error
 
-<<<<<<< HEAD
 	// Support for interacting with the udev backend.
 
 	UdevConnectedPlugCallback func(spec *udev.Specification, plug *interfaces.Plug, slot *interfaces.Slot) error
@@ -79,14 +75,13 @@
 	KModConnectedSlotCallback func(spec *kmod.Specification, plug *interfaces.Plug, slot *interfaces.Slot) error
 	KModPermanentPlugCallback func(spec *kmod.Specification, plug *interfaces.Plug) error
 	KModPermanentSlotCallback func(spec *kmod.Specification, slot *interfaces.Slot) error
-=======
+
 	// Support for interacting with the seccomp backend.
 
 	SecCompConnectedPlugCallback func(spec *seccomp.Specification, plug *interfaces.Plug, slot *interfaces.Slot) error
 	SecCompConnectedSlotCallback func(spec *seccomp.Specification, plug *interfaces.Plug, slot *interfaces.Slot) error
 	SecCompPermanentPlugCallback func(spec *seccomp.Specification, plug *interfaces.Plug) error
 	SecCompPermanentSlotCallback func(spec *seccomp.Specification, slot *interfaces.Slot) error
->>>>>>> 21bcd5fe
 }
 
 // String() returns the same value as Name().
@@ -227,53 +222,62 @@
 	return nil
 }
 
-<<<<<<< HEAD
 // Support for interacting with the udev backend.
 
 func (t *TestInterface) UdevConnectedPlug(spec *udev.Specification, plug *interfaces.Plug, slot *interfaces.Slot) error {
 	if t.UdevConnectedPlugCallback != nil {
 		return t.UdevConnectedPlugCallback(spec, plug, slot)
-=======
+	}
+	return nil
+}
+
+func (t *TestInterface) UdevPermanentPlug(spec *udev.Specification, plug *interfaces.Plug) error {
+	if t.UdevPermanentPlugCallback != nil {
+		return t.UdevPermanentPlugCallback(spec, plug)
+	}
+	return nil
+}
+
+func (t *TestInterface) UdevPermanentSlot(spec *udev.Specification, slot *interfaces.Slot) error {
+	if t.UdevPermanentSlotCallback != nil {
+		return t.UdevPermanentSlotCallback(spec, slot)
+	}
+	return nil
+}
+
+func (t *TestInterface) UdevConnectedSlot(spec *udev.Specification, plug *interfaces.Plug, slot *interfaces.Slot) error {
+	if t.UdevConnectedSlotCallback != nil {
+		return t.UdevConnectedSlotCallback(spec, plug, slot)
+	}
+	return nil
+}
+
 // Support for interacting with the seccomp backend.
 
 func (t *TestInterface) SecCompConnectedPlug(spec *seccomp.Specification, plug *interfaces.Plug, slot *interfaces.Slot) error {
 	if t.SecCompConnectedPlugCallback != nil {
 		return t.SecCompConnectedPlugCallback(spec, plug, slot)
->>>>>>> 21bcd5fe
-	}
-	return nil
-}
-
-<<<<<<< HEAD
-func (t *TestInterface) UdevConnectedSlot(spec *udev.Specification, plug *interfaces.Plug, slot *interfaces.Slot) error {
-	if t.UdevConnectedSlotCallback != nil {
-		return t.UdevConnectedSlotCallback(spec, plug, slot)
-=======
+	}
+	return nil
+}
+
 func (t *TestInterface) SecCompConnectedSlot(spec *seccomp.Specification, plug *interfaces.Plug, slot *interfaces.Slot) error {
 	if t.SecCompConnectedSlotCallback != nil {
 		return t.SecCompConnectedSlotCallback(spec, plug, slot)
->>>>>>> 21bcd5fe
-	}
-	return nil
-}
-
-<<<<<<< HEAD
-func (t *TestInterface) UdevPermanentPlug(spec *udev.Specification, plug *interfaces.Plug) error {
-	if t.UdevPermanentPlugCallback != nil {
-		return t.UdevPermanentPlugCallback(spec, plug)
-=======
+	}
+	return nil
+}
+
+func (t *TestInterface) SecCompPermanentSlot(spec *seccomp.Specification, slot *interfaces.Slot) error {
+	if t.SecCompPermanentSlotCallback != nil {
+		return t.SecCompPermanentSlotCallback(spec, slot)
+	}
+	return nil
+}
+
 func (t *TestInterface) SecCompPermanentPlug(spec *seccomp.Specification, plug *interfaces.Plug) error {
 	if t.SecCompPermanentPlugCallback != nil {
 		return t.SecCompPermanentPlugCallback(spec, plug)
->>>>>>> 21bcd5fe
-	}
-	return nil
-}
-
-<<<<<<< HEAD
-func (t *TestInterface) UdevPermanentSlot(spec *udev.Specification, slot *interfaces.Slot) error {
-	if t.UdevPermanentSlotCallback != nil {
-		return t.UdevPermanentSlotCallback(spec, slot)
 	}
 	return nil
 }
@@ -304,11 +308,6 @@
 func (t *TestInterface) KModPermanentSlot(spec *kmod.Specification, slot *interfaces.Slot) error {
 	if t.KModPermanentSlotCallback != nil {
 		return t.KModPermanentSlotCallback(spec, slot)
-=======
-func (t *TestInterface) SecCompPermanentSlot(spec *seccomp.Specification, slot *interfaces.Slot) error {
-	if t.SecCompPermanentSlotCallback != nil {
-		return t.SecCompPermanentSlotCallback(spec, slot)
->>>>>>> 21bcd5fe
 	}
 	return nil
 }