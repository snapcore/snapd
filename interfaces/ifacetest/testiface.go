// -*- Mode: Go; indent-tabs-mode: t -*-

/*
 * Copyright (C) 2015-2017 Canonical Ltd
 *
 * This program is free software: you can redistribute it and/or modify
 * it under the terms of the GNU General Public License version 3 as
 * published by the Free Software Foundation.
 *
 * This program is distributed in the hope that it will be useful,
 * but WITHOUT ANY WARRANTY; without even the implied warranty of
 * MERCHANTABILITY or FITNESS FOR A PARTICULAR PURPOSE.  See the
 * GNU General Public License for more details.
 *
 * You should have received a copy of the GNU General Public License
 * along with this program.  If not, see <http://www.gnu.org/licenses/>.
 *
 */

package ifacetest

import (
	"github.com/snapcore/snapd/interfaces"
	"github.com/snapcore/snapd/interfaces/apparmor"
	"github.com/snapcore/snapd/interfaces/dbus"
	"github.com/snapcore/snapd/interfaces/hotplug"
	"github.com/snapcore/snapd/interfaces/kmod"
	"github.com/snapcore/snapd/interfaces/mount"
	"github.com/snapcore/snapd/interfaces/seccomp"
	"github.com/snapcore/snapd/interfaces/systemd"
	"github.com/snapcore/snapd/interfaces/udev"
	"github.com/snapcore/snapd/snap"
)

// TestInterface is a interface for various kind of tests.
// It is public so that it can be consumed from other packages.
type TestInterface struct {
	// InterfaceName is the name of this interface
	InterfaceName       string
	InterfaceStaticInfo interfaces.StaticInfo
	// AutoConnectCallback is the callback invoked inside AutoConnect
	AutoConnectCallback func(*snap.PlugInfo, *snap.SlotInfo) bool
	// BeforePreparePlugCallback is the callback invoked inside BeforePreparePlug()
	BeforePreparePlugCallback func(plug *snap.PlugInfo) error
	// BeforePrepareSlotCallback is the callback invoked inside BeforePrepareSlot()
	BeforePrepareSlotCallback func(slot *snap.SlotInfo) error

	BeforeConnectPlugCallback func(plug *interfaces.ConnectedPlug) error
	BeforeConnectSlotCallback func(slot *interfaces.ConnectedSlot) error

	// Support for interacting with the test backend.

	TestConnectedPlugCallback func(spec *Specification, plug *interfaces.ConnectedPlug, slot *interfaces.ConnectedSlot) error
	TestConnectedSlotCallback func(spec *Specification, plug *interfaces.ConnectedPlug, slot *interfaces.ConnectedSlot) error
	TestPermanentPlugCallback func(spec *Specification, plug *snap.PlugInfo) error
	TestPermanentSlotCallback func(spec *Specification, slot *snap.SlotInfo) error

	// Support for interacting with the mount backend.

	MountConnectedPlugCallback func(spec *mount.Specification, plug *interfaces.ConnectedPlug, slot *interfaces.ConnectedSlot) error
	MountConnectedSlotCallback func(spec *mount.Specification, plug *interfaces.ConnectedPlug, slot *interfaces.ConnectedSlot) error
	MountPermanentPlugCallback func(spec *mount.Specification, plug *snap.PlugInfo) error
	MountPermanentSlotCallback func(spec *mount.Specification, slot *snap.SlotInfo) error

	// Support for interacting with the udev backend.

	UDevConnectedPlugCallback func(spec *udev.Specification, plug *interfaces.ConnectedPlug, slot *interfaces.ConnectedSlot) error
	UDevConnectedSlotCallback func(spec *udev.Specification, plug *interfaces.ConnectedPlug, slot *interfaces.ConnectedSlot) error
	UDevPermanentPlugCallback func(spec *udev.Specification, plug *snap.PlugInfo) error
	UDevPermanentSlotCallback func(spec *udev.Specification, slot *snap.SlotInfo) error

	// Support for interacting with the apparmor backend.

	AppArmorConnectedPlugCallback func(spec *apparmor.Specification, plug *interfaces.ConnectedPlug, slot *interfaces.ConnectedSlot) error
	AppArmorConnectedSlotCallback func(spec *apparmor.Specification, plug *interfaces.ConnectedPlug, slot *interfaces.ConnectedSlot) error
	AppArmorPermanentPlugCallback func(spec *apparmor.Specification, plug *snap.PlugInfo) error
	AppArmorPermanentSlotCallback func(spec *apparmor.Specification, slot *snap.SlotInfo) error

	// Support for interacting with the kmod backend.

	KModConnectedPlugCallback func(spec *kmod.Specification, plug *interfaces.ConnectedPlug, slot *interfaces.ConnectedSlot) error
	KModConnectedSlotCallback func(spec *kmod.Specification, plug *interfaces.ConnectedPlug, slot *interfaces.ConnectedSlot) error
	KModPermanentPlugCallback func(spec *kmod.Specification, plug *snap.PlugInfo) error
	KModPermanentSlotCallback func(spec *kmod.Specification, slot *snap.SlotInfo) error

	// Support for interacting with the seccomp backend.

	SecCompConnectedPlugCallback func(spec *seccomp.Specification, plug *interfaces.ConnectedPlug, slot *interfaces.ConnectedSlot) error
	SecCompConnectedSlotCallback func(spec *seccomp.Specification, plug *interfaces.ConnectedPlug, slot *interfaces.ConnectedSlot) error
	SecCompPermanentPlugCallback func(spec *seccomp.Specification, plug *snap.PlugInfo) error
	SecCompPermanentSlotCallback func(spec *seccomp.Specification, slot *snap.SlotInfo) error

	// Support for interacting with the dbus backend.

	DBusConnectedPlugCallback func(spec *dbus.Specification, plug *interfaces.ConnectedPlug, slot *interfaces.ConnectedSlot) error
	DBusConnectedSlotCallback func(spec *dbus.Specification, plug *interfaces.ConnectedPlug, slot *interfaces.ConnectedSlot) error
	DBusPermanentPlugCallback func(spec *dbus.Specification, plug *snap.PlugInfo) error
	DBusPermanentSlotCallback func(spec *dbus.Specification, slot *snap.SlotInfo) error

	// Support for interacting with the systemd backend.

	SystemdConnectedPlugCallback func(spec *systemd.Specification, plug *interfaces.ConnectedPlug, slot *interfaces.ConnectedSlot) error
	SystemdConnectedSlotCallback func(spec *systemd.Specification, plug *interfaces.ConnectedPlug, slot *interfaces.ConnectedSlot) error
	SystemdPermanentPlugCallback func(spec *systemd.Specification, plug *snap.PlugInfo) error
	SystemdPermanentSlotCallback func(spec *systemd.Specification, slot *snap.SlotInfo) error
}

// TestHotplugInterface is a interface for various kind of tests needing hotplug-aware interface.
// It is public so that it can be consumed from other packages.
type TestHotplugInterface struct {
	TestInterface

	// Support for interacting with hotplug subsystem.
	HotplugDeviceKeyCallback      func(deviceInfo *hotplug.HotplugDeviceInfo) (string, error)
	HotplugDeviceDetectedCallback func(deviceInfo *hotplug.HotplugDeviceInfo, spec *hotplug.Specification) error
}

// String() returns the same value as Name().
func (t *TestInterface) String() string {
	return t.Name()
}

// Name returns the name of the test interface.
func (t *TestInterface) Name() string {
	return t.InterfaceName
}

func (t *TestInterface) StaticInfo() interfaces.StaticInfo {
	return t.InterfaceStaticInfo
}

// BeforePreparePlug checks and possibly modifies a plug.
func (t *TestInterface) BeforePreparePlug(plug *snap.PlugInfo) error {
	if t.BeforePreparePlugCallback != nil {
		return t.BeforePreparePlugCallback(plug)
	}
	return nil
}

// BeforePrepareSlot checks and possibly modifies a slot.
func (t *TestInterface) BeforePrepareSlot(slot *snap.SlotInfo) error {
	if t.BeforePrepareSlotCallback != nil {
		return t.BeforePrepareSlotCallback(slot)
	}
	return nil
}

func (t *TestInterface) BeforeConnectPlug(plug *interfaces.ConnectedPlug) error {
	if t.BeforeConnectPlugCallback != nil {
		return t.BeforeConnectPlugCallback(plug)
	}
	return nil
}

func (t *TestInterface) BeforeConnectSlot(slot *interfaces.ConnectedSlot) error {
	if t.BeforeConnectSlotCallback != nil {
		return t.BeforeConnectSlotCallback(slot)
	}
	return nil
}

// AutoConnect returns whether plug and slot should be implicitly
// auto-connected assuming they will be an unambiguous connection
// candidate.
func (t *TestInterface) AutoConnect(plug *snap.PlugInfo, slot *snap.SlotInfo) bool {
	if t.AutoConnectCallback != nil {
		return t.AutoConnectCallback(plug, slot)
	}
	return true
}

// Support for interacting with the test backend.

func (t *TestInterface) TestConnectedPlug(spec *Specification, plug *interfaces.ConnectedPlug, slot *interfaces.ConnectedSlot) error {
	if t.TestConnectedPlugCallback != nil {
		return t.TestConnectedPlugCallback(spec, plug, slot)
	}
	return nil
}

func (t *TestInterface) TestConnectedSlot(spec *Specification, plug *interfaces.ConnectedPlug, slot *interfaces.ConnectedSlot) error {
	if t.TestConnectedSlotCallback != nil {
		return t.TestConnectedSlotCallback(spec, plug, slot)
	}
	return nil
}

func (t *TestInterface) TestPermanentPlug(spec *Specification, plug *snap.PlugInfo) error {
	if t.TestPermanentPlugCallback != nil {
		return t.TestPermanentPlugCallback(spec, plug)
	}
	return nil
}

func (t *TestInterface) TestPermanentSlot(spec *Specification, slot *snap.SlotInfo) error {
	if t.TestPermanentSlotCallback != nil {
		return t.TestPermanentSlotCallback(spec, slot)
	}
	return nil
}

// Support for interacting with the mount backend.

func (t *TestInterface) MountConnectedPlug(spec *mount.Specification, plug *interfaces.ConnectedPlug, slot *interfaces.ConnectedSlot) error {
	if t.MountConnectedPlugCallback != nil {
		return t.MountConnectedPlugCallback(spec, plug, slot)
	}
	return nil
}

func (t *TestInterface) MountConnectedSlot(spec *mount.Specification, plug *interfaces.ConnectedPlug, slot *interfaces.ConnectedSlot) error {
	if t.MountConnectedSlotCallback != nil {
		return t.MountConnectedSlotCallback(spec, plug, slot)
	}
	return nil
}

func (t *TestInterface) MountPermanentPlug(spec *mount.Specification, plug *snap.PlugInfo) error {
	if t.MountPermanentPlugCallback != nil {
		return t.MountPermanentPlugCallback(spec, plug)
	}
	return nil
}

func (t *TestInterface) MountPermanentSlot(spec *mount.Specification, slot *snap.SlotInfo) error {
	if t.MountPermanentSlotCallback != nil {
		return t.MountPermanentSlotCallback(spec, slot)
	}
	return nil
}

// Support for interacting with the udev backend.

func (t *TestInterface) UDevConnectedPlug(spec *udev.Specification, plug *interfaces.ConnectedPlug, slot *interfaces.ConnectedSlot) error {
	if t.UDevConnectedPlugCallback != nil {
		return t.UDevConnectedPlugCallback(spec, plug, slot)
	}
	return nil
}

func (t *TestInterface) UDevPermanentPlug(spec *udev.Specification, plug *snap.PlugInfo) error {
	if t.UDevPermanentPlugCallback != nil {
		return t.UDevPermanentPlugCallback(spec, plug)
	}
	return nil
}

func (t *TestInterface) UDevPermanentSlot(spec *udev.Specification, slot *snap.SlotInfo) error {
	if t.UDevPermanentSlotCallback != nil {
		return t.UDevPermanentSlotCallback(spec, slot)
	}
	return nil
}

func (t *TestInterface) UDevConnectedSlot(spec *udev.Specification, plug *interfaces.ConnectedPlug, slot *interfaces.ConnectedSlot) error {
	if t.UDevConnectedSlotCallback != nil {
		return t.UDevConnectedSlotCallback(spec, plug, slot)
	}
	return nil
}

// Support for interacting with the apparmor backend.

func (t *TestInterface) AppArmorConnectedPlug(spec *apparmor.Specification, plug *interfaces.ConnectedPlug, slot *interfaces.ConnectedSlot) error {
	if t.AppArmorConnectedPlugCallback != nil {
		return t.AppArmorConnectedPlugCallback(spec, plug, slot)
	}
	return nil
}

func (t *TestInterface) AppArmorPermanentSlot(spec *apparmor.Specification, slot *snap.SlotInfo) error {
	if t.AppArmorPermanentSlotCallback != nil {
		return t.AppArmorPermanentSlotCallback(spec, slot)
	}
	return nil
}

func (t *TestInterface) AppArmorConnectedSlot(spec *apparmor.Specification, plug *interfaces.ConnectedPlug, slot *interfaces.ConnectedSlot) error {
	if t.AppArmorConnectedSlotCallback != nil {
		return t.AppArmorConnectedSlotCallback(spec, plug, slot)

	}
	return nil
}

func (t *TestInterface) AppArmorPermanentPlug(spec *apparmor.Specification, plug *snap.PlugInfo) error {
	if t.AppArmorPermanentPlugCallback != nil {
		return t.AppArmorPermanentPlugCallback(spec, plug)
	}
	return nil
}

// Support for interacting with the seccomp backend.

func (t *TestInterface) SecCompConnectedPlug(spec *seccomp.Specification, plug *interfaces.ConnectedPlug, slot *interfaces.ConnectedSlot) error {
	if t.SecCompConnectedPlugCallback != nil {
		return t.SecCompConnectedPlugCallback(spec, plug, slot)
	}
	return nil
}

func (t *TestInterface) SecCompConnectedSlot(spec *seccomp.Specification, plug *interfaces.ConnectedPlug, slot *interfaces.ConnectedSlot) error {
	if t.SecCompConnectedSlotCallback != nil {
		return t.SecCompConnectedSlotCallback(spec, plug, slot)
	}
	return nil
}

func (t *TestInterface) SecCompPermanentSlot(spec *seccomp.Specification, slot *snap.SlotInfo) error {
	if t.SecCompPermanentSlotCallback != nil {
		return t.SecCompPermanentSlotCallback(spec, slot)
	}
	return nil
}

func (t *TestInterface) SecCompPermanentPlug(spec *seccomp.Specification, plug *snap.PlugInfo) error {
	if t.SecCompPermanentPlugCallback != nil {
		return t.SecCompPermanentPlugCallback(spec, plug)
	}
	return nil
}

// Support for interacting with the kmod backend.

func (t *TestInterface) KModConnectedPlug(spec *kmod.Specification, plug *interfaces.ConnectedPlug, slot *interfaces.ConnectedSlot) error {
	if t.KModConnectedPlugCallback != nil {
		return t.KModConnectedPlugCallback(spec, plug, slot)
	}
	return nil
}

func (t *TestInterface) KModConnectedSlot(spec *kmod.Specification, plug *interfaces.ConnectedPlug, slot *interfaces.ConnectedSlot) error {
	if t.KModConnectedSlotCallback != nil {
		return t.KModConnectedSlotCallback(spec, plug, slot)
	}
	return nil
}

func (t *TestInterface) KModPermanentPlug(spec *kmod.Specification, plug *snap.PlugInfo) error {
	if t.KModPermanentPlugCallback != nil {
		return t.KModPermanentPlugCallback(spec, plug)
	}
	return nil
}

func (t *TestInterface) KModPermanentSlot(spec *kmod.Specification, slot *snap.SlotInfo) error {
	if t.KModPermanentSlotCallback != nil {
		return t.KModPermanentSlotCallback(spec, slot)
	}
	return nil
}

// Support for interacting with the dbus backend.

func (t *TestInterface) DBusConnectedPlug(spec *dbus.Specification, plug *interfaces.ConnectedPlug, slot *interfaces.ConnectedSlot) error {
	if t.DBusConnectedPlugCallback != nil {
		return t.DBusConnectedPlugCallback(spec, plug, slot)
	}
	return nil
}

func (t *TestInterface) DBusConnectedSlot(spec *dbus.Specification, plug *interfaces.ConnectedPlug, slot *interfaces.ConnectedSlot) error {
	if t.DBusConnectedSlotCallback != nil {
		return t.DBusConnectedSlotCallback(spec, plug, slot)
	}
	return nil
}

func (t *TestInterface) DBusPermanentSlot(spec *dbus.Specification, slot *snap.SlotInfo) error {
	if t.DBusPermanentSlotCallback != nil {
		return t.DBusPermanentSlotCallback(spec, slot)
	}
	return nil
}

func (t *TestInterface) DBusPermanentPlug(spec *dbus.Specification, plug *snap.PlugInfo) error {
	if t.DBusPermanentPlugCallback != nil {
		return t.DBusPermanentPlugCallback(spec, plug)
	}
	return nil
}

// Support for interacting with the systemd backend.

func (t *TestInterface) SystemdConnectedPlug(spec *systemd.Specification, plug *interfaces.ConnectedPlug, slot *interfaces.ConnectedSlot) error {
	if t.SystemdConnectedPlugCallback != nil {
		return t.SystemdConnectedPlugCallback(spec, plug, slot)
	}
	return nil
}

func (t *TestInterface) SystemdConnectedSlot(spec *systemd.Specification, plug *interfaces.ConnectedPlug, slot *interfaces.ConnectedSlot) error {
	if t.SystemdConnectedSlotCallback != nil {
		return t.SystemdConnectedSlotCallback(spec, plug, slot)
	}
	return nil
}

func (t *TestInterface) SystemdPermanentSlot(spec *systemd.Specification, slot *snap.SlotInfo) error {
	if t.SystemdPermanentSlotCallback != nil {
		return t.SystemdPermanentSlotCallback(spec, slot)
	}
	return nil
}

func (t *TestInterface) SystemdPermanentPlug(spec *systemd.Specification, plug *snap.PlugInfo) error {
	if t.SystemdPermanentPlugCallback != nil {
		return t.SystemdPermanentPlugCallback(spec, plug)
	}
	return nil
}

<<<<<<< HEAD
=======
// Support for interacting with hotplug subsystem.

>>>>>>> ae0e3dfd
func (t *TestHotplugInterface) HotplugDeviceKey(deviceInfo *hotplug.HotplugDeviceInfo) (string, error) {
	if t.HotplugDeviceKeyCallback != nil {
		return t.HotplugDeviceKeyCallback(deviceInfo)
	}
	return "", nil
}

func (t *TestHotplugInterface) HotplugDeviceDetected(deviceInfo *hotplug.HotplugDeviceInfo, spec *hotplug.Specification) error {
	if t.HotplugDeviceDetectedCallback != nil {
		return t.HotplugDeviceDetectedCallback(deviceInfo, spec)
	}
	return nil
}<|MERGE_RESOLUTION|>--- conflicted
+++ resolved
@@ -410,11 +410,8 @@
 	return nil
 }
 
-<<<<<<< HEAD
-=======
 // Support for interacting with hotplug subsystem.
 
->>>>>>> ae0e3dfd
 func (t *TestHotplugInterface) HotplugDeviceKey(deviceInfo *hotplug.HotplugDeviceInfo) (string, error) {
 	if t.HotplugDeviceKeyCallback != nil {
 		return t.HotplugDeviceKeyCallback(deviceInfo)
