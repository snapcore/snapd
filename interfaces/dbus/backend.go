// -*- Mode: Go; indent-tabs-mode: t -*-

/*
 * Copyright (C) 2016 Canonical Ltd
 *
 * This program is free software: you can redistribute it and/or modify
 * it under the terms of the GNU General Public License version 3 as
 * published by the Free Software Foundation.
 *
 * This program is distributed in the hope that it will be useful,
 * but WITHOUT ANY WARRANTY; without even the implied warranty of
 * MERCHANTABILITY or FITNESS FOR A PARTICULAR PURPOSE.  See the
 * GNU General Public License for more details.
 *
 * You should have received a copy of the GNU General Public License
 * along with this program.  If not, see <http://www.gnu.org/licenses/>.
 *
 */

// Package dbus implements interaction between snappy and dbus.
//
// Snappy creates dbus configuration files that describe how various
// services on the system bus can communicate with other peers.
//
// Each configuration is an XML file containing <busconfig>...</busconfig>.
// Particular security snippets define whole <policy>...</policy> entires.
// This is explained in detail in https://dbus.freedesktop.org/doc/dbus-daemon.1.html
package dbus

import (
	"bytes"
	"fmt"
	"os"

	"github.com/snapcore/snapd/dirs"
	"github.com/snapcore/snapd/interfaces"
	"github.com/snapcore/snapd/osutil"
	"github.com/snapcore/snapd/snap"
)

// Backend is responsible for maintaining DBus policy files.
type Backend struct{}

// Name returns the name of the backend.
func (b *Backend) Name() interfaces.SecuritySystem {
	return "dbus"
}

// Setup creates dbus configuration files specific to a given snap.
//
// DBus has no concept of a complain mode so confinment type is ignored.
func (b *Backend) Setup(snapInfo *snap.Info, opts interfaces.ConfinementOptions, repo *interfaces.Repository) error {
	// Get the snippets that apply to this snap
	snippets, err := repo.SecuritySnippetsForSnap(snapInfo.Name(), interfaces.SecurityDBus)
	if err != nil {
		return fmt.Errorf("cannot obtain DBus security snippets for snap %q: %s", snapInfo.Name(), err)
	}

	if err := b.setupBusconfig(snapInfo, snippets); err != nil {
		return err
	}
	if err := b.setupBusservices(snapInfo, snippets); err != nil {
		return err
	}

	return nil
}

func (b *Backend) setupBusconfig(snapInfo *snap.Info, snippets map[string][][]byte) error {
	snapName := snapInfo.Name()

	// Get the files that this snap should have
	content, err := b.combineSnippetsBusconfig(snapInfo, snippets)
	if err != nil {
		return fmt.Errorf("cannot obtain expected DBus configuration files for snap %q: %s", snapName, err)
	}
	glob := fmt.Sprintf("%s.conf", interfaces.SecurityTagGlob(snapName))
	dir := dirs.SnapBusPolicyDir
	if err := os.MkdirAll(dir, 0755); err != nil {
		return fmt.Errorf("cannot create directory for DBus configuration files %q: %s", dir, err)
	}
	_, _, err = osutil.EnsureDirState(dir, glob, content)
	if err != nil {
		return fmt.Errorf("cannot synchronize DBus configuration files for snap %q: %s", snapName, err)
	}
	return nil
}

// Remove removes dbus configuration files of a given snap.
//
// This method should be called after removing a snap.
func (b *Backend) Remove(snapName string) error {
	if err := b.removeBusconfig(snapName); err != nil {
		return err
	}
	if err := b.removeBusservices(snapName); err != nil {
		return err
	}
	return nil
}

func (b *Backend) removeBusconfig(snapName string) error {
	glob := fmt.Sprintf("%s.conf", interfaces.SecurityTagGlob(snapName))
	_, _, err := osutil.EnsureDirState(dirs.SnapBusPolicyDir, glob, nil)
	if err != nil {
		return fmt.Errorf("cannot synchronize DBus configuration files for snap %q: %s", snapName, err)
	}
	return nil
}

// combineSnippetsBusconfig combines security snippets collected from
// all the interfaces affecting a given snap into a content map
// applicable to EnsureDirState.
func (b *Backend) combineSnippetsBusconfig(snapInfo *snap.Info, snippets map[string][][]byte) (content map[string]*osutil.FileState, err error) {
	for _, appInfo := range snapInfo.Apps {
		securityTag := appInfo.SecurityTag()
		appSnippets := snippets[securityTag]
		if len(appSnippets) == 0 {
			continue
		}
		if content == nil {
			content = make(map[string]*osutil.FileState)
		}

		addContentBusconfig(securityTag, appSnippets, content)
	}

	for _, hookInfo := range snapInfo.Hooks {
		securityTag := hookInfo.SecurityTag()
		hookSnippets := snippets[securityTag]
		if len(hookSnippets) == 0 {
			continue
		}
		if content == nil {
			content = make(map[string]*osutil.FileState)
		}

		addContentBusconfig(securityTag, hookSnippets, content)
	}

	return content, nil
}

func addContentBusconfig(securityTag string, executableSnippets [][]byte, content map[string]*osutil.FileState) {
	var buffer bytes.Buffer
	buffer.Write(xmlHeader)
	for _, snippet := range executableSnippets {
		buffer.Write(snippet)
		buffer.WriteRune('\n')
	}
	buffer.Write(xmlFooter)

	content[fmt.Sprintf("%s.conf", securityTag)] = &osutil.FileState{
		Content: buffer.Bytes(),
		Mode:    0644,
	}
}

<<<<<<< HEAD
func (b *Backend) setupBusservices(snapInfo *snap.Info, snippets map[string][][]byte) error {
	snapName := snapInfo.Name()

	content := map[string]*osutil.FileState{}
	for _, appInfo := range snapInfo.Apps {
		securityTag := appInfo.SecurityTag()

		// FIXME: layer violation, we really should do that in the
		//        dbus interface but without PR #2613 its really tricky
		for _, slot := range appInfo.Slots {
			if slot.Interface != "dbus" {
				continue
			}
			bus, ok := slot.Attrs["bus"].(string)
			if !ok {
				continue
			}
			if bus != "session" {
				continue
			}
			name, ok := slot.Attrs["name"].(string)
			if !ok {
				continue
			}
			isService := slot.Attrs["service"].(bool)
			if !isService {
				continue
			}

			var buffer bytes.Buffer
			buffer.Write([]byte(fmt.Sprintf(`[D-BUS Service]
Name=%s
Exec=%s
`, name, appInfo.LauncherCommand())))
			content[fmt.Sprintf("%s.service", securityTag)] = &osutil.FileState{
				Content: buffer.Bytes(),
				Mode:    0644,
			}
		}
	}

	glob := fmt.Sprintf("%s.service", interfaces.SecurityTagGlob(snapName))
	dir := dirs.SnapDBusSessionServicesFilesDir
	if err := os.MkdirAll(dir, 0755); err != nil {
		return fmt.Errorf("cannot create directory for DBus service files %q: %s", dir, err)
	}
	_, _, err := osutil.EnsureDirState(dir, glob, content)
	if err != nil {
		return fmt.Errorf("cannot synchronize DBus service files for snap %q: %s", snapName, err)
	}
	return nil
}

func (b *Backend) removeBusservices(snapName string) error {
	glob := fmt.Sprintf("%s.service", interfaces.SecurityTagGlob(snapName))
	_, _, err := osutil.EnsureDirState(dirs.SnapDBusSessionServicesFilesDir, glob, nil)
	if err != nil {
		return fmt.Errorf("cannot synchronize DBus service files for snap %q: %s", snapName, err)
	}
	return nil
=======
func (b *Backend) NewSpecification() interfaces.Specification {
	panic(fmt.Errorf("%s is not using specifications yet", b.Name()))
>>>>>>> c215c0df
}<|MERGE_RESOLUTION|>--- conflicted
+++ resolved
@@ -156,7 +156,6 @@
 	}
 }
 
-<<<<<<< HEAD
 func (b *Backend) setupBusservices(snapInfo *snap.Info, snippets map[string][][]byte) error {
 	snapName := snapInfo.Name()
 
@@ -217,8 +216,8 @@
 		return fmt.Errorf("cannot synchronize DBus service files for snap %q: %s", snapName, err)
 	}
 	return nil
-=======
+}
+
 func (b *Backend) NewSpecification() interfaces.Specification {
 	panic(fmt.Errorf("%s is not using specifications yet", b.Name()))
->>>>>>> c215c0df
 }