--- conflicted
+++ resolved
@@ -1732,12 +1732,6 @@
 		snapInfo := s.InstallSnap(c, tc.opts, "", ifacetest.SambaYamlV1, 1)
 		s.parserCmd.ForgetCalls()
 
-<<<<<<< HEAD
-		err := s.Backend.Setup(snapInfo, tc.opts, s.Repo)
-		c.Assert(err, IsNil)
-
-=======
->>>>>>> d2620731
 		profile := filepath.Join(dirs.SnapAppArmorDir, "snap.samba.smbd")
 		data, err := ioutil.ReadFile(profile)
 		c.Assert(err, IsNil)
