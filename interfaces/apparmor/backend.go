--- conflicted
+++ resolved
@@ -482,11 +482,7 @@
 	return true
 }
 
-<<<<<<< HEAD
-func addContent(securityTag string, snapInfo *snap.Info, opts interfaces.ConfinementOptions, snippetForTag string, content map[string]*osutil.FileState) {
-=======
 func addContent(securityTag string, snapInfo *snap.Info, opts interfaces.ConfinementOptions, snippetForTag string, content map[string]*osutil.FileState, spec *Specification) {
->>>>>>> 15f02939
 	// Normally we use a specific apparmor template for all snap programs.
 	policy := defaultTemplate
 	ignoreSnippets := false
