// -*- Mode: Go; indent-tabs-mode: t -*-

/*
 * Copyright (C) 2016-2017 Canonical Ltd
 *
 * This program is free software: you can redistribute it and/or modify
 * it under the terms of the GNU General Public License version 3 as
 * published by the Free Software Foundation.
 *
 * This program is distributed in the hope that it will be useful,
 * but WITHOUT ANY WARRANTY; without even the implied warranty of
 * MERCHANTABILITY or FITNESS FOR A PARTICULAR PURPOSE.  See the
 * GNU General Public License for more details.
 *
 * You should have received a copy of the GNU General Public License
 * along with this program.  If not, see <http://www.gnu.org/licenses/>.
 *
 */

package builtin

const pppSummary = `allows operating as the ppp service`

const pppBaseDeclarationSlots = `
  ppp:
    allow-installation:
      slot-snap-type:
        - core
    deny-auto-connection: true
`

const pppConnectedPlugAppArmor = `
# Description: Allow operating ppp daemon. This gives privileged access to the
# ppp daemon.

# Needed for modem connections using PPP
/usr/sbin/pppd ix,
/etc/ppp/** rwix,
/dev/ppp rw,
/dev/tty[^0-9]* rw,
/run/lock/*tty[^0-9]* rw,
/run/ppp* rw,
/var/run/ppp* rw,
/var/log/ppp* rw,
/bin/run-parts ix,
@{PROC}/@{pid}/loginuid r,
capability setgid,
capability setuid,
`

// ppp_generic creates /dev/ppp. Other ppp modules will be automatically loaded
// by the kernel on different ioctl calls for this device. Note also that
// in many cases ppp_generic is statically linked into the kernel (CONFIG_PPP=y)
<<<<<<< HEAD
const pppConnectedPlugKmod = "ppp_generic"

type pppInterface struct{}

func (iface *pppInterface) Name() string {
	return "ppp"
}

func (iface *pppInterface) StaticInfo() interfaces.StaticInfo {
	return interfaces.StaticInfo{
		Summary:              pppSummary,
		ImplicitOnCore:       true,
		ImplicitOnClassic:    true,
		BaseDeclarationSlots: pppBaseDeclarationSlots,
	}
}

func (iface *pppInterface) AppArmorConnectedPlug(spec *apparmor.Specification, plug *interfaces.PlugData, slot *interfaces.SlotData) error {
	spec.AddSnippet(pppConnectedPlugAppArmor)
	return nil
}

func (iface *pppInterface) KModConnectedPlug(spec *kmod.Specification, plug *interfaces.PlugData, slot *interfaces.SlotData) error {
	return spec.AddModule(pppConnectedPlugKmod)
}

func (iface *pppInterface) AutoConnect(*interfaces.Plug, *interfaces.Slot) bool {
	// allow what declarations allowed
	return true
=======
var pppConnectedPlugKmod = []string{
	"ppp_generic",
>>>>>>> bdd3e0a3
}

func init() {
	registerIface(&commonInterface{
		name:                     "ppp",
		summary:                  pppSummary,
		implicitOnCore:           true,
		implicitOnClassic:        true,
		baseDeclarationSlots:     pppBaseDeclarationSlots,
		connectedPlugAppArmor:    pppConnectedPlugAppArmor,
		connectedPlugKModModules: pppConnectedPlugKmod,
		reservedForOS:            true,
	})
}<|MERGE_RESOLUTION|>--- conflicted
+++ resolved
@@ -51,40 +51,8 @@
 // ppp_generic creates /dev/ppp. Other ppp modules will be automatically loaded
 // by the kernel on different ioctl calls for this device. Note also that
 // in many cases ppp_generic is statically linked into the kernel (CONFIG_PPP=y)
-<<<<<<< HEAD
-const pppConnectedPlugKmod = "ppp_generic"
-
-type pppInterface struct{}
-
-func (iface *pppInterface) Name() string {
-	return "ppp"
-}
-
-func (iface *pppInterface) StaticInfo() interfaces.StaticInfo {
-	return interfaces.StaticInfo{
-		Summary:              pppSummary,
-		ImplicitOnCore:       true,
-		ImplicitOnClassic:    true,
-		BaseDeclarationSlots: pppBaseDeclarationSlots,
-	}
-}
-
-func (iface *pppInterface) AppArmorConnectedPlug(spec *apparmor.Specification, plug *interfaces.PlugData, slot *interfaces.SlotData) error {
-	spec.AddSnippet(pppConnectedPlugAppArmor)
-	return nil
-}
-
-func (iface *pppInterface) KModConnectedPlug(spec *kmod.Specification, plug *interfaces.PlugData, slot *interfaces.SlotData) error {
-	return spec.AddModule(pppConnectedPlugKmod)
-}
-
-func (iface *pppInterface) AutoConnect(*interfaces.Plug, *interfaces.Slot) bool {
-	// allow what declarations allowed
-	return true
-=======
 var pppConnectedPlugKmod = []string{
 	"ppp_generic",
->>>>>>> bdd3e0a3
 }
 
 func init() {
