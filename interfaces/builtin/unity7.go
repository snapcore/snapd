--- conflicted
+++ resolved
@@ -516,11 +516,7 @@
 	return "unity7"
 }
 
-<<<<<<< HEAD
-func (iface *Unity7Interface) AppArmorConnectedPlug(spec *apparmor.Specification, plug *interfaces.Plug, plugAttrs map[string]interface{}, slot *interfaces.Slot, slotAttrs map[string]interface{}) error {
-=======
 func (iface *unity7Interface) AppArmorConnectedPlug(spec *apparmor.Specification, plug *interfaces.Plug, plugAttrs map[string]interface{}, slot *interfaces.Slot, slotAttrs map[string]interface{}) error {
->>>>>>> 27a9d885
 	// Unity7 will take the desktop filename and convert all '-' (and '.',
 	// but we don't care about that here because the rule above already
 	// does that) to '_'. Since we know that the desktop filename starts
@@ -532,11 +528,7 @@
 	return nil
 }
 
-<<<<<<< HEAD
-func (iface *Unity7Interface) SecCompConnectedPlug(spec *seccomp.Specification, plug *interfaces.Plug, plugAttrs map[string]interface{}, slot *interfaces.Slot, slotAttrs map[string]interface{}) error {
-=======
 func (iface *unity7Interface) SecCompConnectedPlug(spec *seccomp.Specification, plug *interfaces.Plug, plugAttrs map[string]interface{}, slot *interfaces.Slot, slotAttrs map[string]interface{}) error {
->>>>>>> 27a9d885
 	spec.AddSnippet(unity7ConnectedPlugSeccomp)
 	return nil
 }
