--- conflicted
+++ resolved
@@ -56,22 +56,14 @@
 
 # Allow read/write access to all files in @{HOME}, except snap application
 # data in @{HOME}/snap and toplevel hidden directories in @{HOME}.
-<<<<<<< HEAD
 # TODO: use GenerateAAREExclusionPatterns for this - though the first
 # rule here complicates using it slightly from the inclusion of the "." to 
 # prevent reading dotfiles
-owner @{HOME}/[^s.]**             rwkl###HOME_IX###,
-owner @{HOME}/s[^n]**             rwkl###HOME_IX###,
-owner @{HOME}/sn[^a]**            rwkl###HOME_IX###,
-owner @{HOME}/sna[^p]**           rwkl###HOME_IX###,
-owner @{HOME}/snap[^/]**          rwkl###HOME_IX###,
-=======
 ###PROMPT### owner @{HOME}/[^s.]**             rwkl###HOME_IX###,
 ###PROMPT### owner @{HOME}/s[^n]**             rwkl###HOME_IX###,
 ###PROMPT### owner @{HOME}/sn[^a]**            rwkl###HOME_IX###,
 ###PROMPT### owner @{HOME}/sna[^p]**           rwkl###HOME_IX###,
 ###PROMPT### owner @{HOME}/snap[^/]**          rwkl###HOME_IX###,
->>>>>>> 8f1c60fc
 
 # Allow creating a few files not caught above
 ###PROMPT### owner @{HOME}/{s,sn,sna}{,/} rwkl###HOME_IX###,
@@ -96,18 +88,9 @@
 const homeConnectedPlugAppArmorWithAllRead = `
 # Allow non-owner read to non-hidden and non-snap files and directories
 capability dac_read_search,
-<<<<<<< HEAD
 # TODO: use GenerateAAREExclusionPatterns for this - though the first
 # rule here complicates using it slightly from the inclusion of the "." to 
 # prevent reading dotfiles
-@{HOME}/               r,
-@{HOME}/[^s.]**        r,
-@{HOME}/s[^n]**        r,
-@{HOME}/sn[^a]**       r,
-@{HOME}/sna[^p]**      r,
-@{HOME}/snap[^/]**     r,
-@{HOME}/{s,sn,sna}{,/} r,
-=======
 ###PROMPT### @{HOME}/               r,
 ###PROMPT### @{HOME}/[^s.]**        r,
 ###PROMPT### @{HOME}/s[^n]**        r,
@@ -115,7 +98,6 @@
 ###PROMPT### @{HOME}/sna[^p]**      r,
 ###PROMPT### @{HOME}/snap[^/]**     r,
 ###PROMPT### @{HOME}/{s,sn,sna}{,/} r,
->>>>>>> 8f1c60fc
 `
 
 type homeInterface struct {
