--- conflicted
+++ resolved
@@ -31,12 +31,9 @@
 func init() {
 	registerIface(&commonInterface{
 		name:                  "network-setup-observe",
-<<<<<<< HEAD
+		summary:               networkSetupObserveSummary,
 		implicitOnCore:        true,
 		implicitOnClassic:     true,
-=======
-		summary:               networkSetupObserveSummary,
->>>>>>> d455a619
 		connectedPlugAppArmor: networkSetupObserveConnectedPlugAppArmor,
 		reservedForOS:         true,
 	})
