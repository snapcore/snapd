// -*- Mode: Go; indent-tabs-mode: t -*-

/*
 * Copyright (C) 2016-2017 Canonical Ltd
 *
 * This program is free software: you can redistribute it and/or modify
 * it under the terms of the GNU General Public License version 3 as
 * published by the Free Software Foundation.
 *
 * This program is distributed in the hope that it will be useful,
 * but WITHOUT ANY WARRANTY; without even the implied warranty of
 * MERCHANTABILITY or FITNESS FOR A PARTICULAR PURPOSE.  See the
 * GNU General Public License for more details.
 *
 * You should have received a copy of the GNU General Public License
 * along with this program.  If not, see <http://www.gnu.org/licenses/>.
 *
 */

package builtin

import (
	"fmt"

	"github.com/snapcore/snapd/interfaces"
	"github.com/snapcore/snapd/interfaces/apparmor"
	"github.com/snapcore/snapd/interfaces/systemd"
)

var gpioSysfsGpioBase = "/sys/class/gpio/gpio"
var gpioSysfsExport = "/sys/class/gpio/export"

// GpioInterface type
type GpioInterface struct{}

// String returns the same value as Name().
func (iface *GpioInterface) String() string {
	return iface.Name()
}

// Name of the GpioInterface
func (iface *GpioInterface) Name() string {
	return "gpio"
}

// SanitizeSlot checks the slot definition is valid
func (iface *GpioInterface) SanitizeSlot(slot *interfaces.Slot) error {
	// Paranoid check this right interface type
	if iface.Name() != slot.Interface {
		panic(fmt.Sprintf("slot is not of interface %q", iface))
	}

	// We will only allow creation of this type of slot by a gadget or OS snap
	if !(slot.Snap.Type == "gadget" || slot.Snap.Type == "os") {
		return fmt.Errorf("gpio slots only allowed on gadget or core snaps")
	}

	// Must have a GPIO number
	number, ok := slot.Attrs["number"]
	if !ok {
		return fmt.Errorf("gpio slot must have a number attribute")
	}

	// Valid values of number
	if _, ok := number.(int64); !ok {
		return fmt.Errorf("gpio slot number attribute must be an int")
	}

	// Slot is good
	return nil
}

// SanitizePlug checks the plug definition is valid
func (iface *GpioInterface) SanitizePlug(plug *interfaces.Plug) error {
	// Make sure right interface type
	if iface.Name() != plug.Interface {
		panic(fmt.Sprintf("plug is not of interface %q", iface))
	}

	// Plug is good
	return nil
}

func (iface *GpioInterface) AppArmorConnectedPlug(spec *apparmor.Specification, plug *interfaces.Plug, plugAttrs map[string]interface{}, slot *interfaces.Slot, slotAttrs map[string]interface{}) error {
	path := fmt.Sprint(gpioSysfsGpioBase, slot.Attrs["number"])
	// Entries in /sys/class/gpio for single GPIO's are just symlinks
	// to their correct device part in the sysfs tree. Given AppArmor
	// requires symlinks to be dereferenced, evaluate the GPIO
	// path and add the correct absolute path to the AppArmor snippet.
	dereferencedPath, err := evalSymlinks(path)
	if err != nil {
		return err
	}
	spec.AddSnippet(fmt.Sprintf("%s/* rwk,", dereferencedPath))
	return nil

}

func (iface *GpioInterface) SystemdConnectedSlot(spec *systemd.Specification, plug *interfaces.Plug, plugAttrs map[string]interface{}, slot *interfaces.Slot, slotAttrs map[string]interface{}) error {
	gpioNum, ok := slot.Attrs["number"].(int64)
	if !ok {
		return fmt.Errorf("gpio slot has invalid number attribute: %q", slot.Attrs["number"])
	}
	serviceName := interfaces.InterfaceServiceName(slot.Snap.Name(), fmt.Sprintf("gpio-%d", gpioNum))
	service := &systemd.Service{
		Type:            "oneshot",
		RemainAfterExit: true,
		ExecStart:       fmt.Sprintf("/bin/sh -c 'test -e /sys/class/gpio/gpio%d || echo %d > /sys/class/gpio/export'", gpioNum, gpioNum),
		ExecStop:        fmt.Sprintf("/bin/sh -c 'test ! -e /sys/class/gpio/gpio%d || echo %d > /sys/class/gpio/unexport'", gpioNum, gpioNum),
	}
	return spec.AddService(serviceName, service)
}

func (iface *GpioInterface) AutoConnect(*interfaces.Plug, *interfaces.Slot) bool {
	// allow what declarations allowed
	return true
}

<<<<<<< HEAD
func init() {
	registerIface(&GpioInterface{})
=======
func (iface *GpioInterface) ValidateSlot(slot *interfaces.Slot, attrs map[string]interface{}) error {
	return nil
>>>>>>> 859c2f67
}<|MERGE_RESOLUTION|>--- conflicted
+++ resolved
@@ -116,11 +116,10 @@
 	return true
 }
 
-<<<<<<< HEAD
+func (iface *GpioInterface) ValidateSlot(slot *interfaces.Slot, attrs map[string]interface{}) error {
+	return nil
+}
+
 func init() {
 	registerIface(&GpioInterface{})
-=======
-func (iface *GpioInterface) ValidateSlot(slot *interfaces.Slot, attrs map[string]interface{}) error {
-	return nil
->>>>>>> 859c2f67
 }