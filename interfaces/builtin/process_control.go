// -*- Mode: Go; indent-tabs-mode: t -*-

/*
 * Copyright (C) 2016 Canonical Ltd
 *
 * This program is free software: you can redistribute it and/or modify
 * it under the terms of the GNU General Public License version 3 as
 * published by the Free Software Foundation.
 *
 * This program is distributed in the hope that it will be useful,
 * but WITHOUT ANY WARRANTY; without even the implied warranty of
 * MERCHANTABILITY or FITNESS FOR A PARTICULAR PURPOSE.  See the
 * GNU General Public License for more details.
 *
 * You should have received a copy of the GNU General Public License
 * along with this program.  If not, see <http://www.gnu.org/licenses/>.
 *
 */

package builtin

const processControlSummary = `allows controlling other processes`

const processControlConnectedPlugAppArmor = `
# Description: This interface allows for controlling other processes via
# signals and nice. This is reserved because it grants privileged access to
# all processes under root or processes running under the same UID otherwise.

# /{,usr/}bin/nice is already in default policy, so just allow renice here
/{,usr/}bin/renice ixr,

capability sys_resource,
capability sys_nice,

signal,
`

const processControlConnectedPlugSecComp = `
# Description: This interface allows for controlling other processes via
# signals and nice. This is reserved because it grants privileged access to
# all processes under root or processes running under the same UID otherwise.

# Allow setting the nice value/priority for any process
nice
setpriority
sched_setaffinity
sched_setparam
sched_setscheduler
`

func init() {
	registerIface(&commonInterface{
		name:                  "process-control",
<<<<<<< HEAD
		implicitOnCore:        true,
		implicitOnClassic:     true,
=======
		summary:               processControlSummary,
>>>>>>> 9bf657ff
		connectedPlugAppArmor: processControlConnectedPlugAppArmor,
		connectedPlugSecComp:  processControlConnectedPlugSecComp,
		reservedForOS:         true,
	})
}<|MERGE_RESOLUTION|>--- conflicted
+++ resolved
@@ -51,12 +51,9 @@
 func init() {
 	registerIface(&commonInterface{
 		name:                  "process-control",
-<<<<<<< HEAD
+		summary:               processControlSummary,
 		implicitOnCore:        true,
 		implicitOnClassic:     true,
-=======
-		summary:               processControlSummary,
->>>>>>> 9bf657ff
 		connectedPlugAppArmor: processControlConnectedPlugAppArmor,
 		connectedPlugSecComp:  processControlConnectedPlugSecComp,
 		reservedForOS:         true,
