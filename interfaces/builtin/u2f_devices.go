// -*- Mode: Go; indent-tabs-mode: t -*-

/*
 * Copyright (C) 2019 Canonical Ltd
 *
 * This program is free software: you can redistribute it and/or modify
 * it under the terms of the GNU General Public License version 3 as
 * published by the Free Software Foundation.
 *
 * This program is distributed in the hope that it will be useful,
 * but WITHOUT ANY WARRANTY; without even the implied warranty of
 * MERCHANTABILITY or FITNESS FOR A PARTICULAR PURPOSE.  See the
 * GNU General Public License for more details.
 *
 * You should have received a copy of the GNU General Public License
 * along with this program.  If not, see <http://www.gnu.org/licenses/>.
 *
 */

package builtin

import (
	"fmt"

	"github.com/snapcore/snapd/interfaces"
	"github.com/snapcore/snapd/interfaces/udev"
)

const u2fDevicesSummary = `allows access to u2f devices`

const u2fDevicesBaseDeclarationSlots = `
  u2f-devices:
    allow-installation:
      slot-snap-type:
        - core
    deny-auto-connection: true
`

type u2fDevice struct {
	Name, VendorIDPattern, ProductIDPattern string
}

// https://github.com/Yubico/libu2f-host/blob/master/70-u2f.rules
var u2fDevices = []u2fDevice{
	{
		Name:             "Yubico YubiKey",
		VendorIDPattern:  "1050",
		ProductIDPattern: "0113|0114|0115|0116|0120|0121|0200|0402|0403|0406|0407|0410",
	},
	{
		Name:             "Happlink (formerly Plug-Up) Security KEY",
		VendorIDPattern:  "2581",
		ProductIDPattern: "f1d0",
	},
	{
		Name:             "Neowave Keydo and Keydo AES",
		VendorIDPattern:  "1e0d",
		ProductIDPattern: "f1d0|f1ae",
	},
	{
		Name:             "HyperSecu HyperFIDO",
		VendorIDPattern:  "096e|2ccf",
		ProductIDPattern: "0880",
	},
	{
		Name:             "HyperSecu HyperFIDO Pro",
		VendorIDPattern:  "2ccf",
		ProductIDPattern: "0854",
	},
	{
		Name:             "Feitian ePass FIDO, BioPass FIDO2",
		VendorIDPattern:  "096e",
		ProductIDPattern: "0850|0852|0853|0854|0856|0858|085a|085b|085d",
	},
	{
		Name:             "JaCarta U2F",
		VendorIDPattern:  "24dc",
		ProductIDPattern: "0101",
	},
	{
		Name:             "U2F Zero",
		VendorIDPattern:  "10c4",
		ProductIDPattern: "8acf",
	},
	{
		Name:             "VASCO SeccureClick",
		VendorIDPattern:  "1a44",
		ProductIDPattern: "00bb",
	},
	{
		Name:             "Bluink Key",
		VendorIDPattern:  "2abe",
		ProductIDPattern: "1002",
	},
	{
		Name:             "Thetis Key",
		VendorIDPattern:  "1ea8",
		ProductIDPattern: "f025",
	},
	{
		Name:             "Nitrokey FIDO U2F",
		VendorIDPattern:  "20a0",
		ProductIDPattern: "4287",
	},
	{
		Name:             "Nitrokey FIDO2",
		VendorIDPattern:  "20a0",
		ProductIDPattern: "42b1",
	},
	{
		Name:             "Nitrokey 3",
		VendorIDPattern:  "20a0",
		ProductIDPattern: "42b2",
	},
	{
		Name:             "Google Titan U2F",
		VendorIDPattern:  "18d1",
		ProductIDPattern: "5026",
	},
	{
		Name:             "Tomu board + chopstx U2F + SoloKeys + Flipper zero",
		VendorIDPattern:  "0483",
		ProductIDPattern: "cdab|a2ca|5741",
	},
	{
		Name:             "SoloKeys",
		VendorIDPattern:  "1209",
		ProductIDPattern: "5070|50b0|beee",
	},
	{
		Name:             "OnlyKey",
		VendorIDPattern:  "1d50",
		ProductIDPattern: "60fc",
	},
	{
		Name:             "Thetis U2F BT Fido2 Key",
		VendorIDPattern:  "1ea8",
		ProductIDPattern: "fc25",
	},
	{
		Name:             "MIRKey",
		VendorIDPattern:  "0483",
		ProductIDPattern: "a2ac",
	},
	{
		Name:             "Ledger Blue + Nano S + Nano X + Nano S+ + Ledger Stax",
		VendorIDPattern:  "2c97",
		ProductIDPattern: "0000|0001|0004|0005|0015|1005|1015|4005|4015|5005|5015|6005|6015",
	},
	{
		Name:             "GoTrust Idem Key",
		VendorIDPattern:  "32a3",
		ProductIDPattern: "3201",
	},
	{
		Name:             "Trezor",
		VendorIDPattern:  "534c",
		ProductIDPattern: "0001|0002",
	},
	{
		Name:             "Trezor v2",
		VendorIDPattern:  "1209",
		ProductIDPattern: "53c0|53c1",
	},
	{
		Name:             "U2F-TOKEN (Tomu et al.)",
		VendorIDPattern:  "16d0",
		ProductIDPattern: "0e90",
	},
	{
<<<<<<< HEAD
		Name:             "TOKEN2 FIDO2 key",
		VendorIDPattern:  "349e",
		ProductIDPattern: "0010|0012|0022",
=======
		Name:             "Swissbit iShield Key",
		VendorIDPattern:  "1370",
		ProductIDPattern: "0911",
>>>>>>> 040f8076
	},
}

const u2fDevicesConnectedPlugAppArmor = `
# Description: Allow write access to u2f hidraw devices.

# Use a glob rule and rely on device cgroup for mediation.
/dev/hidraw* rw,

# char 234-254 are used for dynamic assignment, which u2f devices are
/run/udev/data/c23[4-9]:* r,
/run/udev/data/c24[0-9]:* r,
/run/udev/data/c25[0-4]:* r,

# misc required accesses
/run/udev/data/+power_supply:hid* r,
/run/udev/data/c14:[0-9]* r,
/sys/devices/**/i2c*/**/report_descriptor r,
/sys/devices/**/usb*/**/report_descriptor r,
`

type u2fDevicesInterface struct {
	commonInterface
}

func (iface *u2fDevicesInterface) UDevConnectedPlug(spec *udev.Specification, plug *interfaces.ConnectedPlug, slot *interfaces.ConnectedSlot) error {
	for _, d := range u2fDevices {
		spec.TagDevice(fmt.Sprintf("# %s\nSUBSYSTEM==\"hidraw\", KERNEL==\"hidraw*\", ATTRS{idVendor}==\"%s\", ATTRS{idProduct}==\"%s\"", d.Name, d.VendorIDPattern, d.ProductIDPattern))
	}
	return nil
}

func init() {
	registerIface(&u2fDevicesInterface{commonInterface{
		name:                  "u2f-devices",
		summary:               u2fDevicesSummary,
		implicitOnCore:        true,
		implicitOnClassic:     true,
		baseDeclarationSlots:  u2fDevicesBaseDeclarationSlots,
		connectedPlugAppArmor: u2fDevicesConnectedPlugAppArmor,
	}})
}<|MERGE_RESOLUTION|>--- conflicted
+++ resolved
@@ -168,15 +168,14 @@
 		ProductIDPattern: "0e90",
 	},
 	{
-<<<<<<< HEAD
 		Name:             "TOKEN2 FIDO2 key",
 		VendorIDPattern:  "349e",
 		ProductIDPattern: "0010|0012|0022",
-=======
+  },
+  {
 		Name:             "Swissbit iShield Key",
 		VendorIDPattern:  "1370",
 		ProductIDPattern: "0911",
->>>>>>> 040f8076
 	},
 }
 
