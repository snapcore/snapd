// -*- Mode: Go; indent-tabs-mode: t -*-

/*
 * Copyright (C) 2016-2017 Canonical Ltd
 *
 * This program is free software: you can redistribute it and/or modify
 * it under the terms of the GNU General Public License version 3 as
 * published by the Free Software Foundation.
 *
 * This program is distributed in the hope that it will be useful,
 * but WITHOUT ANY WARRANTY; without even the implied warranty of
 * MERCHANTABILITY or FITNESS FOR A PARTICULAR PURPOSE.  See the
 * GNU General Public License for more details.
 *
 * You should have received a copy of the GNU General Public License
 * along with this program.  If not, see <http://www.gnu.org/licenses/>.
 *
 */

package builtin

import (
	"fmt"
	"path/filepath"
	"regexp"
	"strings"

	"github.com/snapcore/snapd/interfaces"
	"github.com/snapcore/snapd/interfaces/apparmor"
	"github.com/snapcore/snapd/interfaces/udev"
	"github.com/snapcore/snapd/snap"
)

const hidrawSummary = `allows access to specific hidraw device`

const hidrawBaseDeclarationSlots = `
  hidraw:
    allow-installation:
      slot-snap-type:
        - core
        - gadget
    deny-auto-connection: true
`

// hidrawInterface is the type for hidraw interfaces.
type hidrawInterface struct{}

// Name of the hidraw interface.
func (iface *hidrawInterface) Name() string {
	return "hidraw"
}

func (iface *hidrawInterface) StaticInfo() interfaces.StaticInfo {
	return interfaces.StaticInfo{
		Summary:              hidrawSummary,
		BaseDeclarationSlots: hidrawBaseDeclarationSlots,
	}
}

func (iface *hidrawInterface) String() string {
	return iface.Name()
}

// Pattern to match allowed hidraw device nodes, path attributes will be
// compared to this for validity when not using udev identification
var hidrawDeviceNodePattern = regexp.MustCompile("^/dev/hidraw[0-9]{1,3}$")

// Pattern that is considered valid for the udev symlink to the hidraw device,
// path attributes will be compared to this for validity when usb vid and pid
// are also specified
var hidrawUDevSymlinkPattern = regexp.MustCompile("^/dev/hidraw-[a-z0-9]+$")

// SanitizeSlot checks validity of the defined slot
func (iface *hidrawInterface) SanitizeSlot(slot *interfaces.Slot) error {
	if err := sanitizeSlotReservedForOSOrGadget(iface, slot); err != nil {
		return err
	}

	// Check slot has a path attribute identify hidraw device
	path, ok := slot.Attrs["path"].(string)
	if !ok || path == "" {
		return fmt.Errorf("hidraw slots must have a path attribute")
	}

	// Clean the path before further checks
	path = filepath.Clean(path)

	if iface.hasUsbAttrs(slot) {
		// Must be path attribute where symlink will be placed and usb vendor and product identifiers
		// Check the path attribute is in the allowable pattern
		if !hidrawUDevSymlinkPattern.MatchString(path) {
			return fmt.Errorf("hidraw path attribute specifies invalid symlink location")
		}

		usbVendor, vOk := slot.Attrs["usb-vendor"].(int64)
		if !vOk {
			return fmt.Errorf("hidraw slot failed to find usb-vendor attribute")
		}
		if (usbVendor < 0x1) || (usbVendor > 0xFFFF) {
			return fmt.Errorf("hidraw usb-vendor attribute not valid: %d", usbVendor)
		}

		usbProduct, pOk := slot.Attrs["usb-product"].(int64)
		if !pOk {
			return fmt.Errorf("hidraw slot failed to find usb-product attribute")
		}
		if (usbProduct < 0x0) || (usbProduct > 0xFFFF) {
			return fmt.Errorf("hidraw usb-product attribute not valid: %d", usbProduct)
		}
	} else {
		// Just a path attribute - must be a valid usb device node
		// Check the path attribute is in the allowable pattern
		if !hidrawDeviceNodePattern.MatchString(path) {
			return fmt.Errorf("hidraw path attribute must be a valid device node")
		}
	}
	return nil
}

<<<<<<< HEAD
func (iface *hidrawInterface) UDevPermanentSlot(spec *udev.Specification, slot *snap.SlotInfo) error {
	usbVendor, vOk := slot.Attrs["usb-vendor"].(int64)
	if !vOk {
=======
func (iface *hidrawInterface) UDevPermanentSlot(spec *udev.Specification, slot *interfaces.Slot) error {
	usbVendor, ok := slot.Attrs["usb-vendor"].(int64)
	if !ok {
>>>>>>> f714b95d
		return nil
	}
	usbProduct, ok := slot.Attrs["usb-product"].(int64)
	if !ok {
		return nil
	}
	path, ok := slot.Attrs["path"].(string)
	if !ok || path == "" {
		return nil
	}
	spec.AddSnippet(fmt.Sprintf(`# hidraw
IMPORT{builtin}="usb_id"
SUBSYSTEM=="hidraw", SUBSYSTEMS=="usb", ATTRS{idVendor}=="%04x", ATTRS{idProduct}=="%04x", SYMLINK+="%s"`,
		usbVendor, usbProduct, strings.TrimPrefix(path, "/dev/")))
	return nil
}

func (iface *hidrawInterface) AppArmorConnectedPlug(spec *apparmor.Specification, plug *interfaces.Plug, plugAttrs map[string]interface{}, slot *interfaces.Slot, slotAttrs map[string]interface{}) error {
	if iface.hasUsbAttrs(slot) {
		// This apparmor rule must match hidrawDeviceNodePattern
		// UDev tagging and device cgroups will restrict down to the specific device
		spec.AddSnippet("/dev/hidraw[0-9]{,[0-9],[0-9][0-9]} rw,")
		return nil
	}

	// Path to fixed device node
	path, pathOk := slot.Attrs["path"].(string)
	if !pathOk {
		return nil
	}
	cleanedPath := filepath.Clean(path)
	spec.AddSnippet(fmt.Sprintf("%s rw,", cleanedPath))
	return nil

}

func (iface *hidrawInterface) UDevConnectedPlug(spec *udev.Specification, plug *interfaces.Plug, plugAttrs map[string]interface{}, slot *interfaces.Slot, slotAttrs map[string]interface{}) error {
	hasOnlyPath := true
	if iface.hasUsbAttrs(slot) {
		hasOnlyPath = false
	}

	usbVendor, vOk := slot.Attrs["usb-vendor"].(int64)
	if !vOk && !hasOnlyPath {
		return nil
	}
	usbProduct, pOk := slot.Attrs["usb-product"].(int64)
	if !pOk && !hasOnlyPath {
		return nil
	}

	path, pathOk := slot.Attrs["path"].(string)
	if !pathOk && hasOnlyPath {
		return nil
	}

	if hasOnlyPath {
		spec.TagDevice(fmt.Sprintf(`SUBSYSTEM=="hidraw", KERNEL=="%s"`, strings.TrimPrefix(path, "/dev/")))
	} else {
		spec.TagDevice(fmt.Sprintf(`IMPORT{builtin}="usb_id"
SUBSYSTEM=="hidraw", SUBSYSTEMS=="usb", ATTRS{idVendor}=="%04x", ATTRS{idProduct}=="%04x"`, usbVendor, usbProduct))
	}
	return nil
}

func (iface *hidrawInterface) AutoConnect(*interfaces.Plug, *interfaces.Slot) bool {
	// allow what declarations allowed
	return true
}

func (iface *hidrawInterface) hasUsbAttrs(slot *interfaces.Slot) bool {
	if _, ok := slot.Attrs["usb-vendor"]; ok {
		return true
	}
	if _, ok := slot.Attrs["usb-product"]; ok {
		return true
	}
	return false
}

func init() {
	registerIface(&hidrawInterface{})
}<|MERGE_RESOLUTION|>--- conflicted
+++ resolved
@@ -117,15 +117,9 @@
 	return nil
 }
 
-<<<<<<< HEAD
 func (iface *hidrawInterface) UDevPermanentSlot(spec *udev.Specification, slot *snap.SlotInfo) error {
-	usbVendor, vOk := slot.Attrs["usb-vendor"].(int64)
-	if !vOk {
-=======
-func (iface *hidrawInterface) UDevPermanentSlot(spec *udev.Specification, slot *interfaces.Slot) error {
 	usbVendor, ok := slot.Attrs["usb-vendor"].(int64)
 	if !ok {
->>>>>>> f714b95d
 		return nil
 	}
 	usbProduct, ok := slot.Attrs["usb-product"].(int64)
