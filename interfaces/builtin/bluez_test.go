// -*- Mode: Go; indent-tabs-mode: t -*-

/*
 * Copyright (C) 2016-2017 Canonical Ltd
 *
 * This program is free software: you can redistribute it and/or modify
 * it under the terms of the GNU General Public License version 3 as
 * published by the Free Software Foundation.
 *
 * This program is distributed in the hope that it will be useful,
 * but WITHOUT ANY WARRANTY; without even the implied warranty of
 * MERCHANTABILITY or FITNESS FOR A PARTICULAR PURPOSE.  See the
 * GNU General Public License for more details.
 *
 * You should have received a copy of the GNU General Public License
 * along with this program.  If not, see <http://www.gnu.org/licenses/>.
 *
 */

package builtin_test

import (
	. "gopkg.in/check.v1"

	"github.com/snapcore/snapd/interfaces"
	"github.com/snapcore/snapd/interfaces/apparmor"
	"github.com/snapcore/snapd/interfaces/builtin"
	"github.com/snapcore/snapd/interfaces/dbus"
	"github.com/snapcore/snapd/interfaces/seccomp"
	"github.com/snapcore/snapd/testutil"
)

type BluezInterfaceSuite struct {
	iface interfaces.Interface
	slot  *interfaces.Slot
	plug  *interfaces.Plug
}

var _ = Suite(&BluezInterfaceSuite{
	iface: builtin.MustInterface("bluez"),
})

const bluezConsumerYaml = `name: consumer
apps:
 app:
  plugs: [bluez]
`

const bluezConsumerTwoAppsYaml = `name: consumer
apps:
 app1:
  plugs: [bluez]
 app2:
  plugs: [bluez]
`

const bluezConsumerThreeAppsYaml = `name: consumer
apps:
 app1:
  plugs: [bluez]
 app2:
  plugs: [bluez]
 app3:
`

const bluezProducerYaml = `name: producer
apps:
 app:
  slots: [bluez]
`

const bluezProducerTwoAppsYaml = `name: producer
apps:
 app1:
  slots: [bluez]
 app2:
  slots: [bluez]
`

const bluezProducerThreeAppsYaml = `name: producer
apps:
 app1:
  slots: [bluez]
 app2:
 app3:
  slots: [bluez]
`

func (s *BluezInterfaceSuite) SetUpTest(c *C) {
	s.plug = MockPlug(c, bluezConsumerYaml, nil, "bluez")
	s.slot = MockSlot(c, bluezProducerYaml, nil, "bluez")
}

func (s *BluezInterfaceSuite) TestName(c *C) {
	c.Assert(s.iface.Name(), Equals, "bluez")
}

<<<<<<< HEAD
// The label glob when all apps are bound to the bluez slot
func (s *BluezInterfaceSuite) TestConnectedPlugSnippetUsesSlotLabelAll(c *C) {
	app1 := &snap.AppInfo{Name: "app1"}
	app2 := &snap.AppInfo{Name: "app2"}
	slot := &interfaces.Slot{
		SlotInfo: &snap.SlotInfo{
			Snap: &snap.Info{
				SuggestedName: "bluez",
				Apps:          map[string]*snap.AppInfo{"app1": app1, "app2": app2},
			},
			Name:      "bluez",
			Interface: "bluez",
			Apps:      map[string]*snap.AppInfo{"app1": app1, "app2": app2},
		},
	}

	apparmorSpec := &apparmor.Specification{}
	err := apparmorSpec.AddConnectedPlug(s.iface, interfaces.NewPlugData(s.plug, nil), interfaces.NewSlotData(slot, nil))
	c.Assert(err, IsNil)
	c.Assert(apparmorSpec.SecurityTags(), DeepEquals, []string{"snap.other.app2"})
	c.Assert(apparmorSpec.SnippetForTag("snap.other.app2"), testutil.Contains, `peer=(label="snap.bluez.*"),`)
}

// The label uses alternation when some, but not all, apps is bound to the bluez slot
func (s *BluezInterfaceSuite) TestConnectedPlugSnippetUsesSlotLabelSome(c *C) {
	app1 := &snap.AppInfo{Name: "app1"}
	app2 := &snap.AppInfo{Name: "app2"}
	app3 := &snap.AppInfo{Name: "app3"}
	slot := &interfaces.Slot{
		SlotInfo: &snap.SlotInfo{
			Snap: &snap.Info{
				SuggestedName: "bluez",
				Apps:          map[string]*snap.AppInfo{"app1": app1, "app2": app2, "app3": app3},
			},
			Name:      "bluez",
			Interface: "bluez",
			Apps:      map[string]*snap.AppInfo{"app1": app1, "app2": app2},
		},
	}

	apparmorSpec := &apparmor.Specification{}
	err := apparmorSpec.AddConnectedPlug(s.iface, interfaces.NewPlugData(s.plug, nil), interfaces.NewSlotData(slot, nil))
	c.Assert(err, IsNil)
	c.Assert(apparmorSpec.SecurityTags(), DeepEquals, []string{"snap.other.app2"})
	c.Assert(apparmorSpec.SnippetForTag("snap.other.app2"), testutil.Contains, `peer=(label="snap.bluez.{app1,app2}"),`)
}

// The label uses short form when exactly one app is bound to the bluez slot
func (s *BluezInterfaceSuite) TestConnectedPlugSnippetUsesSlotLabelOne(c *C) {
	app := &snap.AppInfo{Name: "app"}
	slot := &interfaces.Slot{
		SlotInfo: &snap.SlotInfo{
			Snap: &snap.Info{
				SuggestedName: "bluez",
				Apps:          map[string]*snap.AppInfo{"app": app},
			},
			Name:      "bluez",
			Interface: "bluez",
			Apps:      map[string]*snap.AppInfo{"app": app},
		},
	}

	apparmorSpec := &apparmor.Specification{}
	err := apparmorSpec.AddConnectedPlug(s.iface, interfaces.NewPlugData(s.plug, nil), interfaces.NewSlotData(slot, nil))
	c.Assert(err, IsNil)
	c.Assert(apparmorSpec.SecurityTags(), DeepEquals, []string{"snap.other.app2"})
	c.Assert(apparmorSpec.SnippetForTag("snap.other.app2"), testutil.Contains, `peer=(label="snap.bluez.app"),`)
}

func (s *BluezInterfaceSuite) TestConnectedSlotSnippetAppArmor(c *C) {
	apparmorSpec := &apparmor.Specification{}
	err := apparmorSpec.AddConnectedSlot(s.iface, interfaces.NewPlugData(s.plug, nil), interfaces.NewSlotData(s.slot, nil))
	c.Assert(err, IsNil)
	c.Assert(apparmorSpec.SecurityTags(), DeepEquals, []string{"snap.bluez.app1"})
	c.Assert(apparmorSpec.SnippetForTag("snap.bluez.app1"), testutil.Contains, `peer=(label="snap.other.app2")`)
}

func (s *BluezInterfaceSuite) TestUsedSecuritySystems(c *C) {
	apparmorSpec := &apparmor.Specification{}
	err := apparmorSpec.AddConnectedPlug(s.iface, interfaces.NewPlugData(s.plug, nil), interfaces.NewSlotData(s.slot, nil))
	c.Assert(err, IsNil)
	err = apparmorSpec.AddPermanentSlot(s.iface, interfaces.NewSlotData(s.slot, nil))
	c.Assert(err, IsNil)
	c.Assert(apparmorSpec.SecurityTags(), HasLen, 2)

	dbusSpec := &dbus.Specification{}
	err = dbusSpec.AddPermanentSlot(s.iface, interfaces.NewSlotData(s.slot, nil))
	c.Assert(err, IsNil)
	c.Assert(dbusSpec.SecurityTags(), DeepEquals, []string{"snap.bluez.app1"})
	c.Assert(dbusSpec.SnippetForTag("snap.bluez.app1"), testutil.Contains, `<allow own="org.bluez"/>`)

	seccompSpec := &seccomp.Specification{}
	err = seccompSpec.AddPermanentSlot(s.iface, interfaces.NewSlotData(s.slot, nil))
	c.Assert(err, IsNil)
	c.Assert(seccompSpec.SecurityTags(), DeepEquals, []string{"snap.bluez.app1"})
	c.Check(seccompSpec.SnippetForTag("snap.bluez.app1"), testutil.Contains, "listen\n")
=======
func (s *BluezInterfaceSuite) TestAppArmorSpec(c *C) {
	// The label uses short form when exactly one app is bound to the bluez slot
	spec := &apparmor.Specification{}
	c.Assert(spec.AddConnectedPlug(s.iface, s.plug, nil, s.slot, nil), IsNil)
	c.Assert(spec.SecurityTags(), DeepEquals, []string{"snap.consumer.app"})
	c.Assert(spec.SnippetForTag("snap.consumer.app"), testutil.Contains, `peer=(label="snap.producer.app"),`)

	// The label glob when all apps are bound to the bluez slot
	slot := MockSlot(c, bluezProducerTwoAppsYaml, nil, "bluez")
	spec = &apparmor.Specification{}
	c.Assert(spec.AddConnectedPlug(s.iface, s.plug, nil, slot, nil), IsNil)
	c.Assert(spec.SecurityTags(), DeepEquals, []string{"snap.consumer.app"})
	c.Assert(spec.SnippetForTag("snap.consumer.app"), testutil.Contains, `peer=(label="snap.producer.*"),`)

	// The label uses alternation when some, but not all, apps is bound to the bluez slot
	slot = MockSlot(c, bluezProducerThreeAppsYaml, nil, "bluez")
	spec = &apparmor.Specification{}
	c.Assert(spec.AddConnectedPlug(s.iface, s.plug, nil, slot, nil), IsNil)
	c.Assert(spec.SecurityTags(), DeepEquals, []string{"snap.consumer.app"})
	c.Assert(spec.SnippetForTag("snap.consumer.app"), testutil.Contains, `peer=(label="snap.producer.{app1,app3}"),`)

	// The label uses short form when exactly one app is bound to the bluez plug
	spec = &apparmor.Specification{}
	c.Assert(spec.AddConnectedSlot(s.iface, s.plug, nil, s.slot, nil), IsNil)
	c.Assert(spec.SecurityTags(), DeepEquals, []string{"snap.producer.app"})
	c.Assert(spec.SnippetForTag("snap.producer.app"), testutil.Contains, `peer=(label="snap.consumer.app"),`)

	// The label glob when all apps are bound to the bluez plug
	plug := MockPlug(c, bluezConsumerTwoAppsYaml, nil, "bluez")
	spec = &apparmor.Specification{}
	c.Assert(spec.AddConnectedSlot(s.iface, plug, nil, s.slot, nil), IsNil)
	c.Assert(spec.SecurityTags(), DeepEquals, []string{"snap.producer.app"})
	c.Assert(spec.SnippetForTag("snap.producer.app"), testutil.Contains, `peer=(label="snap.consumer.*"),`)

	// The label uses alternation when some, but not all, apps is bound to the bluez plug
	plug = MockPlug(c, bluezConsumerThreeAppsYaml, nil, "bluez")
	spec = &apparmor.Specification{}
	c.Assert(spec.AddConnectedSlot(s.iface, plug, nil, s.slot, nil), IsNil)
	c.Assert(spec.SecurityTags(), DeepEquals, []string{"snap.producer.app"})
	c.Assert(spec.SnippetForTag("snap.producer.app"), testutil.Contains, `peer=(label="snap.consumer.{app1,app2}"),`)

	// permanent slot have a non-nil security snippet for apparmor
	spec = &apparmor.Specification{}
	c.Assert(spec.AddConnectedPlug(s.iface, s.plug, nil, s.slot, nil), IsNil)
	c.Assert(spec.AddPermanentSlot(s.iface, s.slot), IsNil)
	c.Assert(spec.SecurityTags(), DeepEquals, []string{"snap.consumer.app", "snap.producer.app"})
	c.Assert(spec.SnippetForTag("snap.consumer.app"), testutil.Contains, `peer=(label="snap.producer.app"),`)
	c.Assert(spec.SnippetForTag("snap.producer.app"), testutil.Contains, `peer=(label=unconfined),`)
}

func (s *BluezInterfaceSuite) TestDBusSpec(c *C) {
	spec := &dbus.Specification{}
	c.Assert(spec.AddPermanentSlot(s.iface, s.slot), IsNil)
	c.Assert(spec.SecurityTags(), DeepEquals, []string{"snap.producer.app"})
	c.Assert(spec.SnippetForTag("snap.producer.app"), testutil.Contains, `<allow own="org.bluez"/>`)
}

func (s *BluezInterfaceSuite) TestSecCompSec(c *C) {
	spec := &seccomp.Specification{}
	c.Assert(spec.AddPermanentSlot(s.iface, s.slot), IsNil)
	c.Assert(spec.SecurityTags(), DeepEquals, []string{"snap.producer.app"})
	c.Assert(spec.SnippetForTag("snap.producer.app"), testutil.Contains, "listen\n")
}

func (s *BluezInterfaceSuite) TestStaticInfo(c *C) {
	si := interfaces.StaticInfoOf(s.iface)
	c.Assert(si.ImplicitOnCore, Equals, false)
	c.Assert(si.ImplicitOnClassic, Equals, false)
	c.Assert(si.Summary, Equals, `allows operating as the bluez service`)
	c.Assert(si.BaseDeclarationSlots, testutil.Contains, "bluez")
}

func (s *BluezInterfaceSuite) TestAutoConnect(c *C) {
	c.Assert(s.iface.AutoConnect(s.plug, s.slot), Equals, true)
>>>>>>> eac3d5de
}

func (s *BluezInterfaceSuite) TestInterfaces(c *C) {
	c.Check(builtin.Interfaces(), testutil.DeepContains, s.iface)
}<|MERGE_RESOLUTION|>--- conflicted
+++ resolved
@@ -95,149 +95,51 @@
 	c.Assert(s.iface.Name(), Equals, "bluez")
 }
 
-<<<<<<< HEAD
-// The label glob when all apps are bound to the bluez slot
-func (s *BluezInterfaceSuite) TestConnectedPlugSnippetUsesSlotLabelAll(c *C) {
-	app1 := &snap.AppInfo{Name: "app1"}
-	app2 := &snap.AppInfo{Name: "app2"}
-	slot := &interfaces.Slot{
-		SlotInfo: &snap.SlotInfo{
-			Snap: &snap.Info{
-				SuggestedName: "bluez",
-				Apps:          map[string]*snap.AppInfo{"app1": app1, "app2": app2},
-			},
-			Name:      "bluez",
-			Interface: "bluez",
-			Apps:      map[string]*snap.AppInfo{"app1": app1, "app2": app2},
-		},
-	}
-
-	apparmorSpec := &apparmor.Specification{}
-	err := apparmorSpec.AddConnectedPlug(s.iface, interfaces.NewPlugData(s.plug, nil), interfaces.NewSlotData(slot, nil))
-	c.Assert(err, IsNil)
-	c.Assert(apparmorSpec.SecurityTags(), DeepEquals, []string{"snap.other.app2"})
-	c.Assert(apparmorSpec.SnippetForTag("snap.other.app2"), testutil.Contains, `peer=(label="snap.bluez.*"),`)
-}
-
-// The label uses alternation when some, but not all, apps is bound to the bluez slot
-func (s *BluezInterfaceSuite) TestConnectedPlugSnippetUsesSlotLabelSome(c *C) {
-	app1 := &snap.AppInfo{Name: "app1"}
-	app2 := &snap.AppInfo{Name: "app2"}
-	app3 := &snap.AppInfo{Name: "app3"}
-	slot := &interfaces.Slot{
-		SlotInfo: &snap.SlotInfo{
-			Snap: &snap.Info{
-				SuggestedName: "bluez",
-				Apps:          map[string]*snap.AppInfo{"app1": app1, "app2": app2, "app3": app3},
-			},
-			Name:      "bluez",
-			Interface: "bluez",
-			Apps:      map[string]*snap.AppInfo{"app1": app1, "app2": app2},
-		},
-	}
-
-	apparmorSpec := &apparmor.Specification{}
-	err := apparmorSpec.AddConnectedPlug(s.iface, interfaces.NewPlugData(s.plug, nil), interfaces.NewSlotData(slot, nil))
-	c.Assert(err, IsNil)
-	c.Assert(apparmorSpec.SecurityTags(), DeepEquals, []string{"snap.other.app2"})
-	c.Assert(apparmorSpec.SnippetForTag("snap.other.app2"), testutil.Contains, `peer=(label="snap.bluez.{app1,app2}"),`)
-}
-
-// The label uses short form when exactly one app is bound to the bluez slot
-func (s *BluezInterfaceSuite) TestConnectedPlugSnippetUsesSlotLabelOne(c *C) {
-	app := &snap.AppInfo{Name: "app"}
-	slot := &interfaces.Slot{
-		SlotInfo: &snap.SlotInfo{
-			Snap: &snap.Info{
-				SuggestedName: "bluez",
-				Apps:          map[string]*snap.AppInfo{"app": app},
-			},
-			Name:      "bluez",
-			Interface: "bluez",
-			Apps:      map[string]*snap.AppInfo{"app": app},
-		},
-	}
-
-	apparmorSpec := &apparmor.Specification{}
-	err := apparmorSpec.AddConnectedPlug(s.iface, interfaces.NewPlugData(s.plug, nil), interfaces.NewSlotData(slot, nil))
-	c.Assert(err, IsNil)
-	c.Assert(apparmorSpec.SecurityTags(), DeepEquals, []string{"snap.other.app2"})
-	c.Assert(apparmorSpec.SnippetForTag("snap.other.app2"), testutil.Contains, `peer=(label="snap.bluez.app"),`)
-}
-
-func (s *BluezInterfaceSuite) TestConnectedSlotSnippetAppArmor(c *C) {
-	apparmorSpec := &apparmor.Specification{}
-	err := apparmorSpec.AddConnectedSlot(s.iface, interfaces.NewPlugData(s.plug, nil), interfaces.NewSlotData(s.slot, nil))
-	c.Assert(err, IsNil)
-	c.Assert(apparmorSpec.SecurityTags(), DeepEquals, []string{"snap.bluez.app1"})
-	c.Assert(apparmorSpec.SnippetForTag("snap.bluez.app1"), testutil.Contains, `peer=(label="snap.other.app2")`)
-}
-
-func (s *BluezInterfaceSuite) TestUsedSecuritySystems(c *C) {
-	apparmorSpec := &apparmor.Specification{}
-	err := apparmorSpec.AddConnectedPlug(s.iface, interfaces.NewPlugData(s.plug, nil), interfaces.NewSlotData(s.slot, nil))
-	c.Assert(err, IsNil)
-	err = apparmorSpec.AddPermanentSlot(s.iface, interfaces.NewSlotData(s.slot, nil))
-	c.Assert(err, IsNil)
-	c.Assert(apparmorSpec.SecurityTags(), HasLen, 2)
-
-	dbusSpec := &dbus.Specification{}
-	err = dbusSpec.AddPermanentSlot(s.iface, interfaces.NewSlotData(s.slot, nil))
-	c.Assert(err, IsNil)
-	c.Assert(dbusSpec.SecurityTags(), DeepEquals, []string{"snap.bluez.app1"})
-	c.Assert(dbusSpec.SnippetForTag("snap.bluez.app1"), testutil.Contains, `<allow own="org.bluez"/>`)
-
-	seccompSpec := &seccomp.Specification{}
-	err = seccompSpec.AddPermanentSlot(s.iface, interfaces.NewSlotData(s.slot, nil))
-	c.Assert(err, IsNil)
-	c.Assert(seccompSpec.SecurityTags(), DeepEquals, []string{"snap.bluez.app1"})
-	c.Check(seccompSpec.SnippetForTag("snap.bluez.app1"), testutil.Contains, "listen\n")
-=======
 func (s *BluezInterfaceSuite) TestAppArmorSpec(c *C) {
 	// The label uses short form when exactly one app is bound to the bluez slot
 	spec := &apparmor.Specification{}
-	c.Assert(spec.AddConnectedPlug(s.iface, s.plug, nil, s.slot, nil), IsNil)
+	c.Assert(spec.AddConnectedPlug(s.iface, interfaces.NewPlugData(s.plug, nil), interfaces.NewSlotData(s.slot, nil)), IsNil)
 	c.Assert(spec.SecurityTags(), DeepEquals, []string{"snap.consumer.app"})
 	c.Assert(spec.SnippetForTag("snap.consumer.app"), testutil.Contains, `peer=(label="snap.producer.app"),`)
 
 	// The label glob when all apps are bound to the bluez slot
 	slot := MockSlot(c, bluezProducerTwoAppsYaml, nil, "bluez")
 	spec = &apparmor.Specification{}
-	c.Assert(spec.AddConnectedPlug(s.iface, s.plug, nil, slot, nil), IsNil)
+	c.Assert(spec.AddConnectedPlug(s.iface, interfaces.NewPlugData(s.plug, nil), interfaces.NewSlotData(slot, nil)), IsNil)
 	c.Assert(spec.SecurityTags(), DeepEquals, []string{"snap.consumer.app"})
 	c.Assert(spec.SnippetForTag("snap.consumer.app"), testutil.Contains, `peer=(label="snap.producer.*"),`)
 
 	// The label uses alternation when some, but not all, apps is bound to the bluez slot
 	slot = MockSlot(c, bluezProducerThreeAppsYaml, nil, "bluez")
 	spec = &apparmor.Specification{}
-	c.Assert(spec.AddConnectedPlug(s.iface, s.plug, nil, slot, nil), IsNil)
+	c.Assert(spec.AddConnectedPlug(s.iface, interfaces.NewPlugData(s.plug, nil), interfaces.NewSlotData(slot, nil)), IsNil)
 	c.Assert(spec.SecurityTags(), DeepEquals, []string{"snap.consumer.app"})
 	c.Assert(spec.SnippetForTag("snap.consumer.app"), testutil.Contains, `peer=(label="snap.producer.{app1,app3}"),`)
 
 	// The label uses short form when exactly one app is bound to the bluez plug
 	spec = &apparmor.Specification{}
-	c.Assert(spec.AddConnectedSlot(s.iface, s.plug, nil, s.slot, nil), IsNil)
+	c.Assert(spec.AddConnectedSlot(s.iface, interfaces.NewPlugData(s.plug, nil), interfaces.NewSlotData(s.slot, nil)), IsNil)
 	c.Assert(spec.SecurityTags(), DeepEquals, []string{"snap.producer.app"})
 	c.Assert(spec.SnippetForTag("snap.producer.app"), testutil.Contains, `peer=(label="snap.consumer.app"),`)
 
 	// The label glob when all apps are bound to the bluez plug
 	plug := MockPlug(c, bluezConsumerTwoAppsYaml, nil, "bluez")
 	spec = &apparmor.Specification{}
-	c.Assert(spec.AddConnectedSlot(s.iface, plug, nil, s.slot, nil), IsNil)
+	c.Assert(spec.AddConnectedSlot(s.iface, interfaces.NewPlugData(plug, nil), interfaces.NewSlotData(s.slot, nil)), IsNil)
 	c.Assert(spec.SecurityTags(), DeepEquals, []string{"snap.producer.app"})
 	c.Assert(spec.SnippetForTag("snap.producer.app"), testutil.Contains, `peer=(label="snap.consumer.*"),`)
 
 	// The label uses alternation when some, but not all, apps is bound to the bluez plug
 	plug = MockPlug(c, bluezConsumerThreeAppsYaml, nil, "bluez")
 	spec = &apparmor.Specification{}
-	c.Assert(spec.AddConnectedSlot(s.iface, plug, nil, s.slot, nil), IsNil)
+	c.Assert(spec.AddConnectedSlot(s.iface, interfaces.NewPlugData(plug, nil), interfaces.NewSlotData(s.slot, nil)), IsNil)
 	c.Assert(spec.SecurityTags(), DeepEquals, []string{"snap.producer.app"})
 	c.Assert(spec.SnippetForTag("snap.producer.app"), testutil.Contains, `peer=(label="snap.consumer.{app1,app2}"),`)
 
 	// permanent slot have a non-nil security snippet for apparmor
 	spec = &apparmor.Specification{}
-	c.Assert(spec.AddConnectedPlug(s.iface, s.plug, nil, s.slot, nil), IsNil)
-	c.Assert(spec.AddPermanentSlot(s.iface, s.slot), IsNil)
+	c.Assert(spec.AddConnectedPlug(s.iface, interfaces.NewPlugData(s.plug, nil), interfaces.NewSlotData(s.slot, nil)), IsNil)
+	c.Assert(spec.AddPermanentSlot(s.iface, interfaces.NewSlotData(s.slot, nil)), IsNil)
 	c.Assert(spec.SecurityTags(), DeepEquals, []string{"snap.consumer.app", "snap.producer.app"})
 	c.Assert(spec.SnippetForTag("snap.consumer.app"), testutil.Contains, `peer=(label="snap.producer.app"),`)
 	c.Assert(spec.SnippetForTag("snap.producer.app"), testutil.Contains, `peer=(label=unconfined),`)
@@ -245,14 +147,14 @@
 
 func (s *BluezInterfaceSuite) TestDBusSpec(c *C) {
 	spec := &dbus.Specification{}
-	c.Assert(spec.AddPermanentSlot(s.iface, s.slot), IsNil)
+	c.Assert(spec.AddPermanentSlot(s.iface, interfaces.NewSlotData(s.slot, nil)), IsNil)
 	c.Assert(spec.SecurityTags(), DeepEquals, []string{"snap.producer.app"})
 	c.Assert(spec.SnippetForTag("snap.producer.app"), testutil.Contains, `<allow own="org.bluez"/>`)
 }
 
 func (s *BluezInterfaceSuite) TestSecCompSec(c *C) {
 	spec := &seccomp.Specification{}
-	c.Assert(spec.AddPermanentSlot(s.iface, s.slot), IsNil)
+	c.Assert(spec.AddPermanentSlot(s.iface, interfaces.NewSlotData(s.slot, nil)), IsNil)
 	c.Assert(spec.SecurityTags(), DeepEquals, []string{"snap.producer.app"})
 	c.Assert(spec.SnippetForTag("snap.producer.app"), testutil.Contains, "listen\n")
 }
@@ -267,7 +169,6 @@
 
 func (s *BluezInterfaceSuite) TestAutoConnect(c *C) {
 	c.Assert(s.iface.AutoConnect(s.plug, s.slot), Equals, true)
->>>>>>> eac3d5de
 }
 
 func (s *BluezInterfaceSuite) TestInterfaces(c *C) {
