--- conflicted
+++ resolved
@@ -76,11 +76,7 @@
 	}
 	content, ok := plug.Attrs["content"].(string)
 	if !ok || len(content) == 0 {
-<<<<<<< HEAD
-		// content defaults to "slot" name if unspecified
-=======
 		// content defaults to "plug" name if unspecified
->>>>>>> f75be0bd
 		plug.Attrs["content"] = plug.Name
 	}
 	target, ok := plug.Attrs["target"].(string)
