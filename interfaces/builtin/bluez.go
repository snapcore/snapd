// -*- Mode: Go; indent-tabs-mode: t -*-

/*
 * Copyright (C) 2016-2017 Canonical Ltd
 *
 * This program is free software: you can redistribute it and/or modify
 * it under the terms of the GNU General Public License version 3 as
 * published by the Free Software Foundation.
 *
 * This program is distributed in the hope that it will be useful,
 * but WITHOUT ANY WARRANTY; without even the implied warranty of
 * MERCHANTABILITY or FITNESS FOR A PARTICULAR PURPOSE.  See the
 * GNU General Public License for more details.
 *
 * You should have received a copy of the GNU General Public License
 * along with this program.  If not, see <http://www.gnu.org/licenses/>.
 *
 */

package builtin

import (
	"bytes"

	"github.com/snapcore/snapd/interfaces"
)

const bluezPermanentSlotAppArmor = `
# Description: Allow operating as the bluez service. This gives privileged
# access to the system.

  network bluetooth,

  capability net_admin,
  capability net_bind_service,

  # libudev
  network netlink raw,

  # File accesses
  /sys/bus/usb/drivers/btusb/     r,
  /sys/bus/usb/drivers/btusb/**   r,
  /sys/class/bluetooth/           r,
  /sys/devices/**/bluetooth/      rw,
  /sys/devices/**/bluetooth/**    rw,
  /sys/devices/**/id/chassis_type r,

  # TODO: use snappy hardware assignment for this once LP: #1498917 is fixed
  /dev/rfkill rw,

  # DBus accesses
  #include <abstractions/dbus-strict>
  dbus (send)
     bus=system
     path=/org/freedesktop/DBus
     interface=org.freedesktop.DBus
     member={Request,Release}Name
     peer=(name=org.freedesktop.DBus, label=unconfined),

  dbus (send)
    bus=system
    path=/org/freedesktop/*
    interface=org.freedesktop.DBus.Properties
    peer=(label=unconfined),

  # Allow binding the service to the requested connection name
  dbus (bind)
      bus=system
      name="org.bluez",

  # Allow binding the service to the requested connection name
  dbus (bind)
      bus=system
      name="org.bluez.obex",

  # Allow traffic to/from our path and interface with any method for unconfined
  # cliens to talk to our bluez services.
  dbus (receive, send)
      bus=system
      path=/org/bluez{,/**}
      interface=org.bluez.*
      peer=(label=unconfined),
  dbus (receive, send)
      bus=system
      path=/org/bluez{,/**}
      interface=org.freedesktop.DBus.*
      peer=(label=unconfined),

  # Allow traffic to/from org.freedesktop.DBus for bluez service. This rule is
  # not snap-specific and grants privileged access to the org.freedesktop.DBus
  # on the system bus.
  dbus (receive, send)
      bus=system
      path=/
      interface=org.freedesktop.DBus.*
      peer=(label=unconfined),

  # Allow access to hostname system service
  dbus (receive, send)
      bus=system
      path=/org/freedesktop/hostname1
      interface=org.freedesktop.DBus.Properties
      peer=(label=unconfined),
`

const bluezConnectedSlotAppArmor = `
# Allow connected clients to interact with the service

# Allow all access to bluez service
dbus (receive, send)
    bus=system
    peer=(label=###PLUG_SECURITY_TAGS###),
`

const bluezConnectedPlugAppArmor = `
# Description: Allow using bluez service. This gives privileged access to the
# bluez service.

#include <abstractions/dbus-strict>

# Allow all access to bluez service
dbus (receive, send)
    bus=system
    peer=(label=###SLOT_SECURITY_TAGS###),

dbus (send)
    bus=system
    peer=(name=org.bluez, label=unconfined),

dbus (send)
    bus=system
    peer=(name=org.bluez.obex, label=unconfined),

dbus (receive)
    bus=system
    path=/
    interface=org.freedesktop.DBus.ObjectManager
    peer=(label=unconfined),

dbus (receive)
    bus=system
    path=/org/bluez{,/**}
    interface=org.freedesktop.DBus.*
    peer=(label=unconfined),
`

const bluezPermanentSlotSecComp = `
# Description: Allow operating as the bluez service. This gives privileged
# access to the system.
accept
accept4
bind
listen
shutdown
<<<<<<< HEAD
# libudev
socket AF_NETLINK - NETLINK_KOBJECT_UEVENT
socket PF_NETLINK - NETLINK_KOBJECT_UEVENT
`)
=======
`
>>>>>>> 46afd095

const bluezPermanentSlotDBus = `
<policy user="root">
    <allow own="org.bluez"/>
    <allow own="org.bluez.obex"/>
    <allow send_destination="org.bluez"/>
    <allow send_destination="org.bluez.obex"/>
    <allow send_interface="org.bluez.Agent1"/>
    <allow send_interface="org.bluez.ThermometerWatcher1"/>
    <allow send_interface="org.bluez.AlertAgent1"/>
    <allow send_interface="org.bluez.Profile1"/>
    <allow send_interface="org.bluez.HeartRateWatcher1"/>
    <allow send_interface="org.bluez.CyclingSpeedWatcher1"/>
    <allow send_interface="org.bluez.GattCharacteristic1"/>
    <allow send_interface="org.bluez.GattDescriptor1"/>
    <allow send_interface="org.freedesktop.DBus.ObjectManager"/>
    <allow send_interface="org.freedesktop.DBus.Properties"/>
</policy>
<policy context="default">
    <deny send_destination="org.bluez"/>
</policy>
`

type BluezInterface struct{}

func (iface *BluezInterface) Name() string {
	return "bluez"
}

func (iface *BluezInterface) PermanentPlugSnippet(plug *interfaces.Plug, securitySystem interfaces.SecuritySystem) ([]byte, error) {
	return nil, nil
}

func (iface *BluezInterface) ConnectedPlugSnippet(plug *interfaces.Plug, slot *interfaces.Slot, securitySystem interfaces.SecuritySystem) ([]byte, error) {
	switch securitySystem {
	case interfaces.SecurityAppArmor:
		old := []byte("###SLOT_SECURITY_TAGS###")
		new := slotAppLabelExpr(slot)
		snippet := bytes.Replace([]byte(bluezConnectedPlugAppArmor), old, new, -1)
		return snippet, nil
	}
	return nil, nil
}

func (iface *BluezInterface) PermanentSlotSnippet(slot *interfaces.Slot, securitySystem interfaces.SecuritySystem) ([]byte, error) {
	switch securitySystem {
	case interfaces.SecurityAppArmor:
		return []byte(bluezPermanentSlotAppArmor), nil
	case interfaces.SecuritySecComp:
		return []byte(bluezPermanentSlotSecComp), nil
	case interfaces.SecurityDBus:
		return []byte(bluezPermanentSlotDBus), nil
	}
	return nil, nil
}

func (iface *BluezInterface) ConnectedSlotSnippet(plug *interfaces.Plug, slot *interfaces.Slot, securitySystem interfaces.SecuritySystem) ([]byte, error) {
	switch securitySystem {
	case interfaces.SecurityAppArmor:
		old := []byte("###PLUG_SECURITY_TAGS###")
		new := plugAppLabelExpr(plug)
		snippet := bytes.Replace([]byte(bluezConnectedSlotAppArmor), old, new, -1)
		return snippet, nil
	}
	return nil, nil
}

func (iface *BluezInterface) SanitizePlug(plug *interfaces.Plug) error {
	return nil
}

func (iface *BluezInterface) SanitizeSlot(slot *interfaces.Slot) error {
	return nil
}

func (iface *BluezInterface) AutoConnect(*interfaces.Plug, *interfaces.Slot) bool {
	// allow what declarations allowed
	return true
}<|MERGE_RESOLUTION|>--- conflicted
+++ resolved
@@ -152,14 +152,10 @@
 bind
 listen
 shutdown
-<<<<<<< HEAD
 # libudev
 socket AF_NETLINK - NETLINK_KOBJECT_UEVENT
 socket PF_NETLINK - NETLINK_KOBJECT_UEVENT
-`)
-=======
-`
->>>>>>> 46afd095
+`
 
 const bluezPermanentSlotDBus = `
 <policy user="root">
