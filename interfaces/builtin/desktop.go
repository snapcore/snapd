--- conflicted
+++ resolved
@@ -293,57 +293,6 @@
     member={Check,CheckSub,Get,GetSub,Set,SetSub}
     peer=(label=unconfined),
 
-<<<<<<< HEAD
-=======
-# Allow access to xdg-document-portal file system.  Access control is
-# handled by bind mounting a snap-specific sub-tree to this location
-# (ie, this is /run/user/<uid>/doc/by-app/snap.@{SNAP_INSTANCE_NAME}
-# on the host).
-owner /run/user/[0-9]*/doc/{,*/} r,
-# Allow rw access without owner match to the documents themselves since
-# the user guided the access and can specify anything DAC allows.
-/run/user/[0-9]*/doc/*/** rw,
-
-# Allow access to xdg-desktop-portal and xdg-document-portal
-dbus (receive, send)
-    bus=session
-    interface=org.freedesktop.portal.*
-    path=/org/freedesktop/portal/{desktop,documents}{,/**}
-    peer=(label=unconfined),
-
-dbus (receive, send)
-    bus=session
-    interface=org.freedesktop.DBus.Properties
-    path=/org/freedesktop/portal/{desktop,documents}{,/**}
-    peer=(label=unconfined),
-
-# The portals service is normally running and newer versions of
-# xdg-desktop-portal include AssumedAppArmor=unconfined. Since older
-# systems don't have this and because gtkfilechoosernativeportal.c relies on
-# service activation, allow sends to peer=(name=org.freedesktop.portal.{Desktop,Documents})
-# for service activation.
-dbus (send)
-    bus=session
-    interface=org.freedesktop.portal.*
-    path=/org/freedesktop/portal/desktop{,/**}
-    peer=(name=org.freedesktop.portal.Desktop),
-dbus (send)
-    bus=session
-    interface=org.freedesktop.DBus.Properties
-    path=/org/freedesktop/portal/desktop{,/**}
-    peer=(name=org.freedesktop.portal.Desktop),
-dbus (send)
-    bus=session
-    interface=org.freedesktop.portal.*
-    path=/org/freedesktop/portal/documents{,/**}
-    peer=(name=org.freedesktop.portal.Documents),
-dbus (send)
-    bus=session
-    interface=org.freedesktop.DBus.Properties
-    path=/org/freedesktop/portal/documents{,/**}
-    peer=(name=org.freedesktop.portal.Documents),
-
->>>>>>> 71a5bc67
 # These accesses are noisy and applications can't do anything with the found
 # icon files, so explicitly deny to silence the denials
 deny /var/lib/snapd/desktop/icons/{,**/} r,
@@ -428,7 +377,6 @@
 		// Extra rules that have not been ported to work with
 		// a desktop slot provided by a snap.
 		spec.AddSnippet(desktopConnectedPlugAppArmorClassic)
-
 	}
 
 	// Allow mounting document portal
