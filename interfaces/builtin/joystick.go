--- conflicted
+++ resolved
@@ -38,58 +38,7 @@
 /run/udev/data/c13:{[0-9],[12][0-9],3[01]} r,
 `
 
-<<<<<<< HEAD
-// joystickInterface is the type for joystick interface
-type joystickInterface struct{}
-
-// Name returns the name of the joystick interface.
-func (iface *joystickInterface) Name() string {
-	return "joystick"
-}
-
-func (iface *joystickInterface) StaticInfo() interfaces.StaticInfo {
-	return interfaces.StaticInfo{
-		Summary:              joystickSummary,
-		ImplicitOnCore:       true,
-		ImplicitOnClassic:    true,
-		BaseDeclarationSlots: joystickBaseDeclarationSlots,
-	}
-}
-
-// String returns the name of the joystick interface.
-func (iface *joystickInterface) String() string {
-	return iface.Name()
-}
-
-// BeforePrepareSlot checks the validity of the defined slot.
-func (iface *joystickInterface) BeforePrepareSlot(slot *interfaces.SlotData) error {
-	return sanitizeSlotReservedForOS(iface, slot)
-}
-
-// AppArmorConnectedPlug adds the necessary appamor snippet to the spec that
-// allows access to joystick devices.
-func (iface *joystickInterface) AppArmorConnectedPlug(spec *apparmor.Specification, plug *interfaces.PlugData, slot *interfaces.SlotData) error {
-	spec.AddSnippet(joystickConnectedPlugAppArmor)
-	return nil
-}
-
-// TODO: This interface needs to use udev tagging, see LP: #1675738.
-// func (iface *joystickInterface) UdevConnectedPlug(spec *udev.Specification, plug *interfaces.Plug, plugAttrs map[string]interface{}, slot *interfaces.Slot, slotAttrs map[string]interface{}) error {
-// 	const udevRule = `KERNEL=="js[0-9]*", TAG+="%s"`
-// 	for appName := range plug.Apps {
-// 		tag := udevSnapSecurityName(plug.Snap.Name(), appName)
-// 		spec.AddSnippet(fmt.Sprintf(udevRule, tag))
-// 	}
-// 	return nil
-// }
-
-// AutoConnect returns true in order to allow what's in the declarations.
-func (iface *joystickInterface) AutoConnect(*interfaces.Plug, *interfaces.Slot) bool {
-	return true
-}
-=======
 //const joystickConnectedPlugUDev = `KERNEL=="js[0-9]*", TAG+="###SLOT_SECURITY_TAGS###"`
->>>>>>> bdd3e0a3
 
 func init() {
 	registerIface(&commonInterface{
