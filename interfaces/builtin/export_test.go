--- conflicted
+++ resolved
@@ -20,46 +20,36 @@
 package builtin
 
 import (
-<<<<<<< HEAD
 	"fmt"
 
 	"github.com/snapcore/snapd/interfaces"
 )
 
+var (
+	RegisterIface          = registerIface
+	ResolveSpecialVariable = resolveSpecialVariable
+)
+
 func MprisGetName(iface interfaces.Interface, attribs map[string]interface{}) (string, error) {
 	return iface.(*mprisInterface).getName(attribs)
-=======
-	"github.com/snapcore/snapd/interfaces"
-)
-
-func MprisGetName(iface *MprisInterface, attribs map[string]interface{}) (string, error) {
-	return iface.getName(attribs)
->>>>>>> 5d99600f
 }
 
-var ResolveSpecialVariable = resolveSpecialVariable
-
-<<<<<<< HEAD
-// MustInterface returns the interface with the given name or panicks.
-func MustInterface(name string) interfaces.Interface {
-	for _, iface := range allInterfaces {
-		if iface.Name() == name {
-			return iface
-		}
-	}
-	panic(fmt.Errorf("cannot find interface with name %q", name))
-
-}
-=======
+// MockInterfaces replaces the set of known interfaces and returns a restore function.
 func MockInterfaces(ifaces map[string]interfaces.Interface) (restore func()) {
 	old := allInterfaces
 	allInterfaces = ifaces
 	return func() { allInterfaces = old }
 }
 
+// Interface returns the interface with the given name (or nil).
 func Interface(name string) interfaces.Interface {
 	return allInterfaces[name]
 }
 
-var RegisterIface = registerIface
->>>>>>> 5d99600f
+// MustInterface returns the interface with the given name or panics.
+func MustInterface(name string) interfaces.Interface {
+	if iface, ok := allInterfaces[name]; ok {
+		return iface
+	}
+	panic(fmt.Errorf("cannot find interface with name %q", name))
+}