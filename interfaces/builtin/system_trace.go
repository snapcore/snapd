// -*- Mode: Go; indent-tabs-mode: t -*-

/*
 * Copyright (C) 2016 Canonical Ltd
 *
 * This program is free software: you can redistribute it and/or modify
 * it under the terms of the GNU General Public License version 3 as
 * published by the Free Software Foundation.
 *
 * This program is distributed in the hope that it will be useful,
 * but WITHOUT ANY WARRANTY; without even the implied warranty of
 * MERCHANTABILITY or FITNESS FOR A PARTICULAR PURPOSE.  See the
 * GNU General Public License for more details.
 *
 * You should have received a copy of the GNU General Public License
 * along with this program.  If not, see <http://www.gnu.org/licenses/>.
 *
 */

package builtin

const systemTraceSummary = `allows using kernel tracing facilities`

const systemTraceConnectedPlugAppArmor = `
# Description: Can use kernel tracing facilities. This is restricted because it
# gives privileged access to all processes on the system and should only be
# used with trusted apps.

  # For the bpf() syscall and manipulating bpf map types
  capability sys_admin,
  capability sys_resource,

  # For kernel probes, etc
  /sys/kernel/debug/kprobes/ r,
  /sys/kernel/debug/kprobes/** r,

  /sys/kernel/debug/tracing/ r,
  /sys/kernel/debug/tracing/** rw,

  # Access to kernel headers required for iovisor/bcc. This is typically
  # detected with 'ls -l /lib/modules/$(uname -r)/build/' which is a symlink
  # to /usr/src on Ubuntu and so only /usr/src is needed.
  /usr/src/ r,
  /usr/src/** r,
`

const systemTraceConnectedPlugSecComp = `
# Description: Can use kernel tracing facilities. This is restricted because it
# gives privileged access to all processes on the system and should only be
# used with trusted apps.

bpf
perf_event_open
`

func init() {
	registerIface(&commonInterface{
		name:                  "system-trace",
<<<<<<< HEAD
		implicitOnCore:        true,
		implicitOnClassic:     true,
=======
		summary:               systemTraceSummary,
>>>>>>> d455a619
		connectedPlugAppArmor: systemTraceConnectedPlugAppArmor,
		connectedPlugSecComp:  systemTraceConnectedPlugSecComp,
		reservedForOS:         true,
	})
}<|MERGE_RESOLUTION|>--- conflicted
+++ resolved
@@ -56,12 +56,9 @@
 func init() {
 	registerIface(&commonInterface{
 		name:                  "system-trace",
-<<<<<<< HEAD
+		summary:               systemTraceSummary,
 		implicitOnCore:        true,
 		implicitOnClassic:     true,
-=======
-		summary:               systemTraceSummary,
->>>>>>> d455a619
 		connectedPlugAppArmor: systemTraceConnectedPlugAppArmor,
 		connectedPlugSecComp:  systemTraceConnectedPlugSecComp,
 		reservedForOS:         true,
