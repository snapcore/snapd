// -*- Mode: Go; indent-tabs-mode: t -*-

/*
 * Copyright (C) 2016 Canonical Ltd
 *
 * This program is free software: you can redistribute it and/or modify
 * it under the terms of the GNU General Public License version 3 as
 * published by the Free Software Foundation.
 *
 * This program is distributed in the hope that it will be useful,
 * but WITHOUT ANY WARRANTY; without even the implied warranty of
 * MERCHANTABILITY or FITNESS FOR A PARTICULAR PURPOSE.  See the
 * GNU General Public License for more details.
 *
 * You should have received a copy of the GNU General Public License
 * along with this program.  If not, see <http://www.gnu.org/licenses/>.
 *
 */

package builtin

const screenInhibitControlSummary = `allows inhibiting the screen saver`

const screenInhibitControlConnectedPlugAppArmor = `
# Description: Can inhibit and uninhibit screen savers in desktop sessions.
#include <abstractions/dbus-session-strict>
#include <abstractions/dbus-strict>

# gnome-session
dbus (send)
    bus=session
    path=/org/gnome/SessionManager
    interface=org.gnome.SessionManager
    member={Inhibit,Uninhibit}
    peer=(label=unconfined),

# unity screen API
dbus (send)
    bus=system
    interface="org.freedesktop.DBus.Introspectable"
    path="/com/canonical/Unity/Screen"
    member="Introspect"
    peer=(label=unconfined),
dbus (send)
    bus=system
    interface="com.canonical.Unity.Screen"
    path="/com/canonical/Unity/Screen"
    member={keepDisplayOn,removeDisplayOnRequest}
    peer=(label=unconfined),

# freedesktop.org ScreenSaver
dbus (send)
    bus=session
    path=/Screensaver
    interface=org.freedesktop.ScreenSaver
    member=org.freedesktop.ScreenSaver.{Inhibit,UnInhibit,SimulateUserActivity}
    peer=(label=unconfined),

# gnome, kde and cinnamon screensaver
dbus (send)
    bus=session
    path=/{,ScreenSaver}
    interface=org.{gnome.ScreenSaver,kde.screensaver,cinnamon.ScreenSaver}
    member=SimulateUserActivity
    peer=(label=unconfined),
`

func init() {
	registerIface(&commonInterface{
		name:                  "screen-inhibit-control",
<<<<<<< HEAD
		implicitOnClassic:     true,
=======
		summary:               screenInhibitControlSummary,
>>>>>>> 9bf657ff
		connectedPlugAppArmor: screenInhibitControlConnectedPlugAppArmor,
		reservedForOS:         true,
	})
}<|MERGE_RESOLUTION|>--- conflicted
+++ resolved
@@ -68,11 +68,8 @@
 func init() {
 	registerIface(&commonInterface{
 		name:                  "screen-inhibit-control",
-<<<<<<< HEAD
+		summary:               screenInhibitControlSummary,
 		implicitOnClassic:     true,
-=======
-		summary:               screenInhibitControlSummary,
->>>>>>> 9bf657ff
 		connectedPlugAppArmor: screenInhibitControlConnectedPlugAppArmor,
 		reservedForOS:         true,
 	})
