--- conflicted
+++ resolved
@@ -57,12 +57,9 @@
 func init() {
 	registerIface(&commonInterface{
 		name:                  "autopilot-introspection",
-<<<<<<< HEAD
+		summary:               autopilotIntrospectionSummary,
 		implicitOnCore:        true,
 		implicitOnClassic:     true,
-=======
-		summary:               autopilotIntrospectionSummary,
->>>>>>> 9bf657ff
 		connectedPlugAppArmor: autopilotIntrospectionPlugAppArmor,
 		connectedPlugSecComp:  autopilotIntrospectionPlugSecComp,
 		reservedForOS:         true,
