// -*- Mode: Go; indent-tabs-mode: t -*-

/*
 * Copyright (C) 2016 Canonical Ltd
 *
 * This program is free software: you can redistribute it and/or modify
 * it under the terms of the GNU General Public License version 3 as
 * published by the Free Software Foundation.
 *
 * This program is distributed in the hope that it will be useful,
 * but WITHOUT ANY WARRANTY; without even the implied warranty of
 * MERCHANTABILITY or FITNESS FOR A PARTICULAR PURPOSE.  See the
 * GNU General Public License for more details.
 *
 * You should have received a copy of the GNU General Public License
 * along with this program.  If not, see <http://www.gnu.org/licenses/>.
 *
 */

package mount_test

import (
	"fmt"
	"io/ioutil"
	"os"
	"path/filepath"
	"sort"
	"strings"
	"testing"

	. "gopkg.in/check.v1"

	"github.com/snapcore/snapd/dirs"
	"github.com/snapcore/snapd/interfaces"
	"github.com/snapcore/snapd/interfaces/ifacetest"
	"github.com/snapcore/snapd/interfaces/mount"
	"github.com/snapcore/snapd/osutil"
	"github.com/snapcore/snapd/snap"
	"github.com/snapcore/snapd/testutil"
)

func Test(t *testing.T) {
	TestingT(t)
}

type backendSuite struct {
	ifacetest.BackendSuite

	iface2 *ifacetest.TestInterface
}

var _ = Suite(&backendSuite{})

func (s *backendSuite) SetUpTest(c *C) {
	s.Backend = &mount.Backend{}
	s.BackendSuite.SetUpTest(c)

	c.Assert(s.Repo.AddBackend(s.Backend), IsNil)

	err := os.MkdirAll(dirs.SnapMountPolicyDir, 0700)
	c.Assert(err, IsNil)

	// add second iface so that we actually test combining snippets
	s.iface2 = &ifacetest.TestInterface{InterfaceName: "iface2"}
	err = s.Repo.AddInterface(s.iface2)
	c.Assert(err, IsNil)
}

func (s *backendSuite) TearDownTest(c *C) {
	s.BackendSuite.TearDownTest(c)
}

func (s *backendSuite) TestName(c *C) {
	c.Check(s.Backend.Name(), Equals, interfaces.SecurityMount)
}

func (s *backendSuite) TestRemove(c *C) {
	appCanaryToGo := filepath.Join(dirs.SnapMountPolicyDir, "snap.hello-world.hello-world.fstab")
	err := ioutil.WriteFile(appCanaryToGo, []byte("ni! ni! ni!"), 0644)
	c.Assert(err, IsNil)

	hookCanaryToGo := filepath.Join(dirs.SnapMountPolicyDir, "snap.hello-world.hook.configure.fstab")
	err = ioutil.WriteFile(hookCanaryToGo, []byte("ni! ni! ni!"), 0644)
	c.Assert(err, IsNil)

	snapCanaryToGo := filepath.Join(dirs.SnapMountPolicyDir, "snap.hello-world.fstab")
	err = ioutil.WriteFile(snapCanaryToGo, []byte("ni! ni! ni!"), 0644)
	c.Assert(err, IsNil)

	appCanaryToStay := filepath.Join(dirs.SnapMountPolicyDir, "snap.i-stay.really.fstab")
	err = ioutil.WriteFile(appCanaryToStay, []byte("stay!"), 0644)
	c.Assert(err, IsNil)

	snapCanaryToStay := filepath.Join(dirs.SnapMountPolicyDir, "snap.i-stay.fstab")
	err = ioutil.WriteFile(snapCanaryToStay, []byte("stay!"), 0644)
	c.Assert(err, IsNil)

	err = s.Backend.Remove("hello-world")
	c.Assert(err, IsNil)

	c.Assert(osutil.FileExists(snapCanaryToGo), Equals, false)
	c.Assert(osutil.FileExists(appCanaryToGo), Equals, false)
	c.Assert(osutil.FileExists(hookCanaryToGo), Equals, false)
	c.Assert(appCanaryToStay, testutil.FileEquals, "stay!")
	c.Assert(snapCanaryToStay, testutil.FileEquals, "stay!")
}

var mockSnapYaml = `name: snap-name
version: 1
apps:
    app1:
    app2:
hooks:
    configure:
        plugs: [iface-plug]
plugs:
    iface-plug:
        interface: iface
slots:
    iface-slot:
        interface: iface2
`

func (s *backendSuite) TestSetupSetsupSimple(c *C) {
	fsEntry1 := osutil.MountEntry{Name: "/src-1", Dir: "/dst-1", Type: "none", Options: []string{"bind", "ro"}, DumpFrequency: 0, CheckPassNumber: 0}
	fsEntry2 := osutil.MountEntry{Name: "/src-2", Dir: "/dst-2", Type: "none", Options: []string{"bind", "ro"}, DumpFrequency: 0, CheckPassNumber: 0}
	fsEntry3 := osutil.MountEntry{Name: "/src-3", Dir: "/dst-3", Type: "none", Options: []string{"bind", "ro"}, DumpFrequency: 0, CheckPassNumber: 0}

	// Give the plug a permanent effect
	s.Iface.MountPermanentPlugCallback = func(spec *mount.Specification, plug *snap.PlugInfo) error {
		if err := spec.AddMountEntry(fsEntry1); err != nil {
			return err
		}
		return spec.AddUserMountEntry(fsEntry3)
	}
	// Give the slot a permanent effect
	s.iface2.MountPermanentSlotCallback = func(spec *mount.Specification, slot *snap.SlotInfo) error {
		return spec.AddMountEntry(fsEntry2)
	}

	// confinement options are irrelevant to this security backend
	s.InstallSnap(c, interfaces.ConfinementOptions{}, "", mockSnapYaml, 0)

	// ensure both security effects from iface/iface2 are combined
	// (because mount profiles are global in the whole snap)
	expected := strings.Split(fmt.Sprintf("%s\n%s\n", fsEntry1, fsEntry2), "\n")
	sort.Strings(expected)
	// and that we have the modern fstab file (global for snap)
	fn := filepath.Join(dirs.SnapMountPolicyDir, "snap.snap-name.fstab")
	content, err := ioutil.ReadFile(fn)
	c.Assert(err, IsNil, Commentf("Expected mount profile for the whole snap"))
	got := strings.Split(string(content), "\n")
	sort.Strings(got)
	c.Check(got, DeepEquals, expected)

	// Check that the user-fstab file was written with the user mount
	fn = filepath.Join(dirs.SnapMountPolicyDir, "snap.snap-name.user-fstab")
	content, err = ioutil.ReadFile(fn)
	c.Assert(err, IsNil, Commentf("Expected user mount profile for the whole snap"))
	c.Check(string(content), Equals, fsEntry3.String()+"\n")
}

func (s *backendSuite) TestSetupSetsupWithoutDir(c *C) {
	s.Iface.MountPermanentPlugCallback = func(spec *mount.Specification, plug *snap.PlugInfo) error {
		return spec.AddMountEntry(osutil.MountEntry{})
	}

	// Ensure that backend.Setup() creates the required dir on demand
	os.Remove(dirs.SnapMountPolicyDir)
	s.InstallSnap(c, interfaces.ConfinementOptions{}, "", mockSnapYaml, 0)
}

func (s *backendSuite) TestParallelInstanceSetup(c *C) {
	old := dirs.SnapDataDir
	defer func() {
		dirs.SnapDataDir = old
	}()
	dirs.SnapDataDir = "/var/snap"
<<<<<<< HEAD
	snapEntry := osutil.MountEntry{Name: "/snap/snap-name_instance", Dir: "/snap/snap-name", Type: "none", Options: []string{"rbind", osutil.XSnapdOriginOvername()}, DumpFrequency: 0, CheckPassNumber: 0}
	dataEntry := osutil.MountEntry{Name: "/var/snap/snap-name_instance", Dir: "/var/snap/snap-name", Type: "none", Options: []string{"rbind", osutil.XSnapdOriginOvername()}, DumpFrequency: 0, CheckPassNumber: 0}
	fsEntry1 := osutil.MountEntry{Name: "/src-1", Dir: "/dst-1", Type: "none", Options: []string{"bind", "ro"}, DumpFrequency: 0, CheckPassNumber: 0}
	fsEntry2 := osutil.MountEntry{Name: "/src-2", Dir: "/dst-2", Type: "none", Options: []string{"bind", "ro"}, DumpFrequency: 0, CheckPassNumber: 0}
	fsEntry3 := osutil.MountEntry{Name: "/src-3", Dir: "/dst-3", Type: "none", Options: []string{"bind", "ro"}, DumpFrequency: 0, CheckPassNumber: 0}
=======
	snapEntry := osutil.MountEntry{Name: "/snap/snap-name_instance", Dir: "/snap/snap-name", Type: "none", Options: []string{"rbind", osutil.XSnapdOriginOvername()}}
	dataEntry := osutil.MountEntry{Name: "/var/snap/snap-name_instance", Dir: "/var/snap/snap-name", Type: "none", Options: []string{"rbind", osutil.XSnapdOriginOvername()}}
	fsEntry1 := osutil.MountEntry{Name: "/src-1", Dir: "/dst-1", Type: "none", Options: []string{"bind", "ro"}}
	fsEntry2 := osutil.MountEntry{Name: "/src-2", Dir: "/dst-2", Type: "none", Options: []string{"bind", "ro"}}
	userFsEntry := osutil.MountEntry{Name: "/src-3", Dir: "/dst-3", Type: "none", Options: []string{"bind", "ro"}}
>>>>>>> 43bd849a

	// Give the plug a permanent effect
	s.Iface.MountPermanentPlugCallback = func(spec *mount.Specification, plug *snap.PlugInfo) error {
		if err := spec.AddMountEntry(fsEntry1); err != nil {
			return err
		}
<<<<<<< HEAD
		return spec.AddUserMountEntry(fsEntry3)
=======
		return spec.AddUserMountEntry(userFsEntry)
>>>>>>> 43bd849a
	}
	// Give the slot a permanent effect
	s.iface2.MountPermanentSlotCallback = func(spec *mount.Specification, slot *snap.SlotInfo) error {
		return spec.AddMountEntry(fsEntry2)
	}

	// confinement options are irrelevant to this security backend
	s.InstallSnap(c, interfaces.ConfinementOptions{}, "snap-name_instance", mockSnapYaml, 0)

	// Check that snap fstab file contains parallel instance setup and data from interfaces
	expected := strings.Join([]string{snapEntry.String(), dataEntry.String(), fsEntry2.String(), fsEntry1.String()}, "\n") + "\n"
	fn := filepath.Join(dirs.SnapMountPolicyDir, "snap.snap-name_instance.fstab")
	c.Check(fn, testutil.FileEquals, expected)

	// Check that the user-fstab file was written with user mount only
	fn = filepath.Join(dirs.SnapMountPolicyDir, "snap.snap-name_instance.user-fstab")
<<<<<<< HEAD
	c.Check(fn, testutil.FileEquals, fsEntry3.String()+"\n")
=======
	c.Check(fn, testutil.FileEquals, userFsEntry.String()+"\n")
>>>>>>> 43bd849a
}

func (s *backendSuite) TestSandboxFeatures(c *C) {
	c.Assert(s.Backend.SandboxFeatures(), DeepEquals, []string{
		"freezer-cgroup-v1",
		"layouts-beta",
		"mount-namespace",
		"per-snap-persistency",
		"per-snap-profiles",
		"per-snap-updates",
		"per-snap-user-profiles",
		"stale-base-invalidation",
	})
}<|MERGE_RESOLUTION|>--- conflicted
+++ resolved
@@ -176,30 +176,18 @@
 		dirs.SnapDataDir = old
 	}()
 	dirs.SnapDataDir = "/var/snap"
-<<<<<<< HEAD
-	snapEntry := osutil.MountEntry{Name: "/snap/snap-name_instance", Dir: "/snap/snap-name", Type: "none", Options: []string{"rbind", osutil.XSnapdOriginOvername()}, DumpFrequency: 0, CheckPassNumber: 0}
-	dataEntry := osutil.MountEntry{Name: "/var/snap/snap-name_instance", Dir: "/var/snap/snap-name", Type: "none", Options: []string{"rbind", osutil.XSnapdOriginOvername()}, DumpFrequency: 0, CheckPassNumber: 0}
-	fsEntry1 := osutil.MountEntry{Name: "/src-1", Dir: "/dst-1", Type: "none", Options: []string{"bind", "ro"}, DumpFrequency: 0, CheckPassNumber: 0}
-	fsEntry2 := osutil.MountEntry{Name: "/src-2", Dir: "/dst-2", Type: "none", Options: []string{"bind", "ro"}, DumpFrequency: 0, CheckPassNumber: 0}
-	fsEntry3 := osutil.MountEntry{Name: "/src-3", Dir: "/dst-3", Type: "none", Options: []string{"bind", "ro"}, DumpFrequency: 0, CheckPassNumber: 0}
-=======
 	snapEntry := osutil.MountEntry{Name: "/snap/snap-name_instance", Dir: "/snap/snap-name", Type: "none", Options: []string{"rbind", osutil.XSnapdOriginOvername()}}
 	dataEntry := osutil.MountEntry{Name: "/var/snap/snap-name_instance", Dir: "/var/snap/snap-name", Type: "none", Options: []string{"rbind", osutil.XSnapdOriginOvername()}}
 	fsEntry1 := osutil.MountEntry{Name: "/src-1", Dir: "/dst-1", Type: "none", Options: []string{"bind", "ro"}}
 	fsEntry2 := osutil.MountEntry{Name: "/src-2", Dir: "/dst-2", Type: "none", Options: []string{"bind", "ro"}}
 	userFsEntry := osutil.MountEntry{Name: "/src-3", Dir: "/dst-3", Type: "none", Options: []string{"bind", "ro"}}
->>>>>>> 43bd849a
 
 	// Give the plug a permanent effect
 	s.Iface.MountPermanentPlugCallback = func(spec *mount.Specification, plug *snap.PlugInfo) error {
 		if err := spec.AddMountEntry(fsEntry1); err != nil {
 			return err
 		}
-<<<<<<< HEAD
-		return spec.AddUserMountEntry(fsEntry3)
-=======
 		return spec.AddUserMountEntry(userFsEntry)
->>>>>>> 43bd849a
 	}
 	// Give the slot a permanent effect
 	s.iface2.MountPermanentSlotCallback = func(spec *mount.Specification, slot *snap.SlotInfo) error {
@@ -216,11 +204,7 @@
 
 	// Check that the user-fstab file was written with user mount only
 	fn = filepath.Join(dirs.SnapMountPolicyDir, "snap.snap-name_instance.user-fstab")
-<<<<<<< HEAD
-	c.Check(fn, testutil.FileEquals, fsEntry3.String()+"\n")
-=======
 	c.Check(fn, testutil.FileEquals, userFsEntry.String()+"\n")
->>>>>>> 43bd849a
 }
 
 func (s *backendSuite) TestSandboxFeatures(c *C) {
