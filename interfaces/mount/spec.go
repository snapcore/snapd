--- conflicted
+++ resolved
@@ -47,13 +47,8 @@
 
 // Implementation of methods required by interfaces.Specification
 
-<<<<<<< HEAD
-// ConnectedPlug records mount-specific side-effects of having a connected plug.
+// AddConnectedPlug records mount-specific side-effects of having a connected plug.
 func (spec *Specification) AddConnectedPlug(iface interfaces.Interface, plug *interfaces.Plug, plugAttrs map[string]interface{}, slot *interfaces.Slot, slotAttrs map[string]interface{}) error {
-=======
-// AddConnectedPlug records mount-specific side-effects of having a connected plug.
-func (spec *Specification) AddConnectedPlug(iface interfaces.Interface, plug *interfaces.Plug, slot *interfaces.Slot) error {
->>>>>>> 1eee2e72
 	type definer interface {
 		MountConnectedPlug(spec *Specification, plug *interfaces.Plug, plugAttrs map[string]interface{}, slot *interfaces.Slot, slotAttrs map[string]interface{}) error
 	}
@@ -63,13 +58,8 @@
 	return nil
 }
 
-<<<<<<< HEAD
-// ConnectedSlot records mount-specific side-effects of having a connected slot.
+// AddConnectedSlot records mount-specific side-effects of having a connected slot.
 func (spec *Specification) AddConnectedSlot(iface interfaces.Interface, plug *interfaces.Plug, plugAttrs map[string]interface{}, slot *interfaces.Slot, slotAttrs map[string]interface{}) error {
-=======
-// AddConnectedSlot records mount-specific side-effects of having a connected slot.
-func (spec *Specification) AddConnectedSlot(iface interfaces.Interface, plug *interfaces.Plug, slot *interfaces.Slot) error {
->>>>>>> 1eee2e72
 	type definer interface {
 		MountConnectedSlot(spec *Specification, plug *interfaces.Plug, plugAttrs map[string]interface{}, slot *interfaces.Slot, slotAttrs map[string]interface{}) error
 	}
