--- conflicted
+++ resolved
@@ -20,16 +20,12 @@
 package mount
 
 import (
-<<<<<<< HEAD
 	"fmt"
-
-=======
 	"os"
 	"path/filepath"
 	"sort"
 
 	"github.com/snapcore/snapd/dirs"
->>>>>>> a987b258
 	"github.com/snapcore/snapd/interfaces"
 	"github.com/snapcore/snapd/logger"
 	"github.com/snapcore/snapd/snap"
@@ -148,12 +144,12 @@
 
 // MountEntries returns a copy of the added mount entries.
 func (spec *Specification) MountEntries() []Entry {
-<<<<<<< HEAD
-	result := make([]Entry, len(spec.mountEntries))
-	copy(result, spec.mountEntries)
+	result := make([]Entry, 0, len(spec.layoutMountEntries)+len(spec.mountEntries))
+	result = append(result, spec.layoutMountEntries...)
+	result = append(result, spec.mountEntries...)
 	// Number each entry, in case we get clashes this will automatically give
 	// them unique names.
-	count := make(map[string]int, len(spec.mountEntries))
+	count := make(map[string]int, len(result))
 	for i := range result {
 		path := result[i].Dir
 		count[path] += 1
@@ -163,11 +159,6 @@
 			result[i].Dir = newDir
 		}
 	}
-=======
-	result := make([]Entry, 0, len(spec.layoutMountEntries)+len(spec.mountEntries))
-	result = append(result, spec.layoutMountEntries...)
-	result = append(result, spec.mountEntries...)
->>>>>>> a987b258
 	return result
 }
 
