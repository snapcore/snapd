--- conflicted
+++ resolved
@@ -45,15 +45,11 @@
 	c.Assert(err, IsNil)
 	c.Assert(cmd.Calls(), DeepEquals, [][]string{
 		{"udevadm", "control", "--reload-rules"},
-<<<<<<< HEAD
 		{"udevadm", "trigger", "--subsystem-nomatch=input"},
 		// FIXME: temporary until spec.TriggerSubsystem() can be
 		// called during disconnect
 		{"udevadm", "trigger", "--property-match=ID_INPUT_JOYSTICK=1"},
-=======
-		{"udevadm", "trigger"},
 		{"udevadm", "settle", "--timeout=10"},
->>>>>>> b6b0bf31
 	})
 }
 
@@ -103,6 +99,7 @@
 		{"udevadm", "control", "--reload-rules"},
 		{"udevadm", "trigger", "--subsystem-nomatch=input"},
 		{"udevadm", "trigger", "--subsystem-match=input"},
+		{"udevadm", "settle", "--timeout=10"},
 	})
 }
 
@@ -135,6 +132,7 @@
 		{"udevadm", "control", "--reload-rules"},
 		{"udevadm", "trigger", "--subsystem-nomatch=input"},
 		{"udevadm", "trigger", "--property-match=ID_INPUT_JOYSTICK=1"},
+		{"udevadm", "settle", "--timeout=10"},
 	})
 }
 
@@ -168,5 +166,6 @@
 		{"udevadm", "trigger", "--subsystem-nomatch=input"},
 		{"udevadm", "trigger", "--subsystem-match=input"},
 		{"udevadm", "trigger", "--subsystem-match=tty"},
+		{"udevadm", "settle", "--timeout=10"},
 	})
 }