// -*- Mode: Go; indent-tabs-mode: t -*-

/*
 * Copyright (C) 2017 Canonical Ltd
 *
 * This program is free software: you can redistribute it and/or modify
 * it under the terms of the GNU General Public License version 3 as
 * published by the Free Software Foundation.
 *
 * This program is distributed in the hope that it will be useful,
 * but WITHOUT ANY WARRANTY; without even the implied warranty of
 * MERCHANTABILITY or FITNESS FOR A PARTICULAR PURPOSE.  See the
 * GNU General Public License for more details.
 *
 * You should have received a copy of the GNU General Public License
 * along with this program.  If not, see <http://www.gnu.org/licenses/>.
 *
 */

package udev_test

import (
	. "gopkg.in/check.v1"

	"github.com/snapcore/snapd/interfaces"
	"github.com/snapcore/snapd/interfaces/ifacetest"
	"github.com/snapcore/snapd/interfaces/udev"
	"github.com/snapcore/snapd/snap"
)

type specSuite struct {
	iface *ifacetest.TestInterface
	spec  *udev.Specification
	plug  *interfaces.Plug
	slot  *interfaces.Slot
}

var _ = Suite(&specSuite{
	iface: &ifacetest.TestInterface{
		InterfaceName: "test",
<<<<<<< HEAD
		UdevConnectedPlugCallback: func(spec *udev.Specification, plug *interfaces.Plug, plugAttrs map[string]interface{}, slot *interfaces.Slot, slotAttrs map[string]interface{}) error {
			spec.AddSnippet("connected-plug")
			return nil
		},
		UdevConnectedSlotCallback: func(spec *udev.Specification, plug *interfaces.Plug, plugAttrs map[string]interface{}, slot *interfaces.Slot, slotAttrs map[string]interface{}) error {
=======
		UDevConnectedPlugCallback: func(spec *udev.Specification, plug *interfaces.Plug, slot *interfaces.Slot) error {
			spec.AddSnippet("connected-plug")
			return nil
		},
		UDevConnectedSlotCallback: func(spec *udev.Specification, plug *interfaces.Plug, slot *interfaces.Slot) error {
>>>>>>> ac1dbc5a
			spec.AddSnippet("connected-slot")
			return nil
		},
		UDevPermanentPlugCallback: func(spec *udev.Specification, plug *interfaces.Plug) error {
			spec.AddSnippet("permanent-plug")
			return nil
		},
		UDevPermanentSlotCallback: func(spec *udev.Specification, slot *interfaces.Slot) error {
			spec.AddSnippet("permanent-slot")
			return nil
		},
	},
	plug: &interfaces.Plug{
		PlugInfo: &snap.PlugInfo{
			Snap:      &snap.Info{SuggestedName: "snap1"},
			Name:      "name",
			Interface: "test",
		},
	},
	slot: &interfaces.Slot{
		SlotInfo: &snap.SlotInfo{
			Snap:      &snap.Info{SuggestedName: "snap2"},
			Name:      "name",
			Interface: "test",
		},
	},
})

func (s *specSuite) SetUpTest(c *C) {
	s.spec = &udev.Specification{}
}

func (s *specSuite) TestAddSnippte(c *C) {
	s.spec.AddSnippet("foo")
	c.Assert(s.spec.Snippets(), DeepEquals, []string{"foo"})
}

// The spec.Specification can be used through the interfaces.Specification interface
func (s *specSuite) TestSpecificationIface(c *C) {
	var r interfaces.Specification = s.spec
	c.Assert(r.AddConnectedPlug(s.iface, s.plug, nil, s.slot, nil), IsNil)
	c.Assert(r.AddConnectedSlot(s.iface, s.plug, nil, s.slot, nil), IsNil)
	c.Assert(r.AddPermanentPlug(s.iface, s.plug), IsNil)
	c.Assert(r.AddPermanentSlot(s.iface, s.slot), IsNil)
	c.Assert(s.spec.Snippets(), DeepEquals, []string{"connected-plug", "connected-slot", "permanent-plug", "permanent-slot"})
}<|MERGE_RESOLUTION|>--- conflicted
+++ resolved
@@ -38,19 +38,11 @@
 var _ = Suite(&specSuite{
 	iface: &ifacetest.TestInterface{
 		InterfaceName: "test",
-<<<<<<< HEAD
-		UdevConnectedPlugCallback: func(spec *udev.Specification, plug *interfaces.Plug, plugAttrs map[string]interface{}, slot *interfaces.Slot, slotAttrs map[string]interface{}) error {
+		UDevConnectedPlugCallback: func(spec *udev.Specification, plug *interfaces.Plug, plugAttrs map[string]interface{}, slot *interfaces.Slot, slotAttrs map[string]interface{}) error {
 			spec.AddSnippet("connected-plug")
 			return nil
 		},
-		UdevConnectedSlotCallback: func(spec *udev.Specification, plug *interfaces.Plug, plugAttrs map[string]interface{}, slot *interfaces.Slot, slotAttrs map[string]interface{}) error {
-=======
-		UDevConnectedPlugCallback: func(spec *udev.Specification, plug *interfaces.Plug, slot *interfaces.Slot) error {
-			spec.AddSnippet("connected-plug")
-			return nil
-		},
-		UDevConnectedSlotCallback: func(spec *udev.Specification, plug *interfaces.Plug, slot *interfaces.Slot) error {
->>>>>>> ac1dbc5a
+		UDevConnectedSlotCallback: func(spec *udev.Specification, plug *interfaces.Plug, plugAttrs map[string]interface{}, slot *interfaces.Slot, slotAttrs map[string]interface{}) error {
 			spec.AddSnippet("connected-slot")
 			return nil
 		},
