--- conflicted
+++ resolved
@@ -44,13 +44,8 @@
 func maybeTriggerQuiet(args ...string) []string {
 	args = append([]string{"trigger"}, args...)
 	if systemdVersion >= 248 {
-<<<<<<< HEAD
 		// append --quiet flag with new systemd to accommodate to change in error
-		// reporting introduced with ubuntu 21.10; see https://github.com/lxc/lxd/issues/9526
-=======
-		// append --quiet flag with new systemd to accomodate to change in error
 		// reporting introduced in systemd 248; see https://github.com/lxc/lxd/issues/9526
->>>>>>> 2bcd08bd
 		args = append(args, "--quiet")
 	}
 	return args
