--- conflicted
+++ resolved
@@ -53,17 +53,10 @@
 // AddConnectedPlug records udev-specific side-effects of having a connected plug.
 func (spec *Specification) AddConnectedPlug(iface interfaces.Interface, plug *interfaces.Plug, plugAttrs map[string]interface{}, slot *interfaces.Slot, slotAttrs map[string]interface{}) error {
 	type definer interface {
-<<<<<<< HEAD
-		UdevConnectedPlug(spec *Specification, plug *interfaces.Plug, plugAttrs map[string]interface{}, slot *interfaces.Slot, slotAttrs map[string]interface{}) error
+		UDevConnectedPlug(spec *Specification, plug *interfaces.Plug, plugAttrs map[string]interface{}, slot *interfaces.Slot, slotAttrs map[string]interface{}) error
 	}
 	if iface, ok := iface.(definer); ok {
-		return iface.UdevConnectedPlug(spec, plug, plugAttrs, slot, slotAttrs)
-=======
-		UDevConnectedPlug(spec *Specification, plug *interfaces.Plug, slot *interfaces.Slot) error
-	}
-	if iface, ok := iface.(definer); ok {
-		return iface.UDevConnectedPlug(spec, plug, slot)
->>>>>>> ac1dbc5a
+		return iface.UDevConnectedPlug(spec, plug, plugAttrs, slot, slotAttrs)
 	}
 	return nil
 }
@@ -71,17 +64,10 @@
 // AddConnectedSlot records mount-specific side-effects of having a connected slot.
 func (spec *Specification) AddConnectedSlot(iface interfaces.Interface, plug *interfaces.Plug, plugAttrs map[string]interface{}, slot *interfaces.Slot, slotAttrs map[string]interface{}) error {
 	type definer interface {
-<<<<<<< HEAD
-		UdevConnectedSlot(spec *Specification, plug *interfaces.Plug, plugAttrs map[string]interface{}, slot *interfaces.Slot, slotAttrs map[string]interface{}) error
+		UDevConnectedSlot(spec *Specification, plug *interfaces.Plug, plugAttrs map[string]interface{}, slot *interfaces.Slot, slotAttrs map[string]interface{}) error
 	}
 	if iface, ok := iface.(definer); ok {
-		return iface.UdevConnectedSlot(spec, plug, plugAttrs, slot, slotAttrs)
-=======
-		UDevConnectedSlot(spec *Specification, plug *interfaces.Plug, slot *interfaces.Slot) error
-	}
-	if iface, ok := iface.(definer); ok {
-		return iface.UDevConnectedSlot(spec, plug, slot)
->>>>>>> ac1dbc5a
+		return iface.UDevConnectedSlot(spec, plug, plugAttrs, slot, slotAttrs)
 	}
 	return nil
 }
