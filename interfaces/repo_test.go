--- conflicted
+++ resolved
@@ -313,11 +313,7 @@
 	err = s.testRepo.AddSlot(s.slot)
 	c.Assert(err, IsNil)
 	connRef := NewConnRef(s.plug, s.slot)
-<<<<<<< HEAD
 	_, err = s.testRepo.Connect(connRef, nil, nil, nil)
-=======
-	_, err = s.testRepo.Connect(*connRef, nil, nil, nil)
->>>>>>> db00bbd8
 	c.Assert(err, IsNil)
 	// Removing a plug used by a slot returns an appropriate error
 	err = s.testRepo.RemovePlug(s.plug.Snap.Name(), s.plug.Name)
@@ -563,11 +559,7 @@
 	err = s.testRepo.AddSlot(s.slot)
 	c.Assert(err, IsNil)
 	connRef := NewConnRef(s.plug, s.slot)
-<<<<<<< HEAD
 	_, err = s.testRepo.Connect(connRef, nil, nil, nil)
-=======
-	_, err = s.testRepo.Connect(*connRef, nil, nil, nil)
->>>>>>> db00bbd8
 	c.Assert(err, IsNil)
 	// Removing a slot occupied by a plug returns an appropriate error
 	err = s.testRepo.RemoveSlot(s.slot.Snap.Name(), s.slot.Name)
@@ -985,11 +977,7 @@
 	c.Assert(s.testRepo.AddPlug(s.plug), IsNil)
 	c.Assert(s.testRepo.AddSlot(s.slot), IsNil)
 	connRef := NewConnRef(s.plug, s.slot)
-<<<<<<< HEAD
 	_, err := s.testRepo.Connect(connRef, nil, nil, nil)
-=======
-	_, err := s.testRepo.Connect(*connRef, nil, nil, nil)
->>>>>>> db00bbd8
 	c.Assert(err, IsNil)
 
 	scenarios := []struct {
@@ -1071,11 +1059,7 @@
 	c.Assert(err, IsNil)
 	// Connecting an unknown plug returns an appropriate error
 	connRef := NewConnRef(s.plug, s.slot)
-<<<<<<< HEAD
 	_, err = s.testRepo.Connect(connRef, nil, nil, nil)
-=======
-	_, err = s.testRepo.Connect(*connRef, nil, nil, nil)
->>>>>>> db00bbd8
 	c.Assert(err, ErrorMatches, `cannot connect plug "plug" from snap "consumer": no such plug`)
 }
 
@@ -1084,11 +1068,7 @@
 	c.Assert(err, IsNil)
 	// Connecting to an unknown slot returns an error
 	connRef := NewConnRef(s.plug, s.slot)
-<<<<<<< HEAD
 	_, err = s.testRepo.Connect(connRef, nil, nil, nil)
-=======
-	_, err = s.testRepo.Connect(*connRef, nil, nil, nil)
->>>>>>> db00bbd8
 	c.Assert(err, ErrorMatches, `cannot connect slot "slot" from snap "producer": no such slot`)
 }
 
@@ -1098,11 +1078,7 @@
 	err = s.testRepo.AddSlot(s.slot)
 	c.Assert(err, IsNil)
 	connRef := NewConnRef(s.plug, s.slot)
-<<<<<<< HEAD
 	conn, err := s.testRepo.Connect(connRef, nil, nil, nil)
-=======
-	conn, err := s.testRepo.Connect(*connRef, nil, nil, nil)
->>>>>>> db00bbd8
 	c.Assert(err, IsNil)
 	c.Assert(conn, NotNil)
 	c.Assert(conn.Plug, NotNil)
@@ -1110,11 +1086,7 @@
 	c.Assert(conn.Plug.Name(), Equals, "plug")
 	c.Assert(conn.Slot.Name(), Equals, "slot")
 	// Connecting exactly the same thing twice succeeds without an error but does nothing.
-<<<<<<< HEAD
 	_, err = s.testRepo.Connect(connRef, nil, nil, nil)
-=======
-	_, err = s.testRepo.Connect(*connRef, nil, nil, nil)
->>>>>>> db00bbd8
 	c.Assert(err, IsNil)
 	// Only one connection is actually present.
 	c.Assert(s.testRepo.Interfaces(), DeepEquals, &Interfaces{
@@ -1139,11 +1111,7 @@
 	c.Assert(err, IsNil)
 	// Connecting a plug to an incompatible slot fails with an appropriate error
 	connRef := NewConnRef(s.plug, s.slot)
-<<<<<<< HEAD
 	_, err = s.testRepo.Connect(connRef, nil, nil, nil)
-=======
-	_, err = s.testRepo.Connect(*connRef, nil, nil, nil)
->>>>>>> db00bbd8
 	c.Assert(err, ErrorMatches, `cannot connect plug "consumer:plug" \(interface "other-interface"\) to "producer:slot" \(interface "interface"\)`)
 }
 
@@ -1154,11 +1122,7 @@
 	c.Assert(err, IsNil)
 	// Connecting a plug works okay
 	connRef := NewConnRef(s.plug, s.slot)
-<<<<<<< HEAD
 	_, err = s.testRepo.Connect(connRef, nil, nil, nil)
-=======
-	_, err = s.testRepo.Connect(*connRef, nil, nil, nil)
->>>>>>> db00bbd8
 	c.Assert(err, IsNil)
 }
 
@@ -1202,15 +1166,9 @@
 func (s *RepositorySuite) TestDisconnectSucceeds(c *C) {
 	c.Assert(s.testRepo.AddPlug(s.plug), IsNil)
 	c.Assert(s.testRepo.AddSlot(s.slot), IsNil)
-<<<<<<< HEAD
 	_, err := s.testRepo.Connect(NewConnRef(s.plug, s.slot), nil, nil, nil)
 	c.Assert(err, IsNil)
 	_, err = s.testRepo.Connect(NewConnRef(s.plug, s.slot), nil, nil, nil)
-=======
-	_, err := s.testRepo.Connect(*NewConnRef(s.plug, s.slot), nil, nil, nil)
-	c.Assert(err, IsNil)
-	_, err = s.testRepo.Connect(*NewConnRef(s.plug, s.slot), nil, nil, nil)
->>>>>>> db00bbd8
 	c.Assert(err, IsNil)
 	err = s.testRepo.Disconnect(s.plug.Snap.Name(), s.plug.Name, s.slot.Snap.Name(), s.slot.Name)
 	c.Assert(err, IsNil)
@@ -1246,11 +1204,7 @@
 func (s *RepositorySuite) TestConnectedFindsConnections(c *C) {
 	c.Assert(s.testRepo.AddPlug(s.plug), IsNil)
 	c.Assert(s.testRepo.AddSlot(s.slot), IsNil)
-<<<<<<< HEAD
 	_, err := s.testRepo.Connect(NewConnRef(s.plug, s.slot), nil, nil, nil)
-=======
-	_, err := s.testRepo.Connect(*NewConnRef(s.plug, s.slot), nil, nil, nil)
->>>>>>> db00bbd8
 	c.Assert(err, IsNil)
 
 	conns, err := s.testRepo.Connected(s.plug.Snap.Name(), s.plug.Name)
@@ -1271,11 +1225,7 @@
 	}
 	c.Assert(s.testRepo.AddPlug(s.plug), IsNil)
 	c.Assert(s.testRepo.AddSlot(slot), IsNil)
-<<<<<<< HEAD
 	_, err := s.testRepo.Connect(NewConnRef(s.plug, slot), nil, nil, nil)
-=======
-	_, err := s.testRepo.Connect(*NewConnRef(s.plug, slot), nil, nil, nil)
->>>>>>> db00bbd8
 	c.Assert(err, IsNil)
 
 	conns, err := s.testRepo.Connected("", s.slot.Name)
@@ -1328,11 +1278,7 @@
 func (s *RepositorySuite) TestDisconnectAll(c *C) {
 	c.Assert(s.testRepo.AddPlug(s.plug), IsNil)
 	c.Assert(s.testRepo.AddSlot(s.slot), IsNil)
-<<<<<<< HEAD
 	_, err := s.testRepo.Connect(NewConnRef(s.plug, s.slot), nil, nil, nil)
-=======
-	_, err := s.testRepo.Connect(*NewConnRef(s.plug, s.slot), nil, nil, nil)
->>>>>>> db00bbd8
 	c.Assert(err, IsNil)
 
 	conns := []*ConnRef{NewConnRef(s.plug, s.slot)}
@@ -1352,11 +1298,7 @@
 	c.Assert(err, IsNil)
 	// After connecting the result is as expected
 	connRef := NewConnRef(s.plug, s.slot)
-<<<<<<< HEAD
 	_, err = s.testRepo.Connect(connRef, nil, nil, nil)
-=======
-	_, err = s.testRepo.Connect(*connRef, nil, nil, nil)
->>>>>>> db00bbd8
 	c.Assert(err, IsNil)
 	ifaces := s.testRepo.Interfaces()
 	c.Assert(ifaces, DeepEquals, &Interfaces{
@@ -1417,11 +1359,7 @@
 
 	// Establish connection between plug and slot
 	connRef := NewConnRef(s.plug, s.slot)
-<<<<<<< HEAD
 	_, err = repo.Connect(connRef, nil, nil, nil)
-=======
-	_, err = repo.Connect(*connRef, nil, nil, nil)
->>>>>>> db00bbd8
 	c.Assert(err, IsNil)
 
 	// Snaps should get static and connection-specific security now
@@ -1459,11 +1397,7 @@
 	c.Assert(repo.AddPlug(s.plug), IsNil)
 	c.Assert(repo.AddSlot(s.slot), IsNil)
 	connRef := NewConnRef(s.plug, s.slot)
-<<<<<<< HEAD
 	_, err := repo.Connect(connRef, nil, nil, nil)
-=======
-	_, err := repo.Connect(*connRef, nil, nil, nil)
->>>>>>> db00bbd8
 	c.Assert(err, IsNil)
 
 	spec, err := repo.SnapSpecification(testSecurity, s.plug.Snap.Name())
@@ -1493,11 +1427,7 @@
 	c.Assert(repo.AddPlug(s.plug), IsNil)
 	c.Assert(repo.AddSlot(s.slot), IsNil)
 	connRef := NewConnRef(s.plug, s.slot)
-<<<<<<< HEAD
 	_, err := repo.Connect(connRef, nil, nil, nil)
-=======
-	_, err := repo.Connect(*connRef, nil, nil, nil)
->>>>>>> db00bbd8
 	c.Assert(err, IsNil)
 
 	spec, err := repo.SnapSpecification(testSecurity, s.plug.Snap.Name())
@@ -1752,11 +1682,7 @@
 	c.Assert(err, IsNil)
 	_, err = s.addSnap(c, testProducerYaml)
 	c.Assert(err, IsNil)
-<<<<<<< HEAD
 	connRef := &ConnRef{PlugRef: PlugRef{Snap: "consumer", Name: "iface"}, SlotRef: SlotRef{Snap: "producer", Name: "iface"}}
-=======
-	connRef := ConnRef{PlugRef: PlugRef{Snap: "consumer", Name: "iface"}, SlotRef: SlotRef{Snap: "producer", Name: "iface"}}
->>>>>>> db00bbd8
 	_, err = s.repo.Connect(connRef, nil, nil, nil)
 	c.Assert(err, IsNil)
 	err = s.repo.RemoveSnap("consumer")
@@ -1768,11 +1694,7 @@
 	c.Assert(err, IsNil)
 	_, err = s.addSnap(c, testProducerYaml)
 	c.Assert(err, IsNil)
-<<<<<<< HEAD
 	connRef := &ConnRef{PlugRef: PlugRef{Snap: "consumer", Name: "iface"}, SlotRef: SlotRef{Snap: "producer", Name: "iface"}}
-=======
-	connRef := ConnRef{PlugRef: PlugRef{Snap: "consumer", Name: "iface"}, SlotRef: SlotRef{Snap: "producer", Name: "iface"}}
->>>>>>> db00bbd8
 	_, err = s.repo.Connect(connRef, nil, nil, nil)
 	c.Assert(err, IsNil)
 	err = s.repo.RemoveSnap("producer")
@@ -1833,11 +1755,7 @@
 }
 
 func (s *DisconnectSnapSuite) TestOutgoingConnection(c *C) {
-<<<<<<< HEAD
 	connRef := &ConnRef{PlugRef: PlugRef{Snap: "s1", Name: "iface-a"}, SlotRef: SlotRef{Snap: "s2", Name: "iface-a"}}
-=======
-	connRef := ConnRef{PlugRef: PlugRef{Snap: "s1", Name: "iface-a"}, SlotRef: SlotRef{Snap: "s2", Name: "iface-a"}}
->>>>>>> db00bbd8
 	_, err := s.repo.Connect(connRef, nil, nil, nil)
 	c.Assert(err, IsNil)
 	// Disconnect s1 with which has an outgoing connection to s2
@@ -1848,11 +1766,7 @@
 }
 
 func (s *DisconnectSnapSuite) TestIncomingConnection(c *C) {
-<<<<<<< HEAD
 	connRef := &ConnRef{PlugRef: PlugRef{Snap: "s2", Name: "iface-b"}, SlotRef: SlotRef{Snap: "s1", Name: "iface-b"}}
-=======
-	connRef := ConnRef{PlugRef: PlugRef{Snap: "s2", Name: "iface-b"}, SlotRef: SlotRef{Snap: "s1", Name: "iface-b"}}
->>>>>>> db00bbd8
 	_, err := s.repo.Connect(connRef, nil, nil, nil)
 	c.Assert(err, IsNil)
 	// Disconnect s1 with which has an incoming connection from s2
@@ -1865,17 +1779,10 @@
 func (s *DisconnectSnapSuite) TestCrossConnection(c *C) {
 	// This test is symmetric wrt s1 <-> s2 connections
 	for _, snapName := range []string{"s1", "s2"} {
-<<<<<<< HEAD
 		connRef1 := &ConnRef{PlugRef: PlugRef{Snap: "s1", Name: "iface-a"}, SlotRef: SlotRef{Snap: "s2", Name: "iface-a"}}
 		_, err := s.repo.Connect(connRef1, nil, nil, nil)
 		c.Assert(err, IsNil)
 		connRef2 := &ConnRef{PlugRef: PlugRef{Snap: "s2", Name: "iface-b"}, SlotRef: SlotRef{Snap: "s1", Name: "iface-b"}}
-=======
-		connRef1 := ConnRef{PlugRef: PlugRef{Snap: "s1", Name: "iface-a"}, SlotRef: SlotRef{Snap: "s2", Name: "iface-a"}}
-		_, err := s.repo.Connect(connRef1, nil, nil, nil)
-		c.Assert(err, IsNil)
-		connRef2 := ConnRef{PlugRef: PlugRef{Snap: "s2", Name: "iface-b"}, SlotRef: SlotRef{Snap: "s1", Name: "iface-b"}}
->>>>>>> db00bbd8
 		_, err = s.repo.Connect(connRef2, nil, nil, nil)
 		c.Assert(err, IsNil)
 		affected, err := s.repo.DisconnectSnap(snapName)
@@ -2005,19 +1912,11 @@
 	c.Assert(r.AddSnap(s3), IsNil)
 
 	// Connect a few things for the tests below.
-<<<<<<< HEAD
 	_, err := r.Connect(&ConnRef{PlugRef: PlugRef{Snap: "s1", Name: "i1"}, SlotRef: SlotRef{Snap: "s2", Name: "i1"}}, nil, nil, nil)
 	c.Assert(err, IsNil)
 	_, err = r.Connect(&ConnRef{PlugRef: PlugRef{Snap: "s1", Name: "i1"}, SlotRef: SlotRef{Snap: "s2", Name: "i1"}}, nil, nil, nil)
 	c.Assert(err, IsNil)
 	_, err = r.Connect(&ConnRef{PlugRef: PlugRef{Snap: "s1", Name: "i2"}, SlotRef: SlotRef{Snap: "s3", Name: "i2"}}, nil, nil, nil)
-=======
-	_, err := r.Connect(ConnRef{PlugRef: PlugRef{Snap: "s1", Name: "i1"}, SlotRef: SlotRef{Snap: "s2", Name: "i1"}}, nil, nil, nil)
-	c.Assert(err, IsNil)
-	_, err = r.Connect(ConnRef{PlugRef: PlugRef{Snap: "s1", Name: "i1"}, SlotRef: SlotRef{Snap: "s2", Name: "i1"}}, nil, nil, nil)
-	c.Assert(err, IsNil)
-	_, err = r.Connect(ConnRef{PlugRef: PlugRef{Snap: "s1", Name: "i2"}, SlotRef: SlotRef{Snap: "s3", Name: "i2"}}, nil, nil, nil)
->>>>>>> db00bbd8
 	c.Assert(err, IsNil)
 
 	// Without any names or options we get the summary of all the interfaces.
@@ -2107,11 +2006,7 @@
 	slotDynAttrs := map[string]interface{}{"attr1": "val1"}
 
 	policyCheck := func(plug *ConnectedPlug, slot *ConnectedSlot) (bool, error) { return true, nil }
-<<<<<<< HEAD
 	conn, err := s.emptyRepo.Connect(&ConnRef{PlugRef: PlugRef{Snap: "s1", Name: "consumer"}, SlotRef: SlotRef{Snap: "s2", Name: "producer"}}, plugDynAttrs, slotDynAttrs, policyCheck)
-=======
-	conn, err := s.emptyRepo.Connect(ConnRef{PlugRef: PlugRef{Snap: "s1", Name: "consumer"}, SlotRef: SlotRef{Snap: "s2", Name: "producer"}}, plugDynAttrs, slotDynAttrs, policyCheck)
->>>>>>> db00bbd8
 	c.Assert(err, IsNil)
 	c.Assert(conn, NotNil)
 
@@ -2146,15 +2041,9 @@
 
 	policyCheck := func(plug *ConnectedPlug, slot *ConnectedSlot) (bool, error) { return true, nil }
 
-<<<<<<< HEAD
 	conn, err := s.emptyRepo.Connect(&ConnRef{PlugRef: PlugRef{Snap: "s1", Name: "consumer"}, SlotRef: SlotRef{Snap: "s2", Name: "producer"}}, plugDynAttrs, slotDynAttrs, policyCheck)
 	c.Assert(err, NotNil)
 	c.Assert(err, ErrorMatches, `cannot connect plug "consumer" from snap "s1": invalid plug`)
-=======
-	conn, err := s.emptyRepo.Connect(ConnRef{PlugRef: PlugRef{Snap: "s1", Name: "consumer"}, SlotRef: SlotRef{Snap: "s2", Name: "producer"}}, plugDynAttrs, slotDynAttrs, policyCheck)
-	c.Assert(err, NotNil)
-	c.Assert(err, ErrorMatches, `cannot connect plug "consumer" of snap "s1": invalid plug`)
->>>>>>> db00bbd8
 	c.Assert(conn, IsNil)
 }
 
@@ -2178,11 +2067,7 @@
 		return false, fmt.Errorf("policy check failed")
 	}
 
-<<<<<<< HEAD
 	conn, err := s.emptyRepo.Connect(&ConnRef{PlugRef: PlugRef{Snap: "s1", Name: "consumer"}, SlotRef: SlotRef{Snap: "s2", Name: "producer"}}, plugDynAttrs, slotDynAttrs, policyCheck)
-=======
-	conn, err := s.emptyRepo.Connect(ConnRef{PlugRef: PlugRef{Snap: "s1", Name: "consumer"}, SlotRef: SlotRef{Snap: "s2", Name: "producer"}}, plugDynAttrs, slotDynAttrs, policyCheck)
->>>>>>> db00bbd8
 	c.Assert(err, NotNil)
 	c.Assert(err, ErrorMatches, `policy check failed`)
 	c.Assert(conn, IsNil)
