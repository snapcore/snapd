// -*- Mode: Go; indent-tabs-mode: t -*-

/*
 * Copyright (C) 2017 Canonical Ltd
 *
 * This program is free software: you can redistribute it and/or modify
 * it under the terms of the GNU General Public License version 3 as
 * published by the Free Software Foundation.
 *
 * This program is distributed in the hope that it will be useful,
 * but WITHOUT ANY WARRANTY; without even the implied warranty of
 * MERCHANTABILITY or FITNESS FOR A PARTICULAR PURPOSE.  See the
 * GNU General Public License for more details.
 *
 * You should have received a copy of the GNU General Public License
 * along with this program.  If not, see <http://www.gnu.org/licenses/>.
 *
 */

package kmod

import (
	"strings"

	"github.com/snapcore/snapd/interfaces"
)

// Specification assists in collecting kernel modules associated with an interface.
//
// Unlike the Backend itself (which is stateless and non-persistent) this type
// holds internal state that is used by the kmod backend during the interface
// setup process.
type Specification struct {
	modules map[string]bool
}

// AddModule adds a kernel module, trimming spaces and ignoring duplicated modules.
func (spec *Specification) AddModule(module string) error {
	m := strings.TrimSpace(module)
<<<<<<< HEAD
	if m == "" {
		return nil
=======
	if len(m) > 0 {
		if spec.modules == nil {
			spec.modules = make(map[string]bool)
		}
		spec.modules[m] = true
>>>>>>> a178dab7
	}
	if spec.Modules == nil {
		spec.Modules = make(map[string]bool)
	}
	spec.Modules[m] = true
	return nil
}

// Modules returns a copy of the kernel module names added.
func (spec *Specification) Modules() map[string]bool {
	result := make(map[string]bool, len(spec.modules))
	for k, v := range spec.modules {
		result[k] = v
	}
	return result
}

// Implementation of methods required by interfaces.Specification

// AddConnectedPlug records kmod-specific side-effects of having a connected plug.
func (spec *Specification) AddConnectedPlug(iface interfaces.Interface, plug *interfaces.Plug, slot *interfaces.Slot) error {
	type definer interface {
		KModConnectedPlug(spec *Specification, plug *interfaces.Plug, slot *interfaces.Slot) error
	}
	if iface, ok := iface.(definer); ok {
		return iface.KModConnectedPlug(spec, plug, slot)
	}
	return nil
}

// AddConnectedSlot records mount-specific side-effects of having a connected slot.
func (spec *Specification) AddConnectedSlot(iface interfaces.Interface, plug *interfaces.Plug, slot *interfaces.Slot) error {
	type definer interface {
		KModConnectedSlot(spec *Specification, plug *interfaces.Plug, slot *interfaces.Slot) error
	}
	if iface, ok := iface.(definer); ok {
		return iface.KModConnectedSlot(spec, plug, slot)
	}
	return nil
}

// AddPermanentPlug records mount-specific side-effects of having a plug.
func (spec *Specification) AddPermanentPlug(iface interfaces.Interface, plug *interfaces.Plug) error {
	type definer interface {
		KModPermanentPlug(spec *Specification, plug *interfaces.Plug) error
	}
	if iface, ok := iface.(definer); ok {
		return iface.KModPermanentPlug(spec, plug)
	}
	return nil
}

// AddPermanentSlot records mount-specific side-effects of having a slot.
func (spec *Specification) AddPermanentSlot(iface interfaces.Interface, slot *interfaces.Slot) error {
	type definer interface {
		KModPermanentSlot(spec *Specification, slot *interfaces.Slot) error
	}
	if iface, ok := iface.(definer); ok {
		return iface.KModPermanentSlot(spec, slot)
	}
	return nil
}<|MERGE_RESOLUTION|>--- conflicted
+++ resolved
@@ -37,16 +37,8 @@
 // AddModule adds a kernel module, trimming spaces and ignoring duplicated modules.
 func (spec *Specification) AddModule(module string) error {
 	m := strings.TrimSpace(module)
-<<<<<<< HEAD
 	if m == "" {
 		return nil
-=======
-	if len(m) > 0 {
-		if spec.modules == nil {
-			spec.modules = make(map[string]bool)
-		}
-		spec.modules[m] = true
->>>>>>> a178dab7
 	}
 	if spec.Modules == nil {
 		spec.Modules = make(map[string]bool)
