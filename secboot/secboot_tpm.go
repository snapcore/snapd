--- conflicted
+++ resolved
@@ -63,14 +63,9 @@
 
 	randutilRandomKernelUUID = randutil.RandomKernelUUID
 
-<<<<<<< HEAD
 	isTPMEnabled           func(tpm *sb_tpm2.Connection) bool                                                  = (*sb_tpm2.Connection).IsEnabled
 	sbTPMEnsureProvisioned func(tpm *sb_tpm2.Connection, mode sb_tpm2.ProvisionMode, lockoutAuth []byte) error = (*sb_tpm2.Connection).EnsureProvisioned
-=======
-	isTPMEnabled        = isTPMEnabledImpl
-	provisionTPM        = provisionTPMImpl
-	tpmReleaseResources = tpmReleaseResourcesImpl
->>>>>>> 3a5ec1fb
+	tpmReleaseResources                                                                                        = tpmReleaseResourcesImpl
 
 	// check whether the interfaces match
 	_ (sb.SnapModel) = ModelForSealing(nil)
