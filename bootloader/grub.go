--- conflicted
+++ resolved
@@ -384,16 +384,6 @@
 	}
 }
 
-<<<<<<< HEAD
-// CommandLine returns the kernel command line composed system run mode
-// arguments, extra arguments (configured by snapd) and the built-in
-// bootloader specific arguments. The command line may be different when
-// using a bootloader in the recovery partition.
-//
-// Implements ManagedAssetsBootloader for the grub bootloader.
-func (g *grub) CommandLine(modeArgs, extraArgs string) (string, error) {
-	return "", fmt.Errorf("not implemented")
-=======
 // CommandLine returns the kernel command line composed of mode and
 // system arguments, built-in bootloader specific static arguments
 // corresponding to the on-disk boot asset edition, followed by any
@@ -439,5 +429,4 @@
 		return ""
 	}
 	return string(cmdline)
->>>>>>> 9aa2c1ba
 }