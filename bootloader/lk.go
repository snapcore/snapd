// -*- Mode: Go; indent-tabs-mode: t -*-

/*
 * Copyright (C) 2019 Canonical Ltd
 *
 * This program is free software: you can redistribute it and/or modify
 * it under the terms of the GNU General Public License version 3 as
 * published by the Free Software Foundation.
 *
 * This program is distributed in the hope that it will be useful,
 * but WITHOUT ANY WARRANTY; without even the implied warranty of
 * MERCHANTABILITY or FITNESS FOR A PARTICULAR PURPOSE.  See the
 * GNU General Public License for more details.
 *
 * You should have received a copy of the GNU General Public License
 * along with this program.  If not, see <http://www.gnu.org/licenses/>.
 *
 */

package bootloader

import (
	"fmt"
	"io"
	"io/ioutil"
	"os"
	"path/filepath"

	"github.com/snapcore/snapd/bootloader/lkenv"
	"github.com/snapcore/snapd/dirs"
	"github.com/snapcore/snapd/logger"
	"github.com/snapcore/snapd/osutil"
	"github.com/snapcore/snapd/osutil/disks"
	"github.com/snapcore/snapd/snap"
	"golang.org/x/xerrors"
)

type lk struct {
	rootdir          string
	prepareImageTime bool

	// blDisk is what disk the bootloader informed us to use to look for the
	// bootloader structure partitions
	blDisk disks.Disk

	// role is what bootloader role we are, which also maps to which version of
	// the underlying lkenv struct we use for bootenv
	// * RoleSole == uc16 -> v1
	// * RoleRecovery == uc20 + recovery -> v2 recovery
	// * RoleRunMode == uc20 + run -> v2 run
	role Role
}

func (l *lk) processOpts(opts *Options) {
	if opts != nil {
		// XXX: in the long run we want this to go away, we probably add
		//      something like "boot.PrepareImage()" and add an (optional)
		//      method "PrepareImage" to the bootloader interface that is
		//      used to setup a bootloader from prepare-image if things
		//      are very different from runtime vs image-building mode.
		//
		// determine mode we are in, runtime or image build

		l.prepareImageTime = opts.PrepareImageTime

		l.role = opts.Role
	}
}

// newLk create a new lk bootloader object
func newLk(rootdir string, opts *Options) Bootloader {
	l := &lk{rootdir: rootdir}

	l.processOpts(opts)

	return l
}

func (l *lk) Name() string {
	return "lk"
}

func (l *lk) dir() string {
	if l.prepareImageTime {
		// at prepare-image time, then use rootdir and look for /boot/lk/ -
		// this is only used in prepare-image time where the binary files exist
		// extracted from the gadget
		return filepath.Join(l.rootdir, "/boot/lk/")
	}

	// for runtime, we should only be using dir() for V1 and the dir is just
	// the udev by-partlabel directory
	switch l.role {
	case RoleSole:
		// TODO: this should be adjusted to use the kernel cmdline parameter
		//       for the disk that the bootloader says to find the partition
		//       on, since like the UC20 case, but that involves changing
		//       many more tests, so let's do that in a followup PR
		return filepath.Join(l.rootdir, "/dev/disk/by-partlabel/")
	case RoleRecovery, RoleRunMode:
		// TODO: maybe panic'ing here is a bit harsh...
		panic("internal error: shouldn't be using lk.dir() for uc20 runtime modes!")
	default:
		panic("unexpected bootloader role for lk dir")
	}
}

func (l *lk) InstallBootConfig(gadgetDir string, opts *Options) error {
	// make sure that the opts are put into the object
	l.processOpts(opts)
	gadgetFile := filepath.Join(gadgetDir, l.Name()+".conf")
	systemFile, err := l.envFile()
	if err != nil {
		return err
	}
	return genericInstallBootConfig(gadgetFile, systemFile)
}

func (l *lk) Present() (bool, error) {
	partitionLabelOrConfFile := l.partLabelForRoleAndTime()
	// if we are not in runtime mode or in V1, just check the config file
	if l.prepareImageTime || l.role == RoleSole {
		return osutil.FileExists(filepath.Join(l.dir(), partitionLabelOrConfFile)), nil
	}

	// otherwise for V2, non-sole bootloader roles we need to check on the
	// partition name existing, note that envFileForPartName will only return
	// partiallyFound as true if it reasonably concludes that this is a lk
	// device, so in that case forward err, otherwise return err as nil
	_, partiallyFound, err := l.envFileForPartName(partitionLabelOrConfFile)
	if partiallyFound {
		return partiallyFound, err
	}
	return false, nil
}

func (l *lk) partLabelForRoleAndTime() string {
	// TODO: should the partition labels be fetched from gadget.yaml instead? we
	//       have roles that we could use in the gadget.yaml structures to find
	//       them
	label := ""
	switch l.role {
	case RoleSole, RoleRunMode:
		label = "snapbootsel"
	case RoleRecovery:
		label = "snaprecoverysel"
	default:
		panic(fmt.Sprintf("unknown bootloader role for littlekernel: %s", l.role))
	}
	if l.prepareImageTime {
		// conf files at build time have .bin suffix, so technically this now
		// becomes not a partition label but a filename, but meh names are hard
		label += ".bin"
	}
	return label
}

func (l *lk) envFile() (string, error) {
	// as for dir, we have two scenarios, image building and runtime
	partLabel := l.partLabelForRoleAndTime()
	if l.prepareImageTime {
		return filepath.Join(l.dir(), partLabel), nil
	}

	if l.role == RoleSole {
		// see TODO: in l.dir(), this should eventually also be using
		// envFileForPartName() too
		return filepath.Join(l.dir(), partLabel), nil
	}

	// for RoleRun or RoleRecovery, we need to find the partition securely
	envFile, _, err := l.envFileForPartName(partLabel)
	if err != nil {
		return "", err
	}
	return envFile, nil
}

// envFileForPartName returns the environment file in /dev for the partition
// name, which will always be a partition on the disk given by
// the kernel command line parameter "snapd_lk_boot_disk" set by the bootloader.
// It returns a boolean as the second parameter which is primarily used by
// Present() to indicate if the searching process got "far enough" to reasonably
// conclude that the device is using a lk bootloader, but we had errors finding
// it. This feature is mainly for better error reporting in logs.
func (l *lk) envFileForPartName(partName string) (string, bool, error) {
	// lazily initialize l.blDisk if it hasn't yet been initialized
	if l.blDisk == nil {
		// for security, we want to restrict our search for the partition
		// that the binary structure exists on to only the disk that the
		// bootloader tells us to search on - it uses a kernel cmdline
		// parameter "snapd_lk_boot_disk" to indicated which disk we should look
		// for partitions on
		m, err := osutil.KernelCommandLineKeyValues("snapd_lk_boot_disk")
		if err != nil {
			// return false, since we don't have enough info to conclude there
			// is likely a lk bootloader here or not
			return "", false, err
		}
		blDiskName, ok := m["snapd_lk_boot_disk"]
		if blDiskName == "" {
			// we switch on ok here, since if "snapd_lk_boot_disk" was found at
			// all on the kernel command line, we can reasonably assume that
			// only the lk bootloader would have put it there, but maybe
			// it is buggy and put an empty value there.
			if ok {
				return "", true, fmt.Errorf("kernel command line parameter \"snapd_lk_boot_disk\" is empty")
			}
			// if we didn't find the kernel command line parameter at all, then
			// we want to return false because we don't have enough info
			return "", false, fmt.Errorf("kernel command line parameter \"snapd_lk_boot_disk\" is missing")
		}

		disk, err := disks.DiskFromDeviceName(blDiskName)
		if err != nil {
			return "", true, fmt.Errorf("cannot find disk from bootloader supplied disk name %q: %v", blDiskName, err)
		}

		l.blDisk = disk
	}

	partitionUUID, err := l.blDisk.FindMatchingPartitionUUIDWithPartLabel(partName)
	if err != nil {
		return "", true, err
	}

	// for the runtime lk bootloader we should never prefix with the bootloader
	// rootdir and instead always use dirs.GlobalRootDir, since the file we are
	// providing is at an absolute location for all bootloaders, regardless of
	// role, in /dev, so using dirs.GlobalRootDir ensures that we are still able
	// to mock things in test functions, but that we never end up trying to use
	// a path like /run/mnt/ubuntu-boot/dev/disk/by-partuuid/... for example
	return filepath.Join(dirs.GlobalRootDir, "/dev/disk/by-partuuid", partitionUUID), true, nil
}

func (l *lk) GetBootVars(names ...string) (map[string]string, error) {
	out := make(map[string]string)

<<<<<<< HEAD
	env, err := l.newenv()
	if err != nil {
		return nil, err
	}
=======
	env := lkenv.NewEnv(l.envFile(), "", lkenv.V1)
>>>>>>> fa154108
	if err := env.Load(); err != nil {
		return nil, err
	}

	for _, name := range names {
		out[name] = env.Get(name)
	}

	return out, nil
}

func (l *lk) newenv() (*lkenv.Env, error) {
	// check which role we are, it affects which struct is used for the env
	var version lkenv.Version
	switch l.role {
	case RoleSole:
		version = lkenv.V1
	case RoleRecovery:
		version = lkenv.V2Recovery
	case RoleRunMode:
		version = lkenv.V2Run
	}
	f, err := l.envFile()
	if err != nil {
		return nil, err
	}
	return lkenv.NewEnv(f, version), nil
}

func (l *lk) SetBootVars(values map[string]string) error {
<<<<<<< HEAD
	env, err := l.newenv()
	if err != nil {
		return err
	}
	// if we couldn't find the env, that's okay, as this may be the first thing
	// to write boot vars to the env
	if err := env.Load(); err != nil && !xerrors.Is(err, os.ErrNotExist) {
=======
	env := lkenv.NewEnv(l.envFile(), "", lkenv.V1)
	if err := env.Load(); err != nil && !os.IsNotExist(err) {
>>>>>>> fa154108
		return err
	}

	// update environment only if something changes
	dirty := false
	for k, v := range values {
		// already set to the right value, nothing to do
		if env.Get(k) == v {
			continue
		}
		env.Set(k, v)
		dirty = true
	}

	if dirty {
		return env.Save()
	}

	return nil
}

func (l *lk) ExtractRecoveryKernelAssets(recoverySystemDir string, sn snap.PlaceInfo, snapf snap.Container) error {
	if !l.prepareImageTime {
		// error case, we cannot be extracting a recovery kernel and also be
		// called with !opts.PrepareImageTime (yet)

		// TODO:UC20: however this codepath will likely be exercised when we
		//            support creating new recovery systems from runtime
		return fmt.Errorf("internal error: ExtractRecoveryKernelAssets not yet implemented for a runtime lk bootloader")
	}

	env, err := l.newenv()
	if err != nil {
		return err
	}
	// if we couldn't find the env, that's okay, as this may be the first thing
	// to initialize the env when we add the recovery system kernel asset there
	if err := env.Load(); err != nil && !xerrors.Is(err, os.ErrNotExist) {
		return err
	}

	recoverySystem := filepath.Base(recoverySystemDir)

	bootPartition, err := env.FindFreeRecoverySystemBootPartition(recoverySystem)
	if err != nil {
		return err
	}

	// we are preparing a recovery system, just extract boot image to bootloader
	// directory
	logger.Debugf("ExtractRecoveryKernelAssets handling image prepare")
	if err := snapf.Unpack(env.GetBootImageName(), l.dir()); err != nil {
		return fmt.Errorf("cannot open unpacked %s: %v", env.GetBootImageName(), err)
	}

	if err := env.SetBootPartitionRecoverySystem(bootPartition, recoverySystem); err != nil {
		return err
	}

	return env.Save()
}

// ExtractKernelAssets extract kernel assets per bootloader specifics
// lk bootloader requires boot partition to hold valid boot image
// there are two boot partition available, one holding current bootimage
// kernel assets are extracted to other (free) boot partition
// in case this function is called as part of image creation,
// boot image is extracted to the file
func (l *lk) ExtractKernelAssets(s snap.PlaceInfo, snapf snap.Container) error {
	blobName := s.Filename()

	logger.Debugf("ExtractKernelAssets (%s)", blobName)

<<<<<<< HEAD
	env, err := l.newenv()
	if err != nil {
		return err
	}
	// if we couldn't find the env, that's okay, as this may be the first thing
	// to initialize the env when we add the kernel asset there
	if err := env.Load(); err != nil && !xerrors.Is(err, os.ErrNotExist) {
=======
	env := lkenv.NewEnv(l.envFile(), "", lkenv.V1)
	if err := env.Load(); err != nil && !os.IsNotExist(err) {
>>>>>>> fa154108
		return err
	}

	bootPartition, err := env.FindFreeKernelBootPartition(blobName)
	if err != nil {
		return err
	}

	if l.prepareImageTime {
		// we are preparing image, just extract boot image to bootloader directory
		logger.Debugf("ExtractKernelAssets handling image prepare")
		if err := snapf.Unpack(env.GetBootImageName(), l.dir()); err != nil {
			return fmt.Errorf("cannot open unpacked %s: %v", env.GetBootImageName(), err)
		}
	} else {
		logger.Debugf("ExtractKernelAssets handling run time usecase")
		// this is live system, extracted bootimg needs to be flashed to
		// free bootimg partition and env has to be updated with
		// new kernel snap to bootimg partition mapping
		tmpdir, err := ioutil.TempDir("", "bootimg")
		if err != nil {
			return fmt.Errorf("cannot create temp directory: %v", err)
		}
		defer os.RemoveAll(tmpdir)

		bootImg := env.GetBootImageName()
		if err := snapf.Unpack(bootImg, tmpdir); err != nil {
			return fmt.Errorf("cannot unpack %s: %v", bootImg, err)
		}
		// write boot.img to free boot partition
		bootimgName := filepath.Join(tmpdir, bootImg)
		bif, err := os.Open(bootimgName)
		if err != nil {
			return fmt.Errorf("cannot open unpacked %s: %v", bootImg, err)
		}
		defer bif.Close()
		var bpart string
		// TODO: for RoleSole bootloaders this will eventually be the same
		// codepath as for non-RoleSole bootloader
		if l.role == RoleSole {
			bpart = filepath.Join(l.dir(), bootPartition)
		} else {
			bpart, _, err = l.envFileForPartName(bootPartition)
			if err != nil {
				return err
			}
		}

		bpf, err := os.OpenFile(bpart, os.O_WRONLY, 0660)
		if err != nil {
			return fmt.Errorf("cannot open boot partition [%s]: %v", bpart, err)
		}
		defer bpf.Close()

		if _, err := io.Copy(bpf, bif); err != nil {
			return err
		}
	}

	if err := env.SetBootPartitionKernel(bootPartition, blobName); err != nil {
		return err
	}

	return env.Save()
}

func (l *lk) RemoveKernelAssets(s snap.PlaceInfo) error {
	blobName := s.Filename()
	logger.Debugf("RemoveKernelAssets (%s)", blobName)
<<<<<<< HEAD
	env, err := l.newenv()
	if err != nil {
		return err
	}
	if err := env.Load(); err != nil {
		// don't handle os.ErrNotExist specially here, it doesn't really make
		// sense to delete kernel assets if we can't load the existing env,
		// since then the caller would just see an error about not being able
		// to find the kernel blob name, when in reality the reason one can't
		// find that kernel blob name is because we couldn't read the env file
=======
	env := lkenv.NewEnv(l.envFile(), "", lkenv.V1)
	if err := env.Load(); err != nil && !os.IsNotExist(err) {
>>>>>>> fa154108
		return err
	}
	err = env.RemoveKernelFromBootPartition(blobName)
	if err == nil {
		// found and removed the revision from the bootimg matrix, need to
		// update the env to persist the change
		return env.Save()
	}
	return nil
}<|MERGE_RESOLUTION|>--- conflicted
+++ resolved
@@ -236,14 +236,10 @@
 func (l *lk) GetBootVars(names ...string) (map[string]string, error) {
 	out := make(map[string]string)
 
-<<<<<<< HEAD
 	env, err := l.newenv()
 	if err != nil {
 		return nil, err
 	}
-=======
-	env := lkenv.NewEnv(l.envFile(), "", lkenv.V1)
->>>>>>> fa154108
 	if err := env.Load(); err != nil {
 		return nil, err
 	}
@@ -270,11 +266,10 @@
 	if err != nil {
 		return nil, err
 	}
-	return lkenv.NewEnv(f, version), nil
+	return lkenv.NewEnv(f, "", version), nil
 }
 
 func (l *lk) SetBootVars(values map[string]string) error {
-<<<<<<< HEAD
 	env, err := l.newenv()
 	if err != nil {
 		return err
@@ -282,10 +277,6 @@
 	// if we couldn't find the env, that's okay, as this may be the first thing
 	// to write boot vars to the env
 	if err := env.Load(); err != nil && !xerrors.Is(err, os.ErrNotExist) {
-=======
-	env := lkenv.NewEnv(l.envFile(), "", lkenv.V1)
-	if err := env.Load(); err != nil && !os.IsNotExist(err) {
->>>>>>> fa154108
 		return err
 	}
 
@@ -359,18 +350,15 @@
 
 	logger.Debugf("ExtractKernelAssets (%s)", blobName)
 
-<<<<<<< HEAD
 	env, err := l.newenv()
 	if err != nil {
 		return err
 	}
-	// if we couldn't find the env, that's okay, as this may be the first thing
-	// to initialize the env when we add the kernel asset there
-	if err := env.Load(); err != nil && !xerrors.Is(err, os.ErrNotExist) {
-=======
-	env := lkenv.NewEnv(l.envFile(), "", lkenv.V1)
-	if err := env.Load(); err != nil && !os.IsNotExist(err) {
->>>>>>> fa154108
+	// don't handle os.ErrNotExist here, since we need to have boot image
+	// partition labels set in the  env file before we can extract a kernel
+	// asset to a specific boot image partition, so if we don't have the
+	// file then we should fail
+	if err := env.Load(); err != nil {
 		return err
 	}
 
@@ -440,7 +428,7 @@
 func (l *lk) RemoveKernelAssets(s snap.PlaceInfo) error {
 	blobName := s.Filename()
 	logger.Debugf("RemoveKernelAssets (%s)", blobName)
-<<<<<<< HEAD
+
 	env, err := l.newenv()
 	if err != nil {
 		return err
@@ -451,10 +439,6 @@
 		// since then the caller would just see an error about not being able
 		// to find the kernel blob name, when in reality the reason one can't
 		// find that kernel blob name is because we couldn't read the env file
-=======
-	env := lkenv.NewEnv(l.envFile(), "", lkenv.V1)
-	if err := env.Load(); err != nil && !os.IsNotExist(err) {
->>>>>>> fa154108
 		return err
 	}
 	err = env.RemoveKernelFromBootPartition(blobName)
