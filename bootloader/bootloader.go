// -*- Mode: Go; indent-tabs-mode: t -*-

/*
 * Copyright (C) 2014-2015 Canonical Ltd
 *
 * This program is free software: you can redistribute it and/or modify
 * it under the terms of the GNU General Public License version 3 as
 * published by the Free Software Foundation.
 *
 * This program is distributed in the hope that it will be useful,
 * but WITHOUT ANY WARRANTY; without even the implied warranty of
 * MERCHANTABILITY or FITNESS FOR A PARTICULAR PURPOSE.  See the
 * GNU General Public License for more details.
 *
 * You should have received a copy of the GNU General Public License
 * along with this program.  If not, see <http://www.gnu.org/licenses/>.
 *
 */

package bootloader

import (
	"errors"
	"fmt"
	"os"
	"path/filepath"

	"github.com/snapcore/snapd/bootloader/assets"
	"github.com/snapcore/snapd/dirs"
	"github.com/snapcore/snapd/osutil"
	"github.com/snapcore/snapd/snap"
)

var (
	// ErrBootloader is returned if the bootloader can not be determined.
	ErrBootloader = errors.New("cannot determine bootloader")

	// ErrNoTryKernelRef is returned if the bootloader finds no enabled
	// try-kernel.
	ErrNoTryKernelRef = errors.New("no try-kernel referenced")
)

// Options carries bootloader options.
type Options struct {
	// PrepareImageTime indicates whether the booloader is being
	// used at prepare-image time, that means not on a runtime
	// system.
	PrepareImageTime bool

	// Recovery indicates to use the recovery bootloader. Note that
	// UC16/18 do not have a recovery partition.
	Recovery bool

	// TODO:UC20 consider different/better names for flags that follow

	// NoSlashBoot indicates to use the run mode bootloader but
	// under the native layout and not the /boot mount.
	NoSlashBoot bool

	// ExtractedRunKernelImage is whether to force kernel asset extraction.
	ExtractedRunKernelImage bool
}

// Bootloader provides an interface to interact with the system
// bootloader.
type Bootloader interface {
	// Return the value of the specified bootloader variable.
	GetBootVars(names ...string) (map[string]string, error)

	// Set the value of the specified bootloader variable.
	SetBootVars(values map[string]string) error

	// Name returns the bootloader name.
	Name() string

	// ConfigFile returns the name of the config file.
	ConfigFile() string

	// InstallBootConfig will try to install the boot config in the
	// given gadgetDir to rootdir. If no boot config for this bootloader
	// is found ok is false.
	InstallBootConfig(gadgetDir string, opts *Options) (ok bool, err error)

	// ExtractKernelAssets extracts kernel assets from the given kernel snap.
	ExtractKernelAssets(s snap.PlaceInfo, snapf snap.Container) error

	// RemoveKernelAssets removes the assets for the given kernel snap.
	RemoveKernelAssets(s snap.PlaceInfo) error
}

type installableBootloader interface {
	Bootloader
	setRootDir(string)
}

type RecoveryAwareBootloader interface {
	Bootloader
	SetRecoverySystemEnv(recoverySystemDir string, values map[string]string) error
	GetRecoverySystemEnv(recoverySystemDir string, key string) (string, error)
}

type ExtractedRecoveryKernelImageBootloader interface {
	Bootloader
	ExtractRecoveryKernelAssets(recoverySystemDir string, s snap.PlaceInfo, snapf snap.Container) error
}

// ExtractedRunKernelImageBootloader is a Bootloader that also supports specific
// methods needed to setup booting from an extracted kernel, which is needed to
// implement encryption and/or secure boot. Prototypical implementation is UC20
// grub implementation with FDE.
type ExtractedRunKernelImageBootloader interface {
	Bootloader

	// EnableKernel enables the specified kernel on ubuntu-boot to be used
	// during normal boots. The specified kernel should already have been
	// extracted. This is usually implemented with a "kernel.efi" symlink
	// pointing to the extracted kernel image.
	EnableKernel(snap.PlaceInfo) error

	// EnableTryKernel enables the specified kernel on ubuntu-boot to be
	// tried by the bootloader on a reboot, to be used in conjunction with
	// setting "kernel_status" to "try". The specified kernel should already
	// have been extracted. This is usually implemented with a
	// "try-kernel.efi" symlink pointing to the extracted kernel image.
	EnableTryKernel(snap.PlaceInfo) error

	// Kernel returns the current enabled kernel on the bootloader, not
	// necessarily the kernel that was used to boot the current session, but the
	// kernel that is enabled to boot on "normal" boots.
	// If error is not nil, the first argument shall be non-nil.
	Kernel() (snap.PlaceInfo, error)

	// TryKernel returns the current enabled try-kernel on the bootloader, if
	// there is no such enabled try-kernel, then ErrNoTryKernelRef is returned.
	// If error is not nil, the first argument shall be non-nil.
	TryKernel() (snap.PlaceInfo, error)

	// DisableTryKernel disables the current enabled try-kernel on the
	// bootloader, if it exists. It does not need to return an error if the
	// enabled try-kernel does not exist or is in an inconsistent state before
	// disabling it, errors should only be returned when the implementation
	// fails to disable the try-kernel.
	DisableTryKernel() error
}

// ManagedAssetsBootloader has its boot assets (typically boot config) managed
// by snapd.
type ManagedAssetsBootloader interface {
	// IsCurrentlyManaged returns true when the on disk boot assets are managed.
	IsCurrentlyManaged() (bool, error)
	// ManagedAssets returns a list of boot assets managed by the bootloader
	// in the boot filesystem.
	ManagedAssets() []string
<<<<<<< HEAD
	// UpdateBootConfig attempts to update the boot config assets used by
	// the bootloader. Returns true when assets were updated.
	UpdateBootConfig(*Options) (bool, error)
=======
	// UpdateBootConfig updates the boot config assets used by the bootloader.
	UpdateBootConfig(*Options) error
	// CommandLine returns the kernel command line composed of the built-in
	// list and extra arguments passed in arguments. The command line may be
	// different when using a bootloader in the recovery partition.
	CommandLine(extra []string) (string, error)
>>>>>>> dbf81a4b
}

func genericInstallBootConfig(gadgetFile, systemFile string) (bool, error) {
	if !osutil.FileExists(gadgetFile) {
		return false, nil
	}
	if err := os.MkdirAll(filepath.Dir(systemFile), 0755); err != nil {
		return true, err
	}
	return true, osutil.CopyFile(gadgetFile, systemFile, osutil.CopyFlagOverwrite)
}

func genericSetBootConfigFromAsset(systemFile, assetName string) (bool, error) {
	bootConfig := assets.Internal(assetName)
	if bootConfig == nil {
		return true, fmt.Errorf("internal error: no boot asset for %q", assetName)
	}
	if err := os.MkdirAll(filepath.Dir(systemFile), 0755); err != nil {
		return true, err
	}
	return true, osutil.AtomicWriteFile(systemFile, bootConfig, 0644, 0)
}

func genericUpdateBootConfigFromAssets(systemFile string, assetName string) (updated bool, err error) {
	currentBootConfigEdition, err := editionFromDiskConfigAsset(systemFile)
	if err != nil && err != errNoEdition {
		return false, err
	}
	if err == errNoEdition {
		return false, nil
	}
	newBootConfig := assets.Internal(assetName)
	if len(newBootConfig) == 0 {
		return false, fmt.Errorf("no boot config asset with name %q", assetName)
	}
	bc, err := configAssetFrom(newBootConfig)
	if err != nil {
		return false, err
	}
	if bc.Edition() <= currentBootConfigEdition {
		// edition of the candidate boot config is lower than or equal
		// to one currently installed
		return false, nil
	}
	if err := osutil.AtomicWriteFile(systemFile, bc.Raw(), 0644, 0); err != nil {
		return false, err
	}
	return true, nil
}

// InstallBootConfig installs the bootloader config from the gadget
// snap dir into the right place.
func InstallBootConfig(gadgetDir, rootDir string, opts *Options) error {
	for _, bl := range []installableBootloader{&grub{}, &uboot{}, &androidboot{}, &lk{}} {
		bl.setRootDir(rootDir)
		ok, err := bl.InstallBootConfig(gadgetDir, opts)
		if ok {
			return err
		}
	}

	return fmt.Errorf("cannot find boot config in %q", gadgetDir)
}

var (
	forcedBootloader Bootloader
	forcedError      error
)

// Find returns the bootloader for the system
// or an error if no bootloader is found.
//
// The rootdir option is useful for image creation operations. It
// can also be used to find the recovery bootloader, e.g. on uc20:
//   bootloader.Find("/run/mnt/ubuntu-seed")
func Find(rootdir string, opts *Options) (Bootloader, error) {
	if forcedBootloader != nil || forcedError != nil {
		return forcedBootloader, forcedError
	}

	if rootdir == "" {
		rootdir = dirs.GlobalRootDir
	}
	if opts == nil {
		opts = &Options{}
	}

	// try uboot
	if uboot := newUboot(rootdir, opts); uboot != nil {
		return uboot, nil
	}

	// no, try grub
	if grub := newGrub(rootdir, opts); grub != nil {
		return grub, nil
	}

	// no, try androidboot
	if androidboot := newAndroidBoot(rootdir); androidboot != nil {
		return androidboot, nil
	}

	// no, try lk
	if lk := newLk(rootdir, opts); lk != nil {
		return lk, nil
	}

	// no, weeeee
	return nil, ErrBootloader
}

// Force can be used to force Find to always find the specified bootloader; use
// nil to reset to normal lookup.
func Force(booloader Bootloader) {
	forcedBootloader = booloader
	forcedError = nil
}

// ForceError can be used to force Find to return an error; use nil to
// reset to normal lookup.
func ForceError(err error) {
	forcedBootloader = nil
	forcedError = err
}

func extractKernelAssetsToBootDir(dstDir string, snapf snap.Container, assets []string) error {
	// now do the kernel specific bits
	if err := os.MkdirAll(dstDir, 0755); err != nil {
		return err
	}
	dir, err := os.Open(dstDir)
	if err != nil {
		return err
	}
	defer dir.Close()

	for _, src := range assets {
		if err := snapf.Unpack(src, dstDir); err != nil {
			return err
		}
		if err := dir.Sync(); err != nil {
			return err
		}
	}
	return nil
}

func removeKernelAssetsFromBootDir(bootDir string, s snap.PlaceInfo) error {
	// remove the kernel blob
	blobName := s.Filename()
	dstDir := filepath.Join(bootDir, blobName)
	if err := os.RemoveAll(dstDir); err != nil {
		return err
	}

	return nil
}<|MERGE_RESOLUTION|>--- conflicted
+++ resolved
@@ -151,18 +151,13 @@
 	// ManagedAssets returns a list of boot assets managed by the bootloader
 	// in the boot filesystem.
 	ManagedAssets() []string
-<<<<<<< HEAD
 	// UpdateBootConfig attempts to update the boot config assets used by
 	// the bootloader. Returns true when assets were updated.
 	UpdateBootConfig(*Options) (bool, error)
-=======
-	// UpdateBootConfig updates the boot config assets used by the bootloader.
-	UpdateBootConfig(*Options) error
 	// CommandLine returns the kernel command line composed of the built-in
 	// list and extra arguments passed in arguments. The command line may be
 	// different when using a bootloader in the recovery partition.
 	CommandLine(extra []string) (string, error)
->>>>>>> dbf81a4b
 }
 
 func genericInstallBootConfig(gadgetFile, systemFile string) (bool, error) {
