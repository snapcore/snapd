// -*- Mode: Go; indent-tabs-mode: t -*-

/*
 * Copyright (C) 2014-2021 Canonical Ltd
 *
 * This program is free software: you can redistribute it and/or modify
 * it under the terms of the GNU General Public License version 3 as
 * published by the Free Software Foundation.
 *
 * This program is distributed in the hope that it will be useful,
 * but WITHOUT ANY WARRANTY; without even the implied warranty of
 * MERCHANTABILITY or FITNESS FOR A PARTICULAR PURPOSE.  See the
 * GNU General Public License for more details.
 *
 * You should have received a copy of the GNU General Public License
 * along with this program.  If not, see <http://www.gnu.org/licenses/>.
 *
 */

package bootloader

import (
	"errors"
	"fmt"
	"os"
	"path/filepath"

	"github.com/snapcore/snapd/bootloader/assets"
	"github.com/snapcore/snapd/dirs"
	"github.com/snapcore/snapd/osutil"
	"github.com/snapcore/snapd/snap"
)

var (
	// ErrBootloader is returned if the bootloader can not be determined.
	ErrBootloader = errors.New("cannot determine bootloader")

	// ErrNoTryKernelRef is returned if the bootloader finds no enabled
	// try-kernel.
	ErrNoTryKernelRef = errors.New("no try-kernel referenced")
)

// Role indicates whether the bootloader is used for recovery or run mode.
type Role string

const (
	// RoleSole applies to the sole bootloader used by UC16/18.
	RoleSole Role = ""
	// RoleRunMode applies to the run mode booloader.
	RoleRunMode Role = "run-mode"
	// RoleRecovery apllies to the recovery bootloader.
	RoleRecovery Role = "recovery"
)

// Options carries bootloader options.
type Options struct {
	// PrepareImageTime indicates whether the booloader is being
	// used at prepare-image time, that means not on a runtime
	// system.
	PrepareImageTime bool

	// Role specifies to use the bootloader for the given role.
	Role Role

	// NoSlashBoot indicates to use the native layout of the
	// bootloader partition and not the /boot mount.
	// It applies only for RoleRunMode.
	// It is implied and ignored for RoleRecovery.
	// It is an error to set it for RoleSole.
	NoSlashBoot bool
}

func (o *Options) validate() error {
	if o == nil {
		return nil
	}
	if o.NoSlashBoot && o.Role == RoleSole {
		return fmt.Errorf("internal error: bootloader.RoleSole doesn't expect NoSlashBoot set")
	}
	if o.PrepareImageTime && o.Role == RoleRunMode {
		return fmt.Errorf("internal error: cannot use run mode bootloader at prepare-image time")
	}
	return nil
}

// Bootloader provides an interface to interact with the system
// bootloader.
type Bootloader interface {
	// Return the value of the specified bootloader variable.
	GetBootVars(names ...string) (map[string]string, error)

	// Set the value of the specified bootloader variable.
	SetBootVars(values map[string]string) error

	// Name returns the bootloader name.
	Name() string

	// Present returns whether the bootloader is currently present on the
	// system - in other words whether this bootloader has been installed to the
	// current system. Implementations should only return non-nil error if they
	// can positively identify that the bootloader is installed, but there is
	// actually an error with the installation.
	Present() (bool, error)

	// InstallBootConfig will try to install the boot config in the
	// given gadgetDir to rootdir.
	InstallBootConfig(gadgetDir string, opts *Options) error

	// ExtractKernelAssets extracts kernel assets from the given kernel snap.
	ExtractKernelAssets(s snap.PlaceInfo, snapf snap.Container) error

	// RemoveKernelAssets removes the assets for the given kernel snap.
	RemoveKernelAssets(s snap.PlaceInfo) error
}

type RecoveryAwareBootloader interface {
	Bootloader
	SetRecoverySystemEnv(recoverySystemDir string, values map[string]string) error
	GetRecoverySystemEnv(recoverySystemDir string, key string) (string, error)
}

type ExtractedRecoveryKernelImageBootloader interface {
	Bootloader
	ExtractRecoveryKernelAssets(recoverySystemDir string, s snap.PlaceInfo, snapf snap.Container) error
}

// ExtractedRunKernelImageBootloader is a Bootloader that also supports specific
// methods needed to setup booting from an extracted kernel, which is needed to
// implement encryption and/or secure boot. Prototypical implementation is UC20
// grub implementation with FDE.
type ExtractedRunKernelImageBootloader interface {
	Bootloader

	// EnableKernel enables the specified kernel on ubuntu-boot to be used
	// during normal boots. The specified kernel should already have been
	// extracted. This is usually implemented with a "kernel.efi" symlink
	// pointing to the extracted kernel image.
	EnableKernel(snap.PlaceInfo) error

	// EnableTryKernel enables the specified kernel on ubuntu-boot to be
	// tried by the bootloader on a reboot, to be used in conjunction with
	// setting "kernel_status" to "try". The specified kernel should already
	// have been extracted. This is usually implemented with a
	// "try-kernel.efi" symlink pointing to the extracted kernel image.
	EnableTryKernel(snap.PlaceInfo) error

	// Kernel returns the current enabled kernel on the bootloader, not
	// necessarily the kernel that was used to boot the current session, but the
	// kernel that is enabled to boot on "normal" boots.
	// If error is not nil, the first argument shall be non-nil.
	Kernel() (snap.PlaceInfo, error)

	// TryKernel returns the current enabled try-kernel on the bootloader, if
	// there is no such enabled try-kernel, then ErrNoTryKernelRef is returned.
	// If error is not nil, the first argument shall be non-nil.
	TryKernel() (snap.PlaceInfo, error)

	// DisableTryKernel disables the current enabled try-kernel on the
	// bootloader, if it exists. It does not need to return an error if the
	// enabled try-kernel does not exist or is in an inconsistent state before
	// disabling it, errors should only be returned when the implementation
	// fails to disable the try-kernel.
	DisableTryKernel() error
}

// ComamndLineComponents carries the components of the kernel command line. The
// bootloader is expected to combine the provided components, optionally
// including its built-in static set of arguments, and produce a command line
// that will be passed to the kernel during boot.
type CommandLineComponents struct {
	// Argument related to mode selection.
	ModeArg string
	// Argument related to recovery system selection, relevant for given
	// mode argument.
	SystemArg string
	// Extra arguments requested by the system.
	ExtraArgs string
	// A complete set of arguments that overrides both the built-in static
	// set and ExtraArgs. Note that, it is an error if extra and full
	// arguments are non-empty.
	FullArgs string
}

func (c *CommandLineComponents) Validate() error {
	if c.ExtraArgs != "" && c.FullArgs != "" {
		return fmt.Errorf("cannot use both full and extra components of command line")
	}
	return nil
}

// TrustedAssetsBootloader has boot assets that take part in the secure boot
// process and need to be tracked, while other boot assets (typically boot
// config) are managed by snapd.
type TrustedAssetsBootloader interface {
	Bootloader

	// ManagedAssets returns a list of boot assets managed by the bootloader
	// in the boot filesystem. Does not require rootdir to be set.
	ManagedAssets() []string
	// UpdateBootConfig attempts to update the boot config assets used by
	// the bootloader. Returns true when assets were updated.
	UpdateBootConfig() (bool, error)
	// CommandLine returns the kernel command line composed of mode and
	// system arguments, followed by either a built-in bootloader specific
	// static arguments corresponding to the on-disk boot asset edition, and
	// any extra arguments or a separate set of arguments provided in the
	// components. The command line may be different when using a recovery
	// bootloader.
	CommandLine(pieces CommandLineComponents) (string, error)
	// CandidateCommandLine is similar to CommandLine, but uses the current
	// edition of managed built-in boot assets as reference.
	CandidateCommandLine(pieces CommandLineComponents) (string, error)

	// TrustedAssets returns the list of relative paths to assets inside the
	// bootloader's rootdir that are measured in the boot process in the
	// order of loading during the boot. Does not require rootdir to be set.
	TrustedAssets() ([]string, error)

	// RecoveryBootChain returns the load chain for recovery modes.
	// It should be called on a RoleRecovery bootloader.
	RecoveryBootChain(kernelPath string) ([]BootFile, error)

	// BootChain returns the load chain for run mode.
	// It should be called on a RoleRecovery bootloader passing the
	// RoleRunMode bootloader.
	BootChain(runBl Bootloader, kernelPath string) ([]BootFile, error)
}

<<<<<<< HEAD
// NotScriptableBootloader cannot change the bootloader environment
// because it supports no scripting or cannot do any writes. This
// applies to piboot for the moment.
type NotScriptableBootloader interface {
	Bootloader

	// Sets boot variables from initramfs - this is needed in
	// addition to SetBootVars() to prevent side effects like
	// re-writing the bootloader configuration.
	SetBootVarsFromInitramfs(values map[string]string) error
=======
// RebootBootloader needs arguments to the reboot syscall when snaps
// are being updated.
type RebootBootloader interface {
	Bootloader

	// GetRebootArguments returns the needed reboot arguments
	GetRebootArguments() string
>>>>>>> ed89aa74
}

func genericInstallBootConfig(gadgetFile, systemFile string) error {
	if err := os.MkdirAll(filepath.Dir(systemFile), 0755); err != nil {
		return err
	}
	return osutil.CopyFile(gadgetFile, systemFile, osutil.CopyFlagOverwrite)
}

func genericSetBootConfigFromAsset(systemFile, assetName string) error {
	bootConfig := assets.Internal(assetName)
	if bootConfig == nil {
		return fmt.Errorf("internal error: no boot asset for %q", assetName)
	}
	if err := os.MkdirAll(filepath.Dir(systemFile), 0755); err != nil {
		return err
	}
	return osutil.AtomicWriteFile(systemFile, bootConfig, 0644, 0)
}

func genericUpdateBootConfigFromAssets(systemFile string, assetName string) (updated bool, err error) {
	currentBootConfigEdition, err := editionFromDiskConfigAsset(systemFile)
	if err != nil && err != errNoEdition {
		return false, err
	}
	if err == errNoEdition {
		return false, nil
	}
	newBootConfig := assets.Internal(assetName)
	if len(newBootConfig) == 0 {
		return false, fmt.Errorf("no boot config asset with name %q", assetName)
	}
	bc, err := configAssetFrom(newBootConfig)
	if err != nil {
		return false, err
	}
	if bc.Edition() <= currentBootConfigEdition {
		// edition of the candidate boot config is lower than or equal
		// to one currently installed
		return false, nil
	}
	if err := osutil.AtomicWriteFile(systemFile, bc.Raw(), 0644, 0); err != nil {
		return false, err
	}
	return true, nil
}

// InstallBootConfig installs the bootloader config from the gadget
// snap dir into the right place.
func InstallBootConfig(gadgetDir, rootDir string, opts *Options) error {
	if err := opts.validate(); err != nil {
		return err
	}
	bl, err := ForGadget(gadgetDir, rootDir, opts)
	if err != nil {
		return fmt.Errorf("cannot find boot config in %q", gadgetDir)
	}
	return bl.InstallBootConfig(gadgetDir, opts)
}

type bootloaderNewFunc func(rootdir string, opts *Options) Bootloader

var (
	//  bootloaders list all possible bootloaders by their constructor
	//  function.
	bootloaders = []bootloaderNewFunc{
		newUboot,
		newGrub,
		newAndroidBoot,
		newLk,
		newPiboot,
	}
)

var (
	forcedBootloader Bootloader
	forcedError      error
)

// Find returns the bootloader for the system
// or an error if no bootloader is found.
//
// The rootdir option is useful for image creation operations. It
// can also be used to find the recovery bootloader, e.g. on uc20:
//   bootloader.Find("/run/mnt/ubuntu-seed")
func Find(rootdir string, opts *Options) (Bootloader, error) {
	if err := opts.validate(); err != nil {
		return nil, err
	}
	if forcedBootloader != nil || forcedError != nil {
		return forcedBootloader, forcedError
	}

	if rootdir == "" {
		rootdir = dirs.GlobalRootDir
	}
	if opts == nil {
		opts = &Options{}
	}

	// note that the order of this is not deterministic
	for _, blNew := range bootloaders {
		bl := blNew(rootdir, opts)
		present, err := bl.Present()
		if err != nil {
			return nil, fmt.Errorf("bootloader %q found but not usable: %v", bl.Name(), err)
		}
		if present {
			return bl, nil
		}
	}
	// no, weeeee
	return nil, ErrBootloader
}

// Force can be used to force Find to always find the specified bootloader; use
// nil to reset to normal lookup.
func Force(booloader Bootloader) {
	forcedBootloader = booloader
	forcedError = nil
}

// ForceError can be used to force Find to return an error; use nil to
// reset to normal lookup.
func ForceError(err error) {
	forcedBootloader = nil
	forcedError = err
}

func extractKernelAssetsToBootDir(dstDir string, snapf snap.Container, assets []string) error {
	// now do the kernel specific bits
	if err := os.MkdirAll(dstDir, 0755); err != nil {
		return err
	}
	dir, err := os.Open(dstDir)
	if err != nil {
		return err
	}
	defer dir.Close()

	for _, src := range assets {
		if err := snapf.Unpack(src, dstDir); err != nil {
			return err
		}
		if err := dir.Sync(); err != nil {
			return err
		}
	}
	return nil
}

func removeKernelAssetsFromBootDir(bootDir string, s snap.PlaceInfo) error {
	// remove the kernel blob
	blobName := s.Filename()
	dstDir := filepath.Join(bootDir, blobName)
	if err := os.RemoveAll(dstDir); err != nil {
		return err
	}

	return nil
}

// ForGadget returns a bootloader matching a given gadget by inspecting the
// contents of gadget directory or an error if no matching bootloader is found.
func ForGadget(gadgetDir, rootDir string, opts *Options) (Bootloader, error) {
	if err := opts.validate(); err != nil {
		return nil, err
	}
	if forcedBootloader != nil || forcedError != nil {
		return forcedBootloader, forcedError
	}
	for _, blNew := range bootloaders {
		bl := blNew(rootDir, opts)
		markerConf := filepath.Join(gadgetDir, bl.Name()+".conf")
		// do we have a marker file?
		if osutil.FileExists(markerConf) {
			return bl, nil
		}
	}
	return nil, ErrBootloader
}

// BootFile represents each file in the chains of trusted assets and
// kernels used in the boot process. For example a boot file can be an
// EFI binary or a snap file containing an EFI binary.
type BootFile struct {
	// Path is the path to the file in the filesystem or, if Snap
	// is set, the relative path inside the snap file.
	Path string
	// Snap contains the path to the snap file if a snap file is used.
	Snap string
	// Role is set to the role of the bootloader this boot file
	// originates from.
	Role Role
}

func NewBootFile(snap, path string, role Role) BootFile {
	return BootFile{
		Snap: snap,
		Path: path,
		Role: role,
	}
}

// WithPath returns a copy of the BootFile with path updated to the
// specified value.
func (b BootFile) WithPath(path string) BootFile {
	b.Path = path
	return b
}<|MERGE_RESOLUTION|>--- conflicted
+++ resolved
@@ -226,7 +226,6 @@
 	BootChain(runBl Bootloader, kernelPath string) ([]BootFile, error)
 }
 
-<<<<<<< HEAD
 // NotScriptableBootloader cannot change the bootloader environment
 // because it supports no scripting or cannot do any writes. This
 // applies to piboot for the moment.
@@ -237,7 +236,8 @@
 	// addition to SetBootVars() to prevent side effects like
 	// re-writing the bootloader configuration.
 	SetBootVarsFromInitramfs(values map[string]string) error
-=======
+}
+
 // RebootBootloader needs arguments to the reboot syscall when snaps
 // are being updated.
 type RebootBootloader interface {
@@ -245,7 +245,6 @@
 
 	// GetRebootArguments returns the needed reboot arguments
 	GetRebootArguments() string
->>>>>>> ed89aa74
 }
 
 func genericInstallBootConfig(gadgetFile, systemFile string) error {
