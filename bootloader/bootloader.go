--- conflicted
+++ resolved
@@ -155,20 +155,12 @@
 	ManagedAssets() []string
 	// UpdateBootConfig updates the boot config assets used by the bootloader.
 	UpdateBootConfig(*Options) error
-<<<<<<< HEAD
-	// CommandLine returns the kernel command line composed system run mode
-	// arguments, extra arguments (configured by snapd) and the built-in
-	// bootloader specific arguments. The command line may be different when
-	// using a bootloader in the recovery partition.
-	CommandLine(modeArgs, extraArgs string) (string, error)
-=======
 	// CommandLine returns the kernel command line composed of mode and
 	// system arguments, built-in bootloader specific static arguments
 	// corresponding to the on-disk boot asset edition, followed by any
 	// extra arguments. The command line may be different when using a
 	// recovery bootloader.
 	CommandLine(modeArg, systemArg, extraArgs string) (string, error)
->>>>>>> 9aa2c1ba
 }
 
 func genericInstallBootConfig(gadgetFile, systemFile string) (bool, error) {
