--- conflicted
+++ resolved
@@ -1681,9 +1681,6 @@
 
 	st.Lock()
 	db := assertstate.DB(st)
-<<<<<<< HEAD
-	assertions, err := db.FindMany(asserts.SystemUserType, nil)
-=======
 	modelAs, err := devicestate.Model(st)
 	st.Unlock()
 	if err != nil {
@@ -1695,26 +1692,17 @@
 	}
 	st.Lock()
 	assertions, err := db.FindMany(asserts.SystemUserType, headers)
->>>>>>> 85a37fb3
 	st.Unlock()
 	if err != nil {
 		return BadRequest("cannot find system-user assertion: %s", err)
 	}
-<<<<<<< HEAD
-=======
-
->>>>>>> 85a37fb3
+
 	for _, as := range assertions {
 		email := as.(*asserts.SystemUser).Email()
 		// we need to use getUserDetailsFromAssertion as this verifies
 		// the assertion against the current brand/model/time
 		username, opts, err := getUserDetailsFromAssertion(st, email)
 		if err != nil {
-<<<<<<< HEAD
-			logger.Debugf("ignoring system-user assertion for %q: %s", email, err)
-			continue
-		}
-=======
 			logger.Noticef("ignoring system-user assertion for %q: %s", email, err)
 			continue
 		}
@@ -1723,7 +1711,6 @@
 			continue
 		}
 
->>>>>>> 85a37fb3
 		// FIXME: duplicated code
 		opts.Sudoer = createData.Sudoer
 		opts.ExtraUsers = !release.OnClassic
@@ -1732,14 +1719,8 @@
 			return InternalError("cannot add user %q: %s", username, err)
 		}
 		createdUsers = append(createdUsers, createResponseData{
-<<<<<<< HEAD
-			Username:    username,
-			SSHKeys:     opts.SSHKeys,
-			SSHKeyCount: len(opts.SSHKeys),
-=======
 			Username: username,
 			SSHKeys:  opts.SSHKeys,
->>>>>>> 85a37fb3
 		})
 	}
 
@@ -1805,12 +1786,6 @@
 }
 
 type postUserCreateData struct {
-	Email  string `json:"email"`
-	Sudoer bool   `json:"sudoer"`
-	Known  bool   `json:"known"`
-}
-
-type postUserCreateData struct {
 	Email        string `json:"email"`
 	Sudoer       bool   `json:"sudoer"`
 	Known        bool   `json:"known"`
@@ -1827,16 +1802,12 @@
 	}
 
 	var createData postUserCreateData
-<<<<<<< HEAD
-=======
-
->>>>>>> 85a37fb3
+
 	decoder := json.NewDecoder(r.Body)
 	if err := decoder.Decode(&createData); err != nil {
 		return BadRequest("cannot decode create-user data from request body: %v", err)
 	}
 
-<<<<<<< HEAD
 	// verify request
 	st := c.d.overlord.State()
 	st.Lock()
@@ -1849,8 +1820,6 @@
 		return BadRequest("cannot create user: device already managed")
 	}
 
-=======
->>>>>>> 85a37fb3
 	// special case: the user requested the creation of all known
 	// system-users
 	if createData.Email == "" && createData.Known {
