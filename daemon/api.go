// -*- Mode: Go; indent-tabs-mode: t -*-

/*
 * Copyright (C) 2015-2016 Canonical Ltd
 *
 * This program is free software: you can redistribute it and/or modify
 * it under the terms of the GNU General Public License version 3 as
 * published by the Free Software Foundation.
 *
 * This program is distributed in the hope that it will be useful,
 * but WITHOUT ANY WARRANTY; without even the implied warranty of
 * MERCHANTABILITY or FITNESS FOR A PARTICULAR PURPOSE.  See the
 * GNU General Public License for more details.
 *
 * You should have received a copy of the GNU General Public License
 * along with this program.  If not, see <http://www.gnu.org/licenses/>.
 *
 */

package daemon

import (
	"encoding/json"
	"fmt"
	"io"
	"io/ioutil"
	"mime"
	"mime/multipart"
	"net/http"
	"os"
	"path/filepath"
	"strings"

	"github.com/gorilla/mux"

	"github.com/ubuntu-core/snappy/asserts"
	"github.com/ubuntu-core/snappy/dirs"
	"github.com/ubuntu-core/snappy/i18n"
	"github.com/ubuntu-core/snappy/interfaces"
	"github.com/ubuntu-core/snappy/lockfile"
	"github.com/ubuntu-core/snappy/overlord"
	"github.com/ubuntu-core/snappy/overlord/auth"
	"github.com/ubuntu-core/snappy/overlord/ifacestate"
	"github.com/ubuntu-core/snappy/overlord/snapstate"
	"github.com/ubuntu-core/snappy/overlord/state"
	"github.com/ubuntu-core/snappy/progress"
	"github.com/ubuntu-core/snappy/release"
	"github.com/ubuntu-core/snappy/snap"
	"github.com/ubuntu-core/snappy/snappy"
	"github.com/ubuntu-core/snappy/store"
)

// increase this every time you make a minor (backwards-compatible)
// change to the API.
const apiCompatLevel = "0"

var api = []*Command{
	rootCmd,
	sysInfoCmd,
	loginCmd,
	appIconCmd,
	snapsCmd,
	snapCmd,
	//FIXME: renenable config for GA
	//snapConfigCmd,
	interfacesCmd,
	assertsCmd,
	assertsFindManyCmd,
	eventsCmd,
	stateChangeCmd,
	stateChangesCmd,
}

var (
	rootCmd = &Command{
		Path:    "/",
		GuestOK: true,
		GET:     SyncResponse([]string{"TBD"}, nil).Self,
	}

	sysInfoCmd = &Command{
		Path:    "/v2/system-info",
		GuestOK: true,
		GET:     sysInfo,
	}

	loginCmd = &Command{
		Path: "/v2/login",
		POST: loginUser,
	}

	appIconCmd = &Command{
		Path:   "/v2/icons/{name}/icon",
		UserOK: true,
		GET:    appIconGet,
	}

	snapsCmd = &Command{
		Path:   "/v2/snaps",
		UserOK: true,
		GET:    getSnapsInfo,
		POST:   sideloadSnap,
	}

	snapCmd = &Command{
		Path:   "/v2/snaps/{name}",
		UserOK: true,
		GET:    getSnapInfo,
		POST:   postSnap,
	}
	//FIXME: renenable config for GA
	/*
		snapConfigCmd = &Command{
			Path: "/v2/snaps/{name}/config",
			GET:  snapConfig,
			PUT:  snapConfig,
		}
	*/

	interfacesCmd = &Command{
		Path:   "/v2/interfaces",
		UserOK: true,
		GET:    getInterfaces,
		POST:   changeInterfaces,
	}

	// TODO: allow to post assertions for UserOK? they are verified anyway
	assertsCmd = &Command{
		Path: "/v2/assertions",
		POST: doAssert,
	}

	assertsFindManyCmd = &Command{
		Path:   "/v2/assertions/{assertType}",
		UserOK: true,
		GET:    assertsFindMany,
	}

	eventsCmd = &Command{
		Path: "/v2/events",
		GET:  getEvents,
	}

	stateChangeCmd = &Command{
		Path:   "/v2/changes/{id}",
		UserOK: true,
		GET:    getChange,
	}

	stateChangesCmd = &Command{
		Path:   "/v2/changes",
		UserOK: true,
		GET:    getChanges,
	}
)

func sysInfo(c *Command, r *http.Request) Response {
	lock, err := lockfile.Lock(dirs.SnapLockFile, true)
	if err != nil {
		return InternalError("unable to acquire lock: %v", err)
	}
	defer lock.Unlock()

	rel := release.Get()
	m := map[string]string{
		"flavor":          rel.Flavor,
		"release":         rel.Series,
		"default-channel": rel.Channel,
		"api-compat":      apiCompatLevel,
	}

	if store := snappy.StoreID(); store != "" {
		m["store"] = store
	}

	return SyncResponse(m, nil)
}

type loginResponseData struct {
	Macaroon   string   `json:"macaroon,omitempty"`
	Discharges []string `json:"discharges,omitempty"`
}

func loginUser(c *Command, r *http.Request) Response {
	var loginData struct {
		Username string `json:"username"`
		Password string `json:"password"`
		Otp      string `json:"otp"`
	}

	decoder := json.NewDecoder(r.Body)
	if err := decoder.Decode(&loginData); err != nil {
		return BadRequest("cannot decode login data from request body: %v", err)
	}

	macaroon, err := store.RequestPackageAccessMacaroon()
	if err != nil {
		return InternalError(err.Error())
	}

	discharge, err := store.DischargeAuthCaveat(loginData.Username, loginData.Password, macaroon, loginData.Otp)
	if err == store.ErrAuthenticationNeeds2fa {
		twofactorRequiredResponse := &resp{
			Type: ResponseTypeError,
			Result: &errorResult{
				Kind:    errorKindTwoFactorRequired,
				Message: store.ErrAuthenticationNeeds2fa.Error(),
			},
			Status: http.StatusUnauthorized,
		}
		return SyncResponse(twofactorRequiredResponse, nil)
	}
	if err != nil {
		return Unauthorized(err.Error())
	}

	overlord := c.d.overlord
	state := overlord.State()
	state.Lock()
	_, err = auth.NewUser(state, loginData.Username, macaroon, []string{discharge})
	state.Unlock()
	if err != nil {
		return InternalError("cannot persist authentication details: %v", err)
	}

	result := loginResponseData{
		Macaroon:   macaroon,
		Discharges: []string{discharge},
	}
	return SyncResponse(result, nil)
}

type metarepo interface {
	Snap(string, string) (*snap.Info, error)
	FindSnaps(string, string) ([]*snap.Info, error)
}

var newRemoteRepo = func() metarepo {
	return snappy.NewConfiguredUbuntuStoreSnapRepository()
}

var muxVars = mux.Vars

func getSnapInfo(c *Command, r *http.Request) Response {
	vars := muxVars(r)
	name := vars["name"]

	lock, err := lockfile.Lock(dirs.SnapLockFile, true)
	if err != nil {
		return InternalError("unable to acquire lock: %v", err)
	}
	defer lock.Unlock()

	channel := ""
	remoteSnap, _ := newRemoteRepo().Snap(name, channel)

	installed, err := (&snappy.Overlord{}).Installed()
	if err != nil {
		return InternalError("cannot load snaps: %v", err)
	}
	localSnaps := snappy.FindSnapsByName(name, installed)

	if len(localSnaps) == 0 && remoteSnap == nil {
		return NotFound("unable to find snap with name %q", name)
	}

	route := c.d.router.Get(c.Path)
	if route == nil {
		return InternalError("router can't find route for snap %s", name)
	}

	url, err := route.URL("name", name)
	if err != nil {
		return InternalError("route can't build URL for snap %s: %v", name, err)
	}

	result := webify(mapSnap(localSnaps, remoteSnap), url.String())

	return SyncResponse(result, nil)
}

func webify(result map[string]interface{}, resource string) map[string]interface{} {
	result["resource"] = resource

	icon, ok := result["icon"].(string)
	if !ok || icon == "" || strings.HasPrefix(icon, "http") {
		return result
	}
	result["icon"] = ""

	route := appIconCmd.d.router.Get(appIconCmd.Path)
	if route != nil {
		name, _ := result["name"].(string)
		url, err := route.URL("name", name)
		if err == nil {
			result["icon"] = url.String()
		}
	}

	return result
}

// plural!
func getSnapsInfo(c *Command, r *http.Request) Response {
	route := c.d.router.Get(snapCmd.Path)
	if route == nil {
		return InternalError("router can't find route for snaps")
	}

	lock, err := lockfile.Lock(dirs.SnapLockFile, true)
	if err != nil {
		return InternalError("unable to acquire lock: %v", err)
	}
	defer lock.Unlock()

	sources := make([]string, 0, 2)
	query := r.URL.Query()

	var includeStore, includeLocal bool
	if len(query["sources"]) > 0 {
		for _, v := range strings.Split(query["sources"][0], ",") {
			if v == "store" {
				includeStore = true
			} else if v == "local" {
				includeLocal = true
			}
		}
	} else {
		includeStore = true
		includeLocal = true
	}

	searchTerm := query.Get("q")

	var includeTypes []string
	if len(query["types"]) > 0 {
		includeTypes = strings.Split(query["types"][0], ",")
	}

	var localSnapMap map[string][]*snappy.Snap
	var remoteSnapMap map[string]*snap.Info

	if includeLocal {
		sources = append(sources, "local")
		localSnapMap, _ = allSnaps()
	}

	if includeStore {
		remoteSnapMap = make(map[string]*snap.Info)

		// repo.Find("") finds all
		//
		// TODO: Instead of ignoring the error from Find:
		//   * if there are no results, return an error response.
		//   * If there are results at all (perhaps local), include a
		//     warning in the response
		found, _ := newRemoteRepo().FindSnaps(searchTerm, "")

		sources = append(sources, "store")

		for _, snap := range found {
			remoteSnapMap[snap.Name()] = snap
		}
	}

	seen := make(map[string]bool)
	results := make([]*json.RawMessage, 0, len(localSnapMap)+len(remoteSnapMap))

	addResult := func(name string, m map[string]interface{}) {
		if seen[name] {
			return
		}
		seen[name] = true

		// TODO Search the store for "content" with multiple values. See:
		//      https://wiki.ubuntu.com/AppStore/Interfaces/ClickPackageIndex#Search
		if len(includeTypes) > 0 && !resultHasType(m, includeTypes) {
			return
		}

		resource := ""
		url, err := route.URL("name", name)
		if err == nil {
			resource = url.String()
		}

		data, err := json.Marshal(webify(m, resource))
		if err != nil {
			return
		}
		raw := json.RawMessage(data)
		results = append(results, &raw)
	}

	for name, localSnap := range localSnapMap {
		// strings.Contains(fullname, "") is true
		if strings.Contains(name, searchTerm) {
			addResult(name, mapSnap(localSnap, remoteSnapMap[name]))
		}
	}

	for name, remoteSnap := range remoteSnapMap {
		addResult(name, mapSnap(nil, remoteSnap))
	}

	meta := &Meta{
		Sources: sources,
		Paging: &Paging{
			Page:  1,
			Pages: 1,
		},
	}
	return SyncResponse(results, meta)
}

func resultHasType(r map[string]interface{}, allowedTypes []string) bool {
	for _, t := range allowedTypes {
		if r["type"] == t {
			return true
		}
	}
	return false
}

type appDesc struct {
	Op   string          `json:"op"`
	Spec *snappy.AppYaml `json:"spec"`
}

<<<<<<< HEAD
type configurator interface {
	Configure(*snappy.Snap, []byte) ([]byte, error)
}

var getConfigurator = func() configurator {
	return &snappy.Overlord{}
}

func snapConfig(c *Command, r *http.Request) Response {
	vars := muxVars(r)
	snapName := vars["name"]

	lock, err := lockfile.Lock(dirs.SnapLockFile, true)
	if err != nil {
		return InternalError("unable to acquire lock: %v", err)
	}
	defer lock.Unlock()

	installed, err := (&snappy.Overlord{}).Installed()
	snaps := snappy.FindSnapsByName(snapName, installed)
	_, part := bestSnap(snaps)
	if err != nil || part == nil {
		return NotFound("no snap found with name %q", snapName)
	}

	if !part.IsActive() {
		return BadRequest("unable to configure non-active snap")
	}

	bs, err := ioutil.ReadAll(r.Body)
	if err != nil {
		return BadRequest("reading config request body gave %v", err)
	}

	overlord := getConfigurator()
	config, err := overlord.Configure(part, bs)
	if err != nil {
		return InternalError("unable to retrieve config for %s: %v", snapName, err)
	}

	return SyncResponse(string(config), nil)
=======
func getOpInfo(c *Command, r *http.Request) Response {
	route := c.d.router.Get(c.Path)
	if route == nil {
		return InternalError("router can't find route for operation")
	}

	id := muxVars(r)["uuid"]
	task := c.d.GetTask(id)
	if task == nil {
		return NotFound("unable to find task with id %q", id)
	}

	return SyncResponse(task.Map(route), nil)
}

func deleteOp(c *Command, r *http.Request) Response {
	id := muxVars(r)["uuid"]
	err := c.d.DeleteTask(id)

	switch err {
	case nil:
		return SyncResponse("done", nil)
	case errTaskNotFound:
		return NotFound("unable to find task %q", id)
	case errTaskStillRunning:
		return BadRequest("unable to delete task %q: still running", id)
	default:
		return InternalError("unable to delete task %q: %v", id, err)
	}
>>>>>>> 1aaeaaa1
}

// licenseData holds details about the snap license, and may be
// marshaled back as an error when the license agreement is pending,
// and is expected as input to accept (or not) that license
// agreement. As such, its field names are part of the API.
type licenseData struct {
	Intro   string `json:"intro"`
	License string `json:"license"`
	Agreed  bool   `json:"agreed"`
}

func (*licenseData) Error() string {
	return "license agreement required"
}

type snapInstruction struct {
	progress.NullProgress
	Action   string       `json:"action"`
	Channel  string       `json:"channel"`
	LeaveOld bool         `json:"leave-old"`
	License  *licenseData `json:"license"`
	pkg      string

	overlord *overlord.Overlord
}

// Agreed is part of the progress.Meter interface (q.v.)
// ask the user whether they agree to the given license's text
func (inst *snapInstruction) Agreed(intro, license string) bool {
	if inst.License == nil || !inst.License.Agreed || inst.License.Intro != intro || inst.License.License != license {
		inst.License = &licenseData{Intro: intro, License: license, Agreed: false}
		return false
	}

	return true
}

var snapstateInstall = snapstate.Install
var snapstateGet = snapstate.Get

func waitChange(chg *state.Change) error {
	select {
	case <-chg.Ready():
	}
	// TODO case <-daemon.Dying():
	st := chg.State()
	st.Lock()
	defer st.Unlock()
	return chg.Err()
}

func ensureUbuntuCore(chg *state.Change) error {
	var ss snapstate.SnapState

	ubuntuCore := "ubuntu-core"
	err := snapstateGet(chg.State(), ubuntuCore, &ss)
	if err != state.ErrNoState {
		return err
	}

	// FIXME: workaround because we are not fully state based yet
	installed, err := (&snappy.Overlord{}).Installed()
	snaps := snappy.FindSnapsByName(ubuntuCore, installed)
	if len(snaps) > 0 {
		return nil
	}

	return installSnap(chg, ubuntuCore, "stable", 0)
}

func installSnap(chg *state.Change, name, channel string, flags snappy.InstallFlags) error {
	st := chg.State()
	ts, err := snapstateInstall(st, name, channel, flags)
	if err != nil {
		return err
	}

	// ensure that each of our task runs after the existing tasks
	chgts := state.NewTaskSet(chg.Tasks()...)
	for _, t := range ts.Tasks() {
		t.WaitAll(chgts)
	}
	chg.AddAll(ts)

	return nil
}

func (inst *snapInstruction) install() (*state.Change, error) {
	flags := snappy.DoInstallGC
	if inst.LeaveOld {
		flags = 0
	}
	msg := fmt.Sprintf(i18n.G("Install %q snap"), inst.pkg)
	if inst.Channel != "stable" {
		msg = fmt.Sprintf(i18n.G("Install %q snap from %q channel"), inst.pkg, inst.Channel)
	}

	st := inst.overlord.State()
	st.Lock()
	chg := st.NewChange("install-snap", msg)
	err := ensureUbuntuCore(chg)
	if err == nil {
		err = installSnap(chg, inst.pkg, inst.Channel, flags)
	}
	st.Unlock()
	if err != nil {
		return nil, err
	}

	st.EnsureBefore(0)

	return chg, nil

	// FIXME: handle license agreement need to happen in the above
	//        code
	/*
		_, err := snappyInstall(inst.pkg, inst.Channel, flags, inst)
		if err != nil {
			if inst.License != nil && snappy.IsLicenseNotAccepted(err) {
				return inst.License
			}
			return err
		}
	*/
}

func (inst *snapInstruction) update() (*state.Change, error) {
	flags := snappy.DoInstallGC
	if inst.LeaveOld {
		flags = 0
	}
	state := inst.overlord.State()
	state.Lock()
	msg := fmt.Sprintf(i18n.G("Update %q snap"), inst.pkg)
	if inst.Channel != "stable" {
		msg = fmt.Sprintf(i18n.G("Update %q snap from %q channel"), inst.pkg, inst.Channel)
	}
	chg := state.NewChange("update-snap", msg)
	ts, err := snapstate.Update(state, inst.pkg, inst.Channel, flags)
	if err == nil {
		chg.AddAll(ts)
	}
	state.Unlock()
	if err != nil {
		return nil, err
	}

	state.EnsureBefore(0)

	return chg, nil
}

func (inst *snapInstruction) remove() (*state.Change, error) {
	flags := snappy.DoRemoveGC
	if inst.LeaveOld {
		flags = 0
	}
	state := inst.overlord.State()
	state.Lock()
	msg := fmt.Sprintf(i18n.G("Remove %q snap"), inst.pkg)
	chg := state.NewChange("remove-snap", msg)
	ts, err := snapstate.Remove(state, inst.pkg, flags)
	if err == nil {
		chg.AddAll(ts)
	}
	state.Unlock()
	if err != nil {
		return nil, err
	}

	state.EnsureBefore(0)

	return chg, nil
}

func (inst *snapInstruction) rollback() (*state.Change, error) {
	state := inst.overlord.State()
	state.Lock()
	msg := fmt.Sprintf(i18n.G("Rollback %q snap"), inst.pkg)
	chg := state.NewChange("rollback-snap", msg)
	// use previous version
	ver := ""
	ts, err := snapstate.Rollback(state, inst.pkg, ver)
	if err == nil {
		chg.AddAll(ts)
	}
	state.Unlock()
	if err != nil {
		return nil, err
	}

	state.EnsureBefore(0)

	return chg, nil
}

func (inst *snapInstruction) activate() (*state.Change, error) {
	state := inst.overlord.State()
	state.Lock()
	msg := fmt.Sprintf(i18n.G("Activate %q snap"), inst.pkg)
	chg := state.NewChange("activate-snap", msg)
	ts, err := snapstate.Activate(state, inst.pkg)
	if err == nil {
		chg.AddAll(ts)
	}
	state.Unlock()
	if err != nil {
		return nil, err
	}

	state.EnsureBefore(0)

	return chg, nil
}

func (inst *snapInstruction) deactivate() (*state.Change, error) {
	state := inst.overlord.State()
	state.Lock()
	msg := fmt.Sprintf(i18n.G("Deactivate %q snap"), inst.pkg)
	chg := state.NewChange("deactivate-snap", msg)
	ts, err := snapstate.Deactivate(state, inst.pkg)
	if err == nil {
		chg.AddAll(ts)
	}
	state.Unlock()
	if err != nil {
		return nil, err
	}

	state.EnsureBefore(0)

	return chg, nil
}

func (inst *snapInstruction) dispatch() func() (*state.Change, error) {
	switch inst.Action {
	case "install":
		return inst.install
	case "update":
		return inst.update
	case "remove":
		return inst.remove
	case "rollback":
		return inst.rollback
	case "activate":
		return inst.activate
	case "deactivate":
		return inst.deactivate
	default:
		return nil
	}
}

func pkgActionDispatchImpl(inst *snapInstruction) func() (*state.Change, error) {
	return inst.dispatch()
}

var pkgActionDispatch = pkgActionDispatchImpl

func postSnap(c *Command, r *http.Request) Response {
	route := c.d.router.Get(stateChangeCmd.Path)
	if route == nil {
		return InternalError("router can't find route for change")
	}

	decoder := json.NewDecoder(r.Body)
	var inst snapInstruction
	if err := decoder.Decode(&inst); err != nil {
		return BadRequest("can't decode request body into snap instruction: %v", err)
	}

	vars := muxVars(r)
	inst.pkg = vars["name"]
	inst.overlord = c.d.overlord

	f := pkgActionDispatch(&inst)
	if f == nil {
		return BadRequest("unknown action %s", inst.Action)
	}

	chg, err := f()
	if err != nil {
		return InternalError("can't %s %q: %v", inst.Action, inst.pkg, err)
	}

	url, err := route.URL("id", chg.ID())
	if err != nil {
		return InternalError("route can't build URL for change: %v", err)
	}

	return AsyncResponse(map[string]interface{}{
		"resource": url.String(),
	}, nil)
}

const maxReadBuflen = 1024 * 1024

func sideloadSnap(c *Command, r *http.Request) Response {
	route := c.d.router.Get(stateChangeCmd.Path)
	if route == nil {
		return InternalError("router can't find route for change")
	}

	body := r.Body
	unsignedOk := false
	contentType := r.Header.Get("Content-Type")

	if strings.HasPrefix(contentType, "multipart/") {
		// spec says POSTs to sideload snaps should be "a multipart file upload"

		_, params, err := mime.ParseMediaType(contentType)
		if err != nil {
			return BadRequest("unable to parse POST body: %v", err)
		}

		form, err := multipart.NewReader(r.Body, params["boundary"]).ReadForm(maxReadBuflen)
		if err != nil {
			return BadRequest("unable to read POST form: %v", err)
		}

		// if allow-unsigned is present in the form, unsigned is OK
		_, unsignedOk = form.Value["allow-unsigned"]

		// form.File is a map of arrays of *FileHeader things
		// we just allow one (for now at least)
	out:
		for _, v := range form.File {
			for i := range v {
				body, err = v[i].Open()
				if err != nil {
					return BadRequest("unable to open POST form file: %v", err)
				}
				defer body.Close()

				break out
			}
		}
		defer form.RemoveAll()
	} else {
		// Looks like user didn't understand that multipart thing.
		// Maybe they just POSTed the snap at us (quite handy to do with e.g. curl).
		// So we try that.

		// If x-allow-unsigned is present, unsigned is OK
		_, unsignedOk = r.Header["X-Allow-Unsigned"]
	}

	tmpf, err := ioutil.TempFile("", "snapd-sideload-pkg-")
	if err != nil {
		return InternalError("can't create tempfile: %v", err)
	}

	if _, err := io.Copy(tmpf, body); err != nil {
		os.Remove(tmpf.Name())
		return InternalError("can't copy request into tempfile: %v", err)
	}

	var flags snappy.InstallFlags
	if unsignedOk {
		flags |= snappy.AllowUnauthenticated
	}

	snap := tmpf.Name()

	state := c.d.overlord.State()
	state.Lock()
	msg := fmt.Sprintf(i18n.G("Install local %q snap"), snap)
	chg := state.NewChange("install-snap", msg)
	ts, err := snapstateInstall(state, snap, "", flags)
	if err == nil {
		chg.AddAll(ts)
	}
	state.Unlock()
	go func() {
		// XXX this needs to be a task in the manager; this is a hack to keep this branch smaller
		<-chg.Ready()
		os.Remove(snap)
	}()
	if err != nil {
		return InternalError("can't request sideload: %v", err)
	}
	state.EnsureBefore(0)

	url, err := route.URL("id", chg.ID())
	if err != nil {
		return InternalError("route can't build URL for change: %v", err)
	}

	return AsyncResponse(map[string]interface{}{
		"resource": url.String(),
	}, nil)
}

func iconGet(name string) Response {
	lock, err := lockfile.Lock(dirs.SnapLockFile, true)
	if err != nil {
		return InternalError("unable to acquire lock: %v", err)
	}
	defer lock.Unlock()

	installed, err := (&snappy.Overlord{}).Installed()
	snaps := snappy.FindSnapsByName(name, installed)
	_, snap := bestSnap(snaps)
	if err != nil || snap == nil {
		return NotFound("unable to find snap with name %q", name)
	}

	path := filepath.Clean(snap.Icon())
	if !strings.HasPrefix(path, dirs.SnapSnapsDir) {
		// XXX: how could this happen?
		return BadRequest("requested icon is not in snap path")
	}

	return FileResponse(path)
}

func appIconGet(c *Command, r *http.Request) Response {
	vars := muxVars(r)
	name := vars["name"]

	return iconGet(name)
}

// getInterfaces returns all plugs and slots.
func getInterfaces(c *Command, r *http.Request) Response {
	repo := c.d.overlord.InterfaceManager().Repository()
	return SyncResponse(repo.Interfaces(), nil)
}

// plugJSON aids in marshaling Plug into JSON.
type plugJSON struct {
	Snap        string                 `json:"snap"`
	Name        string                 `json:"plug"`
	Interface   string                 `json:"interface"`
	Attrs       map[string]interface{} `json:"attrs,omitempty"`
	Apps        []string               `json:"apps,omitempty"`
	Label       string                 `json:"label"`
	Connections []interfaces.SlotRef   `json:"connections,omitempty"`
}

// slotJSON aids in marshaling Slot into JSON.
type slotJSON struct {
	Snap        string                 `json:"snap"`
	Name        string                 `json:"slot"`
	Interface   string                 `json:"interface"`
	Attrs       map[string]interface{} `json:"attrs,omitempty"`
	Apps        []string               `json:"apps,omitempty"`
	Label       string                 `json:"label"`
	Connections []interfaces.PlugRef   `json:"connections,omitempty"`
}

// interfaceAction is an action performed on the interface system.
type interfaceAction struct {
	Action string     `json:"action"`
	Plugs  []plugJSON `json:"plugs,omitempty"`
	Slots  []slotJSON `json:"slots,omitempty"`
}

// changeInterfaces controls the interfaces system.
// Plugs can be connected to and disconnected from slots.
// When enableInternalInterfaceActions is true plugs and slots can also be
// explicitly added and removed.
func changeInterfaces(c *Command, r *http.Request) Response {
	var a interfaceAction
	decoder := json.NewDecoder(r.Body)
	if err := decoder.Decode(&a); err != nil {
		return BadRequest("cannot decode request body into an interface action: %v", err)
	}
	if a.Action == "" {
		return BadRequest("interface action not specified")
	}
	if !c.d.enableInternalInterfaceActions && a.Action != "connect" && a.Action != "disconnect" {
		return BadRequest("internal interface actions are disabled")
	}
	if len(a.Plugs) > 1 || len(a.Slots) > 1 {
		return NotImplemented("many-to-many operations are not implemented")
	}

	state := c.d.overlord.State()

	switch a.Action {
	case "connect":
		if len(a.Plugs) == 0 || len(a.Slots) == 0 {
			return BadRequest("at least one plug and slot is required")
		}
		summary := fmt.Sprintf("Connect %s:%s to %s:%s", a.Plugs[0].Snap, a.Plugs[0].Name, a.Slots[0].Snap, a.Slots[0].Name)
		state.Lock()
		change := state.NewChange("connect-snap", summary)
		taskset, err := ifacestate.Connect(
			state, a.Plugs[0].Snap, a.Plugs[0].Name, a.Slots[0].Snap, a.Slots[0].Name)
		if err == nil {
			change.AddAll(taskset)
		}
		state.Unlock()
		if err != nil {
			return BadRequest("%v", err)
		}

		state.EnsureBefore(0)
		err = waitChange(change)

		if err != nil {
			return BadRequest("%v", err)
		}
		return SyncResponse(nil, nil)
	case "disconnect":
		if len(a.Plugs) == 0 || len(a.Slots) == 0 {
			return BadRequest("at least one plug and slot is required")
		}
		summary := fmt.Sprintf("Disconnect %s:%s from %s:%s", a.Plugs[0].Snap, a.Plugs[0].Name, a.Slots[0].Snap, a.Slots[0].Name)
		state.Lock()
		change := state.NewChange("disconnect-snap", summary)
		taskset, err := ifacestate.Disconnect(state,
			a.Plugs[0].Snap, a.Plugs[0].Name, a.Slots[0].Snap, a.Slots[0].Name)
		if err == nil {
			change.AddAll(taskset)
		}
		state.Unlock()
		if err != nil {
			return BadRequest("%v", err)
		}

		state.EnsureBefore(0)
		err = waitChange(change)

		if err != nil {
			return BadRequest("%v", err)
		}
		return SyncResponse(nil, nil)
	}
	return BadRequest("unsupported interface action: %q", a.Action)
}

func doAssert(c *Command, r *http.Request) Response {
	b, err := ioutil.ReadAll(r.Body)
	if err != nil {
		return BadRequest("reading assert request body gave %v", err)
	}
	a, err := asserts.Decode(b)
	if err != nil {
		return BadRequest("can't decode request body into an assertion: %v", err)
	}
	// TODO/XXX: turn this into a Change/Task combination
	amgr := c.d.overlord.AssertManager()
	if err := amgr.DB().Add(a); err != nil {
		// TODO: have a specific error to be able to return  409 for not newer revision?
		return BadRequest("assert failed: %v", err)
	}
	// TODO: what more info do we want to return on success?
	return &resp{
		Type:   ResponseTypeSync,
		Status: http.StatusOK,
	}
}

func assertsFindMany(c *Command, r *http.Request) Response {
	assertTypeName := muxVars(r)["assertType"]
	assertType := asserts.Type(assertTypeName)
	if assertType == nil {
		return BadRequest("invalid assert type: %q", assertTypeName)
	}
	headers := map[string]string{}
	q := r.URL.Query()
	for k := range q {
		headers[k] = q.Get(k)
	}
	amgr := c.d.overlord.AssertManager()
	assertions, err := amgr.DB().FindMany(assertType, headers)
	if err == asserts.ErrNotFound {
		return AssertResponse(nil, true)
	} else if err != nil {
		return InternalError("searching assertions failed: %v", err)
	}
	return AssertResponse(assertions, true)
}

func getEvents(c *Command, r *http.Request) Response {
	return EventResponse(c.d.hub)
}

type changeInfo struct {
	ID      string      `json:"id"`
	Kind    string      `json:"kind"`
	Summary string      `json:"summary"`
	Status  string      `json:"status"`
	Tasks   []*taskInfo `json:"tasks,omitempty"`
	Ready   bool        `json:"ready"`
	Err     string      `json:"err,omitempty"`
}

type taskInfo struct {
	ID       string           `json:"id"`
	Kind     string           `json:"kind"`
	Summary  string           `json:"summary"`
	Status   string           `json:"status"`
	Log      []string         `json:"log,omitempty"`
	Progress taskInfoProgress `json:"progress"`
}

type taskInfoProgress struct {
	Done  int `json:"done"`
	Total int `json:"total"`
}

func change2changeInfo(chg *state.Change) *changeInfo {
	status := chg.Status()
	chgInfo := &changeInfo{
		ID:      chg.ID(),
		Kind:    chg.Kind(),
		Summary: chg.Summary(),
		Status:  status.String(),
		Ready:   status.Ready(),
	}
	if err := chg.Err(); err != nil {
		chgInfo.Err = err.Error()
	}

	tasks := chg.Tasks()
	taskInfos := make([]*taskInfo, len(tasks))
	for j, t := range tasks {
		done, total := t.Progress()
		taskInfo := &taskInfo{
			ID:      t.ID(),
			Kind:    t.Kind(),
			Summary: t.Summary(),
			Status:  t.Status().String(),
			Log:     t.Log(),
			Progress: taskInfoProgress{
				Done:  done,
				Total: total,
			},
		}
		taskInfos[j] = taskInfo
	}
	chgInfo.Tasks = taskInfos

	return chgInfo
}

func getChange(c *Command, r *http.Request) Response {
	chID := muxVars(r)["id"]
	state := c.d.overlord.State()
	state.Lock()
	defer state.Unlock()
	chg := state.Change(chID)
	if chg == nil {
		return NotFound("unable to find change with id %q", chID)
	}

	return SyncResponse(change2changeInfo(chg), nil)
}

func getChanges(c *Command, r *http.Request) Response {
	query := r.URL.Query()
	qselect := query.Get("select")
	if qselect == "" {
		qselect = "in-progress"
	}
	var filter func(*state.Change) bool
	switch qselect {
	case "all":
		filter = func(*state.Change) bool { return true }
	case "in-progress":
		filter = func(chg *state.Change) bool { return !chg.Status().Ready() }
	case "ready":
		filter = func(chg *state.Change) bool { return chg.Status().Ready() }
	default:
		return BadRequest("select should be one of: all,in-progress,ready")
	}

	state := c.d.overlord.State()
	state.Lock()
	defer state.Unlock()
	chgs := state.Changes()
	chgInfos := make([]*changeInfo, 0, len(chgs))
	for _, chg := range chgs {
		if !filter(chg) {
			continue
		}
		chgInfos = append(chgInfos, change2changeInfo(chg))
	}
	return SyncResponse(chgInfos, nil)
}<|MERGE_RESOLUTION|>--- conflicted
+++ resolved
@@ -427,49 +427,6 @@
 	Spec *snappy.AppYaml `json:"spec"`
 }
 
-<<<<<<< HEAD
-type configurator interface {
-	Configure(*snappy.Snap, []byte) ([]byte, error)
-}
-
-var getConfigurator = func() configurator {
-	return &snappy.Overlord{}
-}
-
-func snapConfig(c *Command, r *http.Request) Response {
-	vars := muxVars(r)
-	snapName := vars["name"]
-
-	lock, err := lockfile.Lock(dirs.SnapLockFile, true)
-	if err != nil {
-		return InternalError("unable to acquire lock: %v", err)
-	}
-	defer lock.Unlock()
-
-	installed, err := (&snappy.Overlord{}).Installed()
-	snaps := snappy.FindSnapsByName(snapName, installed)
-	_, part := bestSnap(snaps)
-	if err != nil || part == nil {
-		return NotFound("no snap found with name %q", snapName)
-	}
-
-	if !part.IsActive() {
-		return BadRequest("unable to configure non-active snap")
-	}
-
-	bs, err := ioutil.ReadAll(r.Body)
-	if err != nil {
-		return BadRequest("reading config request body gave %v", err)
-	}
-
-	overlord := getConfigurator()
-	config, err := overlord.Configure(part, bs)
-	if err != nil {
-		return InternalError("unable to retrieve config for %s: %v", snapName, err)
-	}
-
-	return SyncResponse(string(config), nil)
-=======
 func getOpInfo(c *Command, r *http.Request) Response {
 	route := c.d.router.Get(c.Path)
 	if route == nil {
@@ -499,7 +456,6 @@
 	default:
 		return InternalError("unable to delete task %q: %v", id, err)
 	}
->>>>>>> 1aaeaaa1
 }
 
 // licenseData holds details about the snap license, and may be
