// -*- Mode: Go; indent-tabs-mode: t -*-

/*
 * Copyright (C) 2015-2020 Canonical Ltd
 *
 * This program is free software: you can redistribute it and/or modify
 * it under the terms of the GNU General Public License version 3 as
 * published by the Free Software Foundation.
 *
 * This program is distributed in the hope that it will be useful,
 * but WITHOUT ANY WARRANTY; without even the implied warranty of
 * MERCHANTABILITY or FITNESS FOR A PARTICULAR PURPOSE.  See the
 * GNU General Public License for more details.
 *
 * You should have received a copy of the GNU General Public License
 * along with this program.  If not, see <http://www.gnu.org/licenses/>.
 *
 */

package daemon

import (
	"context"
	"encoding/json"
	"errors"
	"fmt"
	"mime"
	"net/http"
	"strings"

	"github.com/snapcore/snapd/asserts/snapasserts"
	"github.com/snapcore/snapd/client"
	"github.com/snapcore/snapd/i18n"
	"github.com/snapcore/snapd/logger"
	"github.com/snapcore/snapd/overlord/assertstate"
	"github.com/snapcore/snapd/overlord/auth"
	"github.com/snapcore/snapd/overlord/servicestate"
	"github.com/snapcore/snapd/overlord/snapstate"
	"github.com/snapcore/snapd/overlord/state"
	"github.com/snapcore/snapd/progress"
	"github.com/snapcore/snapd/sandbox"
	"github.com/snapcore/snapd/snap"
	"github.com/snapcore/snapd/snap/channel"
	"github.com/snapcore/snapd/strutil"
)

var (
	// see daemon.go:canAccess for details how the access is controlled
	snapCmd = &Command{
		Path:        "/v2/snaps/{name}",
		GET:         getSnapInfo,
		POST:        postSnap,
		ReadAccess:  openAccess{},
		WriteAccess: authenticatedAccess{Polkit: polkitActionManage},
	}

	snapsCmd = &Command{
		Path:        "/v2/snaps",
		GET:         getSnapsInfo,
		POST:        postSnaps,
		ReadAccess:  openAccess{},
		WriteAccess: authenticatedAccess{Polkit: polkitActionManage},
	}
)

func getSnapInfo(c *Command, r *http.Request, user *auth.UserState) Response {
	vars := muxVars(r)
	name := vars["name"]

	about, err := localSnapInfo(c.d.overlord.State(), name)
	if err != nil {
		if err == errNoSnap {
			return SnapNotFound(name, err)
		}

		return InternalError("%v", err)
	}

	route := c.d.router.Get(c.Path)
	if route == nil {
		return InternalError("cannot find route for %q snap", name)
	}

	url, err := route.URL("name", name)
	if err != nil {
		return InternalError("cannot build URL for %q snap: %v", name, err)
	}

	sd := servicestate.NewStatusDecorator(progress.Null)

	result := webify(mapLocal(about, sd), url.String())

	return SyncResponse(result)
}

func webify(result *client.Snap, resource string) *client.Snap {
	if result.Icon == "" || strings.HasPrefix(result.Icon, "http") {
		return result
	}
	result.Icon = ""

	route := appIconCmd.d.router.Get(appIconCmd.Path)
	if route != nil {
		url, err := route.URL("name", result.Name)
		if err == nil {
			result.Icon = url.String()
		}
	}

	return result
}

func postSnap(c *Command, r *http.Request, user *auth.UserState) Response {
	route := c.d.router.Get(stateChangeCmd.Path)
	if route == nil {
		return InternalError("cannot find route for change")
	}

	decoder := json.NewDecoder(r.Body)
	var inst snapInstruction
	if err := decoder.Decode(&inst); err != nil {
		return BadRequest("cannot decode request body into snap instruction: %v", err)
	}
	inst.ctx = r.Context()

	state := c.d.overlord.State()
	state.Lock()
	defer state.Unlock()

	if user != nil {
		inst.userID = user.ID
	}

	vars := muxVars(r)
	inst.Snaps = []string{vars["name"]}

	if err := inst.validate(); err != nil {
		return BadRequest("%s", err)
	}

	impl := inst.dispatch()
	if impl == nil {
		return BadRequest("unknown action %s", inst.Action)
	}

	msg, tsets, err := impl(&inst, state)
	if err != nil {
		return inst.errToResponse(err)
	}

	chg := newChange(state, inst.Action+"-snap", msg, tsets, inst.Snaps)
	if inst.SystemRestartImmediate {
		chg.Set("system-restart-immediate", true)
	}

	ensureStateSoon(state)

	return AsyncResponse(nil, chg.ID())
}

type snapRevisionOptions struct {
	Channel  string        `json:"channel"`
	Revision snap.Revision `json:"revision"`

	CohortKey   string `json:"cohort-key"`
	LeaveCohort bool   `json:"leave-cohort"`
}

func (ropt *snapRevisionOptions) validate() error {
	if ropt.CohortKey != "" {
		if ropt.LeaveCohort {
			return fmt.Errorf("cannot specify both cohort-key and leave-cohort")
		}
		if !ropt.Revision.Unset() {
			return fmt.Errorf("cannot specify both cohort-key and revision")
		}
	}

	if ropt.Channel != "" {
		_, err := channel.Parse(ropt.Channel, "-")
		if err != nil {
			return err
		}
	}
	return nil
}

type snapInstruction struct {
	progress.NullMeter

	Action string `json:"action"`
	Amend  bool   `json:"amend"`
	snapRevisionOptions
	DevMode                bool                   `json:"devmode"`
	JailMode               bool                   `json:"jailmode"`
	Classic                bool                   `json:"classic"`
	IgnoreValidation       bool                   `json:"ignore-validation"`
	IgnoreRunning          bool                   `json:"ignore-running"`
	Unaliased              bool                   `json:"unaliased"`
	Purge                  bool                   `json:"purge,omitempty"`
	SystemRestartImmediate bool                   `json:"system-restart-immediate"`
	Transaction            client.TransactionType `json:"transaction"`
	Snaps                  []string               `json:"snaps"`
	Users                  []string               `json:"users"`
	ValidationSets         []string               `json:"validation-sets"`

	// The fields below should not be unmarshalled into. Do not export them.
	userID int
	ctx    context.Context
}

func (inst *snapInstruction) revnoOpts() *snapstate.RevisionOptions {
	return &snapstate.RevisionOptions{
		Channel:     inst.Channel,
		Revision:    inst.Revision,
		CohortKey:   inst.CohortKey,
		LeaveCohort: inst.LeaveCohort,
	}
}

func (inst *snapInstruction) modeFlags() (snapstate.Flags, error) {
	return modeFlags(inst.DevMode, inst.JailMode, inst.Classic)
}

func (inst *snapInstruction) installFlags() (snapstate.Flags, error) {
	flags, err := inst.modeFlags()
	if err != nil {
		return snapstate.Flags{}, err
	}
	if inst.Unaliased {
		flags.Unaliased = true
	}
	if inst.IgnoreRunning {
		flags.IgnoreRunning = true
	}
	if inst.IgnoreValidation {
		flags.IgnoreValidation = true
	}

	return flags, nil
}

func (inst *snapInstruction) validate() error {
	if inst.CohortKey != "" {
		if inst.Action != "install" && inst.Action != "refresh" && inst.Action != "switch" {
			return fmt.Errorf("cohort-key can only be specified for install, refresh, or switch")
		}
	}
	if inst.LeaveCohort {
		if inst.Action != "refresh" && inst.Action != "switch" {
			return fmt.Errorf("leave-cohort can only be specified for refresh or switch")
		}
	}
	if inst.Action == "install" {
		for _, snapName := range inst.Snaps {
			// FIXME: alternatively we could simply mutate *inst
			//        and s/ubuntu-core/core/ ?
			if snapName == "ubuntu-core" {
				return fmt.Errorf(`cannot install "ubuntu-core", please use "core" instead`)
			}
		}
	}
	switch inst.Transaction {
	case "":
	case client.TransactionPerSnap, client.TransactionAllSnaps:
		if inst.Action != "install" && inst.Action != "refresh" {
			return fmt.Errorf(`transaction type is unsupported for %q actions`, inst.Action)
		}
	default:
		return fmt.Errorf("invalid value for transaction type: %s", inst.Transaction)
	}

	return inst.snapRevisionOptions.validate()
}

type snapInstructionResult struct {
	Summary  string
	Affected []string
	Tasksets []*state.TaskSet
	Result   map[string]interface{}
}

var errDevJailModeConflict = errors.New("cannot use devmode and jailmode flags together")
var errClassicDevmodeConflict = errors.New("cannot use classic and devmode flags together")
var errNoJailMode = errors.New("this system cannot honour the jailmode flag")

func modeFlags(devMode, jailMode, classic bool) (snapstate.Flags, error) {
	flags := snapstate.Flags{}
	devModeOS := sandbox.ForceDevMode()
	switch {
	case jailMode && devModeOS:
		return flags, errNoJailMode
	case jailMode && devMode:
		return flags, errDevJailModeConflict
	case devMode && classic:
		return flags, errClassicDevmodeConflict
	}
	// NOTE: jailmode and classic are allowed together. In that setting,
	// jailmode overrides classic and the app gets regular (non-classic)
	// confinement.
	flags.JailMode = jailMode
	flags.Classic = classic
	flags.DevMode = devMode
	return flags, nil
}

func snapInstall(inst *snapInstruction, st *state.State) (string, []*state.TaskSet, error) {
	if len(inst.Snaps[0]) == 0 {
		return "", nil, fmt.Errorf(i18n.G("cannot install snap with empty name"))
	}

	flags, err := inst.installFlags()
	if err != nil {
		return "", nil, err
	}

	var ckey string
	if inst.CohortKey == "" {
		logger.Noticef("Installing snap %q revision %s", inst.Snaps[0], inst.Revision)
	} else {
		ckey = strutil.ElliptLeft(inst.CohortKey, 10)
		logger.Noticef("Installing snap %q from cohort %q", inst.Snaps[0], ckey)
	}
	tset, err := snapstateInstall(inst.ctx, st, inst.Snaps[0], inst.revnoOpts(), inst.userID, flags)
	if err != nil {
		return "", nil, err
	}

	msg := fmt.Sprintf(i18n.G("Install %q snap"), inst.Snaps[0])
	if inst.Channel != "stable" && inst.Channel != "" {
		msg += fmt.Sprintf(" from %q channel", inst.Channel)
	}
	if inst.CohortKey != "" {
		msg += fmt.Sprintf(" from %q cohort", ckey)
	}
	return msg, []*state.TaskSet{tset}, nil
}

func snapUpdate(inst *snapInstruction, st *state.State) (string, []*state.TaskSet, error) {
	// TODO: bail if revision is given (and != current?), *or* behave as with install --revision?
	flags, err := inst.modeFlags()
	if err != nil {
		return "", nil, err
	}
	if inst.IgnoreValidation {
		flags.IgnoreValidation = true
	}
	if inst.IgnoreRunning {
		flags.IgnoreRunning = true
	}
	if inst.Amend {
		flags.Amend = true
	}

	// we need refreshed snap-declarations to enforce refresh-control as best as we can
	if err = assertstateRefreshSnapAssertions(st, inst.userID, nil); err != nil {
		return "", nil, err
	}

	ts, err := snapstateUpdate(st, inst.Snaps[0], inst.revnoOpts(), inst.userID, flags)
	if err != nil {
		return "", nil, err
	}

	msg := fmt.Sprintf(i18n.G("Refresh %q snap"), inst.Snaps[0])
	if inst.Channel != "stable" && inst.Channel != "" {
		msg = fmt.Sprintf(i18n.G("Refresh %q snap from %q channel"), inst.Snaps[0], inst.Channel)
	}

	return msg, []*state.TaskSet{ts}, nil
}

func snapRemove(inst *snapInstruction, st *state.State) (string, []*state.TaskSet, error) {
	ts, err := snapstate.Remove(st, inst.Snaps[0], inst.Revision, &snapstate.RemoveFlags{Purge: inst.Purge})
	if err != nil {
		return "", nil, err
	}

	msg := fmt.Sprintf(i18n.G("Remove %q snap"), inst.Snaps[0])
	return msg, []*state.TaskSet{ts}, nil
}

func snapRevert(inst *snapInstruction, st *state.State) (string, []*state.TaskSet, error) {
	var ts *state.TaskSet

	flags, err := inst.modeFlags()
	if err != nil {
		return "", nil, err
	}

	if inst.Revision.Unset() {
		ts, err = snapstateRevert(st, inst.Snaps[0], flags, "")
	} else {
		ts, err = snapstateRevertToRevision(st, inst.Snaps[0], inst.Revision, flags, "")
	}
	if err != nil {
		return "", nil, err
	}

	msg := fmt.Sprintf(i18n.G("Revert %q snap"), inst.Snaps[0])
	return msg, []*state.TaskSet{ts}, nil
}

func snapEnable(inst *snapInstruction, st *state.State) (string, []*state.TaskSet, error) {
	if !inst.Revision.Unset() {
		return "", nil, errors.New("enable takes no revision")
	}
	ts, err := snapstate.Enable(st, inst.Snaps[0])
	if err != nil {
		return "", nil, err
	}

	msg := fmt.Sprintf(i18n.G("Enable %q snap"), inst.Snaps[0])
	return msg, []*state.TaskSet{ts}, nil
}

func snapDisable(inst *snapInstruction, st *state.State) (string, []*state.TaskSet, error) {
	if !inst.Revision.Unset() {
		return "", nil, errors.New("disable takes no revision")
	}
	ts, err := snapstate.Disable(st, inst.Snaps[0])
	if err != nil {
		return "", nil, err
	}

	msg := fmt.Sprintf(i18n.G("Disable %q snap"), inst.Snaps[0])
	return msg, []*state.TaskSet{ts}, nil
}

func snapSwitch(inst *snapInstruction, st *state.State) (string, []*state.TaskSet, error) {
	if !inst.Revision.Unset() {
		return "", nil, errors.New("switch takes no revision")
	}
	ts, err := snapstateSwitch(st, inst.Snaps[0], inst.revnoOpts())
	if err != nil {
		return "", nil, err
	}

	var msg string
	switch {
	case inst.LeaveCohort && inst.Channel != "":
		msg = fmt.Sprintf(i18n.G("Switch %q snap to channel %q and away from cohort"), inst.Snaps[0], inst.Channel)
	case inst.LeaveCohort:
		msg = fmt.Sprintf(i18n.G("Switch %q snap away from cohort"), inst.Snaps[0])
	case inst.CohortKey == "" && inst.Channel != "":
		msg = fmt.Sprintf(i18n.G("Switch %q snap to channel %q"), inst.Snaps[0], inst.Channel)
	case inst.CohortKey != "" && inst.Channel == "":
		msg = fmt.Sprintf(i18n.G("Switch %q snap to cohort %q"), inst.Snaps[0], strutil.ElliptLeft(inst.CohortKey, 10))
	default:
		msg = fmt.Sprintf(i18n.G("Switch %q snap to channel %q and cohort %q"), inst.Snaps[0], inst.Channel, strutil.ElliptLeft(inst.CohortKey, 10))
	}
	return msg, []*state.TaskSet{ts}, nil
}

type snapActionFunc func(*snapInstruction, *state.State) (string, []*state.TaskSet, error)

var snapInstructionDispTable = map[string]snapActionFunc{
	"install": snapInstall,
	"refresh": snapUpdate,
	"remove":  snapRemove,
	"revert":  snapRevert,
	"enable":  snapEnable,
	"disable": snapDisable,
	"switch":  snapSwitch,
}

func (inst *snapInstruction) dispatch() snapActionFunc {
	if len(inst.Snaps) != 1 {
		logger.Panicf("dispatch only handles single-snap ops; got %d", len(inst.Snaps))
	}
	return snapInstructionDispTable[inst.Action]
}

func (inst *snapInstruction) errToResponse(err error) *apiError {
	if len(inst.Snaps) == 0 {
		return errToResponse(err, nil, BadRequest, "cannot %s: %v", inst.Action)
	}

	return errToResponse(err, inst.Snaps, BadRequest, "cannot %s %s: %v", inst.Action, strutil.Quoted(inst.Snaps))
}

func postSnaps(c *Command, r *http.Request, user *auth.UserState) Response {
	contentType := r.Header.Get("Content-Type")

	mediaType, params, err := mime.ParseMediaType(contentType)
	if err != nil {
		return BadRequest("cannot parse content type: %v", err)
	}

	if mediaType == "application/json" {
		charset := strings.ToUpper(params["charset"])
		if charset != "" && charset != "UTF-8" {
			return BadRequest("unknown charset in content type: %s", contentType)
		}
		return snapOpMany(c, r, user)
	}

	if !strings.HasPrefix(contentType, "multipart/") {
		return BadRequest("unknown content type: %s", contentType)
	}

	return sideloadOrTrySnap(c, r.Body, params["boundary"], user)
}

func snapOpMany(c *Command, r *http.Request, user *auth.UserState) Response {
	route := c.d.router.Get(stateChangeCmd.Path)
	if route == nil {
		return InternalError("cannot find route for change")
	}

	decoder := json.NewDecoder(r.Body)
	var inst snapInstruction
	if err := decoder.Decode(&inst); err != nil {
		return BadRequest("cannot decode request body into snap instruction: %v", err)
	}

	// TODO: inst.Amend, etc?
	if inst.Channel != "" || !inst.Revision.Unset() || inst.DevMode || inst.JailMode || inst.CohortKey != "" || inst.LeaveCohort || inst.Purge {
		return BadRequest("unsupported option provided for multi-snap operation")
	}
	if err := inst.validate(); err != nil {
		return BadRequest("%v", err)
	}

	st := c.d.overlord.State()
	st.Lock()
	defer st.Unlock()

	if user != nil {
		inst.userID = user.ID
	}

	op := inst.dispatchForMany()
	if op == nil {
		return BadRequest("unsupported multi-snap operation %q", inst.Action)
	}
	res, err := op(&inst, st)
	if err != nil {
		return inst.errToResponse(err)
	}

	var chg *state.Change
	if len(res.Tasksets) == 0 {
		chg = st.NewChange(inst.Action+"-snap", res.Summary)
		chg.SetStatus(state.DoneStatus)
	} else {
		chg = newChange(st, inst.Action+"-snap", res.Summary, res.Tasksets, res.Affected)
		ensureStateSoon(st)
	}

	if inst.SystemRestartImmediate {
		chg.Set("system-restart-immediate", true)
	}

	chg.Set("api-data", map[string]interface{}{"snap-names": res.Affected})

	return AsyncResponse(res.Result, chg.ID())
}

type snapManyActionFunc func(*snapInstruction, *state.State) (*snapInstructionResult, error)

func (inst *snapInstruction) dispatchForMany() (op snapManyActionFunc) {
	switch inst.Action {
	case "refresh":
		if len(inst.ValidationSets) > 0 {
			op = snapEnforceValidationSets
		} else {
			op = snapUpdateMany
		}
	case "install":
		op = snapInstallMany
	case "remove":
		op = snapRemoveMany
	case "snapshot":
		// see api_snapshots.go
		op = snapshotMany
	}
	return op
}

func snapInstallMany(inst *snapInstruction, st *state.State) (*snapInstructionResult, error) {
	for _, name := range inst.Snaps {
		if len(name) == 0 {
			return nil, fmt.Errorf(i18n.G("cannot install snap with empty name"))
		}
	}
	transaction := inst.Transaction
	installed, tasksets, err := snapstateInstallMany(st, inst.Snaps, inst.userID, &snapstate.Flags{Transaction: transaction})
	if err != nil {
		return nil, err
	}

	var msg string
	switch len(inst.Snaps) {
	case 0:
		return nil, fmt.Errorf("cannot install zero snaps")
	case 1:
		msg = fmt.Sprintf(i18n.G("Install snap %q"), inst.Snaps[0])
	default:
		quoted := strutil.Quoted(inst.Snaps)
		// TRANSLATORS: the %s is a comma-separated list of quoted snap names
		msg = fmt.Sprintf(i18n.G("Install snaps %s"), quoted)
	}

	return &snapInstructionResult{
		Summary:  msg,
		Affected: installed,
		Tasksets: tasksets,
	}, nil
}

func snapUpdateMany(inst *snapInstruction, st *state.State) (*snapInstructionResult, error) {
	// we need refreshed snap-declarations to enforce refresh-control as best as
	// we can, this also ensures that snap-declarations and their prerequisite
	// assertions are updated regularly; update validation sets assertions only
	// if refreshing all snaps (no snap names explicitly requested).
	opts := &assertstate.RefreshAssertionsOptions{
		IsRefreshOfAllSnaps: len(inst.Snaps) == 0,
	}
	if err := assertstateRefreshSnapAssertions(st, inst.userID, opts); err != nil {
		return nil, err
	}

	transaction := inst.Transaction
	// TODO: use a per-request context
	updated, tasksets, err := snapstateUpdateMany(context.TODO(), st, inst.Snaps, inst.userID, &snapstate.Flags{
		IgnoreRunning: inst.IgnoreRunning,
		Transaction:   transaction,
	})
	if err != nil {
		if opts.IsRefreshOfAllSnaps {
			if err := assertstateRestoreValidationSetsTracking(st); err != nil && !errors.Is(err, state.ErrNoState) {
				return nil, err
			}
		}
		return nil, err
	}

	var msg string
	switch len(updated) {
	case 0:
		if len(inst.Snaps) != 0 {
			// TRANSLATORS: the %s is a comma-separated list of quoted snap names
			msg = fmt.Sprintf(i18n.G("Refresh snaps %s: no updates"), strutil.Quoted(inst.Snaps))
		} else {
			msg = i18n.G("Refresh all snaps: no updates")
		}
	case 1:
		msg = fmt.Sprintf(i18n.G("Refresh snap %q"), updated[0])
	default:
		quoted := strutil.Quoted(updated)
		// TRANSLATORS: the %s is a comma-separated list of quoted snap names
		msg = fmt.Sprintf(i18n.G("Refresh snaps %s"), quoted)
	}

	return &snapInstructionResult{
		Summary:  msg,
		Affected: updated,
		Tasksets: tasksets,
	}, nil
}

func snapEnforceValidationSets(inst *snapInstruction, st *state.State) (*snapInstructionResult, error) {
	if len(inst.ValidationSets) > 0 && len(inst.Snaps) != 0 {
<<<<<<< HEAD
		return nil, fmt.Errorf("snap names cannot be specified with validation sets")
	}

	snaps, ignoreValidation, err := snapstate.InstalledSnaps(st)
=======
		return nil, fmt.Errorf("snap names cannot be specified with validation sets to enforce")
	}

	snaps, ignoreValidationSnaps, err := snapstate.InstalledSnaps(st)
>>>>>>> 09904531
	if err != nil {
		return nil, err
	}

<<<<<<< HEAD
	var validErr *snapasserts.ValidationSetsValidationError
	err = assertstateTryEnforceValidationSets(st, inst.ValidationSets, inst.userID, snaps, ignoreValidation)
	if err != nil {
		var ok bool
		validErr, ok = err.(*snapasserts.ValidationSetsValidationError)
=======
	// we need refreshed snap-declarations, this ensures that snap-declarations
	// and their prerequisite assertions are updated regularly; do not update all
	// validation-set assertions (this is implied by passing nil opts) - only
	// those requested via inst.ValidationSets will get updated by
	// assertstateTryEnforceValidationSets below.
	if err := assertstateRefreshSnapAssertions(st, inst.userID, nil); err != nil {
		return nil, err
	}

	var validationErr *snapasserts.ValidationSetsValidationError
	err = assertstateTryEnforceValidationSets(st, inst.ValidationSets, inst.userID, snaps, ignoreValidationSnaps)
	if err != nil {
		var ok bool
		validationErr, ok = err.(*snapasserts.ValidationSetsValidationError)
>>>>>>> 09904531
		if !ok {
			return nil, err
		}
	}
<<<<<<< HEAD
	tss, affected, err := snapstateEnforceSnaps(context.TODO(), st, inst.ValidationSets, validErr, inst.userID)
=======
	tss, affected, err := snapstateEnforceSnaps(context.TODO(), st, inst.ValidationSets, validationErr, inst.userID)
>>>>>>> 09904531
	if err != nil {
		return nil, err
	}

	return &snapInstructionResult{
<<<<<<< HEAD
		Summary:  fmt.Sprintf("Enforced validation sets: %s ", strutil.Quoted(inst.ValidationSets)),
=======
		Summary:  fmt.Sprintf("Enforced validation sets: %s", strutil.Quoted(inst.ValidationSets)),
>>>>>>> 09904531
		Affected: affected,
		Tasksets: tss,
	}, nil
}

func snapRemoveMany(inst *snapInstruction, st *state.State) (*snapInstructionResult, error) {
	removed, tasksets, err := snapstateRemoveMany(st, inst.Snaps)
	if err != nil {
		return nil, err
	}

	var msg string
	switch len(inst.Snaps) {
	case 0:
		return nil, fmt.Errorf("cannot remove zero snaps")
	case 1:
		msg = fmt.Sprintf(i18n.G("Remove snap %q"), inst.Snaps[0])
	default:
		quoted := strutil.Quoted(inst.Snaps)
		// TRANSLATORS: the %s is a comma-separated list of quoted snap names
		msg = fmt.Sprintf(i18n.G("Remove snaps %s"), quoted)
	}

	return &snapInstructionResult{
		Summary:  msg,
		Affected: removed,
		Tasksets: tasksets,
	}, nil
}

// query many snaps
func getSnapsInfo(c *Command, r *http.Request, user *auth.UserState) Response {

	if shouldSearchStore(r) {
		logger.Noticef("Jumping to \"find\" to better support legacy request %q", r.URL)
		return searchStore(c, r, user)
	}

	route := c.d.router.Get(snapCmd.Path)
	if route == nil {
		return InternalError("cannot find route for snaps")
	}

	query := r.URL.Query()
	var all bool
	sel := query.Get("select")
	switch sel {
	case "all":
		all = true
	case "enabled", "":
		all = false
	default:
		return BadRequest("invalid select parameter: %q", sel)
	}
	var wanted map[string]bool
	if ns := query.Get("snaps"); len(ns) > 0 {
		nsl := strutil.CommaSeparatedList(ns)
		wanted = make(map[string]bool, len(nsl))
		for _, name := range nsl {
			wanted[name] = true
		}
	}

	found, err := allLocalSnapInfos(c.d.overlord.State(), all, wanted)
	if err != nil {
		return InternalError("cannot list local snaps! %v", err)
	}

	results := make([]*json.RawMessage, len(found))

	sd := servicestate.NewStatusDecorator(progress.Null)
	for i, x := range found {
		name := x.info.InstanceName()
		rev := x.info.Revision

		url, err := route.URL("name", name)
		if err != nil {
			logger.Noticef("Cannot build URL for snap %q revision %s: %v", name, rev, err)
			continue
		}

		data, err := json.Marshal(webify(mapLocal(x, sd), url.String()))
		if err != nil {
			return InternalError("cannot serialize snap %q revision %s: %v", name, rev, err)
		}
		raw := json.RawMessage(data)
		results[i] = &raw
	}

	return &findResponse{
		Results: results,
		Sources: []string{"local"},
	}
}

func shouldSearchStore(r *http.Request) bool {
	// we should jump to the old behaviour iff q is given, or if
	// sources is given and either empty or contains the word
	// 'store'.  Otherwise, local results only.

	query := r.URL.Query()

	if _, ok := query["q"]; ok {
		logger.Debugf("use of obsolete \"q\" parameter: %q", r.URL)
		return true
	}

	if src, ok := query["sources"]; ok {
		logger.Debugf("use of obsolete \"sources\" parameter: %q", r.URL)
		if len(src) == 0 || strings.Contains(src[0], "store") {
			return true
		}
	}

	return false
}<|MERGE_RESOLUTION|>--- conflicted
+++ resolved
@@ -662,28 +662,14 @@
 
 func snapEnforceValidationSets(inst *snapInstruction, st *state.State) (*snapInstructionResult, error) {
 	if len(inst.ValidationSets) > 0 && len(inst.Snaps) != 0 {
-<<<<<<< HEAD
-		return nil, fmt.Errorf("snap names cannot be specified with validation sets")
-	}
-
-	snaps, ignoreValidation, err := snapstate.InstalledSnaps(st)
-=======
 		return nil, fmt.Errorf("snap names cannot be specified with validation sets to enforce")
 	}
 
 	snaps, ignoreValidationSnaps, err := snapstate.InstalledSnaps(st)
->>>>>>> 09904531
 	if err != nil {
 		return nil, err
 	}
 
-<<<<<<< HEAD
-	var validErr *snapasserts.ValidationSetsValidationError
-	err = assertstateTryEnforceValidationSets(st, inst.ValidationSets, inst.userID, snaps, ignoreValidation)
-	if err != nil {
-		var ok bool
-		validErr, ok = err.(*snapasserts.ValidationSetsValidationError)
-=======
 	// we need refreshed snap-declarations, this ensures that snap-declarations
 	// and their prerequisite assertions are updated regularly; do not update all
 	// validation-set assertions (this is implied by passing nil opts) - only
@@ -698,26 +684,18 @@
 	if err != nil {
 		var ok bool
 		validationErr, ok = err.(*snapasserts.ValidationSetsValidationError)
->>>>>>> 09904531
 		if !ok {
 			return nil, err
 		}
 	}
-<<<<<<< HEAD
-	tss, affected, err := snapstateEnforceSnaps(context.TODO(), st, inst.ValidationSets, validErr, inst.userID)
-=======
+
 	tss, affected, err := snapstateEnforceSnaps(context.TODO(), st, inst.ValidationSets, validationErr, inst.userID)
->>>>>>> 09904531
 	if err != nil {
 		return nil, err
 	}
 
 	return &snapInstructionResult{
-<<<<<<< HEAD
-		Summary:  fmt.Sprintf("Enforced validation sets: %s ", strutil.Quoted(inst.ValidationSets)),
-=======
 		Summary:  fmt.Sprintf("Enforced validation sets: %s", strutil.Quoted(inst.ValidationSets)),
->>>>>>> 09904531
 		Affected: affected,
 		Tasksets: tss,
 	}, nil
