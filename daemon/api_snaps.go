--- conflicted
+++ resolved
@@ -617,14 +617,10 @@
 
 	transaction := inst.Transaction
 	// TODO: use a per-request context
-<<<<<<< HEAD
-	updated, tasksets, err := snapstateUpdateMany(context.TODO(), st, inst.Snaps, inst.userID, &snapstate.Flags{Transaction: transaction})
-=======
 	updated, tasksets, err := snapstateUpdateMany(context.TODO(), st, inst.Snaps, inst.userID, &snapstate.Flags{
 		IgnoreRunning: inst.IgnoreRunning,
-		Transactional: inst.Transactional,
+		Transaction:   transaction,
 	})
->>>>>>> 7ba46c04
 	if err != nil {
 		if opts.IsRefreshOfAllSnaps {
 			if err := assertstateRestoreValidationSetsTracking(st); err != nil && !errors.Is(err, state.ErrNoState) {
