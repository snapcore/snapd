--- conflicted
+++ resolved
@@ -183,29 +183,6 @@
 	}
 
 	return map[string]interface{}{
-<<<<<<< HEAD
-		"description":    localSnap.Description(),
-		"developer":      about.publisher,
-		"icon":           snapIcon(localSnap),
-		"id":             localSnap.SnapID,
-		"install-date":   snapDate(localSnap),
-		"installed-size": localSnap.Size,
-		"name":           localSnap.Name(),
-		"revision":       localSnap.Revision,
-		"status":         status,
-		"summary":        localSnap.Summary(),
-		"type":           string(localSnap.Type),
-		"version":        localSnap.Version,
-		"channel":        localSnap.Channel,
-		"confinement":    localSnap.Confinement,
-		"devmode":        snapst.DevMode,
-		"trymode":        snapst.TryMode,
-		"jailmode":       snapst.JailMode,
-		"private":        localSnap.Private,
-		"apps":           apps,
-		"broken":         localSnap.Broken,
-		"contact":        localSnap.Contact,
-=======
 		"description":      localSnap.Description(),
 		"developer":        about.publisher,
 		"icon":             snapIcon(localSnap),
@@ -227,7 +204,7 @@
 		"private":          localSnap.Private,
 		"apps":             apps,
 		"broken":           localSnap.Broken,
->>>>>>> 6c46fb1a
+		"contact":          localSnap.Contact,
 	}
 }
 
