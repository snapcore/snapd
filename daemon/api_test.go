--- conflicted
+++ resolved
@@ -3978,12 +3978,9 @@
 	c.Check(err, check.IsNil)
 }
 
-<<<<<<< HEAD
 // FIXME: These tests all look similar, with small deltas. Would be
 // nice to transform them into a table that is just the deltas, and
 // run on a loop.
-=======
->>>>>>> 85a37fb3
 func (s *apiSuite) TestPostCreateUserFromAssertion(c *check.C) {
 	restorer := s.makeSystemUsers(c, []map[string]interface{}{
 		{
@@ -4026,12 +4023,7 @@
 	rsp := postCreateUser(createUserCmd, req, nil).(*resp)
 
 	expected := &createResponseData{
-<<<<<<< HEAD
-		Username:    "guy",
-		SSHKeyCount: 0,
-=======
 		Username: "guy",
->>>>>>> 85a37fb3
 	}
 
 	c.Check(rsp.Type, check.Equals, ResponseTypeSync)
@@ -4097,17 +4089,12 @@
 	// note that we get a list here instead of a single
 	// createResponseData item
 	expected := []createResponseData{
-<<<<<<< HEAD
-		{Username: "guy", SSHKeyCount: 0},
-=======
 		{Username: "guy"},
->>>>>>> 85a37fb3
 	}
 
 	c.Check(rsp.Type, check.Equals, ResponseTypeSync)
 	c.Check(rsp.Result, check.FitsTypeOf, expected)
 	c.Check(rsp.Result, check.DeepEquals, expected)
-<<<<<<< HEAD
 }
 
 func (s *apiSuite) TestPostCreateUserFromAssertionAllKnownButOwnedErrors(c *check.C) {
@@ -4202,11 +4189,9 @@
 	// note that we get a list here instead of a single
 	// createResponseData item
 	expected := []createResponseData{
-		{Username: "guy", SSHKeyCount: 0},
+		{Username: "guy"},
 	}
 	c.Check(rsp.Type, check.Equals, ResponseTypeSync)
 	c.Check(rsp.Result, check.FitsTypeOf, expected)
 	c.Check(rsp.Result, check.DeepEquals, expected)
-=======
->>>>>>> 85a37fb3
 }