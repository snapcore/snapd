summary: Check that a broken kernel snap automatically rolls itself back

# TODO:UC20: write equivalent test for base snap failover
systems: [ubuntu-20.04-64]

prepare: |
  echo "Build a broken kernel snap where the initramfs panic's"

  # shellcheck source=tests/lib/prepare.sh
  . "$TESTSLIB/prepare.sh"

  # shellcheck source=tests/lib/nested.sh
  . "$TESTSLIB/nested.sh"

  # use the kernel snap from the nested VM and repack it so that it panic's in
  # the initramfs and rolls back to the original version
  # TODO:UC20: this doesn't work for some reason when we copy it from the 
  #            running system, we should look into that, but for now just 
  #            re-download the snap
  snap download pc-kernel --channel=20/edge --basename=pc-kernel
  uc20_build_initramfs_kernel_snap pc-kernel.snap "$PWD" --inject-kernel-panic-in-initramfs
  mv pc-kernel_*.snap panicking-initramfs-kernel.snap

execute: |
  # shellcheck source=tests/lib/nested.sh
  . "$TESTSLIB/nested.sh"

  echo "Copy the broken initramfs kernel snap to the UC20 VM"
  tests.nested copy panicking-initramfs-kernel.snap

  echo "Wait for snapd to be available"
<<<<<<< HEAD
  retry=120
  wait=1
  until tests.nested exec command -v snap; do
      retry=$(( retry - 1 ))
      if [ $retry -le 0 ]; then
          echo "Timed out waiting for no snap command. Aborting!"
          exit 1
      fi
      sleep "$wait"
  done
=======
  nested_wait_for_snap_command
>>>>>>> 895b2261

  echo "Wait for snapd to be seeded"
  tests.nested exec sudo snap wait system seed.loaded

  # Get the current revision of the kernel snap
  # TODO:UC20: enable for pi-kernel, etc. when used with external systems
  startRevision=$(tests.nested exec sudo snap list pc-kernel | grep pc-kernel | awk '{print $3}')
  if [ -z "${startRevision}" ]; then
    echo "missing pc-kernel revision"
    exit 1
  fi

  boot_id="$( nested_get_boot_id )"

  echo "Install it and get the ID for the change"
  REMOTE_CHG_ID=$(tests.nested exec sudo snap install --dangerous panicking-initramfs-kernel.snap --no-wait)

  # wait for a reboot
  tests.nested wait-for reboot "${boot_id}"

  # Wait for the change to finish - note it will exit with non-zero since the 
  # change will fail, so don't let that kill the test here
  if tests.nested exec sudo snap watch "${REMOTE_CHG_ID}"; then 
    echo "remote snap change ${REMOTE_CHG_ID} for broken kernel snap refresh should have failed!"
    exit 1
  fi

  echo "Check that the refresh failed"
  tests.nested exec sudo snap changes | grep "${REMOTE_CHG_ID}" | MATCH Error
  tests.nested exec sudo snap tasks "${REMOTE_CHG_ID}" | MATCH "cannot finish .* installation, there was a rollback across reboot"

  echo "Check We should be on the same revision of the kernel snap"
  if [ "$(tests.nested exec sudo snap list pc-kernel | grep pc-kernel | awk '{print $3}')" != "${startRevision}" ]; then
    echo "pc-kernel is on the wrong revision"
    exit 1
  fi

  echo "Check we don't have leftover bootenv"
  tests.nested exec sudo snap debug boot-vars --uc20 | MATCH '^kernel_status=$'

  echo "Check that we don't have extra assets in the ubuntu-boot dir and that the currently enabled kernel is the original kernel"

  # kernel.efi symlink should point to the original kernel
  tests.nested exec readlink /run/mnt/ubuntu-boot/EFI/ubuntu/kernel.efi | MATCH "pc-kernel_${startRevision}.snap/kernel.efi"
  # should still have pc-kernel_$rev.snap dir
  tests.nested exec test -d "/run/mnt/ubuntu-boot/EFI/ubuntu/pc-kernel_${startRevision}.snap"
  if [ "$(tests.nested exec ls /run/mnt/ubuntu-boot/EFI/ubuntu/pc-kernel_*.snap | wc -l)" != 1 ]; then
    echo "Extra leftover pc-kernel assets in ubuntu-boot:"
    tests.nested exec ls /run/mnt/ubuntu-boot/EFI/ubuntu/pc-kernel_*.snap
    exit 1
  fi<|MERGE_RESOLUTION|>--- conflicted
+++ resolved
@@ -29,20 +29,7 @@
   tests.nested copy panicking-initramfs-kernel.snap
 
   echo "Wait for snapd to be available"
-<<<<<<< HEAD
-  retry=120
-  wait=1
-  until tests.nested exec command -v snap; do
-      retry=$(( retry - 1 ))
-      if [ $retry -le 0 ]; then
-          echo "Timed out waiting for no snap command. Aborting!"
-          exit 1
-      fi
-      sleep "$wait"
-  done
-=======
-  nested_wait_for_snap_command
->>>>>>> 895b2261
+  tests.nested wait-for snap-command
 
   echo "Wait for snapd to be seeded"
   tests.nested exec sudo snap wait system seed.loaded
