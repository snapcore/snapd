summary: verify UC20 to UC22 offline remodel
details: |
  Execute transition from UC20 to UC22 remodel in an offline scenario.

systems: [ubuntu-20.04-64]

environment:
  NESTED_CUSTOM_AUTO_IMPORT_ASSERTION: $TESTSLIB/assertions/test-snapd-remodel-auto-import.assert
  NESTED_ENABLE_TPM: false
  NESTED_ENABLE_SECURE_BOOT: false
  NESTED_USE_CLOUD_INIT: false
  NESTED_REPACK_KERNEL_SNAP: false
  NESTED_REPACK_GADGET_SNAP: false
  NESTED_REPACK_BASE_SNAP: false
  SNAPD_TEST_BRAND: test-snapd
  GADGET_NAME: test-snapd-remodel-pc
  NEW_GADGET_NAME: test-snapd-remodel-pc-min-size

prepare: |
  export NESTED_CUSTOM_MODEL="$TESTSLIB/assertions/test-snapd-remodel-offline-rev0.model"
  tests.nested build-image core
  tests.nested create-vm core

execute: |
  boot_id="$(tests.nested boot-id)"

  # wait until device is initialized and has a serial
  remote.wait-for device-initialized

  remote.exec "snap model --assertion" | MATCH "brand-id: $SNAPD_TEST_BRAND\$"
  remote.exec "snap model --assertion" | MATCH '^model: test-snapd-remodel-pc$'
  remote.exec "snap model --assertion --serial" | MATCH "^authority-id: generic$"

  new_model_rev=test-snapd-remodel-offline-rev1.model
  remote.push "$TESTSLIB/assertions/$new_model_rev"
  remodel_options="--no-wait"
  # Get specific revision to grab pc 22 with compatible gadget with the one
  # in 20/stable.
  # TODO update this code to use pc from 22/stable when it has min-size
  # for the ubuntu-save partition -> for sn_name in pc pc-kernel; do ...
  remote.exec "snap download --revision=148 --basename=pc pc"
  remodel_options="$remodel_options --snap pc.snap --assertion pc.assert"
  #shellcheck disable=SC2043
  for sn_name in pc-kernel; do
      remote.exec "snap download --channel=22/stable --basename=$sn_name $sn_name"
      remodel_options="$remodel_options --snap $sn_name.snap --assertion $sn_name.assert"
  done
<<<<<<< HEAD
  remote.exec "snap download --revision=28 --basename=hello-world hello-world"
  remodel_options="$remodel_options --snap hello-world.snap --assertion hello-world.assert"
  remote.exec "snap download --basename=core22 core22"
  remodel_options="$remodel_options --snap core22.snap --assertion core22.assert"
=======

  for sn_name in core22 hello-world core; do
      remote.exec "snap download --basename=${sn_name} ${sn_name}"
      remodel_options="$remodel_options --snap ${sn_name}.snap --assertion ${sn_name}.assert"
  done

>>>>>>> b7383cf2

  remote.exec "snap download --basename=core core"
  remodel_options="$remodel_options --snap core.snap --assertion core.assert"

  remote.push "$TESTSLIB/assertions/test-snapd-core22-required-vset.assert"
  remodel_options="$remodel_options --assertion test-snapd-core22-required-vset.assert"

  # Make sure we cannot access the store
  netplan_cfg=50-bad-gw.yaml
  cat << 'EOF' > "$netplan_cfg"
  network:
    ethernets:
      any:
        match:
          name: e*
        dhcp4: true
        routes:
          - to: default
            via: 10.10.10.100
            metric: 10
  EOF
  remote.push "$netplan_cfg"
  remote.exec 'sudo rm /etc/netplan/*'
  remote.exec sudo cp "$netplan_cfg" /etc/netplan/
  remote.exec sudo netplan apply

  CHANGE_ID=$(remote.exec "sudo snap remodel $remodel_options $new_model_rev")
  test -n "$CHANGE_ID"
  # very long retry wait for the change to be in stable state, where stable
  # means that it's done or failed in which case we fail the test on the next
  # check just below
  retry -n 100 --wait 5 sh -c "remote.exec sudo snap changes | MATCH '^${CHANGE_ID}\s+(Done|Undone|Error)'"
  # check that the change was successful
  remote.exec "sudo snap changes" | MATCH "^${CHANGE_ID}\s+Done"

  current_boot_id="$( tests.nested boot-id )"
  # we should have rebooted a couple of times (at least twice for the recovery
  # system and the base), so boot-id should be different
  test "$boot_id" != "$current_boot_id"

  # check that the new base, apps, and app bases are installed
  for sn_name in core22 hello-world core; do
      remote.exec snap list "${sn_name}"
  done

  # we are remodeling within the same brand
  remote.exec "snap model --assertion" | MATCH "brand-id: $SNAPD_TEST_BRAND\$"
  # new model revision
  remote.exec "snap model --assertion" | MATCH '^revision: 1$'
  remote.exec "snap validate" | MATCH '^test-snapd/test-snapd-core22-required-vset +enforce +1 +valid'<|MERGE_RESOLUTION|>--- conflicted
+++ resolved
@@ -45,19 +45,11 @@
       remote.exec "snap download --channel=22/stable --basename=$sn_name $sn_name"
       remodel_options="$remodel_options --snap $sn_name.snap --assertion $sn_name.assert"
   done
-<<<<<<< HEAD
-  remote.exec "snap download --revision=28 --basename=hello-world hello-world"
-  remodel_options="$remodel_options --snap hello-world.snap --assertion hello-world.assert"
-  remote.exec "snap download --basename=core22 core22"
-  remodel_options="$remodel_options --snap core22.snap --assertion core22.assert"
-=======
 
   for sn_name in core22 hello-world core; do
       remote.exec "snap download --basename=${sn_name} ${sn_name}"
       remodel_options="$remodel_options --snap ${sn_name}.snap --assertion ${sn_name}.assert"
   done
-
->>>>>>> b7383cf2
 
   remote.exec "snap download --basename=core core"
   remodel_options="$remodel_options --snap core.snap --assertion core.assert"
