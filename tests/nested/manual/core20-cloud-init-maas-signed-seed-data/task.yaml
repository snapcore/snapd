--- conflicted
+++ resolved
@@ -116,8 +116,6 @@
 
   #shellcheck disable=SC2148
   systemd-run --collect --unit fakedevicesvc fakedevicesvc localhost:11029
-  # stop fake device svc after we are done
-  tests.cleanup defer systemctl stop fakedevicesvc
 
   tests.nested build-image core
 
@@ -146,12 +144,8 @@
       exit
   fi
 
-<<<<<<< HEAD
-=======
-  # stop fake device svc
   systemctl stop fakedevicesvc
 
->>>>>>> eca3108f
   #shellcheck source=tests/lib/store.sh
   . "$TESTSLIB"/store.sh
   teardown_fake_store "$NESTED_FAKESTORE_BLOB_DIR"
