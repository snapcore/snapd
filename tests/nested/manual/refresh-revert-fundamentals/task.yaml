summary: Refresh and revert the fundamental snaps for uc20

details: |
    This test validates the fundamental snaps can be refreshed
    and reverted to the new snaps published to edge channel.

systems: [ubuntu-20.04-*]

environment:
    NESTED_IMG_CHANNEL: beta
    NESTED_REFRESH_CHANNEL: edge
    NESTED_BUILD_SNAPD_FROM_CURRENT: false
    NESTED_USE_CLOUD_INIT: true
    NESTED_ENABLE_SECURE_BOOT: true
    NESTED_ENABLE_TPM: true

    SNAP/kernel: pc-kernel
    TRACK/kernel: 20

    SNAP/gadget: pc
    TRACK/gadget: 20

    SNAP/snapd: snapd
    TRACK/snapd: latest

    SNAP/base: core20
    TRACK/base: latest

prepare: |
    FROM_REV="$(tests.nested snap-rev "$SNAP" $TRACK/$NESTED_IMG_CHANNEL)"
    TO_REV="$(tests.nested snap-rev "$SNAP" $TRACK/$NESTED_REFRESH_CHANNEL)"

    if [ "$FROM_REV" = "$TO_REV" ]; then
        echo "Initial and target revisions are the same, skipping..."
        touch skip.test
        exit
    fi

    tests.nested build-image core
    tests.nested create-vm core

debug: |
    tests.nested exec "snap changes" || true

execute: |
    if [ -f skip.test ]; then
        exit
    fi

    FROM_REV="$(tests.nested snap-rev "$SNAP" $TRACK/$NESTED_IMG_CHANNEL)"
    TO_REV="$(tests.nested snap-rev "$SNAP" $TRACK/$NESTED_REFRESH_CHANNEL)"

<<<<<<< HEAD
    tests.nested exec "snap list $SNAP" | MATCH "^${SNAP}.*${FROM_REV}.*${TRACK}/${NESTED_IMG_CHANNEL}.*"
    
=======
    tests.nested exec "snap list $SNAP" | MATCH "^${SNAP}.*${FROM_REV}.*${TRACK}/${NESTED_CORE_CHANNEL}.*"

>>>>>>> d2365d73
    echo "Refresh the snap $SNAP"
    INITIAL_BOOT_ID=$(tests.nested boot-id)
    REFRESH_ID=$(tests.nested exec "sudo snap refresh --no-wait --channel $NESTED_REFRESH_CHANNEL $SNAP")

    case "$SNAP" in
        snapd|pc)
            # We manually reboot even after snapd refresh to ensure that if
            # resealing took place we are still able to boot
            # The following commands could fails in case the connection is suddenly
            # stopped because of the reboot in the nested machine
            tests.nested exec "snap watch $REFRESH_ID" || true
            tests.nested exec "sudo reboot" || true
            ;;
        pc-kernel|core20)
            # don't manually reboot, wait for automatic snapd reboot
            ;;
    esac
    tests.nested wait-for reboot "$INITIAL_BOOT_ID"
    SECOND_BOOT_ID=$(tests.nested boot-id)

    echo "Check the new version of the snaps is correct after the system reboot"
    tests.nested exec "snap list $SNAP" | MATCH "^${SNAP}.*${TO_REV}.*${TRACK}/${NESTED_REFRESH_CHANNEL}.*"

    echo "Check the change is completed"
    case "$SNAP" in
        pc-kernel|core20)
            #shellcheck disable=SC2098
            #shellcheck disable=SC2097
            retry --wait 1 -n 10 --env REFRESH_ID="$REFRESH_ID" sh -c "tests.nested exec snap changes | MATCH \"$REFRESH_ID\s+Done\s+.*\""
            ;;
    esac

    echo "Revert the snap $SNAP"
    REVERT_ID=$(tests.nested exec "sudo snap revert --no-wait $SNAP")

    case "$SNAP" in
        snapd|pc)
            # we manually reboot even after snapd refresh to ensure that if
            # resealing took place we are still able to boot
            # The following commands could fails in case the connection is suddenly
            # stopped because of the reboot in the nested machine
            tests.nested exec "snap watch $REVERT_ID" || true
            tests.nested exec "sudo reboot" || true
            ;;
        pc-kernel|core20)
            # don't manually reboot, wait for automatic snapd reboot
            ;;
    esac
    tests.nested wait-for reboot "$SECOND_BOOT_ID"

    echo "Check the version of the snaps after the revert is correct"
    tests.nested exec "snap list $SNAP" | MATCH "^${SNAP}.*${FROM_REV}.*${TRACK}/${NESTED_REFRESH_CHANNEL}.*"

    echo "Check the change is completed"
    case "$SNAP" in
        pc-kernel|core20)
            retry --wait 1 -n 10 --env REVERT_ID="$REVERT_ID" sh -c "tests.nested exec snap changes | MATCH \"$REVERT_ID\s+Done\s+.*\""
            ;;
    esac<|MERGE_RESOLUTION|>--- conflicted
+++ resolved
@@ -50,13 +50,8 @@
     FROM_REV="$(tests.nested snap-rev "$SNAP" $TRACK/$NESTED_IMG_CHANNEL)"
     TO_REV="$(tests.nested snap-rev "$SNAP" $TRACK/$NESTED_REFRESH_CHANNEL)"
 
-<<<<<<< HEAD
     tests.nested exec "snap list $SNAP" | MATCH "^${SNAP}.*${FROM_REV}.*${TRACK}/${NESTED_IMG_CHANNEL}.*"
-    
-=======
-    tests.nested exec "snap list $SNAP" | MATCH "^${SNAP}.*${FROM_REV}.*${TRACK}/${NESTED_CORE_CHANNEL}.*"
 
->>>>>>> d2365d73
     echo "Refresh the snap $SNAP"
     INITIAL_BOOT_ID=$(tests.nested boot-id)
     REFRESH_ID=$(tests.nested exec "sudo snap refresh --no-wait --channel $NESTED_REFRESH_CHANNEL $SNAP")
