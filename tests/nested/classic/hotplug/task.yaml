--- conflicted
+++ resolved
@@ -21,21 +21,11 @@
     rm -f /tmp/serialport{0,1}
 
 debug: |
-<<<<<<< HEAD
-    set +e
-    remote.exec "snap connections --all"
-    remote.exec "snap list"
-    remote.exec "dmesg"
-    remote.exec 'sudo jq -r ".data[\"hotplug-slots\"]" /var/lib/snapd/state.json'
-    remote.exec 'lsmod'
-    set -e
-=======
-    tests.nested exec "snap connections --all" || true
-    tests.nested exec "snap list" || true
-    tests.nested exec "dmesg" || true
-    tests.nested exec 'sudo jq -r ".data[\"hotplug-slots\"]" /var/lib/snapd/state.json' || true
-    tests.nested exec 'lsmod' || true
->>>>>>> f40da3c8
+    remote.exec "snap connections --all" || true
+    remote.exec "snap list" || true
+    remote.exec "dmesg" || true
+    remote.exec 'sudo jq -r ".data[\"hotplug-slots\"]" /var/lib/snapd/state.json' || true
+    remote.exec 'lsmod' || true
 
 execute: |
     #shellcheck source=tests/lib/hotplug.sh
