--- conflicted
+++ resolved
@@ -1,9 +1,6 @@
 summary: Ensure snapd builds correctly in sbuild
 
 details: |
-<<<<<<< HEAD
-    Check snapd can be built using sbuilt in debian sid
-=======
     The Debian package of snapd is sensitive to new dependencies that are not
     provided as other Debian packages. We prefer to discover build issues
     during the development process, and not during the final stages of release
@@ -15,7 +12,6 @@
 
     Additional tooling is provided to iteratively and incrementally work on the
     packaging process, so that failures are easier to investigate.
->>>>>>> 2cb62c45
 
 systems: [debian-sid-*]
 
