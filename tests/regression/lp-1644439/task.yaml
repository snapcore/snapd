--- conflicted
+++ resolved
@@ -1,12 +1,4 @@
-<<<<<<< HEAD
-summary: Regression test for https://bugs.launchpad.net/snap-wrap/+bug/1644439
-# NOTE: This test is excluded on core systems as the kernel release schedule
-# there is separate from classic Ubuntu. Once the fixed kernel is available
-# this line should be removed.
-systems: [-ubuntu-core-16-*]
-=======
 summary: Regression test for https://bugs.launchpad.net/snap-confine/+bug/1644439
->>>>>>> f9e52290
 details: |
     snap-wrap uses privately-shared /run/snapd/ns to store bind-mounted
     mount namespaces of each snap. In the case that snap-wrap is invoked
