--- conflicted
+++ resolved
@@ -4,14 +4,8 @@
   When attempting to refresh to a bogus channel, detect it and fail.
 
 execute: |
-<<<<<<< HEAD
-  # sanity check
+  # precondition check
   core_name="$(snaps.name core)"
-=======
-  # shellcheck source=tests/lib/names.sh
-  . "$TESTSLIB/names.sh"
-  # precondition check
->>>>>>> 39f97113
   snap list "$core_name"
 
   out=$(! snap refresh "$core_name" --channel bogus 2>&1 1>- )
