--- conflicted
+++ resolved
@@ -42,15 +42,8 @@
     echo "Ensure passwd/group is available for snaps"
     "test-snapd-sh-${base_snap}.sh" -c 'cat /var/lib/extrausers/passwd' | MATCH test
 
-<<<<<<< HEAD
-    if [[ "$SPREAD_SYSTEM" = ubuntu-core-20-64 ]]; then
-=======
-    #shellcheck source=tests/lib/names.sh
-    . "$TESTSLIB"/names.sh
-
     case "$SPREAD_SYSTEM" in
       ubuntu-core-20-64|ubuntu-core-22-64)
->>>>>>> 39f97113
         echo "Ensure extracted kernel.efi exists"
         kernel_name="$(snaps.name kernel)"
         test -e /boot/grub/"$kernel_name"*/kernel.efi
