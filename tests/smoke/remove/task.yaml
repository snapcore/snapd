summary: Check that install/remove works

details: |
<<<<<<< HEAD
    Smoke test to verify that snaps can be installed and removed
=======
    Snapd installs packages by mounting them in a structure under /snap or
    /var/lib/snapd/snap directories, depending on distribution policy. Ensure
    that a trivial test snap can be installed and removed, and that after
    removal no leftovers remain in the mounting area.
>>>>>>> 4128e3fe

execute: |
    "$TESTSTOOLS"/snaps-state install-local test-snapd-sh

    SNAP_MOUNT_DIR="$(os.paths snap-mount-dir)"
    test -d "$SNAP_MOUNT_DIR/test-snapd-sh"

    echo "Ensure remove works"
    snap remove test-snapd-sh
    test ! -d "$SNAP_MOUNT_DIR/test-snapd-sh"

    if snap list test-snapd-sh; then
        echo "test-snapd-sh should be removed but it is not"
        snap list
        exit 1
    fi<|MERGE_RESOLUTION|>--- conflicted
+++ resolved
@@ -1,14 +1,10 @@
 summary: Check that install/remove works
 
 details: |
-<<<<<<< HEAD
-    Smoke test to verify that snaps can be installed and removed
-=======
     Snapd installs packages by mounting them in a structure under /snap or
     /var/lib/snapd/snap directories, depending on distribution policy. Ensure
     that a trivial test snap can be installed and removed, and that after
     removal no leftovers remain in the mounting area.
->>>>>>> 4128e3fe
 
 execute: |
     "$TESTSTOOLS"/snaps-state install-local test-snapd-sh
