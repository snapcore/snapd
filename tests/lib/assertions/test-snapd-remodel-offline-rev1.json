{
    "type": "model",
    "series": "16",
    "revision": "1",
    "authority-id": "test-snapd",
    "brand-id": "test-snapd",
    "model": "test-snapd-remodel-pc",
    "serial-authority": ["generic"],
    "system-user-authority": "*",
    "architecture": "amd64",
    "timestamp": "2023-10-30T11:01:45+00:00",
    "grade": "dangerous",
    "base": "core22",
    "validation-sets": [
        {
            "name": "test-snapd-core22-required-vset",
            "mode": "enforce"
        }
    ],
    "snaps": [
        {
            "default-channel": "22/edge",
            "id": "UqFziVZDHLSyO3TqSWgNBoAdHbLI4dAH",
            "name": "pc",
            "type": "gadget"
        },
        {
            "default-channel": "22/edge",
            "id": "pYVQrBcKmBa0mZ4CCN7ExT6jH8rY1hza",
            "name": "pc-kernel",
            "type": "kernel"
        },
        {
            "default-channel": "latest/edge",
            "id": "amcUKQILKXHHTlmSa7NMdnXSx02dNeeT",
            "name": "core22",
            "type": "base"
        },
        {
            "default-channel": "latest/stable",
<<<<<<< HEAD
            "id": "99T7MUlRhtI3U0QFgl5mXXESAiSwt776",
            "name": "core",
            "type": "core"
        },
        {
            "default-channel": "latest/stable",
=======
>>>>>>> b7383cf2
            "id": "buPKUD3TKqCOgLEjjHx5kSiCpIs5cMuQ",
            "name": "hello-world",
            "type": "app"
        },
        {
<<<<<<< HEAD
=======
            "default-channel": "latest/stable",
            "id": "99T7MUlRhtI3U0QFgl5mXXESAiSwt776",
            "name": "core",
            "type": "core"
        },
        {
>>>>>>> b7383cf2
            "default-channel": "latest/edge",
            "id": "PMrrV4ml8uWuEUDBT8dSGnKUYbevVhc4",
            "name": "snapd",
            "type": "snapd"
        }
    ]
}<|MERGE_RESOLUTION|>--- conflicted
+++ resolved
@@ -38,29 +38,17 @@
         },
         {
             "default-channel": "latest/stable",
-<<<<<<< HEAD
-            "id": "99T7MUlRhtI3U0QFgl5mXXESAiSwt776",
-            "name": "core",
-            "type": "core"
-        },
-        {
-            "default-channel": "latest/stable",
-=======
->>>>>>> b7383cf2
             "id": "buPKUD3TKqCOgLEjjHx5kSiCpIs5cMuQ",
             "name": "hello-world",
             "type": "app"
         },
         {
-<<<<<<< HEAD
-=======
             "default-channel": "latest/stable",
             "id": "99T7MUlRhtI3U0QFgl5mXXESAiSwt776",
             "name": "core",
             "type": "core"
         },
         {
->>>>>>> b7383cf2
             "default-channel": "latest/edge",
             "id": "PMrrV4ml8uWuEUDBT8dSGnKUYbevVhc4",
             "name": "snapd",
