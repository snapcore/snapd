--- conflicted
+++ resolved
@@ -68,11 +68,7 @@
   fi
   expected_output='{\n\t"key1": "a",\n\t"key2": "b"\n}'
   # note: "echo" is a built-in of sh and doesn't support -e flag, use /bin/echo.
-<<<<<<< HEAD
-  # shellcheck disable=SC2039,SC3037
-=======
   # shellcheck disable=SC3037
->>>>>>> b996f7cf
   if [ "$output" != "$(/bin/echo -e "$expected_output")" ]; then
       echo "Expected output to be '$(/bin/echo -e "$expected_output")' but it was '$output'"
       exit 1
