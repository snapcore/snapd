--- conflicted
+++ resolved
@@ -380,15 +380,12 @@
   snapd-control:
     command: bin/run
     plugs: [ snapd-control ]
-<<<<<<< HEAD
   snapd-themes-control:
     command: bin/run
     plugs: [ snapd-themes-control ]
-=======
   snap-refresh-control:
     command: bin/run
     plugs: [ snap-refresh-control ]
->>>>>>> ada2d870
   service-watchdog:
     command: bin/run
     plugs: [ daemon-notify ]
