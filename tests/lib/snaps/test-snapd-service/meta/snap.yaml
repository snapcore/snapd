--- conflicted
+++ resolved
@@ -9,11 +9,6 @@
     test-snapd-other-service:
         command: bin/start-other
         daemon: simple
-    test-snapd-skip-refresh-service:
-        command: bin/start-stop-mode skip-refresh
-        stop-command: bin/stop-stop-mode skip-refresh
-        daemon: simple
-        stop-mode: skip-refresh
     test-snapd-sigterm-service:
         command: bin/start-stop-mode sigterm
         stop-command: bin/stop-stop-mode sigterm
@@ -53,16 +48,17 @@
         command: bin/start-stop-mode sigusr2-all
         stop-command: bin/stop-stop-mode sigusr2-all
         daemon: simple
-<<<<<<< HEAD
-        refresh-mode: sigusr2-all
+        stop-mode: sigusr2-all
     test-snapd-sigterm-service:
-        command: bin/start-refresh-mode-sigterm
+        command: bin/start-stop-mode-sigterm
         daemon: simple
-        refresh-mode: sigterm
+        stop-mode: sigterm
     test-snapd-sigterm-all-service:
-        command: bin/start-refresh-mode-sigterm
+        command: bin/start-stop-mode-sigterm
         daemon: simple
-        refresh-mode: sigterm-all
-=======
-        stop-mode: sigusr2-all
->>>>>>> d3945e8b
+        stop-mode: sigterm-all
+    test-snapd-endure-service:
+        command: bin/start-stop-mode endure
+        stop-command: bin/stop-stop-mode endure
+        daemon: simple
+        refresh-mode: endure