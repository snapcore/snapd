--- conflicted
+++ resolved
@@ -4,11 +4,7 @@
 gadget_name=$(snap list | grep 'gadget$' | awk '{ print $1 }')
 kernel_name=$(snap list | grep 'kernel$' | awk '{ print $1 }')
 
-<<<<<<< HEAD
-core_name="$(snap known model | grep base | cut -f2 -d: | tr -d '[:space:]' || true)"
-=======
 core_name="$(snap known model | awk '/^base: / { print $2 }' || true)"
->>>>>>> 91f17091
 if [ -z "$core_name" ]; then
     core_name="core"
 fi