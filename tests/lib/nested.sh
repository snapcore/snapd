--- conflicted
+++ resolved
@@ -200,11 +200,6 @@
     echo "device deleted"
 }
 
-<<<<<<< HEAD
-get_nested_core_revision(){
-    ID=$1
-    execute_remote "snap info core" | awk "/${ID}: / {print(\$3)}" | sed -e 's/(\(.*\))/\1/'
-=======
 get_nested_core_revision_for_channel(){
     local CHANNEL=$1
     execute_remote "snap info core" | awk "/${CHANNEL}: / {print(\$4)}" | sed -e 's/(\(.*\))/\1/'
@@ -212,5 +207,4 @@
 
 get_nested_core_revision_installed(){
     execute_remote "snap info core" | awk "/installed: / {print(\$3)}" | sed -e 's/(\(.*\))/\1/'
->>>>>>> c0a35481
 }