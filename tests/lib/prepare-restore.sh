--- conflicted
+++ resolved
@@ -664,12 +664,7 @@
     tests.backup prepare
 
     # save the job which is going to be executed in the system
-<<<<<<< HEAD
     # shellcheck disable=SC2153
-    echo -n "$SPREAD_JOB " >> "$RUNTIME_STATE_PATH/runs"
-=======
-    echo -n "${SPREAD_JOB:-} " >> "$RUNTIME_STATE_PATH/runs"
->>>>>>> b785a441
 
     # Restart journal log and reset systemd journal cursor.
     systemctl reset-failed systemd-journald.service
