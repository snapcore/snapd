--- conflicted
+++ resolved
@@ -655,14 +655,9 @@
         system-lsb-core
         rpm-build
         xdg-user-dirs
-<<<<<<< HEAD
-        grub2-tools
-        nc
+        xdg-utils
         samba
         samba-client
-=======
-        xdg-utils
->>>>>>> 202d1643
         udisks2
         "
 }
