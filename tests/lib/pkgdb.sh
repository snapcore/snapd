#!/bin/bash

# shellcheck source=tests/lib/quiet.sh
. "$TESTSLIB/quiet.sh"

debian_name_package() {
    #shellcheck source=tests/lib/tools/tests.pkgs.apt.sh
    . "$TESTSLIB/tools/tests.pkgs.apt.sh"
    for i in "$@"; do
        remap_one "$i"
    done
}

ubuntu_14_04_name_package() {
    #shellcheck source=tests/lib/tools/tests.pkgs.apt.sh
    . "$TESTSLIB/tools/tests.pkgs.apt.sh"
    for i in "$@"; do
        remap_one "$i"
    done
}

fedora_name_package() {
    #shellcheck source=tests/lib/tools/tests.pkgs.dnf-yum.sh
    . "$TESTSLIB/tools/tests.pkgs.dnf-yum.sh"
    for i in "$@"; do
        remap_one "$i"
    done
}

amazon_name_package() {
    #shellcheck source=tests/lib/tools/tests.pkgs.dnf-yum.sh
    . "$TESTSLIB/tools/tests.pkgs.dnf-yum.sh"
    for i in "$@"; do
        remap_one "$i"
    done
}

opensuse_name_package() {
    #shellcheck source=tests/lib/tools/tests.pkgs.zypper.sh
    . "$TESTSLIB/tools/tests.pkgs.zypper.sh"
    for i in "$@"; do
        remap_one "$i"
    done
}

arch_name_package() {
    #shellcheck source=tests/lib/tools/tests.pkgs.pacman.sh
    . "$TESTSLIB/tools/tests.pkgs.pacman.sh"
    for i in "$@"; do
        remap_one "$i"
    done
}

distro_name_package() {
    case "$SPREAD_SYSTEM" in
        ubuntu-14.04-*)
            ubuntu_14_04_name_package "$@"
            ;;
        ubuntu-*|debian-*)
            debian_name_package "$@"
            ;;
        amazon-*|centos-7-*)
            amazon_name_package "$@"
            ;;
        fedora-*|centos-*)
            fedora_name_package "$@"
            ;;
        opensuse-*)
            opensuse_name_package "$@"
            ;;
        arch-*)
            arch_name_package "$1"
            ;;
        *)
            echo "ERROR: Unsupported distribution $SPREAD_SYSTEM"
            exit 1
            ;;
    esac
}

distro_install_local_package() {
    allow_downgrades=false
    while [ -n "$1" ]; do
        case "$1" in
            --allow-downgrades)
                allow_downgrades=true
                shift
                ;;
            *)
                break
        esac
    done

    case "$SPREAD_SYSTEM" in
        ubuntu-14.04-*|debian-*)
            # relying on dpkg as apt(-get) does not support installation from local files in trusty.
            eatmydata dpkg -i --force-depends --auto-deconfigure --force-depends-version "$@"
            eatmydata apt-get -f install -y
            ;;
        ubuntu-*)
            flags="-y --no-install-recommends"
            if [ "$allow_downgrades" = "true" ]; then
                flags="$flags --allow-downgrades"
            fi
            # shellcheck disable=SC2086
            apt install $flags "$@"
            ;;
        amazon-*|centos-7-*)
            quiet yum -y localinstall "$@"
            ;;
        fedora-*|centos-*)
            quiet dnf -y install --setopt=install_weak_deps=False "$@"
            ;;
        opensuse-*)
            quiet zypper in -y --no-recommends --allow-unsigned-rpm "$@"
            ;;
        arch-*)
            pacman -U --noconfirm "$@"
            ;;
        *)
            echo "ERROR: Unsupported distribution $SPREAD_SYSTEM"
            exit 1
            ;;
    esac
}

distro_install_package() {
    orig_xtrace=$(set -o | awk '/xtrace / { print $2 }')
    set +x
    echo "distro_install_package $*"
    # Parse additional arguments; once we find the first unknown
    # part we break argument parsing and process all further
    # arguments as package names.
    APT_FLAGS=
    DNF_FLAGS=
    if os.query is-fedora; then
        # Fedora images we use come with a number of preinstalled package, among
        # them gtk3. Those packages are needed to run the tests. The
        # xdg-desktop-portal-gtk package uses this in the spec:
        #
        #   Supplements:    (gtk3 and (flatpak or snapd))
        #
        # As a result, when snapd is installed, we will unintentionally pull in
        # xdg-desktop-portal-gtk and its dependencies breaking tests. For this
        # reason, disable weak deps altogether.
        DNF_FLAGS="--setopt=install_weak_deps=False"
    fi
    YUM_FLAGS=
    ZYPPER_FLAGS=
    while [ -n "$1" ]; do
        case "$1" in
            --no-install-recommends)
                APT_FLAGS="$APT_FLAGS --no-install-recommends"
                DNF_FLAGS="$DNF_FLAGS --setopt=install_weak_deps=False"
                ZYPPER_FLAGS="$ZYPPER_FLAGS --no-recommends"
                # TODO no way to set this for yum?
                shift
                ;;
            *)
                break
                ;;
        esac
    done

    # ensure systemd is up-to-date, if there is a mismatch libudev-dev
    # will fail to install because the poor apt resolver does not get it
    case "$SPREAD_SYSTEM" in
        ubuntu-*|debian-*)
        if [[ "$*" =~ "libudev-dev" ]]; then
            eatmydata apt-get install -y --only-upgrade systemd
        fi
        ;;
    esac

    # fix dependency issue where libp11-kit0 needs to be downgraded to
    # install gnome-keyring
    case "$SPREAD_SYSTEM" in
        debian-9-*)
        if [[ "$*" =~ "gnome-keyring" ]]; then
            eatmydata apt-get remove -y libp11-kit0
        fi
        ;;
    esac

    # shellcheck disable=SC2207
    pkg_names=($(
        for pkg in "$@" ; do
            package_name=$(distro_name_package "$pkg")
            # When we could not find a different package name for the distribution
            # we're running on we try the package name given as last attempt
            if [ -z "$package_name" ]; then
                package_name="$pkg"
            fi
            echo "$package_name"
        done
    ))

    case "$SPREAD_SYSTEM" in
        ubuntu-*|debian-*)
            # shellcheck disable=SC2086
            quiet eatmydata apt-get install $APT_FLAGS -y "${pkg_names[@]}"
            retval=$?
            ;;
        amazon-*|centos-7-*)
            # shellcheck disable=SC2086
            quiet yum -y install $YUM_FLAGS "${pkg_names[@]}"
            retval=$?
            ;;
        fedora-*|centos-*)
            # shellcheck disable=SC2086
            quiet dnf -y --refresh install $DNF_FLAGS "${pkg_names[@]}"
            retval=$?
            ;;
        opensuse-*)
            # packages may be downgraded in the repositories, which would be
            # picked up next time we ran `zypper dup` and applied locally;
            # however we only update the images periodically, in the meantime,
            # when downgrades affect packages we need or have installed, `zypper
            # in` may stop with the prompt asking the user about either breaking
            # the installed packages or allowing downgrades, passing
            # --allow-downgrade will make the installation proceed

            # shellcheck disable=SC2086
            quiet zypper install -y --allow-downgrade --force-resolution $ZYPPER_FLAGS "${pkg_names[@]}"
            retval=$?
            ;;
        arch-*)
            # shellcheck disable=SC2086
            pacman -Suq --needed --noconfirm "${pkg_names[@]}"
            retval=$?
            ;;
        *)
            echo "ERROR: Unsupported distribution $SPREAD_SYSTEM"
            exit 1
            ;;
    esac
    test "$orig_xtrace" = on && set -x
    # pass any errors up
    if [ "$retval" != "0" ]; then
        return $retval
    fi
}

distro_purge_package() {
    # shellcheck disable=SC2046
    set -- $(
        for pkg in "$@" ; do
            package_name=$(distro_name_package "$pkg")
            # When we could not find a different package name for the distribution
            # we're running on we try the package name given as last attempt
            if [ -z "$package_name" ]; then
                package_name="$pkg"
            fi
            echo "$package_name"
        done
        )

    case "$SPREAD_SYSTEM" in
        ubuntu-*|debian-*)
            # TODO reenable quiet once we have dealt with files being left
            # behind while purging in prepare
            eatmydata apt-get remove -y --purge -y "$@"
            ;;
        amazon-*|centos-7-*)
            quiet yum -y remove "$@"
            ;;
        fedora-*|centos-*)
            quiet dnf -y remove "$@"
            quiet dnf clean all
            ;;
        opensuse-*)
            quiet zypper remove -y "$@"
            ;;
        arch-*)
            pacman -Rnsc --noconfirm "$@"
            ;;
        *)
            echo "ERROR: Unsupported distribution $SPREAD_SYSTEM"
            exit 1
            ;;
    esac
}

distro_update_package_db() {
    case "$SPREAD_SYSTEM" in
        ubuntu-*|debian-*)
            quiet eatmydata apt-get update
            ;;
        amazon-*|centos-7-*)
            quiet yum clean all
            quiet yum makecache
            ;;
        fedora-*|centos-*)
            quiet dnf clean all
            quiet dnf makecache
            ;;
        opensuse-*)
            quiet zypper --gpg-auto-import-keys refresh
            ;;
        arch-*)
            pacman -Syq
            ;;
        *)
            echo "ERROR: Unsupported distribution $SPREAD_SYSTEM"
            exit 1
            ;;
    esac
}

distro_clean_package_cache() {
    case "$SPREAD_SYSTEM" in
        ubuntu-*|debian-*)
            quiet eatmydata apt-get clean
            ;;
        amazon-*|centos-7-*)
            yum clean all
            ;;
        fedora-*|centos-*)
            dnf clean all
            ;;
        opensuse-*)
            zypper -q clean --all
            ;;
        arch-*)
            pacman -Sccq --noconfirm
            ;;
        *)
            echo "ERROR: Unsupported distribution $SPREAD_SYSTEM"
            exit 1
            ;;
    esac
}

distro_auto_remove_packages() {
    case "$SPREAD_SYSTEM" in
        ubuntu-*|debian-*)
            quiet eatmydata apt-get -y autoremove
            ;;
        amazon-*|centos-7-*)
            quiet yum -y autoremove
            ;;
        fedora-*|centos-*)
            quiet dnf -y autoremove
            ;;
        opensuse-*)
            ;;
        arch-*)
            ;;
        *)
            echo "ERROR: Unsupported distribution '$SPREAD_SYSTEM'"
            exit 1
            ;;
    esac
}

distro_query_package_info() {
    case "$SPREAD_SYSTEM" in
        ubuntu-*|debian-*)
            apt-cache policy "$1"
            ;;
        amazon-*|centos-7-*)
            yum info "$1"
            ;;
        fedora-*|centos-*)
            dnf info "$1"
            ;;
        opensuse-*)
            zypper info "$1"
            ;;
        arch-*)
            pacman -Si "$1"
            ;;
        *)
            echo "ERROR: Unsupported distribution '$SPREAD_SYSTEM'"
            exit 1
            ;;
    esac
}

distro_install_build_snapd(){
    if [ "$SRU_VALIDATION" = "1" ]; then
        apt install -y snapd
        cp /etc/apt/sources.list sources.list.back
        echo "deb http://archive.ubuntu.com/ubuntu/ $(lsb_release -c -s)-proposed restricted main multiverse universe" | tee /etc/apt/sources.list -a
        apt update
        apt install -y --only-upgrade snapd
        mv sources.list.back /etc/apt/sources.list
        apt update

        # On trusty we may pull in a new hwe-kernel that is needed to run the
        # snapd tests. We need to reboot to actually run this kernel.
        if os.query is-trusty && [ "$SPREAD_REBOOT" = 0 ]; then
            REBOOT
        fi
    elif [ -n "$PPA_GPG_KEY" ] && [ -n "$PPA_SOURCE_LINE" ]; then
        echo "$PPA_GPG_KEY" | apt-key add -
        echo "${PPA_SOURCE_LINE//"YOUR_UBUNTU_VERSION_HERE"/"$(lsb_release -c -s)"}" >> /etc/apt/sources.list
        apt update
        apt install -y snapd

        # Double check that it really comes from the PPA
        apt show snapd | MATCH "APT-Sources: http.*private-ppa\.launchpad(content)?\.net"
    elif [ -n "$PPA_VALIDATION_NAME" ]; then
        apt install -y snapd
        add-apt-repository -y "$PPA_VALIDATION_NAME"
        apt update
        apt install -y --only-upgrade snapd
        add-apt-repository --remove "$PPA_VALIDATION_NAME"
        apt update

        # Double check that it really comes from the PPA
        apt show snapd | MATCH "APT-Sources: http.*ppa\.launchpad(content)?\.net"
    else
        packages=
        case "$SPREAD_SYSTEM" in
            ubuntu-*|debian-*)
                # shellcheck disable=SC2125
                packages="${GOHOME}"/snapd_*.deb
                ;;
            fedora-*|amazon-*|centos-*)
                # shellcheck disable=SC2125
                packages="${GOHOME}"/snap-confine*.rpm\ "${GOPATH%%:*}"/snapd*.rpm
                ;;
            opensuse-*)
                # shellcheck disable=SC2125
                packages="${GOHOME}"/snapd*.rpm
                ;;
            arch-*)
                # shellcheck disable=SC2125
                packages="${GOHOME}"/snapd*.pkg.tar.*
                ;;
            *)
                exit 1
                ;;
        esac

        # shellcheck disable=SC2086
        distro_install_local_package $packages

        case "$SPREAD_SYSTEM" in
            fedora-*|centos-*)
                # We need to wait until the man db cache is updated before do daemon-reexec
                # Otherwise the service fails and the system will be degraded during tests executions
                for i in $(seq 20); do
                    if ! systemctl is-active run-*.service; then
                        break
                    fi
                    sleep .5
                done

                # systemd caches SELinux policy data and subsequently attempts
                # to create sockets with incorrect context, this installation of
                # socket activated snaps fails, see:
                # https://bugzilla.redhat.com/show_bug.cgi?id=1660141
                # https://bugzilla.redhat.com/show_bug.cgi?id=1197886
                # https://github.com/systemd/systemd/issues/9997
                systemctl daemon-reexec
                ;;
        esac
        case "$SPREAD_SYSTEM" in
            fedora-*)
                # the problem with SELinux policy also affects the user instance
                # in 248, see:
                # https://bugzilla.redhat.com/show_bug.cgi?id=1960576
                # note, this fixes it for the root user only, the test user
                # session is created dynamically as needed
                systemctl --user daemon-reexec
                ;;
        esac

        if os.query is-arch-linux; then
            # Arch policy does not allow calling daemon-reloads in package
            # install scripts
            systemctl daemon-reload

            # AppArmor policy needs to be reloaded
            if systemctl show -p ActiveState apparmor.service | MATCH 'ActiveState=active'; then
                systemctl restart apparmor.service
            fi
        fi

        if os.query is-opensuse || os.query is-arch-linux; then
            # Package installation applies vendor presets only, which leaves
            # snapd.apparmor disabled.
            systemctl enable --now snapd.apparmor.service
        fi

        # On some distributions the snapd.socket is not yet automatically
        # enabled as we don't have a systemd present configuration approved
        # by the distribution for it in place yet.
        if ! systemctl is-enabled snapd.socket ; then
            # Can't use --now here as not all distributions we run on support it
            systemctl enable snapd.socket
            systemctl start snapd.socket
        fi
    fi
}

distro_get_package_extension() {
    case "$SPREAD_SYSTEM" in
        ubuntu-*|debian-*)
            echo "deb"
            ;;
        fedora-*|opensuse-*|amazon-*|centos-*)
            echo "rpm"
            ;;
        arch-*)
            # default /etc/makepkg.conf setting
            echo "pkg.tar.xz"
            ;;
    esac
}

pkg_dependencies_ubuntu_generic(){
    echo "
        python3
        autoconf
        automake
        autotools-dev
        build-essential
        ca-certificates
        clang
        curl
        devscripts
        expect
        gdb
        gdebi-core
        git
        indent
        jq
        apparmor-utils
        libapparmor-dev
        libglib2.0-dev
        libseccomp-dev
        libudev-dev
        man
        mtools
        netcat-openbsd
        pkg-config
        python3-docutils
        udev
        udisks2
        upower
        uuid-runtime
        "
}

pkg_dependencies_ubuntu_classic(){
    echo "
        avahi-daemon
        cups
        fish
        fontconfig
        gnome-keyring
        jq
        man
        nfs-kernel-server
        printer-driver-cups-pdf
        python3-dbus
        python3-gi
        python3-yaml
        upower
        weston
        xdg-user-dirs
        xdg-utils
        zsh
        "

    case "$SPREAD_SYSTEM" in
        ubuntu-14.04-*)
            pkg_linux_image_extra
            ;;
        ubuntu-16.04-64)
            echo "
                dbus-user-session
                evolution-data-server
                fwupd
                gccgo-6
                gnome-online-accounts
                kpartx
                libvirt-bin
                packagekit
                qemu
                x11-utils
                xvfb
                "
                pkg_linux_image_extra
            ;;
        ubuntu-18.04-32)
            echo "
                dbus-user-session
                gccgo-6
                evolution-data-server
                fwupd
                gnome-online-accounts
                packagekit
                "
                pkg_linux_image_extra
            ;;
        ubuntu-18.04-64)
            echo "
                dbus-user-session
                gccgo-8
                gperf
                evolution-data-server
                fwupd
                packagekit
                qemu-utils
                "
            ;;
        ubuntu-20.04-64|ubuntu-20.04-arm-64)
            # bpftool is part of linux-tools package
            echo "
                dbus-user-session
                evolution-data-server
                fwupd
                gccgo-9
                libvirt-daemon-system
                linux-tools-$(uname -r)
                packagekit
                qemu-kvm
                qemu-utils
                shellcheck
                "
            ;;
<<<<<<< HEAD
        ubuntu-22.04-64|ubuntu-22.04-arm-64)
=======
        ubuntu-22.04-64|ubuntu-22.10-64)
>>>>>>> 17bcb031
            # bpftool is part of linux-tools package
            echo "
                dbus-user-session
                fwupd
                golang
                libvirt-daemon-system
                linux-tools-$(uname -r)
                lz4
                qemu-kvm
                qemu-utils
                "
            ;;
        ubuntu-*)
            echo "
                squashfs-tools
                "
            ;;
        debian-*)
            echo "
                autopkgtest
                debootstrap
                eatmydata
                evolution-data-server
                fwupd
                gcc-multilib
                libc6-dev-i386
                linux-libc-dev
                net-tools
                packagekit
                sbuild
                schroot
                "
            ;;
    esac
    case "$SPREAD_SYSTEM" in
        debian-11-*|debian-sid-*)
            echo "
                 bpftool
                 strace
                 systemd-timesyncd
                 "
            ;;
    esac
}

pkg_linux_image_extra (){
    if apt-cache show "linux-image-extra-$(uname -r)" > /dev/null 2>&1; then
        echo "linux-image-extra-$(uname -r)";
    else
        if apt-cache show "linux-modules-extra-$(uname -r)" > /dev/null 2>&1; then
            echo "linux-modules-extra-$(uname -r)";
        else
            echo "cannot find a matching kernel modules package";
            exit 1;
        fi;
    fi
}

pkg_dependencies_ubuntu_core(){
    echo "
        pollinate
        "
        pkg_linux_image_extra
}

pkg_dependencies_fedora_centos_common(){
    echo "
        python3
        bpftool
        clang
        curl
        dbus-x11
        evolution-data-server
        expect
        fontconfig
        fwupd
        git
        golang
        jq
        iptables-services
        man
        net-tools
        nmap-ncat
        nfs-utils
        PackageKit
        polkit
        python3-yaml
        python3-dbus
        python3-gobject
        rpm-build
        udisks2
        upower
        xdg-user-dirs
        xdg-utils
        strace
        zsh
        "
    if ! os.query is-centos 9; then
        echo "
            fish
            redhat-lsb-core
        "
    fi
}

pkg_dependencies_fedora(){
    echo "
         libcap-static
        "
}

pkg_dependencies_amazon(){
    echo "
        python3
        curl
        dbus-x11
        expect
        fish
        fontconfig
        fwupd
        git
        golang
        grub2-tools
        jq
        iptables-services
        libcap-static
        man
        nc
        net-tools
        nfs-utils
        PackageKit
        system-lsb-core
        rpm-build
        xdg-user-dirs
        xdg-utils
        udisks2
        upower
        zsh
        "
}

pkg_dependencies_opensuse(){
    echo "
        python3
        apparmor-profiles
        audit
        bash-completion
        bpftool
        clang
        curl
        dbus-1-python3
        evolution-data-server
        expect
        fish
        fontconfig
        fwupd
        git
        golang-packaging
        iptables
        jq
        lsb-release
        man
        man-pages
        nfs-kernel-server
        nss-mdns
        PackageKit
        python3-yaml
        strace
        netcat-openbsd
        osc
        udisks2
        upower
        uuidd
        xdg-user-dirs
        xdg-utils
        zsh
        "
}

pkg_dependencies_arch(){
    echo "
    apparmor
    base-devel
    bash-completion
    bpf
    clang
    curl
    evolution-data-server
    expect
    fish
    fontconfig
    fwupd
    git
    go
    go-tools
    jq
    libseccomp
    libcap
    libx11
    man
    net-tools
    nfs-utils
    openbsd-netcat
    packagekit
    python
    python-docutils
    python-dbus
    python-gobject
    python3-yaml
    squashfs-tools
    shellcheck
    strace
    udisks2
    upower
    xdg-user-dirs
    xdg-utils
    xfsprogs
    zsh
    "
}

pkg_dependencies(){
    case "$SPREAD_SYSTEM" in
        ubuntu-core-16-*)
            pkg_dependencies_ubuntu_generic
            pkg_dependencies_ubuntu_core
            ;;
        ubuntu-*|debian-*)
            pkg_dependencies_ubuntu_generic
            pkg_dependencies_ubuntu_classic
            ;;
        amazon-*|centos-7-*)
            pkg_dependencies_amazon
            ;;
        centos-*)
            pkg_dependencies_fedora_centos_common
            ;;
        fedora-*)
            pkg_dependencies_fedora_centos_common
            pkg_dependencies_fedora
            ;;
        opensuse-*)
            pkg_dependencies_opensuse
            ;;
        arch-*)
            pkg_dependencies_arch
            ;;
        *)
            ;;
    esac
}

install_pkg_dependencies(){
    pkgs=$(pkg_dependencies)
    # shellcheck disable=SC2086
    distro_install_package --no-install-recommends $pkgs
}

# upgrade distribution and indicate if reboot is needed by outputting 'reboot'
# to stdout
distro_upgrade() {
    case "$SPREAD_SYSTEM" in
        arch-*)
            # Arch does not support partial upgrades. On top of this, the image
            # we are running in may have been built some time ago and we need to
            # upgrade so that the tests are run with the same package versions
            # as the users will have. We basically need to run pacman -Syu.
            # Since there is no way to tell if we can continue after upgrading
            # (eg. the kernel package or systemd got updated ) issue a reboot
            # instead.
            #
            # pacman -Syu --noconfirm on an updated system:
            # :: Synchronizing package databases...
            #  core is up to date
            #  extra is up to date
            #  community is up to date
            #  multilib is up to date
            # :: Starting full system upgrade...
            #  there is nothing to do  <--- needle
            if ! pacman -Syu --noconfirm 2>&1 | grep -q "there is nothing to do" ; then
                echo "reboot"
            fi
            ;;
        *)
            echo "WARNING: distro upgrade not supported on $SPREAD_SYSTEM"
            ;;
    esac
}<|MERGE_RESOLUTION|>--- conflicted
+++ resolved
@@ -623,11 +623,7 @@
                 shellcheck
                 "
             ;;
-<<<<<<< HEAD
-        ubuntu-22.04-64|ubuntu-22.04-arm-64)
-=======
-        ubuntu-22.04-64|ubuntu-22.10-64)
->>>>>>> 17bcb031
+        ubuntu-22.04-64|ubuntu-22.04-arm-64|ubuntu-22.10-64)
             # bpftool is part of linux-tools package
             echo "
                 dbus-user-session
