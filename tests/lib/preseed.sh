--- conflicted
+++ resolved
@@ -50,28 +50,6 @@
 #   $ inject_snap_into_seeds "$IMAGE_MOUNTPOINT" test-snapd-sh
 inject_snap_into_seed() {
     local IMAGE_MOUNTPOINT=$1
-<<<<<<< HEAD
-
-    # Update the snapd deb to the version under test.
-    cp "${GOHOME}"/snapd_*.deb "$IMAGE_MOUNTPOINT/tmp/snapd.deb"
-    chroot "$IMAGE_MOUNTPOINT" dpkg -i /tmp/snapd.deb
-    # Installing the snapd package creates AppArmor cache files that
-    # didn't exist before.
-    rm -rf "$IMAGE_MOUNTPOINT"/var/cache/apparmor/*
-    rm "$IMAGE_MOUNTPOINT/tmp/snapd.deb"
-
-    #shellcheck source=tests/lib/snaps.sh
-    . "$TESTSLIB"/snaps.sh
-
-    SNAP_IMAGE=$(find "$IMAGE_MOUNTPOINT/var/lib/snapd/seed/snaps/" -name "snapd_*.snap")
-    if [ -e "$SNAP_IMAGE" ]; then
-        snap download --edge snapd
-        SNAPD_EDGE=$(ls snapd_*.snap)
-        rm -f "$IMAGE_MOUNTPOINT"/var/lib/snapd/seed/snaps/snapd_*.snap
-        mv "$SNAPD_EDGE" "$IMAGE_MOUNTPOINT"/var/lib/snapd/seed/snaps/
-        sed -i "$IMAGE_MOUNTPOINT/var/lib/snapd/seed/seed.yaml" -E -e "s/^(\\s+)name: snapd/\\1name: snapd\\n\\1unasserted: true/"
-        sed -i "$IMAGE_MOUNTPOINT/var/lib/snapd/seed/seed.yaml" -E -e "s/^(\\s+)file: snapd.*/\\1file: $SNAPD_EDGE\\n/"
-=======
     local SNAP_NAME=$2
     local SNAP_FILE="$SNAP_NAME.snap"
     local SEED_YAML="$IMAGE_MOUNTPOINT/var/lib/snapd/seed/seed.yaml"
@@ -97,7 +75,6 @@
             jq --arg NAME "$SNAP_NAME" 'del(.snaps[] | select(.name == $NAME))' | \
                 json2yaml > "$SEED_YAML.tmp"
         mv "$SEED_YAML.tmp" "$SEED_YAML"
->>>>>>> f51367fd
     fi
 
     # now add the desired snap as an unasserted snap with some jq magic™
