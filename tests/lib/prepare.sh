#!/bin/bash

set -eux

# shellcheck source=tests/lib/dirs.sh
. "$TESTSLIB/dirs.sh"
# shellcheck source=tests/lib/snaps.sh
. "$TESTSLIB/snaps.sh"
# shellcheck source=tests/lib/pkgdb.sh
. "$TESTSLIB/pkgdb.sh"
# shellcheck source=tests/lib/boot.sh
. "$TESTSLIB/boot.sh"
# shellcheck source=tests/lib/spread-funcs.sh
. "$TESTSLIB/spread-funcs.sh"
# shellcheck source=tests/lib/state.sh
. "$TESTSLIB/state.sh"
# shellcheck source=tests/lib/systems.sh
. "$TESTSLIB/systems.sh"


disable_kernel_rate_limiting() {
    # kernel rate limiting hinders debugging security policy so turn it off
    echo "Turning off kernel rate-limiting"
    # TODO: we should be able to run the tests with rate limiting disabled so
    # debug output is robust, but we currently can't :(
    echo "SKIPPED: see https://forum.snapcraft.io/t/snapd-spread-tests-should-be-able-to-run-with-kernel-rate-limiting-disabled/424"
    #sysctl -w kernel.printk_ratelimit=0
}

ensure_jq() {
    if which jq; then
        return
    fi

    if is_core18_system; then
        snap install --devmode jq-core18
        snap alias jq-core18.jq jq
    else
        snap install --devmode jq
    fi
}

disable_refreshes() {
    echo "Ensure jq is available"
    ensure_jq

    echo "Modify state to make it look like the last refresh just happened"
    systemctl stop snapd.socket snapd.service
    jq ".data[\"last-refresh\"] = \"$(date +%Y-%m-%dT%H:%M:%S%:z)\"" /var/lib/snapd/state.json > /var/lib/snapd/state.json.new
    mv /var/lib/snapd/state.json.new /var/lib/snapd/state.json
    systemctl start snapd.socket snapd.service

    echo "Minimize risk of hitting refresh schedule"
    snap set core refresh.schedule=00:00-23:59
    snap refresh --time --abs-time | MATCH "last: 2[0-9]{3}"

    echo "Ensure jq is gone"
    snap remove jq jq-core18
}

setup_systemd_snapd_overrides() {
    START_LIMIT_INTERVAL="StartLimitInterval=0"
    if [[ "$SPREAD_SYSTEM" =~ opensuse-42.[23]-* ]]; then
        # StartLimitInterval is not supported by the systemd version
        # openSUSE 42.2/3 ship.
        START_LIMIT_INTERVAL=""
    fi

    mkdir -p /etc/systemd/system/snapd.service.d
    cat <<EOF > /etc/systemd/system/snapd.service.d/local.conf
[Unit]
$START_LIMIT_INTERVAL
[Service]
Environment=SNAPD_DEBUG_HTTP=7 SNAPD_DEBUG=1 SNAPPY_TESTING=1 SNAPD_REBOOT_DELAY=10m SNAPD_CONFIGURE_HOOK_TIMEOUT=30s SNAPPY_USE_STAGING_STORE=$SNAPPY_USE_STAGING_STORE
ExecStartPre=/bin/touch /dev/iio:device0
EOF
    mkdir -p /etc/systemd/system/snapd.socket.d
    cat <<EOF > /etc/systemd/system/snapd.socket.d/local.conf
[Unit]
$START_LIMIT_INTERVAL
EOF

    # We change the service configuration so reload and restart
    # the snapd socket unit to get them applied
    systemctl daemon-reload
    systemctl restart snapd.socket
}

update_core_snap_for_classic_reexec() {
    # it is possible to disable this to test that snapd (the deb) works
    # fine with whatever is in the core snap
    if [ "$MODIFY_CORE_SNAP_FOR_REEXEC" != "1" ]; then
        echo "Not modifying the core snap as requested via MODIFY_CORE_SNAP_FOR_REEXEC"
        return
    fi

    # We want to use the in-tree snap/snapd/snap-exec/snapctl, because
    # we re-exec by default.
    # To accomplish that, we'll just unpack the core we just grabbed,
    # shove the new snap-exec and snapctl in there, and repack it.

    # First of all, unmount the core
    core="$(readlink -f "$SNAP_MOUNT_DIR/core/current" || readlink -f "$SNAP_MOUNT_DIR/ubuntu-core/current")"
    snap="$(mount | grep " $core" | awk '{print $1}')"
    umount --verbose "$core"

    # Now unpack the core, inject the new snap-exec/snapctl into it
    unsquashfs "$snap"
    # clean the old snapd libexec binaries, just in case
    rm squashfs-root/usr/lib/snapd/*
    # and copy in the current ones
    cp -a "$LIBEXECDIR"/snapd/* squashfs-root/usr/lib/snapd/
    # also the binaries themselves
    cp -a /usr/bin/{snap,snapctl} squashfs-root/usr/bin/

    case "$SPREAD_SYSTEM" in
        ubuntu-*|debian-*)
            # and snap-confine's apparmor
            if [ -e /etc/apparmor.d/usr.lib.snapd.snap-confine.real ]; then
                cp -a /etc/apparmor.d/usr.lib.snapd.snap-confine.real squashfs-root/etc/apparmor.d/usr.lib.snapd.snap-confine.real
            else
                cp -a /etc/apparmor.d/usr.lib.snapd.snap-confine      squashfs-root/etc/apparmor.d/usr.lib.snapd.snap-confine.real
            fi
            ;;
    esac

    case "$SPREAD_SYSTEM" in
        ubuntu-*)
            # also load snap-confine's apparmor profile
            apparmor_parser -r squashfs-root/etc/apparmor.d/usr.lib.snapd.snap-confine.real
            ;;
    esac

    # repack, cheating to speed things up (4sec vs 1.5min)
    mv "$snap" "${snap}.orig"
    mksnap_fast "squashfs-root" "$snap"
    rm -rf squashfs-root

    # Now mount the new core snap, first discarding the old mount namespace
    "$LIBEXECDIR/snapd/snap-discard-ns" core
    mount "$snap" "$core"

    check_file() {
        if ! cmp "$1" "$2" ; then
            echo "$1 in tree and $2 in core snap are unexpectedly not the same"
            exit 1
        fi
    }

    # Make sure we're running with the correct copied bits
    for p in "$LIBEXECDIR/snapd/snap-exec" "$LIBEXECDIR/snapd/snap-confine" "$LIBEXECDIR/snapd/snap-discard-ns" "$LIBEXECDIR/snapd/snapd" "$LIBEXECDIR/snapd/snap-update-ns"; do
        check_file "$p" "$core/usr/lib/snapd/$(basename "$p")"
    done
    for p in /usr/bin/snapctl /usr/bin/snap; do
        check_file "$p" "$core$p"
    done
}

prepare_each_classic() {
    mkdir -p /etc/systemd/system/snapd.service.d
    if [ -z "${SNAP_REEXEC:-}" ]; then
        rm -f /etc/systemd/system/snapd.service.d/reexec.conf
    else
        cat <<EOF > /etc/systemd/system/snapd.service.d/reexec.conf
[Service]
Environment=SNAP_REEXEC=$SNAP_REEXEC
EOF
    fi
    # the re-exec setting may have changed in the service so we need
    # to ensure snapd is reloaded
    systemctl daemon-reload
    systemctl restart snapd

    if [ ! -f /etc/systemd/system/snapd.service.d/local.conf ]; then
        echo "/etc/systemd/system/snapd.service.d/local.conf vanished!"
        exit 1
    fi
}

prepare_classic() {
    distro_install_build_snapd
    if snap --version |MATCH unknown; then
        echo "Package build incorrect, 'snap --version' mentions 'unknown'"
        snap --version
        distro_query_package_info snapd
        exit 1
    fi
    if "$LIBEXECDIR/snapd/snap-confine" --version | MATCH unknown; then
        echo "Package build incorrect, 'snap-confine --version' mentions 'unknown'"
        "$LIBEXECDIR/snapd/snap-confine" --version
        case "$SPREAD_SYSTEM" in
            ubuntu-*|debian-*)
                apt-cache policy snapd
                ;;
            fedora-*)
                dnf info snapd
                ;;
        esac
        exit 1
    fi

    setup_systemd_snapd_overrides

    if [ "$REMOTE_STORE" = staging ]; then
        # shellcheck source=tests/lib/store.sh
        . "$TESTSLIB/store.sh"
        # reset seeding data that is likely tainted with production keys
        systemctl stop snapd.service snapd.socket
        rm -rf /var/lib/snapd/assertions/*
        rm -f /var/lib/snapd/state.json
        setup_staging_store
    fi

    # Snapshot the state including core.
    if [ ! -f "$SNAPD_STATE_FILE" ]; then
        # Pre-cache a few heavy snaps so that they can be installed by tests
        # quickly. This relies on a behavior of snapd where .partial files are
        # used for resuming downloads.
        (
            set -x
            cd "$TESTSLIB/cache/"
            # Download each of the snaps we want to pre-cache. Note that `snap download`
            # a quick no-op if the file is complete.
            for snap_name in ${PRE_CACHE_SNAPS:-}; do
                snap download "$snap_name"
            done
            # Copy all of the snaps back to the spool directory. From there we
            # will reuse them during subsequent `snap install` operations.
            cp -- *.snap /var/lib/snapd/snaps/
            set +x
        )

        ! snap list | grep core || exit 1
        # use parameterized core channel (defaults to edge) instead
        # of a fixed one and close to stable in order to detect defects
        # earlier
        snap install --"$CORE_CHANNEL" core
        snap list | grep core

        systemctl stop snapd.{service,socket}
        update_core_snap_for_classic_reexec
        systemctl start snapd.{service,socket}

        disable_refreshes

        echo "Ensure that the bootloader environment output does not contain any of the snap_* variables on classic"
        # shellcheck disable=SC2119
        output=$(bootenv)
        if echo "$output" | MATCH snap_ ; then
            echo "Expected bootloader environment without snap_*, got:"
            echo "$output"
            exit 1
        fi

        systemctl stop snapd.{service,socket}
        save_snapd_state
        systemctl start snapd.socket
    fi

    disable_kernel_rate_limiting

    if [[ "$SPREAD_SYSTEM" == arch-* ]]; then
        # Arch packages do not ship empty directories by default, hence there is
        # no /etc/dbus-1/system.d what prevents dbus from properly establishing
        # inotify watch on that path
        mkdir -p /etc/dbus-1/system.d
        systemctl reload dbus.service
    fi
}

setup_reflash_magic() {
    # install the stuff we need
    distro_install_package kpartx busybox-static
    distro_install_local_package "$GOHOME"/snapd_*.deb
    distro_clean_package_cache

    # we cannot use "names.sh" here because no snaps are installed yet
    core_name="core"
    if is_core18_system; then
<<<<<<< HEAD
        snap install "--channel=${SNAPD_CHANNEL}" snapd
=======
        snap download "--channel=${SNAPD_CHANNEL}" snapd
>>>>>>> c3e49d6e
        core_name="core18"
    fi
    snap install "--channel=${CORE_CHANNEL}" "$core_name"

    # install ubuntu-image
    snap install --classic --edge ubuntu-image

    # needs to be under /home because ubuntu-device-flash
    # uses snap-confine and that will hide parts of the hostfs
    IMAGE_HOME=/home/image
    mkdir -p "$IMAGE_HOME"

    # ensure that ubuntu-image is using our test-build of snapd with the
    # test keys and not the bundled version of usr/bin/snap from the snap.
    # Note that we can not put it into /usr/bin as '/usr' is different
    # when the snap uses confinement.
    cp /usr/bin/snap "$IMAGE_HOME"
    export UBUNTU_IMAGE_SNAP_CMD="$IMAGE_HOME/snap"

    if is_core18_system; then
        # modify the snapd snap so that it has our snapd
        UNPACK_DIR="/tmp/snapd-snap"
<<<<<<< HEAD
        unsquashfs -d "$UNPACK_DIR" /var/lib/snapd/snaps/snapd_*.snap
=======
        unsquashfs -d "$UNPACK_DIR" snapd_*.snap
>>>>>>> c3e49d6e
        dpkg-deb -x "$SPREAD_PATH"/../snapd_*.deb "$UNPACK_DIR"
        snap pack "$UNPACK_DIR" "$IMAGE_HOME"
        
        # FIXME: fetch directly once its in the assertion service
        cp "$TESTSLIB/assertions/core-amd64-18.model" "$IMAGE_HOME/pc.model"
        
        IMAGE=core18-amd64.img
            
        # TODO: once we have a real "canonical" signed core18 model
        # use this and remove the extra assertions setup below.
        #
        # Note we don't need teardown, once the image is written
        # the system reboots anyway.
        #
        # We can do this once https://forum.snapcraft.io/t/5947 is
        # answered.
        echo "Added needed assertions so that core-amd64-18.model works"
        . "$TESTSLIB/store.sh"
        export STORE_DIR="$(pwd)/fake-store-blobdir"
        export STORE_ADDR="localhost:11028"
        setup_fake_store "$STORE_DIR"
        cp "$TESTSLIB"/assertions/developer1.account "$STORE_DIR"/asserts
        cp "$TESTSLIB"/assertions/developer1.account-key "$STORE_DIR"/asserts
        # have snap use the fakestore for assertions (but nothing else)
        export SNAPPY_FORCE_SAS_URL="http://$STORE_ADDR"
        # -----------------------8<----------------------------
    else
        # modify the core snap so that the current root-pw works there
        # for spread to do the first login
        UNPACK_DIR="/tmp/core-snap"
        unsquashfs -d "$UNPACK_DIR" /var/lib/snapd/snaps/core_*.snap

        # FIXME: install would be better but we don't have dpkg on
        #        the image
        # unpack our freshly build snapd into the new snapd snap
        dpkg-deb -x "$SPREAD_PATH"/../snapd_*.deb "$UNPACK_DIR"
        # ensure any new timer units are available
        cp -a /etc/systemd/system/timers.target.wants/*.timer "$UNPACK_DIR/etc/systemd/system/timers.target.wants"

        # add gpio and iio slots
        cat >> "$UNPACK_DIR/meta/snap.yaml" <<-EOF
slots:
    gpio-pin:
        interface: gpio
        number: 100
        direction: out
    iio0:
        interface: iio
        path: /dev/iio:device0
EOF

        # build new core snap for the image
        snap pack "$UNPACK_DIR" "$IMAGE_HOME"

        # FIXME: fetch directly once its in the assertion service
        cp "$TESTSLIB/assertions/pc-${REMOTE_STORE}.model" "$IMAGE_HOME/pc.model"

        # FIXME: how to test store updated of ubuntu-core with sideloaded snap?
        IMAGE=all-snap-amd64.img
    fi

    EXTRA_FUNDAMENTAL=
    IMAGE_CHANNEL=edge
    if [ "$KERNEL_CHANNEL" = "$GADGET_CHANNEL" ]; then
        IMAGE_CHANNEL="$KERNEL_CHANNEL"
    else
        # download pc-kernel snap for the specified channel and set
        # ubuntu-image channel to that of the gadget, so that we don't
        # need to download it
        snap download --channel="$KERNEL_CHANNEL" pc-kernel
        
        EXTRA_FUNDAMENTAL="--extra-snaps $PWD/pc-kernel_*.snap"
        IMAGE_CHANNEL="$GADGET_CHANNEL"
    fi

    # on core18 we need to use the modified snapd snap and on core16
    # it is the modified core that contains our freshly build snapd
    if is_core18_system; then
        extra_snap="$IMAGE_HOME"/snapd_*.snap
    else
        extra_snap="$IMAGE_HOME"/core_*.snap
    fi

    /snap/bin/ubuntu-image -w "$IMAGE_HOME" "$IMAGE_HOME/pc.model" \
                           --channel "$IMAGE_CHANNEL" \
                           "$EXTRA_FUNDAMENTAL" \
                           --extra-snaps "$extra_snap" \
                           --output "$IMAGE_HOME/$IMAGE"
    rm -f ./pc-kernel_*.{snap,assert} ./pc_*.{snap,assert}

    # mount fresh image and add all our SPREAD_PROJECT data
    kpartx -avs "$IMAGE_HOME/$IMAGE"
    # FIXME: hardcoded mapper location, parse from kpartx
    if is_core18_system; then
<<<<<<< HEAD
        mount /dev/mapper/loop4p3 /mnt
=======
        mount /dev/mapper/loop3p3 /mnt
>>>>>>> c3e49d6e
    else
        mount /dev/mapper/loop2p3 /mnt
    fi
    mkdir -p /mnt/user-data/
    # copy over everything from gopath to user-data, exclude:
    # - VCS files
    # - built debs
    # - golang archive files and built packages dir
    # - govendor .cache directory and the binary,
    rsync -a -C \
          --exclude '*.a' \
          --exclude '*.deb' \
          --exclude /gopath/.cache/ \
          --exclude /gopath/bin/govendor \
          --exclude /gopath/pkg/ \
          /home/gopath /mnt/user-data/
        
    # now modify the image
    if is_core18_system; then
        UNPACK_DIR="/tmp/core18-snap"
        unsquashfs -d "$UNPACK_DIR" /var/lib/snapd/snaps/core18_*.snap
    fi

    # create test user and ubuntu user inside the writable partition
    # so that we can use a stock core in tests
    mkdir -p /mnt/user-data/test

    # create test user, see the comment in spread.yaml about 12345
    mkdir -p /mnt/system-data/etc/sudoers.d/
    echo 'test ALL=(ALL) NOPASSWD:ALL' >> /mnt/system-data/etc/sudoers.d/99-test-user
    echo 'ubuntu ALL=(ALL) NOPASSWD:ALL' >> /mnt/system-data/etc/sudoers.d/99-ubuntu-user
    # modify sshd so that we can connect as root
    mkdir -p /mnt/system-data/etc/ssh
    cp -a "$UNPACK_DIR"/etc/ssh/* /mnt/system-data/etc/ssh/
    # core18 is different here than core16
    sed -i 's/\#\?\(PermitRootLogin\|PasswordAuthentication\)\>.*/\1 yes/' /mnt/system-data/etc/ssh/sshd_config
    # ensure the setting is correct
    grep '^PermitRootLogin yes' /mnt/system-data/etc/ssh/sshd_config

    # build the user database - this is complicated because:
    # - spread on linode wants to login as "root"
    # - "root" login on the stock core snap is disabled
    # - uids between classic/core differ
    # - passwd,shadow on core are read-only
    # - we cannot add root to extrausers as system passwd is searched first
    # - we need to add our ubuntu and test users too
    # So we create the user db we need in /root/test-etc/*:
    # - take core passwd without "root"
    # - append root
    # - make sure the group matches
    # - bind mount /root/test-etc/* to /etc/* via custom systemd job
    # We also create /var/lib/extrausers/* and append ubuntu,test there
    mkdir -p /mnt/system-data/root/test-etc
    mkdir -p /mnt/system-data/var/lib/extrausers/
    touch /mnt/system-data/var/lib/extrausers/sub{uid,gid}
    mkdir -p /mnt/system-data/etc/systemd/system/multi-user.target.wants
    for f in group gshadow passwd shadow; do
        # the passwd from core without root
        grep -v "^root:" "$UNPACK_DIR/etc/$f" > /mnt/system-data/root/test-etc/"$f"
        # append this systems root user so that linode can connect
        grep "^root:" /etc/"$f" >> /mnt/system-data/root/test-etc/"$f"
        
        # make sure the group is as expected
        chgrp --reference "$UNPACK_DIR/etc/$f" /mnt/system-data/root/test-etc/"$f"
        # now bind mount read-only those passwd files on boot
        cat >/mnt/system-data/etc/systemd/system/etc-"$f".mount <<EOF
[Unit]  
Description=Mount root/test-etc/$f over system etc/$f
Before=ssh.service

[Mount]
What=/root/test-etc/$f
Where=/etc/$f
Type=none
Options=bind,ro

[Install]
WantedBy=multi-user.target
EOF
        ln -s /etc/systemd/system/etc-"$f".mount /mnt/system-data/etc/systemd/system/multi-user.target.wants/etc-"$f".mount
        
        # create /var/lib/extrausers/$f
        # append ubuntu, test user for the testing
        grep "^test:" /etc/$f >> /mnt/system-data/var/lib/extrausers/"$f"
        grep "^ubuntu:" /etc/$f >> /mnt/system-data/var/lib/extrausers/"$f"
        # check test was copied
        MATCH "^test:" </mnt/system-data/var/lib/extrausers/"$f"
        MATCH "^ubuntu:" </mnt/system-data/var/lib/extrausers/"$f"
    done

    # ensure spread -reuse works in the core image as well
    if [ -e /.spread.yaml ]; then
        cp -av /.spread.yaml /mnt/system-data
    fi

    # using symbolic names requires test:test have the same ids
    # inside and outside which is a pain (see 12345 above), but
    # using the ids directly is the wrong kind of fragile
    chown --verbose test:test /mnt/user-data/test
    
    # we do what sync-dirs is normally doing on boot, but because
    # we have subdirs/files in /etc/systemd/system (created below)
    # the writeable-path sync-boot won't work
    mkdir -p /mnt/system-data/etc/systemd

    (cd /tmp ; unsquashfs -v  /var/lib/snapd/snaps/"$core_name"_*.snap etc/systemd/system)
    cp -avr /tmp/squashfs-root/etc/systemd/system /mnt/system-data/etc/systemd/
    umount /mnt
    kpartx -d  "$IMAGE_HOME/$IMAGE"

    # the reflash magic
    # FIXME: ideally in initrd, but this is good enough for now
    cat > "$IMAGE_HOME/reflash.sh" << EOF
#!/bin/sh -ex
mount -t tmpfs none /tmp
cp /bin/busybox /tmp
cp $IMAGE_HOME/$IMAGE /tmp
sync
# blow away everything
/tmp/busybox dd if=/tmp/$IMAGE of=/dev/sda bs=4M
# and reboot
/tmp/busybox sync
/tmp/busybox echo b > /proc/sysrq-trigger
EOF
    chmod +x "$IMAGE_HOME/reflash.sh"

    # extract ROOT from /proc/cmdline
    ROOT=$(sed -e 's/^.*root=//' -e 's/ .*$//' /proc/cmdline)
    cat >/boot/grub/grub.cfg <<EOF
set default=0
set timeout=2
menuentry 'flash-all-snaps' {
linux /vmlinuz root=$ROOT ro init=$IMAGE_HOME/reflash.sh console=ttyS0
initrd /initrd.img
}
EOF
}

# prepare_ubuntu_core will prepare ubuntu-core 16 and 18
prepare_ubuntu_core() {
    # we are still a "classic" image, prepare the surgery
    if [ -e /var/lib/dpkg/status ]; then
        setup_reflash_magic
        REBOOT
    fi

    # verify after the first reboot that we are now in core18 world
    if [ "$SPREAD_REBOOT" = 1 ]; then
        echo "Ensure we are now in an all-snap world"
        if [ -e /var/lib/dpkg/status ]; then
            echo "Rebooting into all-snap system did not work"
            exit 1
        fi
    fi

    echo "Wait for firstboot change to be ready"
    while ! snap changes | grep "Done"; do
        snap changes || true
        snap change 1 || true
        sleep 1
    done

    echo "Ensure fundamental snaps are still present"
    # shellcheck source=tests/lib/names.sh
    . "$TESTSLIB/names.sh"
    for name in "$gadget_name" "$kernel_name" "$core_name"; do
        if ! snap list "$name"; then
            echo "Not all fundamental snaps are available, all-snap image not valid"
            echo "Currently installed snaps"
            snap list
            exit 1
        fi
    done

    echo "Ensure the snapd snap is available"
    if is_core18_system; then
        if ! snap list snapd; then
            echo "snapd snap on core18 is missing"
            snap list
            exit 1
        fi
    fi

    echo "Ensure rsync is available"
    if ! which rsync; then
        rsync_snap="test-snapd-rsync"
        if is_core18_system; then
            rsync_snap="test-snapd-rsync-core18"
        fi
        snap install --devmode "$rsync_snap"
        snap alias "$rsync_snap".rsync rsync
    fi

    disable_refreshes
    setup_systemd_snapd_overrides

    # Snapshot the fresh state (including boot/bootenv)
    if [ ! -d $SNAPD_STATE_PATH ]; then
        systemctl stop snapd.service snapd.socket
        save_snapd_state
        systemctl start snapd.socket
    fi

    disable_kernel_rate_limiting
}<|MERGE_RESOLUTION|>--- conflicted
+++ resolved
@@ -277,11 +277,7 @@
     # we cannot use "names.sh" here because no snaps are installed yet
     core_name="core"
     if is_core18_system; then
-<<<<<<< HEAD
-        snap install "--channel=${SNAPD_CHANNEL}" snapd
-=======
         snap download "--channel=${SNAPD_CHANNEL}" snapd
->>>>>>> c3e49d6e
         core_name="core18"
     fi
     snap install "--channel=${CORE_CHANNEL}" "$core_name"
@@ -304,11 +300,7 @@
     if is_core18_system; then
         # modify the snapd snap so that it has our snapd
         UNPACK_DIR="/tmp/snapd-snap"
-<<<<<<< HEAD
-        unsquashfs -d "$UNPACK_DIR" /var/lib/snapd/snaps/snapd_*.snap
-=======
         unsquashfs -d "$UNPACK_DIR" snapd_*.snap
->>>>>>> c3e49d6e
         dpkg-deb -x "$SPREAD_PATH"/../snapd_*.deb "$UNPACK_DIR"
         snap pack "$UNPACK_DIR" "$IMAGE_HOME"
         
@@ -403,11 +395,7 @@
     kpartx -avs "$IMAGE_HOME/$IMAGE"
     # FIXME: hardcoded mapper location, parse from kpartx
     if is_core18_system; then
-<<<<<<< HEAD
-        mount /dev/mapper/loop4p3 /mnt
-=======
         mount /dev/mapper/loop3p3 /mnt
->>>>>>> c3e49d6e
     else
         mount /dev/mapper/loop2p3 /mnt
     fi
