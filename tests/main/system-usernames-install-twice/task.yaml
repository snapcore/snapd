summary: ensure snap can be installed twice (reusing the created groups)

# List of expected snap install failures due to libseccomp/golang-seccomp being
# too old. Since the illegal name check happens after verifying system support,
# we can ignore these. Ignore ubuntu-core since groupdel doesn't support
# --extrausers
systems: [-amazon-linux-2-*, -centos-7-*, -debian-9-*, -debian-sid-*, -fedora-29-*, -fedora-30-*, -opensuse-15.0-*, -opensuse-15.1-*, -ubuntu-14.04-*, -ubuntu-core-*]

prepare: |
    snap install --edge test-snapd-daemon-user

restore: |
    snap remove test-snapd-daemon-user || true

<<<<<<< HEAD
    # Clean user and group to be used on the following tests
    userdel --force snap_daemon || true
    groupdel snap_daemon || true
    not getent group snap_daemon
=======
    # snapd will create this for us, but we'll remove it for consistency in
    # test runs
    user-tool remove-with-group snap_daemon
>>>>>>> 5ecfc7d6

execute: |
    echo "When the snap is removed"
    snap remove test-snapd-daemon-user

    echo "Then the snap_daemon user and group remain"
    getent passwd snap_daemon || exit 1
    getent group snap_daemon || exit 1

    echo "And the snap can be installed again"
    snap install --edge test-snapd-daemon-user<|MERGE_RESOLUTION|>--- conflicted
+++ resolved
@@ -12,16 +12,9 @@
 restore: |
     snap remove test-snapd-daemon-user || true
 
-<<<<<<< HEAD
-    # Clean user and group to be used on the following tests
-    userdel --force snap_daemon || true
-    groupdel snap_daemon || true
-    not getent group snap_daemon
-=======
     # snapd will create this for us, but we'll remove it for consistency in
     # test runs
     user-tool remove-with-group snap_daemon
->>>>>>> 5ecfc7d6
 
 execute: |
     echo "When the snap is removed"
