--- conflicted
+++ resolved
@@ -1,10 +1,6 @@
 summary: Check change abort
 
-<<<<<<< HEAD
-systems: [-ubuntu-core-16]
-=======
 systems: [-ubuntu-core-16-64]
->>>>>>> c3bf461e
 
 environment:
     SNAP_NAME: test-snapd-tools
