summary: Check that `snap run` runs

prepare: |
    . $TESTSLIB/snaps.sh
    install_local basic-run
    install_local test-snapd-tools

<<<<<<< HEAD
restore: |
    rm -f stdout stderr
    
=======
debug:
    cat stderr

>>>>>>> a02d4b4b
execute: |
    echo "Test that snap run use environments"
    basic-run.echo-data | MATCH ^/var/snap

    # the strace on 14.04 is too old
    if grep -q 'VERSION_ID="14.04"' /etc/os-release; then
        snap install --edge strace-static
    fi
    # core has no strace
    if grep -q 'ID=ubuntu-core' /etc/os-release; then
        snap install --edge strace-static
    fi
    # the strace on opensuse is too old
    if grep -q 'ID=opensuse' /etc/os-release; then
        snap install --edge strace-static
    fi
    echo "Test snap run --strace"
    snap run --strace test-snapd-tools.echo "hello-world" >stdout 2>stderr
    MATCH hello-world < stdout
    MATCH 'write\(1, \"hello-world\\n\",' < stderr
    if grep "snap-confine" stderr; then
       echo "the snap-confine calls should be filtered out, something is wrong
       cat stderr"
       exit 1
    fi

    echo "Test snap run --strace with options works"
    snap run --strace="-tt" test-snapd-tools.echo "hello-world" >stdout 2>stderr
    MATCH hello-world < stdout
    MATCH '[0-9:.]+ write\(1, "hello-world\\n"' < stderr
    
    echo "Test snap --strace invalid works"
    if snap run --strace="invalid" test-snapd-tools.echo hello 2>stderr ; then
        echo "snap run with an invalid strace option should fail but it did not"
        exit 1
    fi
    MATCH "Can't stat 'invalid': No such file or directory" < stderr<|MERGE_RESOLUTION|>--- conflicted
+++ resolved
@@ -5,15 +5,12 @@
     install_local basic-run
     install_local test-snapd-tools
 
-<<<<<<< HEAD
 restore: |
     rm -f stdout stderr
     
-=======
 debug:
     cat stderr
 
->>>>>>> a02d4b4b
 execute: |
     echo "Test that snap run use environments"
     basic-run.echo-data | MATCH ^/var/snap
