--- conflicted
+++ resolved
@@ -16,22 +16,14 @@
         rm -f /dev/ttyS4 /dev/ttyS4.spread
     fi
 
-<<<<<<< HEAD
-    systemctl restart systemd-udevd
-=======
     if [[ "$SPREAD_SYSTEM" != ubuntu-14.04-* ]]; then
         systemctl restart systemd-udevd
     fi
->>>>>>> efdbc5b8
     udevadm control --reload-rules
     udevadm trigger
 
 execute: |
-<<<<<<< HEAD
-    echo "Given a snap is installed"
-=======
     echo "Given snap is installed"
->>>>>>> efdbc5b8
     "$TESTSTOOLS"/snaps-state install-local test-snapd-sh
 
     echo "Then the device is not assigned to that snap"
@@ -74,10 +66,6 @@
     udevadm info /dev/ttyS4 | NOMATCH "E: CURRENT_TAGS=.*snap_test-snapd-sh_sh"
     test ! -f /etc/udev/rules.d/70-snap.test-snapd-sh.rules
 
-<<<<<<< HEAD
-    # Reboot needed just on systemd 247+
-=======
->>>>>>> efdbc5b8
     if [ "$(systemctl --version | awk '/systemd [0-9]+/ { print $2 }')" -ge 247 ]; then
         # with systemd versions 247+, the TAGS are sticky, but CURRENT_TAGS has
         # been updated updated and checked
