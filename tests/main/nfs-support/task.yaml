summary: Test that snaps still work when /home is a NFS mount

details: |
    Snapd now contains a feature where NFS-mounted /home (or any sub-directory)
    initializes a workaround mode where all snaps gain minimal amount of network
    permissions sufficient for NFS to operate.

<<<<<<< HEAD
# ubuntu-core: nfs service not available on core
# opensuse: the test is failing after retry several times the snapd service reaching the systemd start-limit.
systems: [-ubuntu-core-*, -opensuse-*]
=======
systems: [ubuntu-16.04-64]  # TODO: expand this list
>>>>>>> cf5dadf6

prepare: |
    #shellcheck source=tests/lib/snaps.sh
    . "$TESTSLIB/snaps.sh"
    install_local test-snapd-sh

restore: |
    #shellcheck source=tests/lib/pkgdb.sh
    . "$TESTSLIB/pkgdb.sh"

    # Unmount NFS mount over /home if one exists.
    umount /home || true

    # Restore the fstab backup file if one exists.
    if [ -e fstab.orig ]; then
        mv fstab.orig /etc/fstab
    fi

    # Remove the NFS server and its configuration data.
    rm -f /etc/exports.d/test.exports
    rm -f -d /etc/exports.d
    exportfs -r

    # Restart snapd in to ensure it doesn't know about NFS configuration anymore.
    systemctl restart snapd.service

execute: |
    ensure_extra_perms() {
        if [ "$(snap debug confinement)" = strict ]; then
            MATCH 'network inet,' < /var/lib/snapd/apparmor/snap-confine/nfs-support
            MATCH 'network inet,' < /var/lib/snapd/apparmor/profiles/snap.test-snapd-sh.with-home-plug
        fi
    }

    ensure_normal_perms() {
        if [ "$(snap debug confinement)" = strict ]; then
            test ! -e /var/lib/snapd/apparmor/snap-confine/nfs-support
            MATCH -v 'network inet,' < /var/lib/snapd/apparmor/profiles/snap.test-snapd-sh.with-home-plug
        fi
    }

    # Export /home over NFS.
    mkdir -p /etc/exports.d/
    echo '/home localhost(rw,no_subtree_check,no_root_squash)' > /etc/exports.d/test.exports
    
    # Make sure the nfs service is running
    case "$SPREAD_SYSTEM" in
        ubuntu-14.04-*)
            service nfs-kernel-server start
            ;;
        ubuntu-*|debian-*)
            systemctl restart nfs-kernel-server
            ;;
        fedora-*)
            # Enable udp protocol for nfs on fedora which is disable by default           
            sed -i -e 's/RPCNFSDARGS=.*/RPCNFSDARGS="--udp"/g' /etc/sysconfig/nfs
            systemctl enable nfs
            systemctl restart nfs
            ;;
        arch-*)
            systemctl enable nfs-server.service
            systemctl start nfs-server.service
            ;;
        opensuse-*)
            systemctl enable nfsserver.service
            systemctl start nfsserver.service
            ;;
        *)
            systemctl enable nfs
            systemctl restart nfs
            ;;
    esac

    # Synchronize the nfs directories
    nfs_sync=0
    for _ in $(seq 5); do
        if exportfs -r; then
            nfs_sync=1
            break
        fi
        sleep 1
    done
    # Check synchronization for the nfs directories is done
    [ $nfs_sync = 1 ]

    # Ensure that apparmor profiles don't permit network access
    ensure_normal_perms

    # Mount NFS-exported /home over real /home using NFSv3 and TCP transport
    mount -t nfs localhost:/home /home -o nfsvers=3,proto=tcp

    # Restart snapd to observe the active NFS mount.
    systemctl restart snapd

    # Ensure that snap-confine's apparmor profile and the test snap's apparmor
    # profile now permit network access.
    ensure_extra_perms

    # As a non-root user perform a write over NFS-mounted /home
    #shellcheck disable=SC2016
    su -c 'snap run test-snapd-sh.with-home-plug -c "touch \$SNAP_USER_DATA/smoke-nfs3-tcp"' test

    # Unmount /home and restart snapd so that we can check another thing.
    umount /home
    systemctl restart snapd

    # Ensure that this removed the extra permissions.
    ensure_normal_perms

    # Skip udp protocal on arch-linux because it is not supported
    # Error displayed: mount.nfs: requested NFS version or transport protocol is not supported
    if [[ ! "$SPREAD_SYSTEM" =~ arch-* ]]; then
        # Mount NFS-exported /home over real /home using NFSv3 and UDP transport
        mount -t nfs localhost:/home /home -o nfsvers=3,proto=udp

        # Restart snapd to observe the active NFS mount.
        systemctl restart snapd

        # Ensure that snap-confine's apparmor profile and the test snap's apparmor
        # profile now permit network access.
        ensure_extra_perms

        # As a non-root user perform a write over NFS-mounted /home
        #shellcheck disable=SC2016
        su -c 'snap run test-snapd-sh.with-home-plug -c "touch \$SNAP_USER_DATA/smoke-nfs3-udp"' test

        # Unmount /home and restart snapd so that we can check another thing.
        umount /home
        systemctl restart snapd

        # Ensure that this removed the extra permissions.
        ensure_normal_perms
    fi

    # Mount NFS-exported /home over real /home using NFSv4
    mount -t nfs localhost:/home /home -o nfsvers=4

    # Restart snapd to observe the active NFS mount.
    systemctl restart snapd

    # Ensure that snap-confine's apparmor profile and the test snap's apparmor
    # profile now permit network access.
    ensure_extra_perms

    # As a non-root user perform a write over NFS-mounted /home
    #shellcheck disable=SC2016
    su -c 'snap run test-snapd-sh.with-home-plug -c "touch \$SNAP_USER_DATA/smoke-nfs4"' test

    # Unmount /home and restart snapd so that we can check another thing.
    umount /home
    systemctl restart snapd

    # Ensure that this removed the extra permissions.
    ensure_normal_perms

    # Back up the /etc/fstab file and define a NFS mount mount there.
    cp /etc/fstab fstab.orig
    echo 'localhost:/home /home nfs defaults 0 0' >> /etc/fstab

    # Restart snapd and ensure that we have extra permissions again.
    #
    # Note that at this time /home is not mounted as NFS yet but the mere
    # presence of the entry in /etc/fstab is sufficient to grant extra
    # permissions.
    systemctl restart snapd
    ensure_extra_perms<|MERGE_RESOLUTION|>--- conflicted
+++ resolved
@@ -5,13 +5,9 @@
     initializes a workaround mode where all snaps gain minimal amount of network
     permissions sufficient for NFS to operate.
 
-<<<<<<< HEAD
 # ubuntu-core: nfs service not available on core
 # opensuse: the test is failing after retry several times the snapd service reaching the systemd start-limit.
 systems: [-ubuntu-core-*, -opensuse-*]
-=======
-systems: [ubuntu-16.04-64]  # TODO: expand this list
->>>>>>> cf5dadf6
 
 prepare: |
     #shellcheck source=tests/lib/snaps.sh
