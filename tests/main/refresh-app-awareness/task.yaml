summary: Ensure that foreground applications block app refresh.
# Ubuntu 14.04's special version of systemd doesn't have StartTransientUnit API.
systems: [-ubuntu-14.04-*]
details: |
    When the refresh-app-awareness feature is enabled running snap processes,
    mainly foreground applications, will block the refresh of said snap.
prepare: |
    # This feature depends on the release-app-awareness feature
    snap set core experimental.refresh-app-awareness=true
    sed -e "s/@CONFINEMENT@/$CONFINEMENT/g" <test-snapd-refresh.v1/meta/snap.yaml.in >test-snapd-refresh.v1/meta/snap.yaml
    sed -e "s/@CONFINEMENT@/$CONFINEMENT/g" <test-snapd-refresh.v2/meta/snap.yaml.in >test-snapd-refresh.v2/meta/snap.yaml
    snap pack test-snapd-refresh.v1
    snap pack test-snapd-refresh.v2
environment:
    CONFINEMENT/classic: classic
    CONFINEMENT/strict: strict
restore: |
    snap remove --purge test-snapd-refresh
    rm -f test-snapd-refresh-{1,2}_all.snap
    rm -f test-snapd-refresh.*/meta/snap.yaml
    snap unset core experimental.refresh-app-awareness
    rm -f install.log
<<<<<<< HEAD
    if [ "$USER" = root ]; then
        systemctl --user stop dbus.service || true
    fi
=======
    # Stop the dbus.service of the user session of the root user. This test
    # runs in several configurations, not all of which have this capability.
    # Where supported the test code below causes socket activation, through the
    # refresh-app-awareness application tracking mechanism built into snap
    # run. This session-level dbus daemon is detected as spurious by the
    # invariant checker.
    systemctl --user stop dbus.service || true
>>>>>>> 424ca73a
execute: |
    if ! snap debug sandbox-features --required "confinement-options:$CONFINEMENT"; then
        echo "SKIP: unsupported confinement variant"
        exit 0
    fi
    # Install v1 and see that it runs as expected.
    case "$CONFINEMENT" in
        classic)
            snap install --dangerous --classic test-snapd-refresh_1_all.snap
            ;;
        strict)
            snap install --dangerous test-snapd-refresh_1_all.snap
            ;;
    esac
    test-snapd-refresh.version | MATCH v1

    # Run a sleeper app to keep the snap busy. The purpose of the stamp file is
    # to allow us to synchronize with the concurrently running program.
    #shellcheck disable=SC2016
    test-snapd-refresh.sh -c 'touch $SNAP_DATA/stamp && exec sleep 1h' &
    pid=$!
    trap 'kill '"$pid"' || true' EXIT

    # While the sleeper app is running check that we can still run other
    # processes. This checks if we can spawn a distinct scope.
    test-snapd-refresh.version | MATCH v1

    # Ensure that snap-confine has finished its task and that the snap process
    # is active. Note that we don't want to wait forever either.
    retry -n 30 --wait 0.1 test -e /var/snap/test-snapd-refresh/current/stamp

    # Try to install v2, it should fail because v1 is running. Snapd is kind
    # enough to tell us what is preventing the install from working.
    # The error message is automatically wrapped so unwrap it here.
    unwrap_msg() {
        tr '\n' ' ' | sed -e 's/ \+/ /g'
    }
    case "$CONFINEMENT" in
        classic)
            not snap install --dangerous --classic test-snapd-refresh_2_all.snap >install.log 2>&1
            ;;
        strict)
            not snap install --dangerous test-snapd-refresh_2_all.snap >install.log 2>&1
            ;;
    esac
    unwrap_msg < install.log | MATCH 'error: cannot install snap file: snap "test-snapd-refresh" has running apps +\(sh\)'
    test-snapd-refresh.version | MATCH v1

    # Kill the app process running from v1.
    kill "$pid"
    wait "$pid" || true  # wait returns the exit code and we kill the process
    # Try to install v2 again, it should now work.
    case "$CONFINEMENT" in
        classic)
            snap install --dangerous --classic test-snapd-refresh_2_all.snap
            ;;
        strict)
            snap install --dangerous test-snapd-refresh_2_all.snap
            ;;
    esac
    test-snapd-refresh.version | MATCH v2<|MERGE_RESOLUTION|>--- conflicted
+++ resolved
@@ -20,11 +20,6 @@
     rm -f test-snapd-refresh.*/meta/snap.yaml
     snap unset core experimental.refresh-app-awareness
     rm -f install.log
-<<<<<<< HEAD
-    if [ "$USER" = root ]; then
-        systemctl --user stop dbus.service || true
-    fi
-=======
     # Stop the dbus.service of the user session of the root user. This test
     # runs in several configurations, not all of which have this capability.
     # Where supported the test code below causes socket activation, through the
@@ -32,7 +27,6 @@
     # run. This session-level dbus daemon is detected as spurious by the
     # invariant checker.
     systemctl --user stop dbus.service || true
->>>>>>> 424ca73a
 execute: |
     if ! snap debug sandbox-features --required "confinement-options:$CONFINEMENT"; then
         echo "SKIP: unsupported confinement variant"
