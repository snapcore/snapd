summary: Ensure that ECONNRESET is handled

restore: |
    echo "Stop the snap download command"
    kill -9 "$(pgrep -f 'snap download')" || true

    echo "Remove the firewall rule again"
    iptables -D OUTPUT -m owner --uid-owner "$(id -u test)" -j REJECT -p tcp --reject-with tcp-reset || true

    rm -f test-snapd-huge_*
    rm -f snap-download.log

# autopkgtest run only a subset of tests that deals with the integration
# with the distro
backends: [-autopkgtest]

debug: |
<<<<<<< HEAD
    ps -ef
    ls -al
    cat snap-download.log || true
=======
    echo "Partial download status"
    ls -lh test-snapd-huge_* || true
    echo "other dir content"
    ls -lh
    echo "download log:"
    cat snap-download.log
>>>>>>> 2f5ca02f

execute: |
    echo "Downloading a large snap in the background"
    su -c "/usr/bin/env SNAPD_DEBUG=1 SNAPD_DEBUG_HTTP=3 snap download --edge test-snapd-huge 2>snap-download.log" test &

    echo "Wait until the download started and downloaded more than 1 MB"
    echo "starting: $(date)"
    for _ in $(seq 120); do
        partial=$(find . -name 'test-snapd-huge_1.snap.partial' | head -1)
        if [ -n "$partial" ] && [ "$(stat -c%s "$partial")" -gt "$(( 1024 * 1024 ))" ]; then
            break
        fi
        sleep 0.5
    done

    if [ ! -f "$partial" ] || [ "$(stat -c%s "$partial")" -eq 0 ]; then
        echo "Partial file $partial did not start downloading, test broken"
        ps -ef
        ls -al
        cat snap-download.log || true
        kill -9 "$(pgrep -f 'snap download')" || true
        exit 1
    fi

    if [ -f test-snapd-huge_1.snap ]; then
        echo "File fully downloaded before the test could act"
        echo "Test broken"
        ps -ef
        ls -al
        cat snap-download.log || true
        echo "end: $(date)"
        kill -9 "$(pgrep -f 'snap download')" || true
        exit 1
    fi

    echo "Block the download using iptables"
    iptables -I OUTPUT -m owner --uid-owner "$(id -u test)" -j REJECT -p tcp --reject-with tcp-reset

    echo "Check that we retried"
    for _ in $(seq 10); do
        if MATCH 'Retrying.*\.snap, attempt 2' < snap-download.log; then
            break
        fi
        sleep 1
    done

    if [ -n "$(find . -name 'test-snapd-huge_*.snap')" ]; then
        echo "File fully downloaded even after iptables was applied"
        echo "Test broken"
        echo "end: $(date)"
        exit 1
    fi

    MATCH 'Retrying.*\.snap, attempt 2' < snap-download.log

    # Note that the download will not be successful because of the nature of
    # the netfilter testbed. When snap download retries the next attempt will
    # end up with a "connection refused" error, something we do not retry<|MERGE_RESOLUTION|>--- conflicted
+++ resolved
@@ -15,18 +15,11 @@
 backends: [-autopkgtest]
 
 debug: |
-<<<<<<< HEAD
     ps -ef
     ls -al
     cat snap-download.log || true
-=======
-    echo "Partial download status"
-    ls -lh test-snapd-huge_* || true
-    echo "other dir content"
-    ls -lh
     echo "download log:"
     cat snap-download.log
->>>>>>> 2f5ca02f
 
 execute: |
     echo "Downloading a large snap in the background"
