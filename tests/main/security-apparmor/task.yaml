--- conflicted
+++ resolved
@@ -1,11 +1,5 @@
 summary: Check basic apparmor confinement rules.
 
-<<<<<<< HEAD
-# Disabled for Fedora and openSUSE until test case is properly ported
-systems: [-fedora-*, -opensuse-*]
-
-=======
->>>>>>> 941beb27
 prepare: |
     echo "Given a basic snap is installed"
     . $TESTSLIB/snaps.sh
