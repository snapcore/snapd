summary: Check that try command works inside lxd container

systems: [ubuntu-20*, ubuntu-22*]

prepare: |
  echo "Install lxd"
  "$TESTSTOOLS"/lxd-state prepare-snap

<<<<<<< HEAD
  lxd waitready
  lxd init --auto

  echo "Setting up proxy for lxc"
  if [ -n "${http_proxy:-}" ]; then
      lxd.lxc config set core.proxy_http "$http_proxy"
  fi
  if [ -n "${https_proxy:-}" ]; then
      lxd.lxc config set core.proxy_https "$http_proxy"
  fi

=======
>>>>>>> a7984f0e
  # There isn't an official image for lunar yet, let's use the community one
  if os.query is-ubuntu 23.04; then
      CODENAME=$(. /etc/os-release && echo "$VERSION_CODENAME")
      lxc launch --quiet "images:ubuntu/$CODENAME" ubuntu
  else
      VERSION_ID="$(. /etc/os-release && echo "$VERSION_ID" )"
      lxd.lxc launch --quiet "ubuntu:$VERSION_ID" ubuntu
  fi

  echo "Setting up proxy *inside* the container"
  if [ -n "${http_proxy:-}" ]; then
      lxd.lxc exec ubuntu -- sh -c "echo http_proxy=$http_proxy >> /etc/environment"
  fi
  if [ -n "${https_proxy:-}" ]; then
      lxd.lxc exec ubuntu -- sh -c "echo https_proxy=$https_proxy >> /etc/environment"
  fi

  # wait for the container to be fully up
  # the retry is needed because of the error "Failed to connect to bus: No such file or directory"
  retry --wait 1 -n 10 sh -c 'lxd.lxc exec ubuntu -- systemctl --wait is-system-running | grep -Eq "(running|degraded)"'

  lxd.lxc file push --quiet "$GOHOME"/snapd_*.deb "ubuntu/root/"
  DEB=$(basename "$GOHOME"/snapd_*.deb)
  lxd.lxc exec ubuntu -- apt update
  lxd.lxc exec ubuntu -- apt install -y /root/"$DEB"
  lxd.lxc file push -r --quiet "$TESTSLIB"/snaps/test-snapd-tools "ubuntu/root/"

restore: |
  lxd.lxc stop ubuntu --force || true
  lxd.lxc delete ubuntu || true
  snap remove --purge lxd

execute: |
  lxd.lxc exec ubuntu -- snap try /root/test-snapd-tools
  lxd.lxc exec ubuntu -- snap list | MATCH '^test-snapd-tools .* try'<|MERGE_RESOLUTION|>--- conflicted
+++ resolved
@@ -6,20 +6,6 @@
   echo "Install lxd"
   "$TESTSTOOLS"/lxd-state prepare-snap
 
-<<<<<<< HEAD
-  lxd waitready
-  lxd init --auto
-
-  echo "Setting up proxy for lxc"
-  if [ -n "${http_proxy:-}" ]; then
-      lxd.lxc config set core.proxy_http "$http_proxy"
-  fi
-  if [ -n "${https_proxy:-}" ]; then
-      lxd.lxc config set core.proxy_https "$http_proxy"
-  fi
-
-=======
->>>>>>> a7984f0e
   # There isn't an official image for lunar yet, let's use the community one
   if os.query is-ubuntu 23.04; then
       CODENAME=$(. /etc/os-release && echo "$VERSION_CODENAME")
