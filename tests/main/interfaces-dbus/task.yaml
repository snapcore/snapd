--- conflicted
+++ resolved
@@ -20,12 +20,6 @@
     echo "Give a snap declaring a dbus slot in installed"
     snap install --edge test-snapd-dbus-provider
 
-<<<<<<< HEAD
-=======
-    echo "And the D-bus X11 dependencies are installed"
-    distro_install_package dbus-x11
-
->>>>>>> ae15fde9
     echo "And a snap declaring a matching dbus plug is installed"
     snap install --edge test-snapd-dbus-consumer
 
@@ -34,21 +28,9 @@
     start_dbus_loop_unit $SNAPMOUNTDIR/bin/test-snapd-dbus-provider.provider
 
 restore: |
-<<<<<<< HEAD
     rm -f call.error
     . $TESTSLIB/dbus.sh
     stop_dbus_loop_unit
-=======
-    . "$TESTSLIB/pkgdb.sh"
-    rm -f call.error dbus.env
-    distro_purge_package dbus-x11
-    if [[ "$SPREAD_SYSTEM" == ubuntu-14.04-* ]]; then
-        stop dbus-provider
-        rm -f /etc/init/dbus-provider.conf
-    else
-        systemctl stop dbus-provider
-    fi
->>>>>>> ae15fde9
 
 execute: |
     CONNECTED_PATTERN="test-snapd-dbus-provider:dbus-test +test-snapd-dbus-consumer"
