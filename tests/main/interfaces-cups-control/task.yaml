summary: Ensure that the cups interface works.

<<<<<<< HEAD
systems: [-ubuntu-core-16-*, -opensuse-*, -fedora-*]
=======
systems:
    - -ubuntu-core-16-*
    # Default cups/cups-pdf configuration on these distributions isn't
    # working yet without further tweaks.
    - -opensuse-*
    - -fedora-*
>>>>>>> 30227a13

details: |
    The cups-control interface allows a snap to access the locale configuration.

    A snap which defines the cups-control plug must be shown in the interfaces list.
    The plug must not be autoconnected on install and, as usual, must be able to be
    reconnected.

    A snap declaring a plug on this interface must be able to talk to the cups daemon.
    The test snap used pulls the lpr functionality and installs a pdf printer. In order
    to actually connect to the socket it needs to declare a plug on the network interface.
    The test checks for the existence of a pdf file generated by the lpr command in the
    snap.

environment:
    TEST_FILE: /var/snap/test-snapd-cups-control-consumer/current/test_file.txt

prepare: |
    echo "Given a snap declaring a cups plug is installed"
    snap install test-snapd-cups-control-consumer

    if [[ "$SPREAD_SYSTEM" != ubuntu-14.04-* ]]; then
        # Not all distributions are starting the cups service directly after
        # the package was installed.
        if ! systemctl is-enabled cups ; then
            # We can't use --now as this isn't supported by all distributions
            systemctl enable cups
            systemctl start cups
        fi
    fi

restore: |
    rm -rf $HOME/PDF $TEST_FILE print.error

execute: |
    CONNECTED_PATTERN=":cups-control +test-snapd-cups-control-consumer"
    DISCONNECTED_PATTERN="(?s).*?\n- +test-snapd-cups-control-consumer:cups-control"

    echo "Then it is not shown as connected"
    snap interfaces | grep -Pzq "$DISCONNECTED_PATTERN"

    echo "===================================="

    echo "When the plug is connected"
    snap connect test-snapd-cups-control-consumer:cups-control
    snap interfaces | grep -Pzq "$CONNECTED_PATTERN"

    echo "Then the snap command is able to print files"
    echo "Hello World" > $TEST_FILE
    test-snapd-cups-control-consumer.lpr $TEST_FILE
    while ! test -e $HOME/PDF/test_file*.pdf; do sleep 1; done

    if [ "$(snap debug confinement)" = partial ] ; then
        exit 0
    fi

    echo "===================================="

    echo "When the plug is disconnected"
    snap disconnect test-snapd-cups-control-consumer:cups-control
    snap interfaces | grep -Pzq "$DISCONNECTED_PATTERN"

    echo "Then the snap command is not able to print files"
    if test-snapd-cups-control-consumer.lpr $TEST_FILE 2>print.error; then
        echo "Expected error with plug disconnected"
        exit 1
    fi
    grep -q "scheduler not responding" print.error<|MERGE_RESOLUTION|>--- conflicted
+++ resolved
@@ -1,15 +1,8 @@
 summary: Ensure that the cups interface works.
 
-<<<<<<< HEAD
+# Default cups/cups-pdf configuration on these distributions isn't
+# working yet without further tweaks.
 systems: [-ubuntu-core-16-*, -opensuse-*, -fedora-*]
-=======
-systems:
-    - -ubuntu-core-16-*
-    # Default cups/cups-pdf configuration on these distributions isn't
-    # working yet without further tweaks.
-    - -opensuse-*
-    - -fedora-*
->>>>>>> 30227a13
 
 details: |
     The cups-control interface allows a snap to access the locale configuration.
