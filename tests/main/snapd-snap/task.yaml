summary: Ensure snapd builds as a snap

# TODO: we don't need to build the snapd snap in this test on as many systems
# when we have a way to dynamically download the snapd snap that was built for a
# particular PR from github actions, in which case we can just download that and
# install it here to test the things that we need to test about the snapd snap

# effectively we can only build the snap using LXD + snapcraft on ubuntu systems
# due to various bugs with other distros and snapcraft and/or LXD
systems:
    # snapcraft is a classic snap, can't run on ubuntu-core
    - -ubuntu-core*
    # LXD doesn't work properly on amazon linux, fedora 31, opensuse, or debian
    # 9 to build the snap, it complains about fuse.snapfuse getting EPERM when
    # snaps are installed inside the LXD container that snapcraft creates
    - -amazon-linux*
    - -debian-*
    - -fedora-*
    - -opensuse-*
    # additionally on fedora 32 and 33, and arch linux which are all cgroupsv2
    # now, LXD does not work either, with the service failing to start up at all
    # when we install LXD
    - -arch-*
    # snapcraft does not support running on centos 7 due to errors with the
    # locale, see https://bugs.launchpad.net/snapcraft/+bug/1922140
    # a separate error occurs on centos 8, see https://bugs.launchpad.net/snapcraft/+bug/1922981
    - -centos-*
    # ubuntu-18.04-32: i386 is not supported by lxd
    # TODO: enable i386 by using lxd 3.0, currently snapcraft is failing to get the
    #       lxd image when it is trying to build snapd
    - -ubuntu-18.04-32

# Start early as it takes a long time.
priority: 100
kill-timeout: 35m

environment:
    # the destructive build mode runs only on xenial, but we also run lxd on
    # xenial to make sure it builds there too
    SNAPCRAFT_BUILD_ENVIRONMENT/destructive: host
    SNAPCRAFT_BUILD_ENVIRONMENT/lxd: lxd
    CONSUMER_SNAP: test-snapd-policy-app-consumer

prepare: |
    # shellcheck source=tests/lib/systems.sh
    . "$TESTSLIB/systems.sh"

    # only run the destructive mode variant on xenial
    if ! os.query is-xenial && [ "$SNAPCRAFT_BUILD_ENVIRONMENT" = "host" ]; then
        echo "Skipping destructive mode build on non-xenial"
        exit 0
    fi

    if is_cgroupv2 && [ "$SNAPCRAFT_BUILD_ENVIRONMENT" = "lxd" ]; then
        # snapd snap uses core build base (16.04) which cannot be booted
        # properly on a host using unified hierarchy
        echo "Skipping LXD build with unified cgroup hierarchy"
        exit 0
    fi

    if os.query is-fedora || os.query is-arch-linux || os.query is-centos; then
        # in order to install classic snaps, we need to setup the /snap 
        # symlink on these distros
        SNAP_MOUNT_DIR="$(os.paths snap-mount-dir)"
        ln -sf "$SNAP_MOUNT_DIR" /snap
        tests.cleanup defer rm -f /snap
    fi

    echo "Install snapcraft from 4.x/candidate"
    snap install snapcraft --channel=4.x/candidate --classic
    tests.cleanup defer snap remove --purge snapcraft

    if [ "$SNAPCRAFT_BUILD_ENVIRONMENT" = "lxd" ]; then
        echo "Remove any installed debs (some images carry them) to ensure we test the snap"
        # apt -v to test if apt is usable
        if command -v apt && apt -v; then
            # meh trusty's apt doesn't support -y, so use apt-get
            apt-get autoremove -y lxd
            if ! os.query is-debian sid; then
                # no lxd-client on debian sid
                apt-get autoremove -y lxd-client
            fi
        fi

        # load the fuse kernel module before installing lxd
        modprobe fuse

        echo "Install lxd"
        "$TESTSTOOLS"/lxd-state prepare-snap

        echo "Switch the core snap back due to spread system prepare shenanigans"
        # When we run spread, we will repack the core snap that is installed on
        # the system to match the binaries that we built on this system so that
        # we keep executing the stuff from the branch, even if re-exec is 
        # enabled unconditionally for all spread tests. This presents a problem
        # for snapcraft, which downloads the current snap file from snapd 
        # directly using the /v2/snaps/{name}/file endpoint, which will just 
        # send over the modified file without indicating at all that the current
        # file is modified from the installed revision (indeed snapd reports to
        # snapcraft that it is running the specific edge revision from the 
        # store, and not x1 as it would in devmode for example which snapcraft
        # correctly handles).
        # As such, we need to switch the modified core snap on the system back 
        # with the original core snap on the system that is unmodified and will
        # match the expected assertions that snapcraft calculates

        # the easy way is to trick snapd is to just mount back the original file
        # on top of the repacked one, then snapd will just serve the correct
        # file over HTTP to snapcraft when it asks for it

        # When the SRU validation tests are executed, the core snap is not repacked
        # and the var MODIFY_CORE_SNAP_FOR_REEXEC is 0
        if [ "$MODIFY_CORE_SNAP_FOR_REEXEC" = 1 ]; then
            CORE_SNAP_REV=$(snap list core | grep -v Name | awk '{print $3}')
            CORE_SNAP="/var/lib/snapd/snaps/core_${CORE_SNAP_REV}.snap"
            ORIG_CORE_SNAP=${CORE_SNAP}.orig

            mount --bind "$ORIG_CORE_SNAP" "$CORE_SNAP"
            tests.cleanup defer umount "$CORE_SNAP"
        fi
    fi

debug: |
    # get the snapd sandbox features
    snap debug sandbox-features

    # get the full journal to see any out-of-memory errors
    # shellcheck disable=SC2119
    "$TESTSTOOLS"/journal-state get-log

execute: |
    # shellcheck source=tests/lib/systems.sh
    . "$TESTSLIB/systems.sh"

    # only run the destructive mode variant on xenial
    if ! os.query is-xenial && [ "$SNAPCRAFT_BUILD_ENVIRONMENT" = "host" ]; then
        echo "Skipping destructive mode build on non-xenial"
        exit 0
    fi

    if is_cgroupv2 && [ "$SNAPCRAFT_BUILD_ENVIRONMENT" = "lxd" ]; then
        # snapd snap uses core build base (16.04) which cannot be booted
        # properly on a host using unified hierarchy
        echo "Skipping LXD build with unified cgroup hierarchy"
        exit 0
    fi

    if [ "$SPREAD_REBOOT" != "0" ]; then
      if os.query is-trusty; then
        # seems we have to kick trusty along
        systemctl restart snapd
      fi
      snap list | MATCH snapd
      systemctl status snapd.service
      if ! os.query is-trusty && ! os.query is-xenial; then
        systemctl status snapd.apparmor.service
      fi
      cat /var/lib/snapd/system-key
      echo "Rebooted successfully"

      exit 0
    fi
    # shellcheck disable=SC2164
    pushd "$PROJECT_PATH"

    echo "Ensure we use the correct version when host is 14.04"
    if os.query is-trusty; then
      # prepare-restore.sh will only have updated
      # packaging/ubuntu-14.04/changelog so make sure this is also done for
      # the ubuntu-16.04 packaging as well as this is what will be used to
      # build the snapd snap

      # Use fake version to ensure we are always bigger than anything else
      dch --changelog packaging/ubuntu-16.04/changelog --newversion "1337.$(dpkg-parsechangelog --show-field Version)" "testing build"
    fi

    echo "Build the snap"
    snap run snapcraft snap --output=snapd_spread-test.snap
    popd

    mv "$PROJECT_PATH/snapd_spread-test.snap" "$PWD/snapd_spread-test.snap"

    # meh it doesn't work well to use quotes and "&&" in the arguments to sh -c
    # with defer, so just put what we want to run in a script and execute that
    cat >> snapcraft-cleanup.sh <<EOF
    #!/bin/sh
    cd $PROJECT_PATH
    snap run snapcraft clean
    EOF
    chmod +x snapcraft-cleanup.sh
    tests.cleanup defer sh -c "$PWD/snapcraft-cleanup.sh"

    echo "Unsquash the snapd snap"
    unsquashfs snapd_spread-test.snap

    echo "Ensure we have the fc-cache binaries"
    test -f squashfs-root/bin/fc-cache-v6
    test -f squashfs-root/bin/fc-cache-v7

    echo "Ensure we have xdelta3"
    test -f squashfs-root/usr/bin/xdelta3

    echo "Ensure we have mksquashfs (and the dependencies)"
    test -f squashfs-root/usr/bin/mksquashfs
    find squashfs-root | MATCH liblzma.so.5

    echo "Ensure we have libc"
    find squashfs-root | MATCH libc.so
    echo "Ensure we have ld.so.conf"
    test -f squashfs-root/etc/ld.so.conf

    echo "Ensure we have preseed.json"
    test -f squashfs-root/usr/lib/snapd/preseed.json

    echo "Check /usr/lib/snapd/info"
    test -f squashfs-root/usr/lib/snapd/info
    MATCH SNAPD_ASSERTS_FORMATS < squashfs-root/usr/lib/snapd/info

    unsquashfs -ll snapd_spread-test.snap | MATCH libc.so

<<<<<<< HEAD
=======
    # This check is to cheat the shellcheck
    if os.query is-ubuntu; then
        # TODO:apparmor-vendoring
        # remove this "exit 0" once apparmor-vendoring is ready
        exit 0
    fi

>>>>>>> 2e1778c5
    echo "Ensure we have apparmor_parser"
    unsquashfs -ll snapd_spread-test.snap | MATCH usr/lib/snapd/apparmor_parser

    echo "Ensure we can install the snapd snap"
    snap install --dangerous snapd_spread-test.snap
    cat >> snapd-cleanup.sh <<EOF
    #!/bin/sh
    if [ $(find /snap/snapd/ -maxdepth 1 -type d 2>/dev/null | wc -l) -gt 2 ]; then
      snap revert snapd
    fi
    EOF
    chmod +x snapd-cleanup.sh
    tests.cleanup defer sh -c "$PWD/snapd-cleanup.sh"

    echo "Ensure we restarted into the snapd snap"
    "$TESTSTOOLS"/journal-state match-log  'restarting into "/snap/snapd/'

    echo "Ensure sandbox-features shows the internal apparmor_parser"
    snap debug sandbox-features --required apparmor:parser:snapd-internal

    echo "Then we should be able to compile policy using the internal apparmor_parser"
    /snap/snapd/current/usr/lib/snapd/apparmor_parser \
      --config-file /snap/snapd/current/usr/lib/snapd/apparmor/parser.conf \
      -b /snap/snapd/current/usr/lib/snapd/apparmor.d \
      --policy-features /snap/snapd/current/usr/lib/snapd/apparmor.d/abi/3.0 \
      -r /var/lib/snapd/apparmor/profiles/snap.snapcraft.snapcraft

    echo "Then we should be able to successfully install a snap"
    snap install hello-world
    tests.cleanup defer snap remove --purge hello-world

    echo "Then hello-world.evil should fail due to snap confinement"
    if hello-world.evil; then
        echo "hello-world.evil should fail due to snap confinement"
        exit 1
    fi

    echo "Then the profile should support include-if-exists"
    MATCH "#include if exists \"/var/lib/snapd/apparmor/snap-tuning\"" < /var/lib/snapd/apparmor/profiles/snap.hello-world.evil

    # Replicate the tests from tests/main/interfaces-many-core-provided so
    # we can exercise the vendored appamor_parser etc within the snapd snap

    # We remove the shared-memory plug and interface in trusty because it fails with the
    # following error since adding private /dev/shm support to shared-memory interface:
    # shared-memory plug with "private: true" cannot be connected if "/dev/shm" is a symlink)
    if os.query is-trusty; then
        cp -r "$TESTSLIB/snaps/$CONSUMER_SNAP" .
        sed -e '/shared-memory:/,+2d' -i "$CONSUMER_SNAP"/meta/snap.yaml
    fi

    echo "Given a snap is installed"
    "$TESTSTOOLS"/snaps-state install-local "$CONSUMER_SNAP"
    tests.cleanup defer snap remove --purge "$CONSUMER_SNAP"

    # If possible, prepare a session for the test user. On many systems this
    # will allow running all tests as the unprivileged user. This shields us
    # from accidentally triggering any additional processes from run in the
    # session of the root user and stay behind after this test terminates.
    if tests.session has-session-systemd-and-dbus; then
        tests.session -u test prepare
        tests.cleanup defer tests.session -u test restore
    fi

    echo "For each core-provided slot"
    SNAP_MOUNT_DIR="$(os.paths snap-mount-dir)"
    for plugcmd in "$SNAP_MOUNT_DIR"/bin/"$CONSUMER_SNAP".* ; do

        # Only connect 1/8 of the interfaces on xenial - the Xenial GA
        # kernel has a bad memory leak (LP: #1939915) triggered by
        # reloading apparmor profiles too much and the test fails
        # (kill-timeout) trying either to remove interfaces or removing the
        # snap whilst waiting for apparmor_parser to finish, so avoid this
        # by only touching some of the interfaces overall - there also
        # seems to be another smaller leak on Bionic etc too so only do
        # one third of the interfaces on other systems
        if os.query is-xenial && [ "$((RANDOM % 8))" != 0 ] || [ "$((RANDOM % 3))" != 0 ]; then
            echo "skipping plug: $plugcmd"
            continue
        fi
        plugcmd_bn=$(basename "$plugcmd")
        plug_iface=$(echo "$plugcmd_bn" | tr '.' ':')
        #shellcheck disable=SC2001
        slot_iface=$(echo "$plug_iface" | sed "s/$CONSUMER_SNAP//")

        # we test browser-support two different ways, so account for that
        if [ "$plug_iface" = "$CONSUMER_SNAP:browser-sandbox" ]; then
            slot_iface=":browser-support"
        fi

        CONNECTED_PATTERN="$slot_iface +.*$CONSUMER_SNAP"
        DISCONNECTED_PATTERN="$slot_iface +-"
        if [ "$SNAPCRAFT_BUILD_ENVIRONMENT" = "lxd" ]; then
            # with lxd snap installed these slot will be connected to the lxd
            # snap already
            if [ "$slot_iface" = ":lxd-support" ] || [ "$slot_iface" = ":system-observe" ]; then
                DISCONNECTED_PATTERN="$slot_iface +lxd"
            fi
        fi
        # Skip any interfaces that core doesn't ship
        if ! snap interfaces | grep -E -q "$slot_iface +"; then
            echo "$slot_iface not present, skipping"
            continue
        fi

        if [ "$plug_iface" = "$CONSUMER_SNAP:mount-control" ] && os.query is-trusty ; then
            # systemd version is too old, skipping
            snap connect "$plug_iface" "$slot_iface" 2>&1 | MATCH "systemd version 204 is too old \\(expected at least 209\\)"
            continue
        fi

        echo "When slot $slot_iface is connected"
        if snap interfaces | grep -E -q "$DISCONNECTED_PATTERN"; then
            if [ "$SNAPCRAFT_BUILD_ENVIRONMENT" = "lxd" ]; then
                # we have the lxd snap installed so it provides the lxd slot -
                # connect to that explicitly
                if [ "$slot_iface" = ":lxd" ]; then
                    slot_iface="lxd:lxd"
                fi
            fi
            if [ "$slot_iface" = ":broadcom-asic-control" ] || [ "$slot_iface" = ":firewall-control" ] || [ "$slot_iface" = ":kubernetes-support" ] || [ "$slot_iface" = ":openvswitch-support" ] || [ "$slot_iface" = ":ppp" ]; then
                # TODO: when the kmod backend no longer fails on missing
                # modules, we can remove this
                snap connect "$plug_iface" "$slot_iface" || true
            else
                snap connect "$plug_iface" "$slot_iface"
            fi
        fi
        snap interfaces | MATCH "$CONNECTED_PATTERN"

        echo "Then $plugcmd should succeed"
        if tests.session has-session-systemd-and-dbus; then
            tests.session -u test exec "$plugcmd" | MATCH PASS
        else
            # If we cannot run the plug command as the test user, in the
            # relative safety of the user session which gets torn down, then
            # run the test directly EXCEPT when testing the desktop interface.
            #
            # The desktop interface causes, at minimum, XDG document portal to
            # activate in the root users's session, which is not cleaned up.
            # Since that interface will only be used in a real session, leaving
            # it out is acceptable.
            if [ "$plugcmd" != "${CONSUMER_SNAP}.desktop" ]; then
                "$plugcmd" | MATCH PASS
            else
                echo "skipping $plugcmd on an unsupported system"
            fi
        fi

        echo "Finally disconnect the interface"
        if snap interfaces | grep -E -q "$CONNECTED_PATTERN"; then
            if [ "$plug_iface" = "$CONSUMER_SNAP:browser-sandbox" ]; then
                snap disconnect "$CONSUMER_SNAP:browser-support" "$slot_iface"
            else
                snap disconnect "$plug_iface" "$slot_iface"
            fi
        fi
    done

    # also check that snapd-apparmor service works
    if ! os.query is-trusty && ! os.query is-xenial; then
      systemctl status snapd.apparmor.service
    fi

    # reboot to ensure snapd.apparmor still works then too
    if [ "$SPREAD_REBOOT" = "0" ]; then
        # downgrade the snapd deb from the distro package to test that we can
        # still handle the generated apparmor profiles etc from the snapd snap
        echo "Downgrading snapd to distro packaged version..."
        # this fails on ubuntu-16.04 and 14.04 since the distro installed
        # version of snapd comes from esm.ubuntu.com but the spread instances do
        # not have credentials for esm.ubuntu.com
        if ! os.query is-trusty && ! os.query is-xenial; then
            apt install -y --allow-downgrades "snapd/$(lsb_release -sc)"
            tests.cleanup defer apt install -y "$PROJECT_PATH/../"snapd_1337.*_"$(dpkg-architecture -qDEB_HOST_ARCH)".deb

            # check snapd.apparmor is still working after downgrade
            if ! os.query is-trusty && ! os.query is-xenial; then
                systemctl status snapd.apparmor.service
            fi
            echo "Rebooting to re-generate system-key..."
            REBOOT
        fi
    fi<|MERGE_RESOLUTION|>--- conflicted
+++ resolved
@@ -218,16 +218,6 @@
 
     unsquashfs -ll snapd_spread-test.snap | MATCH libc.so
 
-<<<<<<< HEAD
-=======
-    # This check is to cheat the shellcheck
-    if os.query is-ubuntu; then
-        # TODO:apparmor-vendoring
-        # remove this "exit 0" once apparmor-vendoring is ready
-        exit 0
-    fi
-
->>>>>>> 2e1778c5
     echo "Ensure we have apparmor_parser"
     unsquashfs -ll snapd_spread-test.snap | MATCH usr/lib/snapd/apparmor_parser
 
