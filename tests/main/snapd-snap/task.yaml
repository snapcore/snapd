--- conflicted
+++ resolved
@@ -190,7 +190,9 @@
     unsquashfs -ll snapd_spread-test.snap | MATCH etc/ld.so.conf
     echo "Ensure we have libc"
     unsquashfs -ll snapd_spread-test.snap | MATCH libc.so
-<<<<<<< HEAD
+    echo "Ensure we have preseed.json"
+    unsquashfs -ll snapd_spread-test.snap | MATCH usr/lib/snapd/preseed.json
+
     echo "Ensure we can install the snapd snap"
     snap install --dangerous snapd_spread-test.snap
     tests.cleanup defer sh -c "$PWD/snapd-cleanup.sh"
@@ -331,9 +333,4 @@
         rm -f /var/lib/snapd/system-key
         echo "Rebooting to re-generate system-key..."
         REBOOT
-    fi
-=======
-
-    echo "Ensure we have preseed.json"
-    unsquashfs -ll snapd_spread-test.snap | MATCH usr/lib/snapd/preseed.json
->>>>>>> beb57027
+    fi