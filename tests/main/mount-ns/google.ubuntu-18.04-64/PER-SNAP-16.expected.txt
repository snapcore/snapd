--- conflicted
+++ resolved
@@ -63,13 +63,6 @@
 +0:+1 / /sys/kernel/security rw,nosuid,nodev,noexec,relatime master:+1 - securityfs securityfs rw
 -1:-33 /tmp /tmp rw,relatime master:-40 - ext4 /dev/sda1 rw
 +0:+0 /tmp/snap-private-tmp/snap.test-snapd-mountinfo-core16/tmp /tmp rw,relatime - ext4 /dev/sda1 rw
-<<<<<<< HEAD
-+1:+35 / /usr/share/gdb rw,relatime - tmpfs tmpfs rw,mode=755
-+1:-35 /usr/share/gdb/auto-load /usr/share/gdb/auto-load ro,nodev,relatime master:16 - squashfs /dev/loop0 ro
--1:+36 / /usr/share/gdb/test rw,relatime - tmpfs tmpfs rw
--1:-36 /usr/src /usr/src rw,relatime master:1 - ext4 /dev/sda1 rw
-+0:+0 /var/lib/snapd /var/lib/snapd rw,relatime master:+0 - ext4 /dev/sda1 rw
-=======
 +2:+0 /usr /usr ro,nodev,relatime master:16 - squashfs /dev/loop0 ro
 -1:+36 / /usr/share/gdb rw,relatime - tmpfs tmpfs rw,mode=755
 +1:-36 /usr/share/gdb/auto-load /usr/share/gdb/auto-load ro,nodev,relatime master:16 - squashfs /dev/loop0 ro
@@ -77,7 +70,6 @@
 -1:-37 /usr/src /usr/src rw,relatime master:1 - ext4 /dev/sda1 rw
 +2:+0 /var /var ro,nodev,relatime master:+15 - squashfs /dev/loop0 ro
 -2:+0 /var/lib/snapd /var/lib/snapd rw,relatime master:-15 - ext4 /dev/sda1 rw
->>>>>>> 30d81ce7
 +0:+0 / /var/lib/snapd/hostfs rw,relatime master:+0 - ext4 /dev/sda1 rw
 +0:+0 /var/lib/snapd/hostfs /var/lib/snapd/hostfs rw,relatime - ext4 /dev/sda1 rw
 +0:+1 / /var/lib/snapd/hostfs/boot/efi rw,relatime master:2 - vfat /dev/sda15 rw,fmask=0077,dmask=0077,codepage=437,iocharset=iso8859-1,shortname=mixed,errors=remount-ro
