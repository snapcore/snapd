summary: Check refresh with a broken configure hook on core still works

# FIXME: for now only
systems: [-ubuntu-core-*]

environment:
    BROKEN_CORE_SNAP: core_broken.snap

restore:
    rm -rf squashfs-root
    rm -f $BROKEN_CORE_SNAP

kill-timeout: 2m

execute: |
    snap list | awk "/^core / {print(\$3)}" > prevBoot
    
    echo "Breaking the configure hook of the core snap to hang forever"
    unsquashfs /var/lib/snapd/snaps/core_$(cat prevBoot).snap
    printf '#!/bin/sh\necho ithangs\nsleep 9999\n' > squashfs-root/meta/hooks/configure
    chmod 755 squashfs-root/meta/hooks/configure

    . $TESTSLIB/snaps.sh
    mksnap_fast "squashfs-root" "$BROKEN_CORE_SNAP"
    rm -rf squshfs-root

    echo "Installing a new core which will trigger running the configure hook"
    snap install --dangerous $BROKEN_CORE_SNAP

    echo "Checking changes"
    . $TESTSLIB/changes.sh
    snap changes
    chg_id=$(change_id "Install \"core\" snap from file \"$BROKEN_CORE_SNAP\"" Done)

    echo "Verify the snap change"
    snap change $chg_id | MATCH ".*ERROR ignoring failure in hook \"configure\".*"
    snap change $chg_id | MATCH ".*ithangs.*"
<<<<<<< HEAD
    snap change $chg_id | MATCH ".*exceeded maximum runtime of 1m0s.*"

    journalctl -u snapd | MATCH "reported hook failure from configure as.*"
=======
    snap change $chg_id | MATCH ".*exceeded maximum runtime of 1m0s.*"
>>>>>>> 9637675c
<|MERGE_RESOLUTION|>--- conflicted
+++ resolved
@@ -35,10 +35,6 @@
     echo "Verify the snap change"
     snap change $chg_id | MATCH ".*ERROR ignoring failure in hook \"configure\".*"
     snap change $chg_id | MATCH ".*ithangs.*"
-<<<<<<< HEAD
     snap change $chg_id | MATCH ".*exceeded maximum runtime of 1m0s.*"
 
-    journalctl -u snapd | MATCH "reported hook failure from configure as.*"
-=======
-    snap change $chg_id | MATCH ".*exceeded maximum runtime of 1m0s.*"
->>>>>>> 9637675c
+    journalctl -u snapd | MATCH "reported hook failure from configure as.*"