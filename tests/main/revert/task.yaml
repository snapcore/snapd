summary: Check that revert works.

environment:
    STORE_TYPE/fake: fake
    STORE_TYPE/staging: staging
    STORE_TYPE/production: production
    BLOB_DIR: $(mktemp -d)

prepare: |
    . $TESTSLIB/store.sh
    setup_store $STORE_TYPE $BLOB_DIR

restore: |
    . $TESTSLIB/store.sh
    teardown_store $STORE_TYPE $BLOB_DIR

execute: |
<<<<<<< HEAD
  echo "When a refresh is made"
  snap refresh --edge test-snapd-tools

  echo "Then the new version is installed"
  snap list | grep -Pq "test-snapd-tools +\d+\.\d+\+fake1"

  echo "When a revert is made"
  snap revert test-snapd-tools

  echo "Then the old version is active"
  snap list | grep -Pq "test-snapd-tools +\d+\.\d+ "

  echo "And the data directories are present"
  ls /snap/test-snapd-tools | grep -q current
  ls /var/snap/test-snapd-tools | grep -q current

  echo "And a new revert fails"
  if snap revert test-snapd-tools; then
    echo "A revert on an already reverted snap should fail"
    exit 1
  fi

  echo "And a refresh without arguments doesn't update the snap"
  if snap refresh --edge; then
    echo "After revert we shouldn't be able to refresh"
    exit 1
  fi
  snap list | grep -Pq "test-snapd-tools +\d+\.\d+ "
=======
    echo "When a refresh is made"
    snap refresh --edge test-snapd-tools

    echo "Then the new version is installed"
    snap list | grep -Pq "test-snapd-tools +\d+\.\d+\+fake1"

    echo "When a revert is made"
    snap revert test-snapd-tools

    echo "Then the old version is active"
    snap list | grep -Pq "test-snapd-tools +\d+\.\d+ "

    echo "And the data directories are present"
    ls /snap/test-snapd-tools | grep -q current
    ls /var/snap/test-snapd-tools | grep -q current

    echo "And a new revert fails"
    if snap revert test-snapd-tools; then
        echo "A revert on an already reverted snap should fail"
        exit 1
    fi

    echo "And a refresh doesn't update the snap"
    if snap refresh --edge test-snapd-tools; then
        echo "After revert we shouldn't be able to refresh"
        exit 1
    fi
    snap list | grep -Pq "test-snapd-tools +\d+\.\d+ "
>>>>>>> b4625095
<|MERGE_RESOLUTION|>--- conflicted
+++ resolved
@@ -15,36 +15,6 @@
     teardown_store $STORE_TYPE $BLOB_DIR
 
 execute: |
-<<<<<<< HEAD
-  echo "When a refresh is made"
-  snap refresh --edge test-snapd-tools
-
-  echo "Then the new version is installed"
-  snap list | grep -Pq "test-snapd-tools +\d+\.\d+\+fake1"
-
-  echo "When a revert is made"
-  snap revert test-snapd-tools
-
-  echo "Then the old version is active"
-  snap list | grep -Pq "test-snapd-tools +\d+\.\d+ "
-
-  echo "And the data directories are present"
-  ls /snap/test-snapd-tools | grep -q current
-  ls /var/snap/test-snapd-tools | grep -q current
-
-  echo "And a new revert fails"
-  if snap revert test-snapd-tools; then
-    echo "A revert on an already reverted snap should fail"
-    exit 1
-  fi
-
-  echo "And a refresh without arguments doesn't update the snap"
-  if snap refresh --edge; then
-    echo "After revert we shouldn't be able to refresh"
-    exit 1
-  fi
-  snap list | grep -Pq "test-snapd-tools +\d+\.\d+ "
-=======
     echo "When a refresh is made"
     snap refresh --edge test-snapd-tools
 
@@ -67,10 +37,9 @@
         exit 1
     fi
 
-    echo "And a refresh doesn't update the snap"
-    if snap refresh --edge test-snapd-tools; then
+    echo "And a refresh without arguments doesn't update the snap"
+    if snap refresh --edge ; then
         echo "After revert we shouldn't be able to refresh"
         exit 1
     fi
-    snap list | grep -Pq "test-snapd-tools +\d+\.\d+ "
->>>>>>> b4625095
+    snap list | grep -Pq "test-snapd-tools +\d+\.\d+ "