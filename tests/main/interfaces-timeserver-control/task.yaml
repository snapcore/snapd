--- conflicted
+++ resolved
@@ -44,13 +44,6 @@
 
     # Set the ntp value and check the status
     test-snapd-timedate-control-consumer.timedatectl-timeserver set-ntp yes
-<<<<<<< HEAD
-    [ "$(test-snapd-timedate-control-consumer.timedatectl-timeserver status | grep -oP '(Network time on|systemd-timesyncd.service active): \K(.*)')" = "yes" ]
-
-    # Set the ntp value and check the status
-    test-snapd-timedate-control-consumer.timedatectl-timeserver set-ntp no
-    [ "$(test-snapd-timedate-control-consumer.timedatectl-timeserver status | grep -oP '(Network time on|systemd-timesyncd.service active): \K(.*)')" = "no" ]
-=======
     for _ in $(seq 10); do
         if [ "$(get_ntp_status)" = "yes" ] ; then
             break
@@ -68,7 +61,6 @@
         sleep 1
     done
     [ "$(get_ntp_status)" = "no" ]
->>>>>>> caaa1e3e
 
     if [ "$(snap debug confinement)" = partial ] ; then
         exit 0
