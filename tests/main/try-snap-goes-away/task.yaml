summary: Check that snaps vanishing are handled gracefully

restore: |
    rm -rf $TRYDIR

execute: |
    TRYDIR="$(mktemp -d)"
    export TRYDIR
    cp -ar  $TESTSLIB/snaps/basic/* $TRYDIR

    echo Trying a snap
    snap try $TRYDIR
    snap list |grep basic

<<<<<<< HEAD
  echo Removing a snap try dir does not break everything
  rm -rf $TRYDIR
  snap list |grep core

  echo A snap in broken state can be removed
  snap remove basic

  echo And is gone afterwards
  snap list |grep -v basic
=======
    echo Removing a snap try dir does not break everything
    rm -rf $TRYDIR
    snap list |grep core
>>>>>>> 6c67388a
<|MERGE_RESOLUTION|>--- conflicted
+++ resolved
@@ -12,18 +12,12 @@
     snap try $TRYDIR
     snap list |grep basic
 
-<<<<<<< HEAD
-  echo Removing a snap try dir does not break everything
-  rm -rf $TRYDIR
-  snap list |grep core
-
-  echo A snap in broken state can be removed
-  snap remove basic
-
-  echo And is gone afterwards
-  snap list |grep -v basic
-=======
     echo Removing a snap try dir does not break everything
     rm -rf $TRYDIR
     snap list |grep core
->>>>>>> 6c67388a
+
+    echo A snap in broken state can be removed
+    snap remove basic
+
+    echo And is gone afterwards
+    snap list |grep -v basic