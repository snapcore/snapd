summary: Simple snap prefer test
<<<<<<< HEAD
# Disabled for Fedora and openSUSE until test case is properly ported
systems: [-fedora-*, -opensuse-*]
=======
>>>>>>> cbc5c63f
execute: |
    . $TESTSLIB/dirs.sh

    echo "Install the snap with auto-aliases"
    snap install test-snapd-auto-aliases

    echo "Sanity check"
    test -h $SNAPMOUNTDIR/bin/test_snapd_wellknown1
    test -h $SNAPMOUNTDIR/bin/test_snapd_wellknown2

    echo "Disable the auto-aliases"
    snap unalias test-snapd-auto-aliases

    echo "Auto-aliases are gone"
    test ! -e $SNAPMOUNTDIR/bin/test_snapd_wellknown1
    test ! -e $SNAPMOUNTDIR/bin/test_snapd_wellknown2

    echo "Check listing"
    snap aliases|MATCH "test-snapd-auto-aliases.wellknown1 +test_snapd_wellknown1 +disabled"
    snap aliases|MATCH "test-snapd-auto-aliases.wellknown2 +test_snapd_wellknown2 +disabled"

    echo "Execute snap prefer"
    snap prefer test-snapd-auto-aliases|MATCH ".*- test-snapd-auto-aliases.wellknown1 as test_snapd_wellknown1.*"

    echo "Test that the  auto-aliases are back"
    test -h $SNAPMOUNTDIR/bin/test_snapd_wellknown1
    test -h $SNAPMOUNTDIR/bin/test_snapd_wellknown2
    test_snapd_wellknown1|MATCH "ok wellknown 1"
    test_snapd_wellknown2|MATCH "ok wellknown 2"

    echo "Check listing"
    snap aliases|MATCH "test-snapd-auto-aliases.wellknown1 +test_snapd_wellknown1 +-"
    snap aliases|MATCH "test-snapd-auto-aliases.wellknown2 +test_snapd_wellknown2 +-"<|MERGE_RESOLUTION|>--- conflicted
+++ resolved
@@ -1,9 +1,4 @@
 summary: Simple snap prefer test
-<<<<<<< HEAD
-# Disabled for Fedora and openSUSE until test case is properly ported
-systems: [-fedora-*, -opensuse-*]
-=======
->>>>>>> cbc5c63f
 execute: |
     . $TESTSLIB/dirs.sh
 
