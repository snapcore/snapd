--- conflicted
+++ resolved
@@ -1,10 +1,5 @@
 summary: Check that prepare-image works for grub-systems
-<<<<<<< HEAD
-# Disabled for Fedora and openSUSE until test case is properly ported
-systems: [-ubuntu-core-16-*, -fedora-*, -opensuse-*]
-=======
 systems: [-ubuntu-core-16-*]
->>>>>>> 941beb27
 backends: [-autopkgtest]
 # TODO: use the real stores with proper assertions fully as well once possible
 environment:
