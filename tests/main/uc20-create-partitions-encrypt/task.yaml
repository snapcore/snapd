summary: Integration tests for the snap-bootstrap binary

# use the same system and tooling as uc20
systems: [ubuntu-20.04-64]

environment:
    # an empty $topsrcdir/tests/go.mod seems to break importing or building go
    # packages referenced by their import paths while under the tests directory,
    # need to disable go modules support for this test
    GO111MODULE: off

debug: |
    cat /proc/partitions

restore: |
    if [[ -d ./mnt ]]; then
        umount ./mnt || true
    fi
    umount /run/mnt/ubuntu-seed || true
    umount /dev/mapper/ubuntu-data || true
    umount /dev/mapper/test-udata || true

    cryptsetup close /dev/mapper/ubuntu-data || true
    cryptsetup close /dev/mapper/test-udata || true

    if [ -f loop.txt ]; then
        losetup -d "$(cat loop.txt)"
    fi
    apt autoremove -y cryptsetup

    rm -Rf /run/mnt

prepare: |
    echo "Create a fake block device image that looks like an image from u-i"
    truncate --size=10GB fake.img

    apt install -y cryptsetup

    echo "Setup the image as a block device"
    # use a script here as this code needs to be run on the next boot
    cat > losetup.sh <<'EOF'
    #!/bin/sh -e
    echo "Setting up loop"
    losetup -fP fake.img
    losetup -a |grep fake.img|cut -f1 -d: > loop.txt
    EOF
    chmod +x ./losetup.sh
    ./losetup.sh
    LOOP="$(cat loop.txt)"

    echo "Create a partition that looks like a uc20 image"
    cat <<EOF | sfdisk "$LOOP"
    label: gpt

    start=2048, size=2048, type=21686148-6449-6E6F-744E-656564454649, name="BIOS Boot"
    start=4096, size=2457600, type=C12A7328-F81F-11D2-BA4B-00A0C93EC93B, name="ubuntu-seed"
    EOF
    retry -n 3 --wait 1 test -e "${LOOP}p2"
    udevadm trigger --settle "${LOOP}p2"
    mkfs.vfat "${LOOP}p2"
    udevadm trigger --settle "${LOOP}p2"
    echo "Double check that we got the expected partitions"
    sfdisk -l "$LOOP" | MATCH 'BIOS boot'
    sfdisk -l "$LOOP" | MATCH 'EFI System'

    echo "Get the UC20 gadget"
    snap download --channel=20/edge pc
    unsquashfs -d gadget-dir pc_*.snap

execute: |
    # this test simulates a reinstall, to clear the TPM this requires
    # a reboot so the losetup has to be redone
    if [ "$SPREAD_REBOOT" = 1 ]; then
        ./losetup.sh
    fi
    LOOP="$(cat loop.txt)"

    echo "Setup simulated ubuntu-seed mount"
    mkdir -p /run/mnt/ubuntu-seed
    mount "${LOOP}"p2 /run/mnt/ubuntu-seed

    echo "Install EFI binaries"
    bootdir=/run/mnt/ubuntu-boot/EFI/boot
    seedbootdir=/run/mnt/ubuntu-seed/EFI/boot
    mkdir -p "$bootdir" "$seedbootdir"
    cp /usr/lib/shim/shimx64.efi.signed "$seedbootdir"/bootx64.efi
    cp /usr/lib/grub/x86_64-efi-signed/grubx64.efi.signed "$seedbootdir"/grubx64.efi
    cp /usr/lib/grub/x86_64-efi-signed/grubx64.efi.signed "$bootdir"/grubx64.efi

    sbverify --list "$seedbootdir"/bootx64.efi
    sbverify --list "$seedbootdir"/grubx64.efi
    sbverify --list "$bootdir"/grubx64.efi

    # XXX: make kernel-dir non-empty once we have a gadget that has a
    #      "$kernel:" style ref in the meta/gadget.yaml
    kerneldir=""
    echo "Run the snap-bootstrap tool"
    go get ../../lib/uc20-create-partitions
    uc20-create-partitions \
<<<<<<< HEAD
        --encrypt --key-file /run/mnt/ubuntu-seed/keyfile \
        --recovery-key-file /run/mnt/ubuntu-data/system-data/var/lib/snapd/device/fde/recovery-key \
        --policy-update-data-file /run/mnt/ubuntu-data/system-data/var/lib/snapd/device/fde/policy-update-data \
        --tpm-lockout-auth /run/mnt/ubuntu-data/system-data/var/lib/snapd/device/fde/tpm-lockout-auth \
        --model <(snap model --assertion) \
        ./gadget-dir "$kerneldir" "$LOOP"
=======
        --encrypt \
        ./gadget-dir "$LOOP"
>>>>>>> 17f47f7f
    # keep for later

    echo "Check that the key file was created"
    test "$(stat --printf=%s unsealed-key)" -eq 64
    # recovery key is 16 bytes long
    test "$(stat --printf=%s recovery-key)" -eq 16

    echo "Check that the partitions are created"
    sfdisk -d "$LOOP" | MATCH "^${LOOP}p1 .*size=\s*2048, type=21686148-6449-6E6F-744E-656564454649,.*BIOS Boot"
    sfdisk -d "$LOOP" | MATCH "^${LOOP}p2 .*size=\s*2457600, type=C12A7328-F81F-11D2-BA4B-00A0C93EC93B,.*ubuntu-seed"
    sfdisk -d "$LOOP" | MATCH "^${LOOP}p3 .*size=\s*1536000, type=0FC63DAF-8483-4772-8E79-3D69D8477DE4,.*ubuntu-boot"
    sfdisk -d "$LOOP" | MATCH "^${LOOP}p4 .*size=\s*15533521, type=0FC63DAF-8483-4772-8E79-3D69D8477DE4,.*ubuntu-data"

    not cryptsetup isLuks "${LOOP}p1"
    not cryptsetup isLuks "${LOOP}p2"
    not cryptsetup isLuks "${LOOP}p3"
    cryptsetup isLuks "${LOOP}p4"

    cryptsetup luksDump "${LOOP}p4" | MATCH 'Label:\s*ubuntu-data-enc'
    POSIXLY_CORRECT=1 file -s /dev/mapper/ubuntu-data | MATCH 'volume name "ubuntu-data"'

    cryptsetup close /dev/mapper/ubuntu-data

    mkdir -p ./mnt

    # Test the unsealed key
    echo "Ensure that we can open the encrypted device using the unsealed key"
    cryptsetup open --key-file unsealed-key "${LOOP}p4" test
    mount /dev/mapper/test ./mnt
    umount ./mnt
    cryptsetup close /dev/mapper/test

    # Test the recovery key
    echo "Ensure that we can open the encrypted device using the recovery key"
    cryptsetup open --key-file recovery-key "${LOOP}p4" test-recovery
    mount /dev/mapper/test-recovery ./mnt
    umount ./mnt
    cryptsetup close /dev/mapper/test-recovery<|MERGE_RESOLUTION|>--- conflicted
+++ resolved
@@ -97,17 +97,8 @@
     echo "Run the snap-bootstrap tool"
     go get ../../lib/uc20-create-partitions
     uc20-create-partitions \
-<<<<<<< HEAD
-        --encrypt --key-file /run/mnt/ubuntu-seed/keyfile \
-        --recovery-key-file /run/mnt/ubuntu-data/system-data/var/lib/snapd/device/fde/recovery-key \
-        --policy-update-data-file /run/mnt/ubuntu-data/system-data/var/lib/snapd/device/fde/policy-update-data \
-        --tpm-lockout-auth /run/mnt/ubuntu-data/system-data/var/lib/snapd/device/fde/tpm-lockout-auth \
-        --model <(snap model --assertion) \
+        --encrypt \
         ./gadget-dir "$kerneldir" "$LOOP"
-=======
-        --encrypt \
-        ./gadget-dir "$LOOP"
->>>>>>> 17f47f7f
     # keep for later
 
     echo "Check that the key file was created"
