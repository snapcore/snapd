--- conflicted
+++ resolved
@@ -8,12 +8,6 @@
 systems:
     # This test only applies to classic systems
     - -ubuntu-core-16-*
-<<<<<<< HEAD
-    # Disabled for Fedora and openSUSE until test case is properly ported
-    - -fedora-*
-    - -opensuse-*
-=======
->>>>>>> 941beb27
 prepare: |
     echo "Having installed the test snap"
     . $TESTSLIB/snaps.sh
