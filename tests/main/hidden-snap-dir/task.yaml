summary: Check that the experimental hidden dir feature migrates the dir

# this test is flaky on CentOS and openSUSE due to an issue w/ 'snap remove'
# https://bugs.launchpad.net/snapd/+bug/1959036
systems: [-centos-*, -opensuse-*]

environment:
    NAME: test-snapd-tools

prepare: |
    snap pack "$TESTSLIB/snaps/$NAME"
    "$TESTSTOOLS"/snaps-state install-local "$NAME"

restore: |
    snap unset system experimental.hidden-snap-folder

execute: |
    # Checks that the env vars are as expected after the migration.
    check_env() {
      echo "Check the env vars were migrated"

      local CHECK_EXPOSED_HOME="no"
      if [ "$1" = "--with-exposed-home" ]; then
        CHECK_EXPOSED_HOME="yes"
        shift
      fi
      local REV="$1"

      snapEnv=$("$NAME".env)
      echo "$snapEnv" | MATCH "SNAP_USER_DATA=$HOME/\.snap/data/$NAME/$REV"
      echo "$snapEnv" | MATCH "SNAP_USER_COMMON=$HOME/\.snap/data/$NAME/common"

      if [ "$CHECK_EXPOSED_HOME" = "yes" ]; then
        echo "Checking core22 migration related env vars"
        echo "$snapEnv" | MATCH "HOME=$HOME/Snap/$NAME"
        echo "$snapEnv" | MATCH "SNAP_USER_HOME=$HOME/Snap/$NAME"
        echo "$snapEnv" | MATCH "XDG_DATA_HOME=$HOME/\.snap/data/$NAME/$REV/xdg-data"
        echo "$snapEnv" | MATCH "XDG_CACHE_HOME=$HOME/\.snap/data/$NAME/$REV/xdg-cache"
        echo "$snapEnv" | MATCH "XDG_CONFIG_HOME=$HOME/\.snap/data/$NAME/$REV/xdg-config"
      else
        echo "$snapEnv" | MATCH "HOME=$HOME/\.snap/data/$NAME/$REV"
      fi
    }

    # Checks that the snap dirs are as expected after the migration.
    check_dirs() {
      echo "Check directories were migrated"

      local CHECK_EXPOSED_HOME="no"
      if [ "$1" = "--with-exposed-home" ]; then
        CHECK_EXPOSED_HOME="yes"
        shift
      fi
      local REV="$1"

      test -d "$HOME/.snap/data/$NAME"
      test -d "$HOME/.snap/data/$NAME/common"
      test -d "$HOME/.snap/data/$NAME/$REV"
      if [ "$(readlink "$HOME/.snap/data/$NAME/current")" != "$REV" ]; then
        echo "expected 'current' to point to new revision after refresh"
        exit 1
      fi

      not test -d "$HOME/snap/$NAME"

      if [ "$CHECK_EXPOSED_HOME" = "yes" ]; then
        echo "Checking core22 migration related dirs"
        test -d "$HOME/Snap/$NAME"
        test -d "$HOME/.snap/data/$NAME/$REV/xdg-data"
        test -d "$HOME/.snap/data/$NAME/$REV/xdg-config"
        test -d "$HOME/.snap/data/$NAME/$REV/xdg-cache"
      fi
    }

    # Checks that there is a file named 'file' in the new dirs containing the
    # expected data
    check_data() {
      echo "Check that the written data was migrated"

      local CHECK_EXPOSED_HOME="no"
      if [ "$1" = "--with-exposed-home" ]; then
        CHECK_EXPOSED_HOME="yes"
        shift
      fi
      local REV="$1"
      local EXPECTED_DATA="$2"

      MATCH "$EXPECTED_DATA" < "$HOME/.snap/data/$NAME/common/file"
      MATCH "$EXPECTED_DATA" < "$HOME/.snap/data/$NAME/$REV/file"

      if [ "$CHECK_EXPOSED_HOME" = "yes" ]; then
        MATCH "$EXPECTED_DATA" < "$HOME/Snap/$NAME/file"
      fi
    }

    echo "Set experimental hidden snap folder feature"
    snap set system experimental.hidden-snap-folder=true

    echo "Check that nothing has been migrated yet"
    snapEnv=$("$NAME".env)
    echo "$snapEnv" | MATCH "SNAP_USER_DATA=/root/snap/$NAME/x1"
    echo "$snapEnv" | MATCH "SNAP_USER_COMMON=/root/snap/$NAME/common"

    test -d "$HOME"/snap
    not test -d "$HOME"/.snap/data

    echo "Take a snapshot"
    "$NAME".cmd echo "prev_data" > "$HOME/snap/$NAME/current/file"
    # get the snapshot number from the 2nd line (the 1st line is the header)
    snapshot=$(snap save "$NAME" | awk 'FNR == 2 {print $1}')

    echo "Write data to user data dirs"
    data="old_data"
    "$NAME".echo "$data" > "$HOME/snap/$NAME/current/file"
    "$NAME".echo "$data" > "$HOME/snap/$NAME/common/file"

    echo "Refresh the snap"
    "$TESTSTOOLS"/snaps-state install-local "$NAME"

    # Check env vars, dirs and data after the migration
    check_env x2
    # Note: some dirs are created just before the snap runs for the 1st time,
    # so this check must come after a snap run
    check_dirs x2
    check_data x2 "$data"

    echo "Check the snap can write to the new dirs"
    #shellcheck disable=SC2016
    "$NAME".cmd sh -c 'echo "new_data" > "$SNAP_USER_DATA"/file'
    #shellcheck disable=SC2016
    "$NAME".cmd sh -c 'echo "new_data" > "$SNAP_USER_COMMON"/file'

    check_data x2 new_data

    echo "Restore snapshot and check data was restored"
    snap restore "$snapshot"
    MATCH "prev_data" < "$HOME/.snap/data/$NAME/x2/file"

    echo "Check that snap starts off hidden after a fresh install"
    snap remove --purge "$NAME"
    "$TESTSTOOLS"/snaps-state install-local "$NAME"

    check_env x1
    check_dirs x1

    data="new_data"
    "$NAME".echo "$data" > "$HOME/.snap/data/$NAME/x1/file"
    "$NAME".echo "$data" > "$HOME/.snap/data/$NAME/common/file"
    check_data x1 "$data"

    echo "Revert migration (unset flag and refresh)"
    snap unset system experimental.hidden-snap-folder
    "$TESTSTOOLS"/snaps-state install-local "$NAME"

    echo "Check snap user data was moved back"
    not test -d "$HOME"/.snap/data
    test -d "$HOME/snap/$NAME"

    MATCH "$data" < "$HOME/snap/$NAME/common/file"
    MATCH "$data" < "$HOME/snap/$NAME/x2/file"

    echo "Check environment variables were restored"
    snapEnv=$("$NAME".env)
    echo "$snapEnv" | MATCH "SNAP_USER_DATA=$HOME/snap/$NAME/x2"
    echo "$snapEnv" | MATCH "SNAP_USER_COMMON=$HOME/snap/$NAME/common"
    echo "$snapEnv" | MATCH "HOME=$HOME/snap/$NAME/x2"

    data="old_data"
    "$NAME".echo "$data" > "$HOME/snap/$NAME/x2/file"
    "$NAME".echo "$data" > "$HOME/snap/$NAME/common/file"

    # core22 snap isn't available for x86
    if os.query is-pc-i386; then
      exit 0
    fi

    echo "Update snap to core22"
    # write a file in a default XDG dir so we can check it's migrated
    mkdir "$HOME/snap/$NAME/x2/.config"
    echo "conf-x2" > "$HOME/snap/$NAME/x2/.config/file"

    snap install --edge core22
    cp -rf "$TESTSLIB/snaps/$NAME" "$PWD/$NAME"
    echo -e "\nbase: core22" >> "$PWD/$NAME/meta/snap.yaml"
    snap pack "$PWD/$NAME"
    snap install --dangerous "$NAME"_1.0_all.snap

<<<<<<< HEAD
    check_env "--with-exposed-home" "x3"
    check_dirs "--with-exposed-home" "x3"
    check_data "--with-exposed-home" "x3" "$data"
=======
    check_env --with-exposed-home x3
    check_dirs --with-exposed-home x3
    check_data --with-exposed-home x3 "$data"

    # the XDG dirs shouldn't be copied to the new HOME (they stay under the rev dir)
    not test -d "$HOME/Snap/$NAME/.config"

    # check data in a default XDG dir was migrated
    MATCH "conf-x2" < "$HOME/.snap/data/$NAME/x3/xdg-config/file"

    # write some new data so we can check it's still there after reverting back
    #shellcheck disable=SC2016
    "$NAME".cmd sh -c 'echo "x3" > "$SNAP_USER_DATA"/file'
    #shellcheck disable=SC2016
    "$NAME".cmd sh -c 'echo "x3" > "$SNAP_USER_COMMON"/file'
    #shellcheck disable=SC2016
    "$NAME".cmd sh -c 'echo "x3" > "$HOME"/file'

    echo "Check that revert moves ~/.snap back and disables HOME migration"
    snap revert "$NAME"

    snapEnv=$("$NAME".env)
    echo "$snapEnv" | MATCH "SNAP_USER_DATA=$HOME/snap/$NAME/x2"
    echo "$snapEnv" | MATCH "SNAP_USER_COMMON=$HOME/snap/$NAME/common"
    echo "$snapEnv" | MATCH "HOME=$HOME/snap/$NAME/x2"

    MATCH "$data" < "$HOME/snap/$NAME/x2/file"
    test -d "$HOME/snap/$NAME/x2"
    test -d "$HOME/snap/$NAME/common"
    test -L "$HOME/snap/$NAME/current"
    not test -d "$HOME/.snap/data/$NAME"

    if [ "$(readlink "$HOME/snap/$NAME/current")" != "x2" ]; then
      echo "expected 'current' to be symlink to x2"
      exit 1
    fi

    # the revision x3 data is still there
    test "$HOME/snap/$NAME/x3/file"
    test "$HOME/snap/$NAME/common/file"
    test "$HOME/Snap/$NAME/file"

    echo "Revert forward"
    snap revert "$NAME" --revision="x3"

    # check everything is restored after reverting back to x3
    check_env --with-exposed-home x3
    check_dirs --with-exposed-home x3
    check_data --with-exposed-home x3 x3

    # write something to the new XDG dirs so we can check that a refresh always
    # re-initializes them from the default XDG (even if refreshing after a revert)
    #shellcheck disable=SC2016
    "$NAME".cmd sh -c 'echo "x3" > "$SNAP_USER_DATA"/xdg-config/file'
    #shellcheck disable=SC2016
    "$NAME".cmd sh -c 'echo "x3" > "$SNAP_USER_DATA"/xdg-data/file'
    #shellcheck disable=SC2016
    "$NAME".cmd sh -c 'echo "x3" > "$SNAP_USER_DATA"/xdg-cache/file'

    echo "Check that revert w/ experimental flag set disable the ~/Snap migration"
    snap set system experimental.hidden-snap-folder=true
    snap revert "$NAME"

    snapEnv=$("$NAME".env)
    echo "$snapEnv" | MATCH "SNAP_USER_DATA=$HOME/.snap/data/$NAME/x2"
    echo "$snapEnv" | MATCH "SNAP_USER_COMMON=$HOME/.snap/data/$NAME/common"
    echo "$snapEnv" | MATCH "HOME=$HOME/.snap/data/$NAME/x2"

    MATCH "$data" < "$HOME/.snap/data/$NAME/x2/file"
    test -d "$HOME/.snap/data/$NAME/x2"
    test -d "$HOME/.snap/data/$NAME/common"
    test -L "$HOME/.snap/data/$NAME/current"

    test  "$HOME/Snap/$NAME/file"
    not test -d "$HOME/snap/$NAME"

    if [ "$(readlink "$HOME/.snap/data/$NAME/current")" != "x2" ]; then
      echo "expected 'current' to be symlink to x2"
      exit 1
    fi

    # when we refresh again, the new XDG dirs should be initialized (again) with
    # this instead what's currently there ("x3")
    mkdir -p "$HOME/.snap/data/$NAME/x4/.config"
    echo "x4" > "$HOME/.snap/data/$NAME/x4/.config/file"
    mkdir -p "$HOME/.snap/data/$NAME/x4/.cache"
    echo "x4" > "$HOME/.snap/data/$NAME/x4/.cache/file"
    mkdir -p "$HOME/.snap/data/$NAME/x4/.local/share"
    echo "x4" > "$HOME/.snap/data/$NAME/x4/.local/share/file"
    rm -rf "$HOME/Snap/$NAME/*"
    echo "already_there" > "$HOME/Snap/$NAME/file"

    snap install --dangerous "$NAME"_1.0_all.snap

    check_env --with-exposed-home x4
    check_dirs --with-exposed-home x4

    MATCH "$data" < "$HOME/.snap/data/$NAME/x4/file"
    # data under ~/Snap isn't rewritten
    MATCH "already_there" < "$HOME/Snap/$NAME/file"

    # the config XDG dir was re-initialized w/ revision "x2"'s .config dir
    MATCH "conf-x2" < "$HOME/.snap/data/$NAME/x4/xdg-config/file"

    # the other XDG dirs were re-created (x2 didn't have corresponding dirs)
    if [[ -n "$(ls -A "$HOME/.snap/data/$NAME/x4/xdg-cache")" ]]; then
       echo "expected xdg-cache dir to be empty but wasn't"
       exit 1
    fi

    if [[ -n "$(ls -A "$HOME/.snap/data/$NAME/x4/xdg-data")" ]]; then
       echo "expected xdg-data dir to be empty but wasn't"
       exit 1
    fi
>>>>>>> 8d2fcc01

    echo "Check migration after remove works"
    # ensure dirs under ~/.snap/data are created
    "$NAME".cmd 'true'
    test -d "$HOME/.snap/data/$NAME"

    echo "Remove snap"
    snap remove --purge "$NAME"
    # dir is leftover
    test -d "$HOME/.snap/data/$NAME"

    echo "Install snap with data under ~/snap"
    snap pack "$TESTSLIB/snaps/$NAME"
    snap unset system experimental.hidden-snap-folder
    "$TESTSTOOLS"/snaps-state install-local "$NAME"
    # create dirs under ~/snap to be migrated
    "$NAME".cmd 'true'
    test -d "$HOME/snap/$NAME"

    echo "Migration to ~/.snap/data works"
    snap set system experimental.hidden-snap-folder=true
    "$TESTSTOOLS"/snaps-state install-local "$NAME"
    test -d "$HOME/.snap/data/$NAME"
<<<<<<< HEAD
    not test -e "$HOME/snap/$NAME"
=======
    not test -e "$HOME/snap/$NAME"

    echo "Refresh from core22 base to another core22 base revision"
    # reset everything
    snap unset system experimental.hidden-snap-folder
    snap remove --purge "$NAME"
    rm -rf ~/.snap ~/snap ~/Snap

    snap pack "$PWD/$NAME"
    snap install --dangerous "$NAME"_1.0_all.snap
    data="fresh"
    #shellcheck disable=SC2016
    "$NAME".cmd sh -c 'echo fresh > "$SNAP_USER_DATA/file"'
    #shellcheck disable=SC2016
    "$NAME".cmd sh -c 'echo fresh > "$SNAP_USER_COMMON/file"'
    #shellcheck disable=SC2016
    "$NAME".cmd sh -c 'echo fresh > "$HOME/file"'
    snap install --dangerous "$NAME"_1.0_all.snap

    check_env --with-exposed-home x2
    check_dirs --with-exposed-home x2
    check_data --with-exposed-home x2 "$data"

    echo "Check fresh install of core22 based snap"
    snap remove --purge "$NAME"
    rm -rf "$HOME"/Snap "$HOME"/.snap/data "$HOME/snap/$NAME"

    snap install --dangerous "$NAME"_1.0_all.snap

    check_env --with-exposed-home x1
    check_dirs --with-exposed-home x1

    "$NAME".cmd sh -c 'true'

    echo "Check remove of freshly installed core22 based snap"
    snap remove --purge "$NAME"
    not test -e "$HOME/.snap/data/$NAME/x1"
    not test -e "$HOME/.snap/data/$NAME/common"

    echo "Now re-install"
    snap install --dangerous "$NAME"_1.0_all.snap
    "$NAME".cmd sh -c 'true'

    check_env --with-exposed-home x1
    check_dirs --with-exposed-home x1
>>>>>>> 8d2fcc01
<|MERGE_RESOLUTION|>--- conflicted
+++ resolved
@@ -185,11 +185,6 @@
     snap pack "$PWD/$NAME"
     snap install --dangerous "$NAME"_1.0_all.snap
 
-<<<<<<< HEAD
-    check_env "--with-exposed-home" "x3"
-    check_dirs "--with-exposed-home" "x3"
-    check_data "--with-exposed-home" "x3" "$data"
-=======
     check_env --with-exposed-home x3
     check_dirs --with-exposed-home x3
     check_data --with-exposed-home x3 "$data"
@@ -304,7 +299,6 @@
        echo "expected xdg-data dir to be empty but wasn't"
        exit 1
     fi
->>>>>>> 8d2fcc01
 
     echo "Check migration after remove works"
     # ensure dirs under ~/.snap/data are created
@@ -328,9 +322,6 @@
     snap set system experimental.hidden-snap-folder=true
     "$TESTSTOOLS"/snaps-state install-local "$NAME"
     test -d "$HOME/.snap/data/$NAME"
-<<<<<<< HEAD
-    not test -e "$HOME/snap/$NAME"
-=======
     not test -e "$HOME/snap/$NAME"
 
     echo "Refresh from core22 base to another core22 base revision"
@@ -375,5 +366,4 @@
     "$NAME".cmd sh -c 'true'
 
     check_env --with-exposed-home x1
-    check_dirs --with-exposed-home x1
->>>>>>> 8d2fcc01
+    check_dirs --with-exposed-home x1