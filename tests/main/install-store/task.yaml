summary: Checks for special cases of snap install from the store

systems: [ubuntu-*]

environment:
    SNAP_NAME: test-snapd-tools
    DEVMODE_SNAP: test-snapd-devmode
    # Ensure that running purely from the deb (without re-exec) works
    # correctly
    SNAP_REEXEC/reexec0: 0
    SNAP_REEXEC/reexec1: 1

execute: |
    echo "Install from different channels"
    expected="(?s)$SNAP_NAME .* from 'canonical' installed\n"
    for channel in edge beta candidate stable
    do
        snap install $SNAP_NAME --channel=$channel | grep -Pzq "$expected"
        snap remove $SNAP_NAME
    done

    echo "Install non-devmode snap with devmode option"
    expected="(?s)$SNAP_NAME .* from 'canonical' installed\n"
    snap install $SNAP_NAME --devmode | grep -Pzq "$expected"

    echo "Install devmode snap without devmode option"
    expected="repeat the command including --devmode"
    ( snap install --channel beta $DEVMODE_SNAP 2>&1 && exit 1 || true ) | MATCH -z "${expected// /[[:space:]]+}"

    echo "Install devmode snap from stable"
    expected="snap \"${DEVMODE_SNAP}\" not found"
    actual=$(snap install --devmode $DEVMODE_SNAP 2>&1 && exit 1 || true)
    echo "$actual" | grep -Pzq "$expected"

    echo "Install devmode snap from beta with devmode option"
    expected="(?s)$DEVMODE_SNAP .*"
    actual=$(snap install --channel beta --devmode $DEVMODE_SNAP)
    echo "$actual" | grep -Pzq "$expected"

<<<<<<< HEAD
    echo "Install a snap that contains bash-completion scripts"
    snap install --edge test-snapd-complexion
=======
    echo "Install network-manager and do basic smoke test"
    snap install network-manager
    network-manager.nmcli d show
>>>>>>> ac6b7545
<|MERGE_RESOLUTION|>--- conflicted
+++ resolved
@@ -37,11 +37,9 @@
     actual=$(snap install --channel beta --devmode $DEVMODE_SNAP)
     echo "$actual" | grep -Pzq "$expected"
 
-<<<<<<< HEAD
-    echo "Install a snap that contains bash-completion scripts"
-    snap install --edge test-snapd-complexion
-=======
     echo "Install network-manager and do basic smoke test"
     snap install network-manager
     network-manager.nmcli d show
->>>>>>> ac6b7545
+
+    echo "Install a snap that contains bash-completion scripts"
+    snap install --edge test-snapd-complexion