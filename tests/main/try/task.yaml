--- conflicted
+++ resolved
@@ -1,14 +1,7 @@
 summary: Check that try command works
-<<<<<<< HEAD
 
 systems: [-ubuntu-core-16-*, -fedora-*, -opensuse-*]
 
-=======
-systems:
-    - -ubuntu-core-16-*
-    - -fedora-*
-    - -opensuse-*
->>>>>>> 9102472b
 environment:
     PORT: 8081
     SERVICE_FILE: "./service.sh"
