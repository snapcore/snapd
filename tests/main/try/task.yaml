summary: Check that try command works
systems:
    - -ubuntu-core-16-*
<<<<<<< HEAD
    # Disabled for Fedora and openSUSE until test case is properly ported
    - -fedora-*
    - -opensuse-*
=======
>>>>>>> 941beb27
environment:
    PORT: 8081
    SERVICE_FILE: "./service.sh"
    READABLE_FILE: "/var/snap/test-snapd-tools/x1/file.txt"
    SERVICE_NAME: "test-service"

prepare: |
    . $TESTSLIB/systemd.sh
    echo "Given a service listening on a port"
    printf "#!/bin/sh -e\nwhile true; do printf \"HTTP/1.1 200 OK\n\nok\n\" |  nc -l -p $PORT -q 1; done" > $SERVICE_FILE
    chmod a+x $SERVICE_FILE
    systemd_create_and_start_unit $SERVICE_NAME "$(readlink -f $SERVICE_FILE)"

    while ! netstat -lnt | grep -Pq "tcp.*?:$PORT +.*?LISTEN\n*"; do sleep 0.5; done

restore: |
    . $TESTSLIB/systemd.sh
    systemd_stop_and_destroy_unit $SERVICE_NAME
    rm -f $SERVICE_FILE $READABLE_FILE

execute: |
    echo "Given a buildable snap in a known directory"
    echo "When try is executed on that directory"
    snap try $TESTSLIB/snaps/test-snapd-tools

    echo "Then the snap is listed as installed with try in the notes"
    snap list | MATCH '^test-snapd-tools .* try'

    echo "And commands from the snap-try binary can be run"
    test-snapd-tools.success

    echo "And commands from the snap-try binary can read in a readable dir"
    echo -n "Hello World" > $READABLE_FILE
    test-snapd-tools.cat $READABLE_FILE | MATCH "Hello World"

    echo "====================================="

    echo "Given a buildable snap which access confinement-protected resources in a known directory"
    echo "When try is executed on that directory"
    snap try $TESTSLIB/snaps/test-snapd-tools

    if [ "$(snap debug confinement)" = strict ] ; then
        echo "Then the snap command is not able to access the protected resource"
        if test-snapd-tools.head -1 /dev/kmsg; then
            echo "Expected confinement denial in try mode didn't work"
            exit 1
        fi
    fi

    echo "====================================="

    echo "Given a buildable snap which access confinement-protected resources in a known directory"
    echo "When try is executed on that directory with devmode enabled"
    snap try $TESTSLIB/snaps/test-snapd-tools --devmode

    echo "Then the snap command is able to access the protected resource"
    test-snapd-tools.head -1 /dev/kmsg

    echo "====================================="

    echo "Given a buildable snap which access confinement-enabled network resources in a known directory"
    echo "When try is executed on that directory"
    snap try $TESTSLIB/snaps/network-consumer

    echo "Then the snap is able to access the network resource"
    network-consumer http://127.0.0.1:$PORT | MATCH "ok"

    echo "====================================="
    n=test-snapd-classic-confinement
    s=$TESTSLIB/snaps/$n
    echo "Given a buildable snap with classic confinement:"
    echo " - you can't try it without --classic:"
    snap try $s && exit 1 || true
    snap try --jailmode $s && exit 1 || true
    snap try --devmode $s && exit 1 || true

    touch /tmp/lala

    echo " - you can try it with --classic:"
    snap try --classic $s
    snap list $n | MATCH $n.*classic
    $n | MATCH lala
    snap remove $n

    # SOON:
    # echo " - you can also try it with --classic --jailmode:"
    # snap try --classic --devmode $s
    # snap list $n | MATCH "$n.*(classic,jailmode|jailmode,classic)"
    # $n | MATCH lala<|MERGE_RESOLUTION|>--- conflicted
+++ resolved
@@ -1,12 +1,6 @@
 summary: Check that try command works
 systems:
     - -ubuntu-core-16-*
-<<<<<<< HEAD
-    # Disabled for Fedora and openSUSE until test case is properly ported
-    - -fedora-*
-    - -opensuse-*
-=======
->>>>>>> 941beb27
 environment:
     PORT: 8081
     SERVICE_FILE: "./service.sh"
