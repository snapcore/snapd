--- conflicted
+++ resolved
@@ -24,12 +24,8 @@
     fi
 
     echo "Ensure passwd/group is available for snaps"
-<<<<<<< HEAD
     test-snapd-sh-core20.sh -c 'cat /var/lib/extrausers/passwd' | MATCH test
-=======
-    test-snapd-sh-core18.sh -c 'cat /var/lib/extrausers/passwd' | MATCH test
 
     # TODO:UC20: also check for /boot/grub/kernel.efi symlink once it's there
     echo "Check that we have an extracted kernel"
-    test -e /boot/grub/pc-kernel*/kernel.efi
->>>>>>> 9605700a
+    test -e /boot/grub/pc-kernel*/kernel.efi