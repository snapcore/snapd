--- conflicted
+++ resolved
@@ -54,12 +54,6 @@
 
 	// SanitizeSkill checks if a skill is correct, altering if necessary.
 	SanitizeSkill(skill *Skill) error
-<<<<<<< HEAD
-
-	// SanitizeSlot checks if a slot is correct, altering if necessary.
-	SanitizeSlot(slot *Slot) error
-=======
->>>>>>> 1aa67389
 
 	// SanitizeSlot checks if a slot is correct, altering if necessary.
 	SanitizeSlot(slot *Slot) error
