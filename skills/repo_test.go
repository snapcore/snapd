// -*- Mode: Go; indent-tabs-mode: t -*-

/*
 * Copyright (C) 2016 Canonical Ltd
 *
 * This program is free software: you can redistribute it and/or modify
 * it under the terms of the GNU General Public License version 3 as
 * published by the Free Software Foundation.
 *
 * This program is distributed in the hope that it will be useful,
 * but WITHOUT ANY WARRANTY; without even the implied warranty of
 * MERCHANTABILITY or FITNESS FOR A PARTICULAR PURPOSE.  See the
 * GNU General Public License for more details.
 *
 * You should have received a copy of the GNU General Public License
 * along with this program.  If not, see <http://www.gnu.org/licenses/>.
 *
 */

package skills_test

import (
	"fmt"

	. "gopkg.in/check.v1"

	. "github.com/ubuntu-core/snappy/skills"
)

type RepositorySuite struct {
	t         Type
	skill     *Skill
	slot      *Slot
	emptyRepo *Repository
	// Repository pre-populated with s.t
	testRepo *Repository
}

var _ = Suite(&RepositorySuite{
	t: &TestType{
		TypeName: "type",
	},
	skill: &Skill{
		Snap:  "provider-snap",
		Name:  "name",
		Type:  "type",
		Attrs: map[string]interface{}{"attr": "value"},
		Label: "label",
		Apps:  []string{"app"},
	},
	slot: &Slot{
		Snap:  "consumer-snap",
		Name:  "name",
		Type:  "type",
		Apps:  []string{"app"},
		Attrs: map[string]interface{}{"attr": "value"},
		Label: "label",
	},
})

func (s *RepositorySuite) SetUpTest(c *C) {
	s.emptyRepo = NewRepository()
	s.testRepo = NewRepository()
	err := s.testRepo.AddType(s.t)
	c.Assert(err, IsNil)
}

// Tests for Repository.AddType()

func (s *RepositorySuite) TestAddType(c *C) {
	// Adding a valid type works
	err := s.emptyRepo.AddType(s.t)
	c.Assert(err, IsNil)
	c.Assert(s.emptyRepo.Type(s.t.Name()), Equals, s.t)
}

func (s *RepositorySuite) TestAddTypeClash(c *C) {
	t1 := &TestType{TypeName: "type"}
	t2 := &TestType{TypeName: "type"}
	err := s.emptyRepo.AddType(t1)
	c.Assert(err, IsNil)
	// Adding a type with the same name as another type is not allowed
	err = s.emptyRepo.AddType(t2)
	c.Assert(err, ErrorMatches, `cannot add skill type: "type", type name is in use`)
	c.Assert(s.emptyRepo.Type(t1.Name()), Equals, t1)
}

func (s *RepositorySuite) TestAddTypeInvalidName(c *C) {
	t := &TestType{TypeName: "bad-name-"}
	// Adding a type with invalid name is not allowed
	err := s.emptyRepo.AddType(t)
	c.Assert(err, ErrorMatches, `invalid skill name: "bad-name-"`)
	c.Assert(s.emptyRepo.Type(t.Name()), IsNil)
}

// Tests for Repository.Type()

func (s *RepositorySuite) TestType(c *C) {
	// Type returns nil when it cannot be found
	t := s.emptyRepo.Type(s.t.Name())
	c.Assert(t, IsNil)
	c.Assert(s.emptyRepo.Type(s.t.Name()), IsNil)
	err := s.emptyRepo.AddType(s.t)
	c.Assert(err, IsNil)
	// Type returns the found type
	t = s.emptyRepo.Type(s.t.Name())
	c.Assert(t, Equals, s.t)
}

func (s *RepositorySuite) TestTypeSearch(c *C) {
	ta := &TestType{TypeName: "a"}
	tb := &TestType{TypeName: "b"}
	tc := &TestType{TypeName: "c"}
	err := s.emptyRepo.AddType(ta)
	c.Assert(err, IsNil)
	err = s.emptyRepo.AddType(tb)
	c.Assert(err, IsNil)
	err = s.emptyRepo.AddType(tc)
	c.Assert(err, IsNil)
	// Type correctly finds types
	c.Assert(s.emptyRepo.Type("a"), Equals, ta)
	c.Assert(s.emptyRepo.Type("b"), Equals, tb)
	c.Assert(s.emptyRepo.Type("c"), Equals, tc)
}

// Tests for Repository.AddSkill()

func (s *RepositorySuite) TestAddSkill(c *C) {
	c.Assert(s.testRepo.AllSkills(""), HasLen, 0)
	err := s.testRepo.AddSkill(s.skill)
	c.Assert(err, IsNil)
	c.Assert(s.testRepo.AllSkills(""), HasLen, 1)
	c.Assert(s.testRepo.Skill(s.skill.Snap, s.skill.Name), DeepEquals, s.skill)
}

func (s *RepositorySuite) TestAddSkillClash(c *C) {
	err := s.testRepo.AddSkill(s.skill)
	c.Assert(err, IsNil)
	err = s.testRepo.AddSkill(s.skill)
	c.Assert(err, ErrorMatches, `cannot add skill, snap "snap" already has skill "name"`)
	c.Assert(s.testRepo.AllSkills(""), HasLen, 1)
	c.Assert(s.testRepo.Skill(s.skill.Snap, s.skill.Name), DeepEquals, s.skill)
}

func (s *RepositorySuite) TestAddSkillFailsWithInvalidSnapName(c *C) {
	skill := &Skill{
		Snap: "bad-snap-",
		Name: "name",
		Type: "type",
	}
	err := s.testRepo.AddSkill(skill)
	c.Assert(err, ErrorMatches, `invalid snap name: "bad-snap-"`)
	c.Assert(s.testRepo.AllSkills(""), HasLen, 0)
}

func (s *RepositorySuite) TestAddSkillFailsWithInvalidSkillName(c *C) {
	skill := &Skill{
		Snap: "snap",
		Name: "bad-name-",
		Type: "type",
	}
	err := s.testRepo.AddSkill(skill)
	c.Assert(err, ErrorMatches, `invalid skill name: "bad-name-"`)
	c.Assert(s.testRepo.AllSkills(""), HasLen, 0)
}

func (s *RepositorySuite) TestAddSkillFailsWithUnknownType(c *C) {
	err := s.emptyRepo.AddSkill(s.skill)
	c.Assert(err, ErrorMatches, `cannot add skill, skill type "type" is not known`)
	c.Assert(s.testRepo.AllSkills(""), HasLen, 0)
}

func (s *RepositorySuite) TestAddSkillFailsWithUnsanitizedSkill(c *C) {
	t := &TestType{
		TypeName: "type",
		SanitizeCallback: func(skill *Skill) error {
			return fmt.Errorf("skill is dirty")
		},
	}
	err := s.emptyRepo.AddType(t)
	c.Assert(err, IsNil)
	err = s.emptyRepo.AddSkill(s.skill)
	c.Assert(err, ErrorMatches, "skill is dirty")
	c.Assert(s.testRepo.AllSkills(""), HasLen, 0)
}

// Tests for Repository.Skill()

func (s *RepositorySuite) TestSkill(c *C) {
	err := s.testRepo.AddSkill(s.skill)
	c.Assert(err, IsNil)
	c.Assert(s.emptyRepo.Skill(s.skill.Snap, s.skill.Name), IsNil)
	c.Assert(s.testRepo.Skill(s.skill.Snap, s.skill.Name), DeepEquals, s.skill)
}

func (s *RepositorySuite) TestSkillSearch(c *C) {
	err := s.testRepo.AddSkill(&Skill{
		Snap: "x",
		Name: "a",
		Type: s.skill.Type,
	})
	c.Assert(err, IsNil)
	err = s.testRepo.AddSkill(&Skill{
		Snap: "x",
		Name: "b",
		Type: s.skill.Type,
	})
	c.Assert(err, IsNil)
	err = s.testRepo.AddSkill(&Skill{
		Snap: "x",
		Name: "c",
		Type: s.skill.Type,
	})
	c.Assert(err, IsNil)
	err = s.testRepo.AddSkill(&Skill{
		Snap: "y",
		Name: "a",
		Type: s.skill.Type,
	})
	c.Assert(err, IsNil)
	err = s.testRepo.AddSkill(&Skill{
		Snap: "y",
		Name: "b",
		Type: s.skill.Type,
	})
	c.Assert(err, IsNil)
	err = s.testRepo.AddSkill(&Skill{
		Snap: "y",
		Name: "c",
		Type: s.skill.Type,
	})
	c.Assert(err, IsNil)
	// Skill() correctly finds skills
	c.Assert(s.testRepo.Skill("x", "a"), Not(IsNil))
	c.Assert(s.testRepo.Skill("x", "b"), Not(IsNil))
	c.Assert(s.testRepo.Skill("x", "c"), Not(IsNil))
	c.Assert(s.testRepo.Skill("y", "a"), Not(IsNil))
	c.Assert(s.testRepo.Skill("y", "b"), Not(IsNil))
	c.Assert(s.testRepo.Skill("y", "c"), Not(IsNil))
}

// Tests for Repository.RemoveSkill()

func (s *RepositorySuite) TestRemoveSkillSucceedsWhenSkillExistsAndIdle(c *C) {
	err := s.testRepo.AddSkill(s.skill)
	c.Assert(err, IsNil)
	err = s.testRepo.RemoveSkill(s.skill.Snap, s.skill.Name)
	c.Assert(err, IsNil)
	c.Assert(s.testRepo.AllSkills(""), HasLen, 0)
}

func (s *RepositorySuite) TestRemoveSkillFailsWhenSlikkDoesntExist(c *C) {
	err := s.emptyRepo.RemoveSkill(s.skill.Snap, s.skill.Name)
<<<<<<< HEAD
	c.Assert(err, ErrorMatches, `cannot remove skill, skill "provider-snap":"name" does not exist`)
}

func (s *RepositorySuite) TestRemoveSkillFailsWhenSkillIsUsed(c *C) {
	err := s.testRepo.AddSkill(s.skill)
	c.Assert(err, IsNil)
	err = s.testRepo.AddSlot(s.slot)
	c.Assert(err, IsNil)
	err = s.testRepo.Grant(s.skill.Snap, s.skill.Name, s.slot.Snap, s.slot.Name)
	c.Assert(err, IsNil)
	// Removing a skill used by a slot returns an appropriate error
	err = s.testRepo.RemoveSkill(s.skill.Snap, s.skill.Name)
	c.Assert(err, ErrorMatches, `cannot remove skill, skill "provider-snap":"name" is used by at least one slot`)
	// The skill is still there
	slot := s.testRepo.Skill(s.skill.Snap, s.skill.Name)
	c.Assert(slot, Not(IsNil))
=======
	c.Assert(err, ErrorMatches, `cannot remove skill "name" from snap "snap", no such skill`)
>>>>>>> f4efa081
}

// Tests for Repository.AllSkills()

func (s *RepositorySuite) TestAllSkillsWithoutTypeName(c *C) {
	// Note added in non-sorted order
	err := s.testRepo.AddSkill(&Skill{
		Snap: "snap-b",
		Name: "name-a",
		Type: "type",
	})
	c.Assert(err, IsNil)
	err = s.testRepo.AddSkill(&Skill{
		Snap: "snap-b",
		Name: "name-c",
		Type: "type",
	})
	c.Assert(err, IsNil)
	err = s.testRepo.AddSkill(&Skill{
		Snap: "snap-b",
		Name: "name-b",
		Type: "type",
	})
	c.Assert(err, IsNil)
	err = s.testRepo.AddSkill(&Skill{
		Snap: "snap-a",
		Name: "name-a",
		Type: "type",
	})
	c.Assert(err, IsNil)
	// The result is sorted by snap and name
	c.Assert(s.testRepo.AllSkills(""), DeepEquals, []*Skill{
		&Skill{
			Snap: "snap-a",
			Name: "name-a",
			Type: "type",
		},
		&Skill{
			Snap: "snap-b",
			Name: "name-a",
			Type: "type",
		},
		&Skill{
			Snap: "snap-b",
			Name: "name-b",
			Type: "type",
		},
		&Skill{
			Snap: "snap-b",
			Name: "name-c",
			Type: "type",
		},
	})
}

func (s *RepositorySuite) TestAllSkillsWithTypeName(c *C) {
	// Add another type so that we can look for it
	err := s.testRepo.AddType(&TestType{TypeName: "other-type"})
	c.Assert(err, IsNil)
	err = s.testRepo.AddSkill(&Skill{
		Snap: "snap",
		Name: "name-a",
		Type: "type",
	})
	c.Assert(err, IsNil)
	err = s.testRepo.AddSkill(&Skill{
		Snap: "snap",
		Name: "name-b",
		Type: "other-type",
	})
	c.Assert(err, IsNil)
	// The result is sorted by snap and name
	c.Assert(s.testRepo.AllSkills("other-type"), DeepEquals, []*Skill{
		&Skill{
			Snap: "snap",
			Name: "name-b",
			Type: "other-type",
		},
	})
}

// Tests for Repository.Skills()

func (s *RepositorySuite) TestSkills(c *C) {
	// Note added in non-sorted order
	err := s.testRepo.AddSkill(&Skill{
		Snap: "snap-b",
		Name: "name-a",
		Type: "type",
	})
	c.Assert(err, IsNil)
	err = s.testRepo.AddSkill(&Skill{
		Snap: "snap-b",
		Name: "name-c",
		Type: "type",
	})
	c.Assert(err, IsNil)
	err = s.testRepo.AddSkill(&Skill{
		Snap: "snap-b",
		Name: "name-b",
		Type: "type",
	})
	c.Assert(err, IsNil)
	err = s.testRepo.AddSkill(&Skill{
		Snap: "snap-a",
		Name: "name-a",
		Type: "type",
	})
	c.Assert(err, IsNil)
	// The result is sorted by snap and name
	c.Assert(s.testRepo.Skills("snap-b"), DeepEquals, []*Skill{
		&Skill{
			Snap: "snap-b",
			Name: "name-a",
			Type: "type",
		},
		&Skill{
			Snap: "snap-b",
			Name: "name-b",
			Type: "type",
		},
		&Skill{
			Snap: "snap-b",
			Name: "name-c",
			Type: "type",
		},
	})
	// The result is empty if the snap is not known
	c.Assert(s.testRepo.Skills("snap-x"), HasLen, 0)
}

// Tests for Repository.AllSlots()

func (s *RepositorySuite) TestAllSlots(c *C) {
	err := s.testRepo.AddType(&TestType{TypeName: "other-type"})
	c.Assert(err, IsNil)
	// Add some slots
	err = s.testRepo.AddSlot(&Slot{Snap: "snap-a", Name: "slot-b", Type: "type"})
	c.Assert(err, IsNil)
	err = s.testRepo.AddSlot(&Slot{Snap: "snap-b", Name: "slot-a", Type: "other-type"})
	c.Assert(err, IsNil)
	err = s.testRepo.AddSlot(&Slot{Snap: "snap-a", Name: "slot-a", Type: "type"})
	c.Assert(err, IsNil)
	// AllSlots("") returns all slots, sorted by snap and slot name
	c.Assert(s.testRepo.AllSlots(""), DeepEquals, []*Slot{
		&Slot{Snap: "snap-a", Name: "slot-a", Type: "type"},
		&Slot{Snap: "snap-a", Name: "slot-b", Type: "type"},
		&Slot{Snap: "snap-b", Name: "slot-a", Type: "other-type"},
	})
	// AllSlots("") returns all slots, sorted by snap and slot name
	c.Assert(s.testRepo.AllSlots("other-type"), DeepEquals, []*Slot{
		&Slot{Snap: "snap-b", Name: "slot-a", Type: "other-type"},
	})
}

// Tests for Repository.Slots()

func (s *RepositorySuite) TestSlots(c *C) {
	// Add some slots
	err := s.testRepo.AddSlot(&Slot{Snap: "snap-a", Name: "slot-b", Type: "type"})
	c.Assert(err, IsNil)
	err = s.testRepo.AddSlot(&Slot{Snap: "snap-b", Name: "slot-a", Type: "type"})
	c.Assert(err, IsNil)
	err = s.testRepo.AddSlot(&Slot{Snap: "snap-a", Name: "slot-a", Type: "type"})
	c.Assert(err, IsNil)
	// Slots("snap-a") returns slots present in that snap
	c.Assert(s.testRepo.Slots("snap-a"), DeepEquals, []*Slot{
		&Slot{Snap: "snap-a", Name: "slot-a", Type: "type"},
		&Slot{Snap: "snap-a", Name: "slot-b", Type: "type"},
	})
	// Slots("snap-b") returns slots present in that snap
	c.Assert(s.testRepo.Slots("snap-b"), DeepEquals, []*Slot{
		&Slot{Snap: "snap-b", Name: "slot-a", Type: "type"},
	})
	// Slots("snap-c") returns no slots (because that snap doesn't exist)
	c.Assert(s.testRepo.Slots("snap-c"), HasLen, 0)
	// Slots("") returns no slots
	c.Assert(s.testRepo.Slots(""), HasLen, 0)
}

// Tests for Repository.Slot()

func (s *RepositorySuite) TestSlotSucceedsWhenSlotExists(c *C) {
	err := s.testRepo.AddSlot(s.slot)
	c.Assert(err, IsNil)
	slot := s.testRepo.Slot(s.slot.Snap, s.slot.Name)
	c.Assert(slot, DeepEquals, s.slot)
}

func (s *RepositorySuite) TestSlotFailsWhenSlotDoesntExist(c *C) {
	slot := s.testRepo.Slot(s.slot.Snap, s.slot.Name)
	c.Assert(slot, IsNil)
}

// Tests for Repository.AddSlot()

func (s *RepositorySuite) TestAddSlotFailsWhenTypeIsUnknown(c *C) {
	err := s.emptyRepo.AddSlot(s.slot)
	c.Assert(err, ErrorMatches, `cannot add slot, skill type "type" is not known`)
}

func (s *RepositorySuite) TestAddSlotFailsWhenSlotNameIsInvalid(c *C) {
	err := s.emptyRepo.AddSlot(&Slot{Snap: s.slot.Snap, Name: "bad-name-", Type: s.slot.Type})
	c.Assert(err, ErrorMatches, `invalid skill name: "bad-name-"`)
}

func (s *RepositorySuite) TestAddSlotFailsWithInvalidSnapName(c *C) {
	slot := &Slot{
		Snap: "bad-snap-",
		Name: "name",
		Type: "type",
	}
	err := s.testRepo.AddSlot(slot)
	c.Assert(err, ErrorMatches, `invalid snap name: "bad-snap-"`)
	c.Assert(s.testRepo.AllSlots(""), HasLen, 0)
}

func (s *RepositorySuite) TestAddSlotFailsForDuplicates(c *C) {
	// Adding the first slot succeeds
	err := s.testRepo.AddSlot(s.slot)
	c.Assert(err, IsNil)
	// Adding the slot again fails with appropriate error
	err = s.testRepo.AddSlot(s.slot)
	c.Assert(err, ErrorMatches, `cannot add slot, snap "snap" already has slot "name"`)
}

func (s *RepositorySuite) TestAddSlotStoresCorrectData(c *C) {
	err := s.testRepo.AddSlot(s.slot)
	c.Assert(err, IsNil)
	slot := s.testRepo.Slot(s.slot.Snap, s.slot.Name)
	// The added slot has the same data
	c.Assert(slot, DeepEquals, s.slot)
}

// Tests for Repository.RemoveSlot()

func (s *RepositorySuite) TestRemoveSlotSuccedsWhenSlotExistsAndVacant(c *C) {
	err := s.testRepo.AddSlot(s.slot)
	c.Assert(err, IsNil)
	// Removing a vacant slot simply works
	err = s.testRepo.RemoveSlot(s.slot.Snap, s.slot.Name)
	c.Assert(err, IsNil)
	// The slot is gone now
	slot := s.testRepo.Slot(s.slot.Snap, s.slot.Name)
	c.Assert(slot, IsNil)
}

func (s *RepositorySuite) TestRemoveSlotFailsWhenSlotDoesntExist(c *C) {
	// Removing a slot that doesn't exist returns an appropriate error
	err := s.testRepo.RemoveSlot(s.slot.Snap, s.slot.Name)
	c.Assert(err, Not(IsNil))
<<<<<<< HEAD
	c.Assert(err, ErrorMatches, `cannot remove slot, slot "consumer-snap":"name" does not exist`)
}

func (s *RepositorySuite) TestRemoveSlotFailsWhenSlotIsBusy(c *C) {
	err := s.testRepo.AddSkill(s.skill)
	c.Assert(err, IsNil)
	err = s.testRepo.AddSlot(s.slot)
	c.Assert(err, IsNil)
	err = s.testRepo.Grant(s.skill.Snap, s.skill.Name, s.slot.Snap, s.slot.Name)
	c.Assert(err, IsNil)
	// Removing a slot occupied by a skill returns an appropriate error
	err = s.testRepo.RemoveSlot(s.slot.Snap, s.slot.Name)
	c.Assert(err, ErrorMatches, `cannot remove slot, slot "consumer-snap":"name" uses at least one skill`)
	// The slot is still there
	slot := s.testRepo.Slot(s.slot.Snap, s.slot.Name)
	c.Assert(slot, Not(IsNil))
}

// Tests for Repository.Grant()

func (s *RepositorySuite) TestGrantFailsWhenSkillDoesNotExist(c *C) {
	err := s.testRepo.AddSlot(s.slot)
	c.Assert(err, IsNil)
	// Granting an unknown skill returns an appropriate error
	err = s.testRepo.Grant(s.skill.Snap, s.skill.Name, s.slot.Snap, s.slot.Name)
	c.Assert(err, ErrorMatches, `cannot grant skill, no such skill "provider-snap":"name"`)
}

func (s *RepositorySuite) TestGrantFailsWhenSlotDoesNotExist(c *C) {
	err := s.testRepo.AddSkill(s.skill)
	c.Assert(err, IsNil)
	// Granting to an unknown slot returns an error
	err = s.testRepo.Grant(s.skill.Snap, s.skill.Name, s.slot.Snap, s.slot.Name)
	c.Assert(err, ErrorMatches, `cannot grant skill, no such slot "consumer-snap":"name"`)
}

func (s *RepositorySuite) TestGrantFailsWhenIdenticalGrantExists(c *C) {
	err := s.testRepo.AddSkill(s.skill)
	c.Assert(err, IsNil)
	err = s.testRepo.AddSlot(s.slot)
	c.Assert(err, IsNil)
	err = s.testRepo.Grant(s.skill.Snap, s.skill.Name, s.slot.Snap, s.slot.Name)
	c.Assert(err, IsNil)
	// Granting exactly the same thing twice fails with an appropriate error
	err = s.testRepo.Grant(s.skill.Snap, s.skill.Name, s.slot.Snap, s.slot.Name)
	c.Assert(err, ErrorMatches, `cannot grant skill, skill "provider-snap":"name" is already used by slot "consumer-snap":"name"`)
}

func (s *RepositorySuite) TestGrantFailsWhenSlotAndSkillAreIncompatible(c *C) {
	otherType := &TestType{TypeName: "other-type"}
	err := s.testRepo.AddType(otherType)
	c.Assert(err, IsNil)
	err = s.testRepo.AddSkill(&Skill{Snap: s.skill.Snap, Name: s.skill.Name, Type: "other-type"})
	c.Assert(err, IsNil)
	err = s.testRepo.AddSlot(s.slot)
	c.Assert(err, IsNil)
	// Granting a skill to an incompatible slot fails with an appropriate error
	err = s.testRepo.Grant(s.skill.Snap, s.skill.Name, s.slot.Snap, s.slot.Name)
	c.Assert(err, ErrorMatches, `cannot grant skill, skill type "other-type" doesn't match slot type "type"`)
}

func (s *RepositorySuite) TestGrantSucceeds(c *C) {
	err := s.testRepo.AddSkill(s.skill)
	c.Assert(err, IsNil)
	err = s.testRepo.AddSlot(s.slot)
	c.Assert(err, IsNil)
	// Granting a skill works okay
	err = s.testRepo.Grant(s.skill.Snap, s.skill.Name, s.slot.Snap, s.slot.Name)
	c.Assert(err, IsNil)
}

// Tests for Repository.Revoke()

func (s *RepositorySuite) TestRevokeFailsWhenSkillDoesNotExist(c *C) {
	err := s.testRepo.AddSlot(s.slot)
	c.Assert(err, IsNil)
	// Revoking an unknown skill returns and appropriate error
	err = s.testRepo.Revoke(s.skill.Snap, s.skill.Name, s.slot.Snap, s.slot.Name)
	c.Assert(err, ErrorMatches, `cannot revoke skill, no such skill "provider-snap":"name"`)
}

func (s *RepositorySuite) TestRevokeFailsWhenSlotDoesNotExist(c *C) {
	err := s.testRepo.AddSkill(s.skill)
	c.Assert(err, IsNil)
	// Revoking to an unknown slot returns an appropriate error
	err = s.testRepo.Revoke(s.skill.Snap, s.skill.Name, s.slot.Snap, s.slot.Name)
	c.Assert(err, ErrorMatches, `cannot revoke skill, no such slot "consumer-snap":"name"`)
}

func (s *RepositorySuite) TestRevokeFailsWhenNotGranted(c *C) {
	err := s.testRepo.AddSkill(s.skill)
	c.Assert(err, IsNil)
	err = s.testRepo.AddSlot(s.slot)
	c.Assert(err, IsNil)
	// Revoking a skill that is not granted returns an appropriate error
	err = s.testRepo.Revoke(s.skill.Snap, s.skill.Name, s.slot.Snap, s.slot.Name)
	c.Assert(err, ErrorMatches, `cannot revoke skill, skill "provider-snap":"name" is not used by slot "consumer-snap":"name"`)
}

func (s *RepositorySuite) TestRevokeSucceeds(c *C) {
	err := s.testRepo.AddSkill(s.skill)
	c.Assert(err, IsNil)
	err = s.testRepo.AddSlot(s.slot)
	c.Assert(err, IsNil)
	err = s.testRepo.Grant(s.skill.Snap, s.skill.Name, s.slot.Snap, s.slot.Name)
	c.Assert(err, IsNil)
	// Revoking a granted skill works okay
	err = s.testRepo.Revoke(s.skill.Snap, s.skill.Name, s.slot.Snap, s.slot.Name)
	c.Assert(err, IsNil)
}

// Test for Repository.GrantedTo()

func (s *RepositorySuite) TestGrantedReturnsNothingForUnknownSnaps(c *C) {
	// Asking about unknown snaps just returns nothing
	c.Assert(s.testRepo.GrantedTo("unknown"), HasLen, 0)
}

func (s *RepositorySuite) TestGrantedReturnsNothingForEmptyString(c *C) {
	// Asking about the empty string just returns nothing
	c.Assert(s.testRepo.GrantedTo(""), HasLen, 0)
}

func (s *RepositorySuite) TestGrantedToReturnsCorrectData(c *C) {
	err := s.testRepo.AddSkill(s.skill)
	c.Assert(err, IsNil)
	err = s.testRepo.AddSlot(s.slot)
	c.Assert(err, IsNil)
	// After granting the result is as expected
	err = s.testRepo.Grant(s.skill.Snap, s.skill.Name, s.slot.Snap, s.slot.Name)
	c.Assert(err, IsNil)
	c.Assert(s.testRepo.GrantedTo(s.slot.Snap), DeepEquals, map[*Slot][]*Skill{
		s.slot: []*Skill{s.skill},
	})
	// After revoking the result is empty again
	err = s.testRepo.Revoke(s.skill.Snap, s.skill.Name, s.slot.Snap, s.slot.Name)
	c.Assert(err, IsNil)
	c.Assert(s.testRepo.GrantedTo(s.slot.Snap), HasLen, 0)
}

// Tests for Repository.GrantedBy()

func (s *RepositorySuite) TestGrantedByReturnsNothingForUnknownSnaps(c *C) {
	// Asking about unknown snaps just returns an empty map
	c.Assert(s.testRepo.GrantedTo("unknown"), HasLen, 0)
}

func (s *RepositorySuite) TestGrantedByReturnsNothingForEmptyString(c *C) {
	// Asking about the empty string just returns an empty map
	c.Assert(s.testRepo.GrantedTo(""), HasLen, 0)
}

func (s *RepositorySuite) TestGrantedByReturnsCorrectData(c *C) {
	err := s.testRepo.AddSkill(s.skill)
	c.Assert(err, IsNil)
	err = s.testRepo.AddSlot(s.slot)
	c.Assert(err, IsNil)
	// After granting the result is as expected
	err = s.testRepo.Grant(s.skill.Snap, s.skill.Name, s.slot.Snap, s.slot.Name)
	c.Assert(err, IsNil)
	grants := s.testRepo.GrantedBy(s.skill.Snap)
	c.Assert(grants, DeepEquals, map[*Skill][]*Slot{
		s.skill: []*Slot{s.slot},
	})
	// After revoking the result is empty again
	err = s.testRepo.Revoke(s.skill.Snap, s.skill.Name, s.slot.Snap, s.slot.Name)
	c.Assert(err, IsNil)
	c.Assert(s.testRepo.GrantedBy(s.skill.Snap), HasLen, 0)
=======
	c.Assert(err, ErrorMatches, `cannot remove slot "name" from snap "snap", no such slot`)
>>>>>>> f4efa081
}<|MERGE_RESOLUTION|>--- conflicted
+++ resolved
@@ -137,7 +137,7 @@
 	err := s.testRepo.AddSkill(s.skill)
 	c.Assert(err, IsNil)
 	err = s.testRepo.AddSkill(s.skill)
-	c.Assert(err, ErrorMatches, `cannot add skill, snap "snap" already has skill "name"`)
+	c.Assert(err, ErrorMatches, `cannot add skill, snap "provider-snap" already has skill "name"`)
 	c.Assert(s.testRepo.AllSkills(""), HasLen, 1)
 	c.Assert(s.testRepo.Skill(s.skill.Snap, s.skill.Name), DeepEquals, s.skill)
 }
@@ -249,10 +249,9 @@
 	c.Assert(s.testRepo.AllSkills(""), HasLen, 0)
 }
 
-func (s *RepositorySuite) TestRemoveSkillFailsWhenSlikkDoesntExist(c *C) {
+func (s *RepositorySuite) TestRemoveSkillFailsWhenSlillDoesntExist(c *C) {
 	err := s.emptyRepo.RemoveSkill(s.skill.Snap, s.skill.Name)
-<<<<<<< HEAD
-	c.Assert(err, ErrorMatches, `cannot remove skill, skill "provider-snap":"name" does not exist`)
+	c.Assert(err, ErrorMatches, `cannot remove skill "name" from snap "provider-snap", no such skill`)
 }
 
 func (s *RepositorySuite) TestRemoveSkillFailsWhenSkillIsUsed(c *C) {
@@ -264,13 +263,10 @@
 	c.Assert(err, IsNil)
 	// Removing a skill used by a slot returns an appropriate error
 	err = s.testRepo.RemoveSkill(s.skill.Snap, s.skill.Name)
-	c.Assert(err, ErrorMatches, `cannot remove skill, skill "provider-snap":"name" is used by at least one slot`)
+	c.Assert(err, ErrorMatches, `cannot remove skill "name" from snap "provider-snap", it is still granted`)
 	// The skill is still there
 	slot := s.testRepo.Skill(s.skill.Snap, s.skill.Name)
 	c.Assert(slot, Not(IsNil))
-=======
-	c.Assert(err, ErrorMatches, `cannot remove skill "name" from snap "snap", no such skill`)
->>>>>>> f4efa081
 }
 
 // Tests for Repository.AllSkills()
@@ -494,7 +490,7 @@
 	c.Assert(err, IsNil)
 	// Adding the slot again fails with appropriate error
 	err = s.testRepo.AddSlot(s.slot)
-	c.Assert(err, ErrorMatches, `cannot add slot, snap "snap" already has slot "name"`)
+	c.Assert(err, ErrorMatches, `cannot add slot, snap "consumer-snap" already has slot "name"`)
 }
 
 func (s *RepositorySuite) TestAddSlotStoresCorrectData(c *C) {
@@ -522,8 +518,7 @@
 	// Removing a slot that doesn't exist returns an appropriate error
 	err := s.testRepo.RemoveSlot(s.slot.Snap, s.slot.Name)
 	c.Assert(err, Not(IsNil))
-<<<<<<< HEAD
-	c.Assert(err, ErrorMatches, `cannot remove slot, slot "consumer-snap":"name" does not exist`)
+	c.Assert(err, ErrorMatches, `cannot remove slot "name" from snap "consumer-snap", no such slot`)
 }
 
 func (s *RepositorySuite) TestRemoveSlotFailsWhenSlotIsBusy(c *C) {
@@ -535,7 +530,7 @@
 	c.Assert(err, IsNil)
 	// Removing a slot occupied by a skill returns an appropriate error
 	err = s.testRepo.RemoveSlot(s.slot.Snap, s.slot.Name)
-	c.Assert(err, ErrorMatches, `cannot remove slot, slot "consumer-snap":"name" uses at least one skill`)
+	c.Assert(err, ErrorMatches, `cannot remove slot "name" from snap "consumer-snap", it still uses granted skills`)
 	// The slot is still there
 	slot := s.testRepo.Slot(s.slot.Snap, s.slot.Name)
 	c.Assert(slot, Not(IsNil))
@@ -548,7 +543,7 @@
 	c.Assert(err, IsNil)
 	// Granting an unknown skill returns an appropriate error
 	err = s.testRepo.Grant(s.skill.Snap, s.skill.Name, s.slot.Snap, s.slot.Name)
-	c.Assert(err, ErrorMatches, `cannot grant skill, no such skill "provider-snap":"name"`)
+	c.Assert(err, ErrorMatches, `cannot grant skill "name" from snap "provider-snap", no such skill`)
 }
 
 func (s *RepositorySuite) TestGrantFailsWhenSlotDoesNotExist(c *C) {
@@ -556,7 +551,7 @@
 	c.Assert(err, IsNil)
 	// Granting to an unknown slot returns an error
 	err = s.testRepo.Grant(s.skill.Snap, s.skill.Name, s.slot.Snap, s.slot.Name)
-	c.Assert(err, ErrorMatches, `cannot grant skill, no such slot "consumer-snap":"name"`)
+	c.Assert(err, ErrorMatches, `cannot grant skill to slot "name" from snap "consumer-snap", no such slot`)
 }
 
 func (s *RepositorySuite) TestGrantFailsWhenIdenticalGrantExists(c *C) {
@@ -568,7 +563,7 @@
 	c.Assert(err, IsNil)
 	// Granting exactly the same thing twice fails with an appropriate error
 	err = s.testRepo.Grant(s.skill.Snap, s.skill.Name, s.slot.Snap, s.slot.Name)
-	c.Assert(err, ErrorMatches, `cannot grant skill, skill "provider-snap":"name" is already used by slot "consumer-snap":"name"`)
+	c.Assert(err, ErrorMatches, `cannot grant skill "name" from snap "provider-snap" to slot "name" from snap "consumer-snap" twice`)
 }
 
 func (s *RepositorySuite) TestGrantFailsWhenSlotAndSkillAreIncompatible(c *C) {
@@ -581,7 +576,7 @@
 	c.Assert(err, IsNil)
 	// Granting a skill to an incompatible slot fails with an appropriate error
 	err = s.testRepo.Grant(s.skill.Snap, s.skill.Name, s.slot.Snap, s.slot.Name)
-	c.Assert(err, ErrorMatches, `cannot grant skill, skill type "other-type" doesn't match slot type "type"`)
+	c.Assert(err, ErrorMatches, `cannot grant skill "name" from snap "provider-snap" to slot "name" from snap "consumer-snap", skill type "other-type" doesn't match slot type "type"`)
 }
 
 func (s *RepositorySuite) TestGrantSucceeds(c *C) {
@@ -601,7 +596,7 @@
 	c.Assert(err, IsNil)
 	// Revoking an unknown skill returns and appropriate error
 	err = s.testRepo.Revoke(s.skill.Snap, s.skill.Name, s.slot.Snap, s.slot.Name)
-	c.Assert(err, ErrorMatches, `cannot revoke skill, no such skill "provider-snap":"name"`)
+	c.Assert(err, ErrorMatches, `cannot revoke skill "name" from snap "provider-snap", no such skill`)
 }
 
 func (s *RepositorySuite) TestRevokeFailsWhenSlotDoesNotExist(c *C) {
@@ -609,7 +604,7 @@
 	c.Assert(err, IsNil)
 	// Revoking to an unknown slot returns an appropriate error
 	err = s.testRepo.Revoke(s.skill.Snap, s.skill.Name, s.slot.Snap, s.slot.Name)
-	c.Assert(err, ErrorMatches, `cannot revoke skill, no such slot "consumer-snap":"name"`)
+	c.Assert(err, ErrorMatches, `cannot revoke skill from slot "name" from snap "consumer-snap", no such slot`)
 }
 
 func (s *RepositorySuite) TestRevokeFailsWhenNotGranted(c *C) {
@@ -619,7 +614,7 @@
 	c.Assert(err, IsNil)
 	// Revoking a skill that is not granted returns an appropriate error
 	err = s.testRepo.Revoke(s.skill.Snap, s.skill.Name, s.slot.Snap, s.slot.Name)
-	c.Assert(err, ErrorMatches, `cannot revoke skill, skill "provider-snap":"name" is not used by slot "consumer-snap":"name"`)
+	c.Assert(err, ErrorMatches, `cannot revoke skill "name" from snap "provider-snap" from slot "name" from snap "consumer-snap", it is not granted`)
 }
 
 func (s *RepositorySuite) TestRevokeSucceeds(c *C) {
@@ -691,7 +686,4 @@
 	err = s.testRepo.Revoke(s.skill.Snap, s.skill.Name, s.slot.Snap, s.slot.Name)
 	c.Assert(err, IsNil)
 	c.Assert(s.testRepo.GrantedBy(s.skill.Snap), HasLen, 0)
-=======
-	c.Assert(err, ErrorMatches, `cannot remove slot "name" from snap "snap", no such slot`)
->>>>>>> f4efa081
 }