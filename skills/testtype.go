--- conflicted
+++ resolved
@@ -51,20 +51,6 @@
 	}
 	if t.SanitizeSkillCallback != nil {
 		return t.SanitizeSkillCallback(skill)
-<<<<<<< HEAD
-	}
-	return nil
-}
-
-// SanitizeSlot checks and possibly modifies a slot.
-func (t *TestType) SanitizeSlot(slot *Slot) error {
-	if t.Name() != slot.Type {
-		panic(fmt.Sprintf("slot is not of type %q", t))
-	}
-	if t.SanitizeSlotCallback != nil {
-		return t.SanitizeSlotCallback(slot)
-=======
->>>>>>> 1aa67389
 	}
 	return nil
 }
