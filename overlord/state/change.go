--- conflicted
+++ resolved
@@ -378,11 +378,7 @@
 
 // Abort cancels the change, whether in progress or not.
 func (c *Change) Abort() {
-<<<<<<< HEAD
-	c.state.ensureLocked()
-=======
-	c.state.writing()
->>>>>>> 3e74bbd1
+	c.state.writing()
 	for _, tid := range c.taskIDs {
 		t := c.state.tasks[tid]
 		switch t.Status() {
