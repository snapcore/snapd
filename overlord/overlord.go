// -*- Mode: Go; indent-tabs-mode: t -*-

/*
 * Copyright (C) 2016-2017 Canonical Ltd
 *
 * This program is free software: you can redistribute it and/or modify
 * it under the terms of the GNU General Public License version 3 as
 * published by the Free Software Foundation.
 *
 * This program is distributed in the hope that it will be useful,
 * but WITHOUT ANY WARRANTY; without even the implied warranty of
 * MERCHANTABILITY or FITNESS FOR A PARTICULAR PURPOSE.  See the
 * GNU General Public License for more details.
 *
 * You should have received a copy of the GNU General Public License
 * along with this program.  If not, see <http://www.gnu.org/licenses/>.
 *
 */

// Package overlord implements the overall control of a snappy system.
package overlord

import (
	"fmt"
	"net/http"
	"net/url"
	"os"
	"path/filepath"
	"sync"
	"sync/atomic"
	"time"

	"gopkg.in/tomb.v2"

	"github.com/snapcore/snapd/dirs"
	"github.com/snapcore/snapd/logger"
	"github.com/snapcore/snapd/osutil"

	"github.com/snapcore/snapd/overlord/assertstate"
	"github.com/snapcore/snapd/overlord/cmdstate"
	"github.com/snapcore/snapd/overlord/configstate"
	"github.com/snapcore/snapd/overlord/configstate/proxyconf"
	"github.com/snapcore/snapd/overlord/devicestate"
	"github.com/snapcore/snapd/overlord/exportstate"
	"github.com/snapcore/snapd/overlord/healthstate"
	"github.com/snapcore/snapd/overlord/hookstate"
	"github.com/snapcore/snapd/overlord/ifacestate"
	"github.com/snapcore/snapd/overlord/patch"
	"github.com/snapcore/snapd/overlord/servicestate"
	"github.com/snapcore/snapd/overlord/snapshotstate"
	"github.com/snapcore/snapd/overlord/snapstate"
	_ "github.com/snapcore/snapd/overlord/snapstate/policy"
	"github.com/snapcore/snapd/overlord/state"
	"github.com/snapcore/snapd/overlord/storecontext"
	"github.com/snapcore/snapd/snapdenv"
	"github.com/snapcore/snapd/store"
	"github.com/snapcore/snapd/timings"
)

var (
	ensureInterval = 5 * time.Minute
	pruneInterval  = 10 * time.Minute
	pruneWait      = 24 * time.Hour * 1
	abortWait      = 24 * time.Hour * 7

	pruneMaxChanges = 500

	defaultCachedDownloads = 5

	configstateInit = configstate.Init
)

var pruneTickerC = func(t *time.Ticker) <-chan time.Time {
	return t.C
}

// Overlord is the central manager of a snappy system, keeping
// track of all available state managers and related helpers.
type Overlord struct {
	stateEng *StateEngine
	// ensure loop
	loopTomb    *tomb.Tomb
	ensureLock  sync.Mutex
	ensureTimer *time.Timer
	ensureNext  time.Time
	ensureRun   int32
	pruneTicker *time.Ticker

	startOfOperationTime time.Time

	// restarts
	restartBehavior RestartBehavior
	// managers
<<<<<<< HEAD
	inited    bool
	startedUp bool
	runner    *state.TaskRunner
	snapMgr   *snapstate.SnapManager
	exportMgr *exportstate.ExportManager
	assertMgr *assertstate.AssertManager
	ifaceMgr  *ifacestate.InterfaceManager
	hookMgr   *hookstate.HookManager
	deviceMgr *devicestate.DeviceManager
	cmdMgr    *cmdstate.CommandManager
	shotMgr   *snapshotstate.SnapshotManager
=======
	inited     bool
	startedUp  bool
	runner     *state.TaskRunner
	snapMgr    *snapstate.SnapManager
	serviceMgr *servicestate.ServiceManager
	assertMgr  *assertstate.AssertManager
	ifaceMgr   *ifacestate.InterfaceManager
	hookMgr    *hookstate.HookManager
	deviceMgr  *devicestate.DeviceManager
	cmdMgr     *cmdstate.CommandManager
	shotMgr    *snapshotstate.SnapshotManager
>>>>>>> 75c64f7d
	// proxyConf mediates the http proxy config
	proxyConf func(req *http.Request) (*url.URL, error)
}

// RestartBehavior controls how to hanndle and carry forward restart requests
// via the state.
type RestartBehavior interface {
	HandleRestart(t state.RestartType)
	// RebootAsExpected is called early when either a reboot was
	// requested by snapd and happened or no reboot was expected at all.
	RebootAsExpected(st *state.State) error
	// RebootDidNotHappen is called early instead when a reboot was
	// requested by snad but did not happen.
	RebootDidNotHappen(st *state.State) error
}

var storeNew = store.New

// New creates a new Overlord with all its state managers.
// It can be provided with an optional RestartBehavior.
func New(restartBehavior RestartBehavior) (*Overlord, error) {
	o := &Overlord{
		loopTomb:        new(tomb.Tomb),
		inited:          true,
		restartBehavior: restartBehavior,
	}

	backend := &overlordStateBackend{
		path:           dirs.SnapStateFile,
		ensureBefore:   o.ensureBefore,
		requestRestart: o.requestRestart,
	}
	s, err := loadState(backend, restartBehavior)
	if err != nil {
		return nil, err
	}

	o.stateEng = NewStateEngine(s)
	o.runner = state.NewTaskRunner(s)

	// any unknown task should be ignored and succeed
	matchAnyUnknownTask := func(_ *state.Task) bool {
		return true
	}
	o.runner.AddOptionalHandler(matchAnyUnknownTask, handleUnknownTask, nil)

	hookMgr, err := hookstate.Manager(s, o.runner)
	if err != nil {
		return nil, err
	}
	o.addManager(hookMgr)

	snapMgr, err := snapstate.Manager(s, o.runner)
	if err != nil {
		return nil, err
	}
	o.addManager(snapMgr)

<<<<<<< HEAD
	// TODO: instantiate and add the export manager.
=======
	serviceMgr := servicestate.Manager(s, o.runner)
	o.addManager(serviceMgr)
>>>>>>> 75c64f7d

	assertMgr, err := assertstate.Manager(s, o.runner)
	if err != nil {
		return nil, err
	}
	o.addManager(assertMgr)

	ifaceMgr, err := ifacestate.Manager(s, hookMgr, o.runner, nil, nil)
	if err != nil {
		return nil, err
	}
	o.addManager(ifaceMgr)

	deviceMgr, err := devicestate.Manager(s, hookMgr, o.runner, o.newStore)
	if err != nil {
		return nil, err
	}
	o.addManager(deviceMgr)

	o.addManager(cmdstate.Manager(s, o.runner))
	o.addManager(snapshotstate.Manager(s, o.runner))

	if err := configstateInit(s, hookMgr); err != nil {
		return nil, err
	}
	healthstate.Init(hookMgr)

	// the shared task runner should be added last!
	o.stateEng.AddManager(o.runner)

	s.Lock()
	defer s.Unlock()
	// setting up the store
	o.proxyConf = proxyconf.New(s).Conf
	storeCtx := storecontext.New(s, o.deviceMgr.StoreContextBackend())
	sto := o.newStoreWithContext(storeCtx)

	snapstate.ReplaceStore(s, sto)

	return o, nil
}

func (o *Overlord) addManager(mgr StateManager) {
	switch x := mgr.(type) {
	case *hookstate.HookManager:
		o.hookMgr = x
	case *snapstate.SnapManager:
		o.snapMgr = x
	case *servicestate.ServiceManager:
		o.serviceMgr = x
	case *assertstate.AssertManager:
		o.assertMgr = x
	case *ifacestate.InterfaceManager:
		o.ifaceMgr = x
	case *devicestate.DeviceManager:
		o.deviceMgr = x
	case *cmdstate.CommandManager:
		o.cmdMgr = x
	case *snapshotstate.SnapshotManager:
		o.shotMgr = x
	case *exportstate.ExportManager:
		o.exportMgr = x
	}
	o.stateEng.AddManager(mgr)
}

func loadState(backend state.Backend, restartBehavior RestartBehavior) (*state.State, error) {
	curBootID, err := osutil.BootID()
	if err != nil {
		return nil, fmt.Errorf("fatal: cannot find current boot id: %v", err)
	}

	perfTimings := timings.New(map[string]string{"startup": "load-state"})

	if !osutil.FileExists(dirs.SnapStateFile) {
		// fail fast, mostly interesting for tests, this dir is setup
		// by the snapd package
		stateDir := filepath.Dir(dirs.SnapStateFile)
		if !osutil.IsDirectory(stateDir) {
			return nil, fmt.Errorf("fatal: directory %q must be present", stateDir)
		}
		s := state.New(backend)
		s.Lock()
		s.VerifyReboot(curBootID)
		s.Unlock()
		patch.Init(s)
		return s, nil
	}

	r, err := os.Open(dirs.SnapStateFile)
	if err != nil {
		return nil, fmt.Errorf("cannot read the state file: %s", err)
	}
	defer r.Close()

	var s *state.State
	timings.Run(perfTimings, "read-state", "read snapd state from disk", func(tm timings.Measurer) {
		s, err = state.ReadState(backend, r)
	})
	if err != nil {
		return nil, err
	}
	s.Lock()
	perfTimings.Save(s)
	s.Unlock()

	err = verifyReboot(s, curBootID, restartBehavior)
	if err != nil {
		return nil, err
	}

	// one-shot migrations
	err = patch.Apply(s)
	if err != nil {
		return nil, err
	}
	return s, nil
}

func verifyReboot(s *state.State, curBootID string, restartBehavior RestartBehavior) error {
	s.Lock()
	defer s.Unlock()
	err := s.VerifyReboot(curBootID)
	if err != nil && err != state.ErrExpectedReboot {
		return err
	}
	expectedRebootDidNotHappen := err == state.ErrExpectedReboot
	if restartBehavior != nil {
		if expectedRebootDidNotHappen {
			return restartBehavior.RebootDidNotHappen(s)
		}
		return restartBehavior.RebootAsExpected(s)
	}
	if expectedRebootDidNotHappen {
		logger.Noticef("expected system restart but it did not happen")
	}
	return nil
}

func (o *Overlord) newStoreWithContext(storeCtx store.DeviceAndAuthContext) snapstate.StoreService {
	cfg := store.DefaultConfig()
	cfg.Proxy = o.proxyConf
	sto := storeNew(cfg, storeCtx)
	sto.SetCacheDownloads(defaultCachedDownloads)
	return sto
}

// newStore can make new stores for use during remodeling.
// The device backend will tie them to the remodeling device state.
func (o *Overlord) newStore(devBE storecontext.DeviceBackend) snapstate.StoreService {
	scb := o.deviceMgr.StoreContextBackend()
	stoCtx := storecontext.NewComposed(o.State(), devBE, scb, scb)
	return o.newStoreWithContext(stoCtx)
}

// StartUp proceeds to run any expensive Overlord or managers initialization. After this is done once it is a noop.
func (o *Overlord) StartUp() error {
	if o.startedUp {
		return nil
	}
	o.startedUp = true

	// account for deviceMgr == nil as it's not always present in
	// the tests.
	if o.deviceMgr != nil && !snapdenv.Preseeding() {
		var err error
		st := o.State()
		st.Lock()
		o.startOfOperationTime, err = o.deviceMgr.StartOfOperationTime()
		st.Unlock()
		if err != nil {
			return fmt.Errorf("cannot get start of operation time: %s", err)
		}
	}

	// slow down for tests
	if s := os.Getenv("SNAPD_SLOW_STARTUP"); s != "" {
		if d, err := time.ParseDuration(s); err == nil {
			logger.Noticef("slowing down startup by %v as requested", d)

			time.Sleep(d)
		}
	}

	return o.stateEng.StartUp()
}

// StartupTimeout computes a usable timeout for the startup
// initializations by using a pessimistic estimate.
func (o *Overlord) StartupTimeout() (timeout time.Duration, reasoning string, err error) {
	// TODO: adjust based on real hardware measurements
	st := o.State()
	st.Lock()
	defer st.Unlock()
	n, err := snapstate.NumSnaps(st)
	if err != nil {
		return 0, "", err
	}
	// number of snaps (and connections) play a role
	reasoning = "pessimistic estimate of 30s plus 5s per snap"
	to := (30 * time.Second) + time.Duration(n)*(5*time.Second)
	return to, reasoning, nil
}

func (o *Overlord) ensureTimerSetup() {
	o.ensureLock.Lock()
	defer o.ensureLock.Unlock()
	o.ensureTimer = time.NewTimer(ensureInterval)
	o.ensureNext = time.Now().Add(ensureInterval)
	o.pruneTicker = time.NewTicker(pruneInterval)
}

func (o *Overlord) ensureTimerReset() time.Time {
	o.ensureLock.Lock()
	defer o.ensureLock.Unlock()
	now := time.Now()
	o.ensureTimer.Reset(ensureInterval)
	o.ensureNext = now.Add(ensureInterval)
	return o.ensureNext
}

func (o *Overlord) ensureBefore(d time.Duration) {
	o.ensureLock.Lock()
	defer o.ensureLock.Unlock()
	if o.ensureTimer == nil {
		panic("cannot use EnsureBefore before Overlord.Loop")
	}
	now := time.Now()
	next := now.Add(d)
	if next.Before(o.ensureNext) {
		o.ensureTimer.Reset(d)
		o.ensureNext = next
		return
	}

	if o.ensureNext.Before(now) {
		// timer already expired, it will be reset in Loop() and
		// next Ensure() will be called shortly.
		if !o.ensureTimer.Stop() {
			return
		}
		o.ensureTimer.Reset(0)
		o.ensureNext = now
	}
}

func (o *Overlord) requestRestart(t state.RestartType) {
	if o.restartBehavior == nil {
		logger.Noticef("restart requested but no behavior set")
	} else {
		o.restartBehavior.HandleRestart(t)
	}
}

var preseedExitWithError = func(err error) {
	fmt.Fprintf(os.Stderr, "cannot preseed: %v\n", err)
	os.Exit(1)
}

// Loop runs a loop in a goroutine to ensure the current state regularly through StateEngine Ensure.
func (o *Overlord) Loop() {
	o.ensureTimerSetup()
	preseed := snapdenv.Preseeding()
	if preseed {
		o.runner.OnTaskError(preseedExitWithError)
	}
	o.loopTomb.Go(func() error {
		for {
			// TODO: pass a proper context into Ensure
			o.ensureTimerReset()
			// in case of errors engine logs them,
			// continue to the next Ensure() try for now
			err := o.stateEng.Ensure()
			if err != nil && preseed {
				st := o.State()
				// acquire state lock to ensure nothing attempts to write state
				// as we are exiting; there is no deferred unlock to avoid
				// potential race on exit.
				st.Lock()
				preseedExitWithError(err)
			}
			o.ensureDidRun()
			pruneC := pruneTickerC(o.pruneTicker)
			select {
			case <-o.loopTomb.Dying():
				return nil
			case <-o.ensureTimer.C:
			case <-pruneC:
				if preseed {
					// in preseed mode avoid setting StartOfOperationTime (it's
					// an error), and don't Prune.
					continue
				}
				st := o.State()
				st.Lock()
				st.Prune(o.startOfOperationTime, pruneWait, abortWait, pruneMaxChanges)
				st.Unlock()
			}
		}
	})
}

func (o *Overlord) ensureDidRun() {
	atomic.StoreInt32(&o.ensureRun, 1)
}

func (o *Overlord) CanStandby() bool {
	run := atomic.LoadInt32(&o.ensureRun)
	return run != 0
}

// Stop stops the ensure loop and the managers under the StateEngine.
func (o *Overlord) Stop() error {
	o.loopTomb.Kill(nil)
	err := o.loopTomb.Wait()
	o.stateEng.Stop()
	return err
}

func (o *Overlord) settle(timeout time.Duration, beforeCleanups func()) error {
	if err := o.StartUp(); err != nil {
		return err
	}

	func() {
		o.ensureLock.Lock()
		defer o.ensureLock.Unlock()
		if o.ensureTimer != nil {
			panic("cannot use Settle concurrently with other Settle or Loop calls")
		}
		o.ensureTimer = time.NewTimer(0)
	}()

	defer func() {
		o.ensureLock.Lock()
		defer o.ensureLock.Unlock()
		o.ensureTimer.Stop()
		o.ensureTimer = nil
	}()

	t0 := time.Now()
	done := false
	var errs []error
	for !done {
		if timeout > 0 && time.Since(t0) > timeout {
			err := fmt.Errorf("Settle is not converging")
			if len(errs) != 0 {
				return &ensureError{append(errs, err)}
			}
			return err
		}
		next := o.ensureTimerReset()
		err := o.stateEng.Ensure()
		switch ee := err.(type) {
		case nil:
		case *ensureError:
			errs = append(errs, ee.errs...)
		default:
			errs = append(errs, err)
		}
		o.stateEng.Wait()
		o.ensureLock.Lock()
		done = o.ensureNext.Equal(next)
		o.ensureLock.Unlock()
		if done {
			if beforeCleanups != nil {
				beforeCleanups()
				beforeCleanups = nil
			}
			// we should wait also for cleanup handlers
			st := o.State()
			st.Lock()
			for _, chg := range st.Changes() {
				if chg.IsReady() && !chg.IsClean() {
					done = false
					break
				}
			}
			st.Unlock()
		}
	}
	if len(errs) != 0 {
		return &ensureError{errs}
	}
	return nil
}

// Settle runs first a state engine Ensure and then wait for
// activities to settle. That's done by waiting for all managers'
// activities to settle while making sure no immediate further Ensure
// is scheduled. It then waits similarly for all ready changes to
// reach the clean state. Chiefly for tests. Cannot be used in
// conjunction with Loop. If timeout is non-zero and settling takes
// longer than timeout, returns an error. Calls StartUp as well.
func (o *Overlord) Settle(timeout time.Duration) error {
	return o.settle(timeout, nil)
}

// SettleObserveBeforeCleanups runs first a state engine Ensure and
// then wait for activities to settle. That's done by waiting for all
// managers' activities to settle while making sure no immediate
// further Ensure is scheduled. It then waits similarly for all ready
// changes to reach the clean state, but calls once the provided
// callback before doing that. Chiefly for tests. Cannot be used in
// conjunction with Loop. If timeout is non-zero and settling takes
// longer than timeout, returns an error. Calls StartUp as well.
func (o *Overlord) SettleObserveBeforeCleanups(timeout time.Duration, beforeCleanups func()) error {
	return o.settle(timeout, beforeCleanups)
}

// State returns the system state managed by the overlord.
func (o *Overlord) State() *state.State {
	return o.stateEng.State()
}

// StateEngine returns the stage engine used by overlord.
func (o *Overlord) StateEngine() *StateEngine {
	return o.stateEng
}

// TaskRunner returns the shared task runner responsible for running
// tasks for all managers under the overlord.
func (o *Overlord) TaskRunner() *state.TaskRunner {
	return o.runner
}

// SnapManager returns the snap manager responsible for snaps under
// the overlord.
func (o *Overlord) SnapManager() *snapstate.SnapManager {
	return o.snapMgr
}

// ExportManager returns the export manager responsible keeping exported content up-to-date.
func (o *Overlord) ExportManager() *exportstate.ExportManager {
	return o.exportMgr
}

// AssertManager returns the assertion manager enforcing assertions
// under the overlord.
func (o *Overlord) AssertManager() *assertstate.AssertManager {
	return o.assertMgr
}

// InterfaceManager returns the interface manager maintaining
// interface connections under the overlord.
func (o *Overlord) InterfaceManager() *ifacestate.InterfaceManager {
	return o.ifaceMgr
}

// HookManager returns the hook manager responsible for running hooks
// under the overlord.
func (o *Overlord) HookManager() *hookstate.HookManager {
	return o.hookMgr
}

// DeviceManager returns the device manager responsible for the device
// identity and policies.
func (o *Overlord) DeviceManager() *devicestate.DeviceManager {
	return o.deviceMgr
}

// CommandManager returns the manager responsible for running odd
// jobs.
func (o *Overlord) CommandManager() *cmdstate.CommandManager {
	return o.cmdMgr
}

// SnapshotManager returns the manager responsible for snapshots.
func (o *Overlord) SnapshotManager() *snapshotstate.SnapshotManager {
	return o.shotMgr
}

// Mock creates an Overlord without any managers and with a backend
// not using disk. Managers can be added with AddManager. For testing.
func Mock() *Overlord {
	return MockWithStateAndRestartHandler(nil, nil)
}

// MockWithStateAndRestartHandler creates an Overlord with the given state
// unless it is nil in which case it uses a state backend not using
// disk. It will use the given handler on restart requests. Managers
// can be added with AddManager. For testing.
func MockWithStateAndRestartHandler(s *state.State, handleRestart func(state.RestartType)) *Overlord {
	o := &Overlord{
		loopTomb:        new(tomb.Tomb),
		inited:          false,
		restartBehavior: mockRestartBehavior(handleRestart),
	}
	if s == nil {
		s = state.New(mockBackend{o: o})
	}
	o.stateEng = NewStateEngine(s)
	o.runner = state.NewTaskRunner(s)

	return o
}

// AddManager adds a manager to the overlord created with Mock. For
// testing.
func (o *Overlord) AddManager(mgr StateManager) {
	if o.inited {
		panic("internal error: cannot add managers to a fully initialized Overlord")
	}
	o.addManager(mgr)
}

type mockRestartBehavior func(state.RestartType)

func (rb mockRestartBehavior) HandleRestart(t state.RestartType) {
	if rb == nil {
		return
	}
	rb(t)
}

func (rb mockRestartBehavior) RebootAsExpected(*state.State) error {
	panic("internal error: overlord.Mock should not invoke RebootAsExpected")
}

func (rb mockRestartBehavior) RebootDidNotHappen(*state.State) error {
	panic("internal error: overlord.Mock should not invoke RebootDidNotHappen")
}

type mockBackend struct {
	o *Overlord
}

func (mb mockBackend) Checkpoint(data []byte) error {
	return nil
}

func (mb mockBackend) EnsureBefore(d time.Duration) {
	mb.o.ensureLock.Lock()
	timer := mb.o.ensureTimer
	mb.o.ensureLock.Unlock()
	if timer == nil {
		return
	}

	mb.o.ensureBefore(d)
}

func (mb mockBackend) RequestRestart(t state.RestartType) {
	mb.o.requestRestart(t)
}<|MERGE_RESOLUTION|>--- conflicted
+++ resolved
@@ -91,23 +91,9 @@
 	// restarts
 	restartBehavior RestartBehavior
 	// managers
-<<<<<<< HEAD
-	inited    bool
-	startedUp bool
-	runner    *state.TaskRunner
-	snapMgr   *snapstate.SnapManager
-	exportMgr *exportstate.ExportManager
-	assertMgr *assertstate.AssertManager
-	ifaceMgr  *ifacestate.InterfaceManager
-	hookMgr   *hookstate.HookManager
-	deviceMgr *devicestate.DeviceManager
-	cmdMgr    *cmdstate.CommandManager
-	shotMgr   *snapshotstate.SnapshotManager
-=======
-	inited     bool
-	startedUp  bool
 	runner     *state.TaskRunner
 	snapMgr    *snapstate.SnapManager
+	exportMgr  *exportstate.ExportManager
 	serviceMgr *servicestate.ServiceManager
 	assertMgr  *assertstate.AssertManager
 	ifaceMgr   *ifacestate.InterfaceManager
@@ -115,7 +101,10 @@
 	deviceMgr  *devicestate.DeviceManager
 	cmdMgr     *cmdstate.CommandManager
 	shotMgr    *snapshotstate.SnapshotManager
->>>>>>> 75c64f7d
+
+	inited    bool
+	startedUp bool
+
 	// proxyConf mediates the http proxy config
 	proxyConf func(req *http.Request) (*url.URL, error)
 }
@@ -174,12 +163,10 @@
 	}
 	o.addManager(snapMgr)
 
-<<<<<<< HEAD
 	// TODO: instantiate and add the export manager.
-=======
+
 	serviceMgr := servicestate.Manager(s, o.runner)
 	o.addManager(serviceMgr)
->>>>>>> 75c64f7d
 
 	assertMgr, err := assertstate.Manager(s, o.runner)
 	if err != nil {
