// -*- Mode: Go; indent-tabs-mode: t -*-

/*
 * Copyright (C) 2017 Canonical Ltd
 *
 * This program is free software: you can redistribute it and/or modify
 * it under the terms of the GNU General Public License version 3 as
 * published by the Free Software Foundation.
 *
 * This program is distributed in the hope that it will be useful,
 * but WITHOUT ANY WARRANTY; without even the implied warranty of
 * MERCHANTABILITY or FITNESS FOR A PARTICULAR PURPOSE.  See the
 * GNU General Public License for more details.
 *
 * You should have received a copy of the GNU General Public License
 * along with this program.  If not, see <http://www.gnu.org/licenses/>.
 *
 */

package ctlcmd_test

import (
	"fmt"
	"sort"

	"golang.org/x/net/context"

	. "gopkg.in/check.v1"

	"github.com/snapcore/snapd/asserts"
	"github.com/snapcore/snapd/asserts/sysdb"
	"github.com/snapcore/snapd/client"
	"github.com/snapcore/snapd/dirs"
	"github.com/snapcore/snapd/overlord/auth"
	"github.com/snapcore/snapd/overlord/hookstate"
	"github.com/snapcore/snapd/overlord/hookstate/ctlcmd"
	"github.com/snapcore/snapd/overlord/hookstate/hooktest"
	"github.com/snapcore/snapd/overlord/servicestate"
	"github.com/snapcore/snapd/overlord/snapstate"
	"github.com/snapcore/snapd/overlord/state"
	"github.com/snapcore/snapd/snap"
	"github.com/snapcore/snapd/snap/snaptest"
	"github.com/snapcore/snapd/store"
	"github.com/snapcore/snapd/store/storetest"
	"github.com/snapcore/snapd/systemd"
	"github.com/snapcore/snapd/testutil"
)

type fakeStore struct {
	storetest.Store
}

func (f *fakeStore) SnapAction(_ context.Context, currentSnaps []*store.CurrentSnap, actions []*store.SnapAction, user *auth.UserState, opts *store.RefreshOptions) ([]*snap.Info, error) {
	if actions[0].Action == "install" {
		installs := make([]*snap.Info, 0, len(actions))
		for _, a := range actions {
			snapName, instanceKey := snap.SplitInstanceName(a.InstanceName)
			if instanceKey != "" {
				panic(fmt.Sprintf("unexpected instance name %q in snap install action", a.InstanceName))
			}

			installs = append(installs, &snap.Info{
				SideInfo: snap.SideInfo{
					RealName: snapName,
					Revision: snap.R(2),
				},
				Architectures: []string{"all"},
			})
		}

		return installs, nil
	}

	return []*snap.Info{{
		SideInfo: snap.SideInfo{
			RealName: "test-snap",
			Revision: snap.R(2),
			SnapID:   "test-snap-id",
		},
		Architectures: []string{"all"},
	}, {SideInfo: snap.SideInfo{
		RealName: "other-snap",
		Revision: snap.R(2),
		SnapID:   "other-snap-id",
	},
		Architectures: []string{"all"},
	}}, nil
}

type servicectlSuite struct {
	testutil.BaseTest
	st          *state.State
	fakeStore   fakeStore
	mockContext *hookstate.Context
	mockHandler *hooktest.MockHandler
}

var _ = Suite(&servicectlSuite{})

const testSnapYaml = `name: test-snap
version: 1.0
summary: test-snap
apps:
 normal-app:
  command: bin/dummy
 test-service:
  command: bin/service
  daemon: simple
  reload-command: bin/reload
 another-service:
  command: bin/service
  daemon: simple
  reload-command: bin/reload
`

const otherSnapYaml = `name: other-snap
version: 1.0
summary: other-snap
apps:
 test-service:
  command: bin/service
  daemon: simple
  reload-command: bin/reload
`

func mockServiceChangeFunc(testServiceControlInputs func(appInfos []*snap.AppInfo, inst *servicestate.Instruction)) func() {
	return ctlcmd.MockServicestateControlFunc(func(st *state.State, appInfos []*snap.AppInfo, inst *servicestate.Instruction, context *hookstate.Context) ([]*state.TaskSet, error) {
		testServiceControlInputs(appInfos, inst)
		return nil, fmt.Errorf("forced error")
	})
}

func (s *servicectlSuite) SetUpTest(c *C) {
	s.BaseTest.SetUpTest(c)
	oldRoot := dirs.GlobalRootDir
	dirs.SetRootDir(c.MkDir())

	testutil.MockCommand(c, "systemctl", "")

	s.BaseTest.AddCleanup(func() {
		dirs.SetRootDir(oldRoot)
	})
	s.BaseTest.AddCleanup(snap.MockSanitizePlugsSlots(func(snapInfo *snap.Info) {}))

	s.mockHandler = hooktest.NewMockHandler()

	s.st = state.New(nil)
	s.st.Lock()
	defer s.st.Unlock()

	snapstate.ReplaceStore(s.st, &s.fakeStore)

	// mock installed snaps
	info1 := snaptest.MockSnapCurrent(c, string(testSnapYaml), &snap.SideInfo{
		Revision: snap.R(1),
	})
	info2 := snaptest.MockSnapCurrent(c, string(otherSnapYaml), &snap.SideInfo{
		Revision: snap.R(1),
	})
	snapstate.Set(s.st, info1.InstanceName(), &snapstate.SnapState{
		Active: true,
		Sequence: []*snap.SideInfo{
			{
				RealName: info1.SnapName(),
				Revision: info1.Revision,
				SnapID:   "test-snap-id",
			},
		},
		Current: info1.Revision,
	})
	snapstate.Set(s.st, info2.InstanceName(), &snapstate.SnapState{
		Active: true,
		Sequence: []*snap.SideInfo{
			{
				RealName: info2.SnapName(),
				Revision: info2.Revision,
				SnapID:   "other-snap-id",
			},
		},
		Current: info2.Revision,
	})

	task := s.st.NewTask("test-task", "my test task")
	setup := &hookstate.HookSetup{Snap: "test-snap", Revision: snap.R(1), Hook: "test-hook"}

	var err error
	s.mockContext, err = hookstate.NewContext(task, task.State(), setup, s.mockHandler, "")
	c.Assert(err, IsNil)

	s.st.Set("seeded", true)
	s.st.Set("refresh-privacy-key", "privacy-key")
	snapstate.Model = func(*state.State) (*asserts.Model, error) {
		return sysdb.GenericClassicModel(), nil
	}
}

func (s *servicectlSuite) TearDownTest(c *C) {
	s.BaseTest.TearDownTest(c)
	snapstate.Model = nil
}

func (s *servicectlSuite) TestStopCommand(c *C) {
	var serviceChangeFuncCalled bool
	restore := mockServiceChangeFunc(func(appInfos []*snap.AppInfo, inst *servicestate.Instruction) {
		serviceChangeFuncCalled = true
		c.Assert(appInfos, HasLen, 1)
		c.Assert(appInfos[0].Name, Equals, "test-service")
		c.Assert(inst, DeepEquals, &servicestate.Instruction{
			Action: "stop",
			Names:  []string{"test-snap.test-service"},
			StopOptions: client.StopOptions{
				Disable: false,
			},
		},
		)
	})
	defer restore()
	_, _, err := ctlcmd.Run(s.mockContext, []string{"stop", "test-snap.test-service"}, 0)
	c.Assert(err, NotNil)
	c.Check(err, ErrorMatches, "forced error")
	c.Assert(serviceChangeFuncCalled, Equals, true)
}

func (s *servicectlSuite) TestStopCommandUnknownService(c *C) {
	var serviceChangeFuncCalled bool
	restore := mockServiceChangeFunc(func(appInfos []*snap.AppInfo, inst *servicestate.Instruction) {
		serviceChangeFuncCalled = true
	})
	defer restore()
	_, _, err := ctlcmd.Run(s.mockContext, []string{"stop", "test-snap.fooservice"}, 0)
	c.Assert(err, NotNil)
	c.Assert(err, ErrorMatches, `unknown service: "test-snap.fooservice"`)
	c.Assert(serviceChangeFuncCalled, Equals, false)
}

func (s *servicectlSuite) TestStopCommandFailsOnOtherSnap(c *C) {
	var serviceChangeFuncCalled bool
	restore := mockServiceChangeFunc(func(appInfos []*snap.AppInfo, inst *servicestate.Instruction) {
		serviceChangeFuncCalled = true
	})
	defer restore()
	// verify that snapctl is not allowed to control services of other snaps (only the one of its hook)
	_, _, err := ctlcmd.Run(s.mockContext, []string{"stop", "other-snap.test-service"}, 0)
	c.Check(err, NotNil)
	c.Assert(err, ErrorMatches, `unknown service: "other-snap.test-service"`)
	c.Assert(serviceChangeFuncCalled, Equals, false)
}

func (s *servicectlSuite) TestStartCommand(c *C) {
	var serviceChangeFuncCalled bool
	restore := mockServiceChangeFunc(func(appInfos []*snap.AppInfo, inst *servicestate.Instruction) {
		serviceChangeFuncCalled = true
		c.Assert(appInfos, HasLen, 1)
		c.Assert(appInfos[0].Name, Equals, "test-service")
		c.Assert(inst, DeepEquals, &servicestate.Instruction{
			Action: "start",
			Names:  []string{"test-snap.test-service"},
			StartOptions: client.StartOptions{
				Enable: false,
			},
		},
		)
	})
	defer restore()
	_, _, err := ctlcmd.Run(s.mockContext, []string{"start", "test-snap.test-service"}, 0)
	c.Check(err, NotNil)
	c.Check(err, ErrorMatches, "forced error")
	c.Assert(serviceChangeFuncCalled, Equals, true)
}

func (s *servicectlSuite) TestRestartCommand(c *C) {
	var serviceChangeFuncCalled bool
	restore := mockServiceChangeFunc(func(appInfos []*snap.AppInfo, inst *servicestate.Instruction) {
		serviceChangeFuncCalled = true
		c.Assert(appInfos, HasLen, 1)
		c.Assert(appInfos[0].Name, Equals, "test-service")
		c.Assert(inst, DeepEquals, &servicestate.Instruction{
			Action: "restart",
			Names:  []string{"test-snap.test-service"},
			RestartOptions: client.RestartOptions{
				Reload: false,
			},
		},
		)
	})
	defer restore()
	_, _, err := ctlcmd.Run(s.mockContext, []string{"restart", "test-snap.test-service"}, 0)
	c.Check(err, NotNil)
	c.Check(err, ErrorMatches, "forced error")
	c.Assert(serviceChangeFuncCalled, Equals, true)
}

func (s *servicectlSuite) TestConflictingChange(c *C) {
	s.st.Lock()
	task := s.st.NewTask("link-snap", "conflicting task")
	snapsup := snapstate.SnapSetup{
		SideInfo: &snap.SideInfo{
			RealName: "test-snap",
			SnapID:   "test-snap-id-1",
			Revision: snap.R(1),
		},
	}
	task.Set("snap-setup", snapsup)
	chg := s.st.NewChange("conflicting change", "install change")
	chg.AddTask(task)
	s.st.Unlock()

	_, _, err := ctlcmd.Run(s.mockContext, []string{"start", "test-snap.test-service"}, 0)
	c.Check(err, NotNil)
	c.Check(err, ErrorMatches, `snap "test-snap" has "conflicting change" change in progress`)
}

func kinds(tasks []*state.Task) []string {
	kinds := make([]string, len(tasks))
	for i, task := range tasks {
		kinds[i] = task.Kind()
	}
	return kinds
}

func (s *servicectlSuite) TestQueuedCommands(c *C) {
	s.st.Lock()

	chg := s.st.NewChange("install change", "install change")
	installed, tts, err := snapstate.InstallMany(s.st, []string{"one", "two"}, 0)
	c.Assert(err, IsNil)
	c.Check(installed, DeepEquals, []string{"one", "two"})
	c.Assert(tts, HasLen, 2)
	c.Assert(kinds(tts[0].Tasks()), HasLen, 14)
	c.Assert(kinds(tts[1].Tasks()), HasLen, 14)
	chg.AddAll(tts[0])
	chg.AddAll(tts[1])

	s.st.Unlock()

	for _, ts := range tts {
		tsTasks := ts.Tasks()
		// assumes configure task is last
		task := tsTasks[len(tsTasks)-1]
		c.Assert(task.Kind(), Equals, "run-hook")
		setup := &hookstate.HookSetup{Snap: "test-snap", Revision: snap.R(1), Hook: "configure"}
		context, err := hookstate.NewContext(task, task.State(), setup, s.mockHandler, "")
		c.Assert(err, IsNil)

		_, _, err = ctlcmd.Run(context, []string{"stop", "test-snap.test-service"}, 0)
		c.Check(err, IsNil)
		_, _, err = ctlcmd.Run(context, []string{"start", "test-snap.test-service"}, 0)
		c.Check(err, IsNil)
		_, _, err = ctlcmd.Run(context, []string{"restart", "test-snap.test-service"}, 0)
		c.Check(err, IsNil)
	}

	s.st.Lock()
	defer s.st.Unlock()

	for i := 1; i <= 2; i++ {
		laneTasks := chg.LaneTasks(i)
		c.Assert(kinds(laneTasks), HasLen, 17)
		c.Check(laneTasks[13].Summary(), Matches, `Run configure hook of .* snap if present`)
		c.Check(laneTasks[14].Summary(), Equals, "stop of [test-snap.test-service]")
		c.Check(laneTasks[15].Summary(), Equals, "start of [test-snap.test-service]")
		c.Check(laneTasks[16].Summary(), Equals, "restart of [test-snap.test-service]")
	}
}

func (s *servicectlSuite) TestQueuedCommandsUpdateMany(c *C) {
	oldAutoAliases := snapstate.AutoAliases
	snapstate.AutoAliases = func(*state.State, *snap.Info) (map[string]string, error) {
		return nil, nil
	}
	defer func() { snapstate.AutoAliases = oldAutoAliases }()

	s.st.Lock()

	chg := s.st.NewChange("update many change", "update change")
	installed, tts, err := snapstate.UpdateMany(context.TODO(), s.st, []string{"test-snap", "other-snap"}, 0, nil)
	c.Assert(err, IsNil)
	sort.Strings(installed)
	c.Check(installed, DeepEquals, []string{"other-snap", "test-snap"})
	c.Assert(tts, HasLen, 2)
	c.Assert(kinds(tts[0].Tasks()), HasLen, 19)
	c.Assert(kinds(tts[1].Tasks()), HasLen, 19)
	chg.AddAll(tts[0])
	chg.AddAll(tts[1])

	s.st.Unlock()

	for _, ts := range tts {
		tsTasks := ts.Tasks()
		// assumes configure task is last
		task := tsTasks[len(tsTasks)-1]
		c.Assert(task.Kind(), Equals, "run-hook")
		setup := &hookstate.HookSetup{Snap: "test-snap", Revision: snap.R(1), Hook: "configure"}
		context, err := hookstate.NewContext(task, task.State(), setup, s.mockHandler, "")
		c.Assert(err, IsNil)

		_, _, err = ctlcmd.Run(context, []string{"stop", "test-snap.test-service"}, 0)
		c.Check(err, IsNil)
		_, _, err = ctlcmd.Run(context, []string{"start", "test-snap.test-service"}, 0)
		c.Check(err, IsNil)
		_, _, err = ctlcmd.Run(context, []string{"restart", "test-snap.test-service"}, 0)
		c.Check(err, IsNil)
	}

	s.st.Lock()
	defer s.st.Unlock()

	for i := 1; i <= 2; i++ {
		laneTasks := chg.LaneTasks(i)
		c.Assert(kinds(laneTasks), HasLen, 22)
		c.Check(laneTasks[18].Summary(), Matches, `Run configure hook of .* snap if present`)
		c.Check(laneTasks[19].Summary(), Equals, "stop of [test-snap.test-service]")
		c.Check(laneTasks[20].Summary(), Equals, "start of [test-snap.test-service]")
		c.Check(laneTasks[21].Summary(), Equals, "restart of [test-snap.test-service]")
	}
}

func (s *servicectlSuite) TestQueuedCommandsSingleLane(c *C) {
	s.st.Lock()

	chg := s.st.NewChange("install change", "install change")
	ts, err := snapstate.Install(s.st, "one", "", snap.R(1), 0, snapstate.Flags{})
	c.Assert(err, IsNil)
	c.Assert(kinds(ts.Tasks()), HasLen, 14)
	chg.AddAll(ts)

	s.st.Unlock()

	tsTasks := ts.Tasks()
	// assumes configure task is last
	task := tsTasks[len(tsTasks)-1]
	c.Assert(task.Kind(), Equals, "run-hook")
	setup := &hookstate.HookSetup{Snap: "test-snap", Revision: snap.R(1), Hook: "configure"}
	context, err := hookstate.NewContext(task, task.State(), setup, s.mockHandler, "")
	c.Assert(err, IsNil)

	_, _, err = ctlcmd.Run(context, []string{"stop", "test-snap.test-service"}, 0)
	c.Check(err, IsNil)
	_, _, err = ctlcmd.Run(context, []string{"start", "test-snap.test-service"}, 0)
	c.Check(err, IsNil)
	_, _, err = ctlcmd.Run(context, []string{"restart", "test-snap.test-service"}, 0)
	c.Check(err, IsNil)

	s.st.Lock()
	defer s.st.Unlock()

	laneTasks := chg.LaneTasks(0)
<<<<<<< HEAD
	c.Assert(kinds(laneTasks), HasLen, 17)
	c.Check(laneTasks[13].Summary(), Matches, `Run configure hook of .* snap if present`)
	c.Check(laneTasks[14].Summary(), Equals, "stop of [test-snap.test-service]")
	c.Check(laneTasks[15].Summary(), Equals, "start of [test-snap.test-service]")
	c.Check(laneTasks[16].Summary(), Equals, "restart of [test-snap.test-service]")
=======
	c.Assert(laneTasks, HasLen, 16)
	c.Check(laneTasks[12].Summary(), Matches, `Run configure hook of .* snap if present`)
	c.Check(laneTasks[13].Summary(), Equals, "stop of [test-snap.test-service]")
	c.Check(laneTasks[14].Summary(), Equals, "start of [test-snap.test-service]")
	c.Check(laneTasks[15].Summary(), Equals, "restart of [test-snap.test-service]")
}

func (s *servicectlSuite) TestTwoServices(c *C) {
	restore := systemd.MockSystemctl(func(args ...string) (buf []byte, err error) {
		c.Assert(args[0], Equals, "show")
		c.Check(args[2], Matches, `snap\.test-snap\.\w+-service\.service`)
		return []byte(fmt.Sprintf(`Id=%s
Type=simple
ActiveState=active
UnitFileState=enabled
`, args[2])), nil
	})
	defer restore()

	stdout, stderr, err := ctlcmd.Run(s.mockContext, []string{"services"}, 0)
	c.Assert(err, IsNil)
	c.Check(string(stdout), Equals, `
Service                    Startup  Current  Notes
test-snap.another-service  enabled  active   -
test-snap.test-service     enabled  active   -
`[1:])
	c.Check(string(stderr), Equals, "")
}

func (s *servicectlSuite) TestServices(c *C) {
	restore := systemd.MockSystemctl(func(args ...string) (buf []byte, err error) {
		c.Assert(args[0], Equals, "show")
		c.Check(args[2], Equals, "snap.test-snap.test-service.service")
		return []byte(`Id=snap.test-snap.test-service.service
Type=simple
ActiveState=active
UnitFileState=enabled
`), nil
	})
	defer restore()

	stdout, stderr, err := ctlcmd.Run(s.mockContext, []string{"services", "test-snap.test-service"}, 0)
	c.Assert(err, IsNil)
	c.Check(string(stdout), Equals, `
Service                 Startup  Current  Notes
test-snap.test-service  enabled  active   -
`[1:])
	c.Check(string(stderr), Equals, "")
>>>>>>> 310d6e0b
}<|MERGE_RESOLUTION|>--- conflicted
+++ resolved
@@ -445,18 +445,11 @@
 	defer s.st.Unlock()
 
 	laneTasks := chg.LaneTasks(0)
-<<<<<<< HEAD
 	c.Assert(kinds(laneTasks), HasLen, 17)
 	c.Check(laneTasks[13].Summary(), Matches, `Run configure hook of .* snap if present`)
 	c.Check(laneTasks[14].Summary(), Equals, "stop of [test-snap.test-service]")
 	c.Check(laneTasks[15].Summary(), Equals, "start of [test-snap.test-service]")
 	c.Check(laneTasks[16].Summary(), Equals, "restart of [test-snap.test-service]")
-=======
-	c.Assert(laneTasks, HasLen, 16)
-	c.Check(laneTasks[12].Summary(), Matches, `Run configure hook of .* snap if present`)
-	c.Check(laneTasks[13].Summary(), Equals, "stop of [test-snap.test-service]")
-	c.Check(laneTasks[14].Summary(), Equals, "start of [test-snap.test-service]")
-	c.Check(laneTasks[15].Summary(), Equals, "restart of [test-snap.test-service]")
 }
 
 func (s *servicectlSuite) TestTwoServices(c *C) {
@@ -500,5 +493,4 @@
 test-snap.test-service  enabled  active   -
 `[1:])
 	c.Check(string(stderr), Equals, "")
->>>>>>> 310d6e0b
 }