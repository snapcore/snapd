--- conflicted
+++ resolved
@@ -27,12 +27,9 @@
 	"github.com/snapcore/snapd/i18n/dumb"
 	"github.com/snapcore/snapd/interfaces"
 	"github.com/snapcore/snapd/overlord/configstate"
-<<<<<<< HEAD
+	"github.com/snapcore/snapd/overlord/configstate/config"
 	"github.com/snapcore/snapd/overlord/hookstate"
 	"github.com/snapcore/snapd/overlord/state"
-=======
-	"github.com/snapcore/snapd/overlord/configstate/config"
->>>>>>> 70ab67ec
 )
 
 type getCommand struct {
@@ -93,28 +90,12 @@
 
 func (c *getCommand) printValues(getByKey func(string) (interface{}, bool, error)) error {
 	patch := make(map[string]interface{})
-<<<<<<< HEAD
 	for _, key := range c.Positional.Keys {
 		value, output, err := getByKey(key)
 		if err == nil {
 			if output {
 				patch[key] = value
 			} // else skip this value
-=======
-	context.Lock()
-	tr := configstate.ContextTransaction(context)
-	context.Unlock()
-
-	for _, key := range c.Positional.Keys {
-		var value interface{}
-		err := tr.Get(c.context().SnapName(), key, &value)
-		if err == nil {
-			patch[key] = value
-		} else if config.IsNoOption(err) {
-			if !c.Typed {
-				value = ""
-			}
->>>>>>> 70ab67ec
 		} else {
 			return err
 		}
@@ -198,7 +179,7 @@
 		if err == nil {
 			return value, true, nil
 		}
-		if configstate.IsNoOption(err) {
+		if config.IsNoOption(err) {
 			if !c.Typed {
 				value = ""
 			}
