--- conflicted
+++ resolved
@@ -3675,7 +3675,6 @@
 	c.Assert(chg, IsNil)
 }
 
-<<<<<<< HEAD
 func (ms *mgrsSuite) TestRemodelSwitchToDifferentBase(c *C) {
 	bloader := bootloadertest.Mock("mock", c.MkDir())
 	bootloader.Force(bloader)
@@ -3819,16 +3818,8 @@
 	c.Assert(tasks, HasLen, i+1)
 }
 
-func (s *mgrsSuite) TestRemodelSwitchKernelTrack(c *C) {
-	bloader := bootloadertest.Mock("mock", c.MkDir())
-	bloader.SetBootKernel("pc-kernel_1.snap")
-	bloader.SetBootBase("core_1.snap")
-	bootloader.Force(bloader)
-	defer bootloader.Force(nil)
-=======
 type kernelSuite struct {
 	baseMgrsSuite
->>>>>>> 514387e7
 
 	bloader *bootloadertest.MockBootloader
 }
