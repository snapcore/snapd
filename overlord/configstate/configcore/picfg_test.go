// -*- Mode: Go; indent-tabs-mode: t -*-

/*
 * Copyright (C) 2017 Canonical Ltd
 *
 * This program is free software: you can redistribute it and/or modify
 * it under the terms of the GNU General Public License version 3 as
 * published by the Free Software Foundation.
 *
 * This program is distributed in the hope that it will be useful,
 * but WITHOUT ANY WARRANTY; without even the implied warranty of
 * MERCHANTABILITY or FITNESS FOR A PARTICULAR PURPOSE.  See the
 * GNU General Public License for more details.
 *
 * You should have received a copy of the GNU General Public License
 * along with this program.  If not, see <http://www.gnu.org/licenses/>.
 *
 */

package configcore_test

import (
	"io/ioutil"
	"os"
	"path/filepath"
	"strings"

	. "gopkg.in/check.v1"

	"github.com/snapcore/snapd/boot"
	"github.com/snapcore/snapd/dirs"
	"github.com/snapcore/snapd/logger"
	"github.com/snapcore/snapd/overlord/configstate/configcore"
	"github.com/snapcore/snapd/testutil"
)

type piCfgSuite struct {
	configcoreSuite

	mockConfigPath string
}

var _ = Suite(&piCfgSuite{})

var mockConfigTxt = `
# For more options and information see
# http://www.raspberrypi.org/documentation/configuration/config-txt.md
#hdmi_group=1
# uncomment this if your display has a black border of unused pixels visible
# and your display can output without overscan
#disable_overscan=1
unrelated_options=are-kept
#gpu_mem_512=true
`

func (s *piCfgSuite) SetUpTest(c *C) {
	s.configcoreSuite.SetUpTest(c)
	c.Assert(os.MkdirAll(filepath.Join(dirs.GlobalRootDir, "etc"), 0755), IsNil)

	s.mockConfigPath = filepath.Join(dirs.GlobalRootDir, "/boot/uboot/config.txt")
	err := os.MkdirAll(filepath.Dir(s.mockConfigPath), 0755)
	c.Assert(err, IsNil)
	s.mockConfig(c, mockConfigTxt)
}

func (s *piCfgSuite) mockConfig(c *C, txt string) {
	err := ioutil.WriteFile(s.mockConfigPath, []byte(txt), 0644)
	c.Assert(err, IsNil)
}

func (s *piCfgSuite) checkMockConfig(c *C, expected string) {
	c.Check(s.mockConfigPath, testutil.FileEquals, expected)
}

func (s *piCfgSuite) TestConfigurePiConfigUncommentExisting(c *C) {
	err := configcore.UpdatePiConfig(s.mockConfigPath, map[string]string{"disable_overscan": "1"})
	c.Assert(err, IsNil)

	expected := strings.Replace(mockConfigTxt, "#disable_overscan=1", "disable_overscan=1", -1)
	s.checkMockConfig(c, expected)
}

func (s *piCfgSuite) TestConfigurePiConfigCommentExisting(c *C) {
	s.mockConfig(c, mockConfigTxt+"avoid_warnings=1\n")

	err := configcore.UpdatePiConfig(s.mockConfigPath, map[string]string{"avoid_warnings": ""})
	c.Assert(err, IsNil)

	expected := mockConfigTxt + "#avoid_warnings=1\n"
	s.checkMockConfig(c, expected)
}

func (s *piCfgSuite) TestConfigurePiConfigAddNewOption(c *C) {
	err := configcore.UpdatePiConfig(s.mockConfigPath, map[string]string{"framebuffer_depth": "16"})
	c.Assert(err, IsNil)

	expected := mockConfigTxt + "framebuffer_depth=16\n"
	s.checkMockConfig(c, expected)

	// add again, verify its not added twice but updated
	err = configcore.UpdatePiConfig(s.mockConfigPath, map[string]string{"framebuffer_depth": "32"})
	c.Assert(err, IsNil)
	expected = mockConfigTxt + "framebuffer_depth=32\n"
	s.checkMockConfig(c, expected)
}

func (s *piCfgSuite) TestConfigurePiConfigNoChangeUnset(c *C) {
	// ensure we cannot write to the dir to test that we really
	// do not update the file
	err := os.Chmod(filepath.Dir(s.mockConfigPath), 0500)
	c.Assert(err, IsNil)
	defer os.Chmod(filepath.Dir(s.mockConfigPath), 0755)

	err = configcore.UpdatePiConfig(s.mockConfigPath, map[string]string{"hdmi_group": ""})
	c.Assert(err, IsNil)
}

func (s *piCfgSuite) TestConfigurePiConfigNoChangeSet(c *C) {
	// ensure we cannot write to the dir to test that we really
	// do not update the file
	err := os.Chmod(filepath.Dir(s.mockConfigPath), 0500)
	c.Assert(err, IsNil)
	defer os.Chmod(filepath.Dir(s.mockConfigPath), 0755)

	err = configcore.UpdatePiConfig(s.mockConfigPath, map[string]string{"unrelated_options": "cannot-be-set"})
	c.Assert(err, ErrorMatches, `cannot set unsupported configuration value "unrelated_options"`)
}

func (s *piCfgSuite) TestConfigurePiConfigIntegration(c *C) {
	err := configcore.Run(coreDev, &mockConf{
		state: s.state,
		conf: map[string]interface{}{
			"pi-config.disable-overscan": 1,
		},
	})
	c.Assert(err, IsNil)

	expected := strings.Replace(mockConfigTxt, "#disable_overscan=1", "disable_overscan=1", -1)
	s.checkMockConfig(c, expected)

	err = configcore.Run(coreDev, &mockConf{
		state: s.state,
		conf: map[string]interface{}{
			"pi-config.disable-overscan": "",
		},
	})
	c.Assert(err, IsNil)

	s.checkMockConfig(c, mockConfigTxt)
}

func (s *piCfgSuite) TestConfigurePiConfigRegression(c *C) {
	err := configcore.Run(coreDev, &mockConf{
		state: s.state,
		conf: map[string]interface{}{
			"pi-config.gpu-mem-512": true,
		},
	})
	c.Assert(err, IsNil)
	expected := strings.Replace(mockConfigTxt, "#gpu_mem_512=true", "gpu_mem_512=true", -1)
	s.checkMockConfig(c, expected)
}

func (s *piCfgSuite) TestUpdateConfigUC20RunMode(c *C) {
	uc20DevRunMode := mockDev{
		mode: "run",
		uc20: true,
	}

	// write default config at both the uc18 style runtime location and uc20 run
	// mode location to show that we only modify the uc20 one
	piCfg := filepath.Join(boot.InitramfsUbuntuSeedDir, "config.txt")
	uc18PiCfg := filepath.Join(dirs.GlobalRootDir, "/boot/uboot/config.txt")

	err := os.MkdirAll(filepath.Dir(piCfg), 0755)
	c.Assert(err, IsNil)
	err = os.MkdirAll(filepath.Dir(uc18PiCfg), 0755)
	c.Assert(err, IsNil)

	err = ioutil.WriteFile(piCfg, []byte(mockConfigTxt), 0644)
	c.Assert(err, IsNil)
	err = ioutil.WriteFile(uc18PiCfg, []byte(mockConfigTxt), 0644)
	c.Assert(err, IsNil)

	// apply the config
	err = configcore.Run(uc20DevRunMode, &mockConf{
		state: s.state,
		conf: map[string]interface{}{
			"pi-config.gpu-mem-512": true,
		},
	})
	c.Assert(err, IsNil)

	// make sure that the original pi config.txt in /boot/uboot/config.txt
	// didn't change
	c.Check(uc18PiCfg, testutil.FileEquals, mockConfigTxt)

	// but the real one did change*
	expected := strings.Replace(mockConfigTxt, "#gpu_mem_512=true", "gpu_mem_512=true", -1)
	c.Check(piCfg, testutil.FileEquals, expected)
}

func (s *piCfgSuite) testUpdateConfigUC20NonRunMode(c *C, mode string) {
	uc20DevMode := mockDev{
		mode: mode,
		uc20: true,
	}

	piCfg := filepath.Join(boot.InitramfsUbuntuSeedDir, "config.txt")

	err := os.MkdirAll(filepath.Dir(piCfg), 0755)
	c.Assert(err, IsNil)

	err = ioutil.WriteFile(piCfg, []byte(mockConfigTxt), 0644)
	c.Assert(err, IsNil)

	// apply the config
	err = configcore.Run(uc20DevMode, &mockConf{
		state: s.state,
		conf: map[string]interface{}{
			"pi-config.gpu-mem-512": true,
		},
	})
	c.Assert(err, IsNil)

	// the config.txt didn't change at all
	c.Check(piCfg, testutil.FileEquals, mockConfigTxt)
}

func (s *piCfgSuite) TestUpdateConfigUC20RecoverModeDoesNothing(c *C) {
	s.testUpdateConfigUC20NonRunMode(c, "recover")
}

func (s *piCfgSuite) TestUpdateConfigUC20InstallModeDoesNothing(c *C) {
	s.testUpdateConfigUC20NonRunMode(c, "install")
}

func (s *piCfgSuite) TestFilesystemOnlyApply(c *C) {
	conf := configcore.PlainCoreConfig(map[string]interface{}{
		"pi-config.gpu-mem-512": true,
	})

	tmpDir := c.MkDir()
	c.Assert(os.MkdirAll(filepath.Join(tmpDir, "/boot/uboot"), 0755), IsNil)

	// write default config
	piCfg := filepath.Join(tmpDir, "/boot/uboot/config.txt")
	c.Assert(ioutil.WriteFile(piCfg, []byte(mockConfigTxt), 0644), IsNil)

	c.Assert(configcore.FilesystemOnlyApply(coreDev, tmpDir, conf), IsNil)

	expected := strings.Replace(mockConfigTxt, "#gpu_mem_512=true", "gpu_mem_512=true", -1)
	c.Check(piCfg, testutil.FileEquals, expected)
}

func (s *piCfgSuite) TestConfigurePiConfigSkippedOnAvnetKernel(c *C) {
	logbuf, r := logger.MockLogger()
	defer r()

<<<<<<< HEAD
	if _, isSet := os.LookupEnv("SNAPD_DEBUG"); !isSet {
		os.Setenv("SNAPD_DEBUG", "1")
		defer os.Unsetenv("SNAPD_DEBUG")
=======
	oldSnapdDebugEnv, isSet := os.LookupEnv("SNAPD_DEBUG")
	os.Setenv("SNAPD_DEBUG", "1")
	if !isSet {
		defer os.Unsetenv("SNAPD_DEBUG")
	} else {
		defer os.Setenv("SNAPD_DEBUG", oldSnapdDebugEnv)
>>>>>>> 880bd586
	}

	avnetDev := mockDev{classic: false, kernel: "avnet-avt-iiotg20-kernel"}

	err := configcore.Run(avnetDev, &mockConf{
		state: s.state,
		conf: map[string]interface{}{
			"pi-config.disable-overscan": 1,
		},
	})
	c.Assert(err, IsNil)

<<<<<<< HEAD
	c.Check(logbuf.String(), testutil.Contains, "ignoring pi-config settings: configuration cannot be applied: kernel measures config.txt")
=======
	c.Check(logbuf.String(), testutil.Contains, "DEBUG: ignoring pi-config settings: configuring not supported: boot measures config.txt")
>>>>>>> 880bd586
	// change was ignored
	s.checkMockConfig(c, mockConfigTxt)
}

func (s *piCfgSuite) TestConfigurePiConfigSkippedOnWrongMode(c *C) {
	logbuf, r := logger.MockLogger()
	defer r()

<<<<<<< HEAD
	if _, isSet := os.LookupEnv("SNAPD_DEBUG"); !isSet {
		os.Setenv("SNAPD_DEBUG", "1")
		defer os.Unsetenv("SNAPD_DEBUG")
	}

	coreDevInstalling := mockDev{
=======
	oldSnapdDebugEnv, isSet := os.LookupEnv("SNAPD_DEBUG")
	os.Setenv("SNAPD_DEBUG", "1")
	if !isSet {
		defer os.Unsetenv("SNAPD_DEBUG")
	} else {
		defer os.Setenv("SNAPD_DEBUG", oldSnapdDebugEnv)
	}

	uc20DevInstallMode := mockDev{
>>>>>>> 880bd586
		classic: false,
		mode:    "install",
		uc20:    true,
	}

<<<<<<< HEAD
	err := configcore.Run(coreDevInstalling, &mockConf{
=======
	err := configcore.Run(uc20DevInstallMode, &mockConf{
>>>>>>> 880bd586
		state: s.state,
		conf: map[string]interface{}{
			"pi-config.disable-overscan": 1,
		},
	})
	c.Assert(err, IsNil)

<<<<<<< HEAD
	c.Check(logbuf.String(), testutil.Contains, "ignoring pi-config settings: configuration cannot be applied: unsupported mode")
	// change was ignored
	s.checkMockConfig(c, mockConfigTxt)
}

func (s *piCfgSuite) TestConfigurePiConfigSkippedOnIgnoreHeader(c *C) {
	logbuf, r := logger.MockLogger()
	defer r()

	if _, isSet := os.LookupEnv("SNAPD_DEBUG"); !isSet {
		os.Setenv("SNAPD_DEBUG", "1")
		defer os.Unsetenv("SNAPD_DEBUG")
	}

	tests := []struct {
		header       string
		shouldIgnore bool
	}{
		// ignored
		{"# Snapd-Edit: no", true},
		{"#    Snapd-Edit:     no   ", true},
		{"# snapd-edit: No", true},
		{"# SNAPD-EDIT: NO", true},
		// not ignored
		{"# Snapd-Edit: noAND THEN random words", false},
		{"not first line \n# SNAPD-EDIT: NO", false},
		{"# random things and then SNAPD-EDIT: NO", false},
	}

	for _, tc := range tests {
		mockConfigWithHeader := tc.header + mockConfigTxt
		s.mockConfig(c, mockConfigWithHeader)
		err := configcore.Run(coreDev, &mockConf{
			state: s.state,
			conf: map[string]interface{}{
				"pi-config.disable-overscan": 1,
			},
		})
		c.Assert(err, IsNil)

		if tc.shouldIgnore {
			c.Check(logbuf.String(), testutil.Contains, "ignoring pi-config settings: configuration cannot be applied: ignore header found")
			// change was ignored
			s.checkMockConfig(c, mockConfigWithHeader)
		} else {
			c.Check(logbuf.String(), HasLen, 0)
			expected := strings.Replace(mockConfigWithHeader, "#disable_overscan=1", "disable_overscan=1", -1)
			s.checkMockConfig(c, expected)
		}

		logbuf.Reset()
	}
=======
	c.Check(logbuf.String(), testutil.Contains, "DEBUG: ignoring pi-config settings: configuring not supported: unsupported system mode")
	// change was ignored
	s.checkMockConfig(c, mockConfigTxt)
>>>>>>> 880bd586
}<|MERGE_RESOLUTION|>--- conflicted
+++ resolved
@@ -257,20 +257,6 @@
 	logbuf, r := logger.MockLogger()
 	defer r()
 
-<<<<<<< HEAD
-	if _, isSet := os.LookupEnv("SNAPD_DEBUG"); !isSet {
-		os.Setenv("SNAPD_DEBUG", "1")
-		defer os.Unsetenv("SNAPD_DEBUG")
-=======
-	oldSnapdDebugEnv, isSet := os.LookupEnv("SNAPD_DEBUG")
-	os.Setenv("SNAPD_DEBUG", "1")
-	if !isSet {
-		defer os.Unsetenv("SNAPD_DEBUG")
-	} else {
-		defer os.Setenv("SNAPD_DEBUG", oldSnapdDebugEnv)
->>>>>>> 880bd586
-	}
-
 	avnetDev := mockDev{classic: false, kernel: "avnet-avt-iiotg20-kernel"}
 
 	err := configcore.Run(avnetDev, &mockConf{
@@ -281,11 +267,7 @@
 	})
 	c.Assert(err, IsNil)
 
-<<<<<<< HEAD
 	c.Check(logbuf.String(), testutil.Contains, "ignoring pi-config settings: configuration cannot be applied: kernel measures config.txt")
-=======
-	c.Check(logbuf.String(), testutil.Contains, "DEBUG: ignoring pi-config settings: configuring not supported: boot measures config.txt")
->>>>>>> 880bd586
 	// change was ignored
 	s.checkMockConfig(c, mockConfigTxt)
 }
@@ -294,34 +276,13 @@
 	logbuf, r := logger.MockLogger()
 	defer r()
 
-<<<<<<< HEAD
-	if _, isSet := os.LookupEnv("SNAPD_DEBUG"); !isSet {
-		os.Setenv("SNAPD_DEBUG", "1")
-		defer os.Unsetenv("SNAPD_DEBUG")
-	}
-
-	coreDevInstalling := mockDev{
-=======
-	oldSnapdDebugEnv, isSet := os.LookupEnv("SNAPD_DEBUG")
-	os.Setenv("SNAPD_DEBUG", "1")
-	if !isSet {
-		defer os.Unsetenv("SNAPD_DEBUG")
-	} else {
-		defer os.Setenv("SNAPD_DEBUG", oldSnapdDebugEnv)
-	}
-
 	uc20DevInstallMode := mockDev{
->>>>>>> 880bd586
 		classic: false,
 		mode:    "install",
 		uc20:    true,
 	}
 
-<<<<<<< HEAD
-	err := configcore.Run(coreDevInstalling, &mockConf{
-=======
 	err := configcore.Run(uc20DevInstallMode, &mockConf{
->>>>>>> 880bd586
 		state: s.state,
 		conf: map[string]interface{}{
 			"pi-config.disable-overscan": 1,
@@ -329,7 +290,6 @@
 	})
 	c.Assert(err, IsNil)
 
-<<<<<<< HEAD
 	c.Check(logbuf.String(), testutil.Contains, "ignoring pi-config settings: configuration cannot be applied: unsupported mode")
 	// change was ignored
 	s.checkMockConfig(c, mockConfigTxt)
@@ -338,11 +298,6 @@
 func (s *piCfgSuite) TestConfigurePiConfigSkippedOnIgnoreHeader(c *C) {
 	logbuf, r := logger.MockLogger()
 	defer r()
-
-	if _, isSet := os.LookupEnv("SNAPD_DEBUG"); !isSet {
-		os.Setenv("SNAPD_DEBUG", "1")
-		defer os.Unsetenv("SNAPD_DEBUG")
-	}
 
 	tests := []struct {
 		header       string
@@ -382,9 +337,4 @@
 
 		logbuf.Reset()
 	}
-=======
-	c.Check(logbuf.String(), testutil.Contains, "DEBUG: ignoring pi-config settings: configuring not supported: unsupported system mode")
-	// change was ignored
-	s.checkMockConfig(c, mockConfigTxt)
->>>>>>> 880bd586
 }