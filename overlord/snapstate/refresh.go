--- conflicted
+++ resolved
@@ -38,15 +38,9 @@
 // pidsOfSnap is a mockable version of PidsOfSnap
 var pidsOfSnap = cgroup.PidsOfSnap
 
-<<<<<<< HEAD
-// refreshCheck returns an error if the snap has processes running that aren't
-// services and aren't marked to be ignored (refresh-mode: "ignore-running").
-var refreshCheck = func(info *snap.Info) error {
-=======
 // refreshAppsCheck returns an error if the snap has processes running that aren't
 // services and aren't marked to be ignored (refresh-mode: "ignore-running").
 var refreshAppsCheck = func(info *snap.Info) error {
->>>>>>> d2448e51
 	knownPids, err := pidsOfSnap(info.InstanceName())
 	if err != nil {
 		return err
