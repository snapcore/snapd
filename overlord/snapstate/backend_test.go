--- conflicted
+++ resolved
@@ -815,11 +815,7 @@
 	return nil
 }
 
-<<<<<<< HEAD
-func (f *fakeSnappyBackend) LinkSnap(info *snap.Info, dev boot.Device, tm timings.Measurer) (rebootRequired bool, err error) {
-=======
 func (f *fakeSnappyBackend) LinkSnap(info *snap.Info, dev boot.Device, linkCtx backend.LinkContext, tm timings.Measurer) (rebootRequired bool, err error) {
->>>>>>> f1cf988c
 	if info.MountDir() == f.linkSnapWaitTrigger {
 		f.linkSnapWaitCh <- 1
 		<-f.linkSnapWaitCh
@@ -830,14 +826,6 @@
 		path: info.MountDir(),
 	}
 
-<<<<<<< HEAD
-=======
-	// only add the services to the op if there's something to add
-	if len(linkCtx.PrevDisabledServices) != 0 {
-		op.disabledServices = linkCtx.PrevDisabledServices
-	}
-
->>>>>>> f1cf988c
 	if info.MountDir() == f.linkSnapFailTrigger {
 		op.op = "link-snap.failed"
 		f.ops = append(f.ops, op)
