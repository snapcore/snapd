--- conflicted
+++ resolved
@@ -1005,32 +1005,18 @@
 	classic: true,
 	noUser:  true,
 	scVer:   "dead 2.4.1 deadbeef bpf-actlog",
-<<<<<<< HEAD
-	error:   `This snap requires that both the \"snap_daemon\" system user and group are present on the system.`,
+	error:   `requires that both the \"snap_daemon\" system user and group are present on the system.`,
 }, { // this triggers osutil.UserGroupAdd() where we'll mock useradd/groupadd
-=======
-	error:   `requires that both the \"snap_daemon\" system user and group are present on the system.`,
-}, {
->>>>>>> 1c877779
 	sysIDs:  "snap_daemon: shared",
 	noUser:  true,
 	noGroup: true,
 	scVer:   "dead 2.4.1 deadbeef bpf-actlog",
-<<<<<<< HEAD
 }, { // this triggers osutil.UserGroupAdd() where we'll mock useradd/groupadd
-=======
-	error:   `requires that both the \"snap_daemon\" system user and group are present on the system.`,
-}, {
->>>>>>> 1c877779
 	sysIDs:  "snap_daemon: shared",
 	classic: true,
 	noUser:  true,
 	noGroup: true,
 	scVer:   "dead 2.4.1 deadbeef bpf-actlog",
-<<<<<<< HEAD
-=======
-	error:   `requires that both the \"snap_daemon\" system user and group are present on the system.`,
->>>>>>> 1c877779
 }, {
 	sysIDs: "snap_daemon: shared",
 	scVer:  "dead 2.3.3 deadbeef bpf-actlog",
@@ -1055,39 +1041,32 @@
 	sysIDs:  "snap_daemon: shared",
 	classic: true,
 	scVer:   "dead 2.4.1 deadbeef -",
-<<<<<<< HEAD
-	error:   `This snap requires that snapd be compiled against golang-seccomp >= 0.9.1.`,
+	error:   `system usernames require a snapd built against golang-seccomp >= 0.9.1`,
 }, {
 	sysIDs:       "snap_daemon: shared",
 	noRangeGroup: true,
 	scVer:        "dead 2.4.1 deadbeef bpf-actlog",
-	error:        `Missing required id-collision-detector "snap-range-524288-root" system group.`,
+	error:        `requires id-collision-detector "snap-range-524288-root" system group.`,
 }, {
 	sysIDs:       "snap_daemon: shared",
 	classic:      true,
 	noRangeGroup: true,
 	scVer:        "dead 2.4.1 deadbeef bpf-actlog",
-	error:        `Missing required id-collision-detector "snap-range-524288-root" system group.`,
+	error:        `requires id-collision-detector "snap-range-524288-root" system group.`,
 }, {
 	sysIDs:      "snap_daemon: shared",
 	noRangeUser: true,
 	scVer:       "dead 2.4.1 deadbeef bpf-actlog",
-	error:       `Missing required id-collision-detector "snap-range-524288-root" system user.`,
+	error:       `requires id-collision-detector "snap-range-524288-root" system user.`,
 }, {
 	sysIDs:      "snap_daemon: shared",
 	classic:     true,
 	noRangeUser: true,
 	scVer:       "dead 2.4.1 deadbeef bpf-actlog",
-	error:       `Missing required id-collision-detector "snap-range-524288-root" system user.`,
-=======
-	error:   `system usernames require a snapd built against golang-seccomp >= 0.9.1`,
->>>>>>> 1c877779
+	error:       `requires id-collision-detector "snap-range-524288-root" system user.`,
 }}
 
 func (s *checkSnapSuite) TestCheckSnapSystemUsernames(c *C) {
-	r := snapstate.EnableSystemUsernamesSupportForTest()
-	defer r()
-
 	restore := release.MockOnClassic(false)
 	defer restore()
 
