// -*- Mode: Go; indent-tabs-mode: t -*-

/*
 * Copyright (C) 2016 Canonical Ltd
 *
 * This program is free software: you can redistribute it and/or modify
 * it under the terms of the GNU General Public License version 3 as
 * published by the Free Software Foundation.
 *
 * This program is distributed in the hope that it will be useful,
 * but WITHOUT ANY WARRANTY; without even the implied warranty of
 * MERCHANTABILITY or FITNESS FOR A PARTICULAR PURPOSE.  See the
 * GNU General Public License for more details.
 *
 * You should have received a copy of the GNU General Public License
 * along with this program.  If not, see <http://www.gnu.org/licenses/>.
 *
 */

// Package snapstate implements the manager and state aspects responsible for the installation and removal of snaps.
package snapstate

import (
	"errors"
	"fmt"
	"os"
	"strconv"

	"gopkg.in/tomb.v2"

	"github.com/snapcore/snapd/overlord/auth"
	"github.com/snapcore/snapd/overlord/snapstate/backend"
	"github.com/snapcore/snapd/overlord/state"
	"github.com/snapcore/snapd/release"
	"github.com/snapcore/snapd/snap"
	"github.com/snapcore/snapd/store"
)

// SnapManager is responsible for the installation and removal of snaps.
type SnapManager struct {
	state   *state.State
	backend managerBackend
	store   StoreService

	runner *state.TaskRunner
}

// SnapSetupFlags are flags stored in SnapSetup to control snap manager tasks.
type SnapSetupFlags Flags

// backward compatibility: upgrade old flags based on snappy.* flags values
// to Flags if needed
// XXX: this can be dropped and potentially the type at the earliest
// in 2.0.9 (after being out for about two prune cycles), at the
// latest when we need to recover the reserved unusable flag values,
// or this gets annoying for other reasons
func (ssfl *SnapSetupFlags) UnmarshalJSON(b []byte) error {
	f, err := strconv.Atoi(string(b))
	if err != nil {
		return fmt.Errorf("invalid snap-setup flags: %v", err)
	}
	if f >= interimUnusableLegacyFlagValueMin && f < (interimUnusableLegacyFlagValueLast<<1) {
		// snappy.DeveloperMode was 0x10, TryMode was 0x20,
		// snapstate values are 1 and 2 so this does what we need
		f >>= 4
	}

	*ssfl = SnapSetupFlags(f)

	return nil
}

// SnapSetup holds the necessary snap details to perform most snap manager tasks.
type SnapSetup struct {
	Name     string        `json:"name"`
	Revision snap.Revision `json:"revision,omitempty"`
	Channel  string        `json:"channel,omitempty"`
	UserID   int           `json:"user-id,omitempty"`

	Flags SnapSetupFlags `json:"flags,omitempty"`

	SnapPath string `json:"snap-path,omitempty"`
}

func (ss *SnapSetup) placeInfo() snap.PlaceInfo {
	return snap.MinimalPlaceInfo(ss.Name, ss.Revision)
}

func (ss *SnapSetup) MountDir() string {
	return snap.MountDir(ss.Name, ss.Revision)
}

// DevMode returns true if the snap is being installed in developer mode.
func (ss *SnapSetup) DevMode() bool {
	return ss.Flags&DevMode != 0
}

// TryMode returns true if the snap is being installed in try mode directly from a directory.
func (ss *SnapSetup) TryMode() bool {
	return ss.Flags&TryMode != 0
}

// SnapStateFlags are flags stored in SnapState.
type SnapStateFlags Flags

// SnapState holds the state for a snap installed in the system.
type SnapState struct {
<<<<<<< HEAD
	SnapType  string           `json:"type"` // Use Type and SetType
	Sequence  []*snap.SideInfo `json:"sequence"`
	Current   snap.Revision    `json:"current"`
	Candidate *snap.SideInfo   `json:"candidate,omitempty"`
	Active    bool             `json:"active,omitempty"`
	Channel   string           `json:"channel,omitempty"`
	Flags     SnapStateFlags   `json:"flags,omitempty"`

=======
	SnapType string           `json:"type"` // Use Type and SetType
	Sequence []*snap.SideInfo `json:"sequence"`
	Active   bool             `json:"active,omitempty"`
	// Current indicates the current active revision if Active is
	// true or the last active revision if Active is false
	// (usually while a snap is being operated on or disabled)
	Current   snap.Revision  `json:"current"`
	Candidate *snap.SideInfo `json:"candidate,omitempty"`
	Channel   string         `json:"channel,omitempty"`
	Flags     SnapStateFlags `json:"flags,omitempty"`
>>>>>>> 8dd45b55
	// incremented revision used for local installs
	LocalRevision snap.Revision `json:"local-revision,omitempty"`
}

// Type returns the type of the snap or an error.
// Should never error if Current is not nil.
func (snapst *SnapState) Type() (snap.Type, error) {
	if snapst.SnapType == "" {
		return snap.Type(""), fmt.Errorf("snap type unset")
	}
	return snap.Type(snapst.SnapType), nil
}

// SetType records the type of the snap.
func (snapst *SnapState) SetType(typ snap.Type) {
	snapst.SnapType = string(typ)
}

// HasCurrent returns whether snapst.Current is set.
func (snapst *SnapState) HasCurrent() bool {
	if snapst.Current.Unset() {
		if len(snapst.Sequence) > 0 {
			panic(fmt.Sprintf("snapst.Current and snapst.Sequence out of sync: %#v %#v", snapst.Current, snapst.Sequence))
		}

		return false
	}
	return true
}

// TODO: unexport CurrentSideInfo and HasCurrent?

// CurrentSideInfo returns the side info for the revision indicated by snapst.Current in the snap revision sequence if there is one.
func (snapst *SnapState) CurrentSideInfo() *snap.SideInfo {
	if !snapst.HasCurrent() {
		return nil
	}
	seq := snapst.Sequence
	for i := len(seq) - 1; i >= 0; i-- {
		if seq[i].Revision == snapst.Current {
			return seq[i]
		}
	}
	panic("cannot find snapst.Current in the snapst.Sequence")
}

<<<<<<< HEAD
func (snapst *SnapState) PreviousSideInfo() *snap.SideInfo {
	n := len(snapst.Sequence)
	if n < 2 {
		return nil
	}
	// find "current" and return the one before that
	currentIndex := snapst.findIndex(snapst.Current)
	if currentIndex == 0 {
		return nil
	}
	return snapst.Sequence[currentIndex-1]
}

func (snapst *SnapState) findIndex(rev snap.Revision) int {
	for i, si := range snapst.Sequence {
		if si.Revision == rev {
			return i
		}
	}
	return -1
}

// Block returns revisions that should be blocked on refreshes,
// computed as Sequence[currentRevisionIndex:].
func (snapst *SnapState) Block() []snap.Revision {
	// return revisions from Sequence[currentIndex:]
	currentIndex := snapst.findIndex(snapst.Current)
	if currentIndex < 0 {
		return nil
	}
	out := make([]snap.Revision, 0, len(snapst.Sequence))
	for _, si := range snapst.Sequence[currentIndex:] {
		out = append(out, si.Revision)
	}
	return out
=======
var ErrNoCurrent = errors.New("snap has no current revision")

// CurrentInfo returns the information about the current active revision or the last active revision (if the snap is inactive). It returns the ErrNoCurrent error if snapst.Current is unset.
func (snapst *SnapState) CurrentInfo(name string) (*snap.Info, error) {
	cur := snapst.CurrentSideInfo()
	if cur == nil {
		return nil, ErrNoCurrent
	}
	return readInfo(name, cur)
>>>>>>> 8dd45b55
}

// DevMode returns true if the snap is installed in developer mode.
func (snapst *SnapState) DevMode() bool {
	return snapst.Flags&DevMode != 0
}

// SetDevMode sets/clears the DevMode flag in the SnapState.
func (snapst *SnapState) SetDevMode(active bool) {
	if active {
		snapst.Flags |= DevMode
	} else {
		snapst.Flags &= ^DevMode
	}
}

// TryMode returns true if the snap is installed in `try` mode as an
// unpacked directory.
func (snapst *SnapState) TryMode() bool {
	return snapst.Flags&TryMode != 0
}

// SetTryMode sets/clears the TryMode flag in the SnapState.
func (snapst *SnapState) SetTryMode(active bool) {
	if active {
		snapst.Flags |= TryMode
	} else {
		snapst.Flags &= ^TryMode
	}
}

// Manager returns a new snap manager.
func Manager(s *state.State) (*SnapManager, error) {
	runner := state.NewTaskRunner(s)

	storeID := ""
	// TODO: set the store-id here from the model information
	if cand := os.Getenv("UBUNTU_STORE_ID"); cand != "" {
		storeID = cand
	}
	store := store.NewUbuntuStoreSnapRepository(nil, storeID)
	// TODO: if needed we could also put the store on the state using
	// the Cache mechanism and an accessor function

	m := &SnapManager{
		state:   s,
		backend: backend.Backend{},
		store:   store,
		runner:  runner,
	}

	// this handler does nothing
	runner.AddHandler("nop", func(t *state.Task, _ *tomb.Tomb) error {
		return nil
	}, nil)

	// install/update related
	runner.AddHandler("prepare-snap", m.doPrepareSnap, m.undoPrepareSnap)
	runner.AddHandler("download-snap", m.doDownloadSnap, m.undoPrepareSnap)
	runner.AddHandler("mount-snap", m.doMountSnap, m.undoMountSnap)
	runner.AddHandler("unlink-current-snap", m.doUnlinkCurrentSnap, m.undoUnlinkCurrentSnap)
	runner.AddHandler("copy-snap-data", m.doCopySnapData, m.undoCopySnapData)
	runner.AddHandler("link-snap", m.doLinkSnap, m.undoLinkSnap)
	// FIXME: port to native tasks and rename
	//runner.AddHandler("garbage-collect", m.doGarbageCollect, nil)

	// remove related
	runner.AddHandler("unlink-snap", m.doUnlinkSnap, nil)
	runner.AddHandler("clear-snap", m.doClearSnapData, nil)
	runner.AddHandler("discard-snap", m.doDiscardSnap, nil)

	// test handlers
	runner.AddHandler("fake-install-snap", func(t *state.Task, _ *tomb.Tomb) error {
		return nil
	}, nil)
	runner.AddHandler("fake-install-snap-error", func(t *state.Task, _ *tomb.Tomb) error {
		return fmt.Errorf("fake-install-snap-error errored")
	}, nil)

	return m, nil
}

// Store returns the store service used by the manager.
func (m *SnapManager) Store() StoreService {
	return m.store
}

// ReplaceStore replaces the store used by manager.
func (m *SnapManager) ReplaceStore(store StoreService) {
	m.store = store
}

func checkRevisionIsNew(name string, snapst *SnapState, revision snap.Revision) error {
	for _, si := range snapst.Sequence {
		if si.Revision == revision {
			return fmt.Errorf("revision %s of snap %q already installed", revision, name)
		}
	}
	return nil
}

func (m *SnapManager) doPrepareSnap(t *state.Task, _ *tomb.Tomb) error {
	st := t.State()
	st.Lock()
	ss, snapst, err := snapSetupAndState(t)
	st.Unlock()
	if err != nil {
		return err
	}

	if ss.Revision.Unset() {
		// Local revisions start at -1 and go down.
		// (unless it's a really old local revision in which case it needs fixing)
		revision := snapst.LocalRevision
		if revision.Unset() || revision.N > 0 {
			// if revision.N>0 this fixes it
			revision = snap.R(-1)
		} else {
			revision.N--
		}
		if !revision.Local() {
			panic("internal error: invalid local revision built: " + revision.String())
		}
		snapst.LocalRevision = revision
		ss.Revision = revision
		snapst.Candidate = &snap.SideInfo{Revision: ss.Revision}
	} else {
		for _, si := range snapst.Sequence {
			if si.Revision == ss.Revision {
				snapst.Candidate = si
				break
			}
		}
	}

	if snapst.Candidate == nil {
		return fmt.Errorf("cannot prepare snap %q with unknown revision %s", ss.Name, ss.Revision)
	}

	st.Lock()
	t.Set("snap-setup", ss)
	Set(st, ss.Name, snapst)
	st.Unlock()
	return nil
}

func (m *SnapManager) undoPrepareSnap(t *state.Task, _ *tomb.Tomb) error {
	st := t.State()
	st.Lock()
	defer st.Unlock()

	ss, snapst, err := snapSetupAndState(t)
	if err != nil {
		return err
	}
	snapst.Candidate = nil
	Set(st, ss.Name, snapst)
	return nil
}

func (m *SnapManager) doDownloadSnap(t *state.Task, _ *tomb.Tomb) error {
	st := t.State()
	st.Lock()
	ss, snapst, err := snapSetupAndState(t)
	st.Unlock()
	if err != nil {
		return err
	}

	meter := &TaskProgressAdapter{task: t}

	var auther store.Authenticator
	if ss.UserID > 0 {
		st.Lock()
		user, err := auth.User(st, ss.UserID)
		st.Unlock()
		if err != nil {
			return err
		}
		auther = user.Authenticator()
	}

	storeInfo, err := m.store.Snap(ss.Name, ss.Channel, ss.DevMode(), auther)
	if err != nil {
		return err
	}

	if err = checkRevisionIsNew(ss.Name, snapst, storeInfo.Revision); err != nil {
		return err
	}

	downloadedSnapFile, err := m.store.Download(storeInfo, meter, auther)
	if err != nil {
		return err
	}

	ss.SnapPath = downloadedSnapFile
	ss.Revision = storeInfo.Revision

	// update the snap setup and state for the follow up tasks
	st.Lock()
	t.Set("snap-setup", ss)
	snapst.Candidate = &storeInfo.SideInfo
	Set(st, ss.Name, snapst)
	st.Unlock()

	return nil
}

func (m *SnapManager) doUnlinkSnap(t *state.Task, _ *tomb.Tomb) error {
	// invoked only if snap has a current active revision

	st := t.State()

	st.Lock()
	defer st.Unlock()

	ss, snapst, err := snapSetupAndState(t)
	if err != nil {
		return err
	}

	info, err := Info(t.State(), ss.Name, ss.Revision)
	if err != nil {
		return err
	}

	pb := &TaskProgressAdapter{task: t}
	st.Unlock() // pb itself will ask for locking
	err = m.backend.UnlinkSnap(info, pb)
	st.Lock()
	if err != nil {
		return err
	}

	// mark as inactive
	snapst.Active = false
	Set(st, ss.Name, snapst)
	return nil
}

func (m *SnapManager) doClearSnapData(t *state.Task, _ *tomb.Tomb) error {
	t.State().Lock()
	ss, snapst, err := snapSetupAndState(t)
	t.State().Unlock()
	if err != nil {
		return err
	}

	t.State().Lock()
	info, err := Info(t.State(), ss.Name, ss.Revision)
	t.State().Unlock()
	if err != nil {
		return err
	}

	if err = m.backend.RemoveSnapData(info); err != nil {
		return err
	}

	// Only remove data common between versions if this is the last version
	if len(snapst.Sequence) == 1 {
		if err = m.backend.RemoveSnapCommonData(info); err != nil {
			return err
		}
	}

	return nil
}

func (m *SnapManager) doDiscardSnap(t *state.Task, _ *tomb.Tomb) error {
	st := t.State()

	st.Lock()
	ss, snapst, err := snapSetupAndState(t)
	st.Unlock()
	if err != nil {
		return err
	}

	if snapst.Current == ss.Revision && snapst.Active {
		return fmt.Errorf("internal error: cannot discard snap %q: still active", ss.Name)
	}

	if len(snapst.Sequence) == 1 {
		snapst.Sequence = nil
		snapst.Current = snap.Revision{}
	} else {
		newSeq := make([]*snap.SideInfo, 0, len(snapst.Sequence))
		for _, si := range snapst.Sequence {
			if si.Revision == ss.Revision {
				// leave out
				continue
			}
			newSeq = append(newSeq, si)
		}
		snapst.Sequence = newSeq
		if snapst.Current == ss.Revision {
			snapst.Current = newSeq[len(newSeq)-1].Revision
		}
	}

	pb := &TaskProgressAdapter{task: t}
	err = m.backend.RemoveSnapFiles(ss.placeInfo(), pb)
	if err != nil {
		st.Lock()
		t.Errorf("cannot remove snap file %q, will retry: %s", ss.Name, err)
		st.Unlock()
		return state.Retry
	}

	st.Lock()
	Set(st, ss.Name, snapst)
	st.Unlock()
	return nil
}

// Ensure implements StateManager.Ensure.
func (m *SnapManager) Ensure() error {
	m.runner.Ensure()
	return nil
}

// Wait implements StateManager.Wait.
func (m *SnapManager) Wait() {
	m.runner.Wait()
}

// Stop implements StateManager.Stop.
func (m *SnapManager) Stop() {
	m.runner.Stop()
}

// TaskSnapSetup returns the SnapSetup with task params hold by or referred to by the the task.
func TaskSnapSetup(t *state.Task) (*SnapSetup, error) {
	var ss SnapSetup

	err := t.Get("snap-setup", &ss)
	if err != nil && err != state.ErrNoState {
		return nil, err
	}
	if err == nil {
		return &ss, nil
	}

	var id string
	err = t.Get("snap-setup-task", &id)
	if err != nil {
		return nil, err
	}

	ts := t.State().Task(id)
	if err := ts.Get("snap-setup", &ss); err != nil {
		return nil, err
	}
	return &ss, nil
}

func snapSetupAndState(t *state.Task) (*SnapSetup, *SnapState, error) {
	ss, err := TaskSnapSetup(t)
	if err != nil {
		return nil, nil, err
	}
	var snapst SnapState
	err = Get(t.State(), ss.Name, &snapst)
	if err != nil && err != state.ErrNoState {
		return nil, nil, err
	}
	return ss, &snapst, nil
}

func (m *SnapManager) undoMountSnap(t *state.Task, _ *tomb.Tomb) error {
	t.State().Lock()
	ss, _, err := snapSetupAndState(t)
	t.State().Unlock()
	if err != nil {
		return err
	}

	pb := &TaskProgressAdapter{task: t}
	return m.backend.UndoSetupSnap(ss.placeInfo(), pb)
}

func (m *SnapManager) doMountSnap(t *state.Task, _ *tomb.Tomb) error {
	t.State().Lock()
	ss, snapst, err := snapSetupAndState(t)
	t.State().Unlock()
	if err != nil {
		return err
	}

	curInfo, err := snapst.CurrentInfo(ss.Name)
	if err != nil && err != ErrNoCurrent {
		return err
	}

	m.backend.CurrentInfo(curInfo)

	if err := checkSnap(t.State(), ss.SnapPath, curInfo, Flags(ss.Flags)); err != nil {
		return err
	}

	pb := &TaskProgressAdapter{task: t}
	// TODO Use ss.Revision to obtain the right info to mount
	//      instead of assuming the candidate is the right one.
	return m.backend.SetupSnap(ss.SnapPath, snapst.Candidate, pb)
}

func (m *SnapManager) undoUnlinkCurrentSnap(t *state.Task, _ *tomb.Tomb) error {
	st := t.State()

	st.Lock()
	defer st.Unlock()

	ss, snapst, err := snapSetupAndState(t)
	if err != nil {
		return err
	}

	oldInfo, err := snapst.CurrentInfo(ss.Name)
	if err != nil {
		return err
	}

	snapst.Active = true
	st.Unlock()
	err = m.backend.LinkSnap(oldInfo)
	st.Lock()
	if err != nil {
		return err
	}

	// mark as active again
	Set(st, ss.Name, snapst)
	return nil

}

func (m *SnapManager) doUnlinkCurrentSnap(t *state.Task, _ *tomb.Tomb) error {
	st := t.State()

	st.Lock()
	defer st.Unlock()

	ss, snapst, err := snapSetupAndState(t)
	if err != nil {
		return err
	}

	oldInfo, err := snapst.CurrentInfo(ss.Name)
	if err != nil {
		return err
	}

	snapst.Active = false

	pb := &TaskProgressAdapter{task: t}
	st.Unlock() // pb itself will ask for locking
	err = m.backend.UnlinkSnap(oldInfo, pb)
	st.Lock()
	if err != nil {
		return err
	}

	// mark as inactive
	Set(st, ss.Name, snapst)
	return nil
}

func (m *SnapManager) undoCopySnapData(t *state.Task, _ *tomb.Tomb) error {
	t.State().Lock()
	ss, snapst, err := snapSetupAndState(t)
	t.State().Unlock()
	if err != nil {
		return err
	}

	newInfo, err := readInfo(ss.Name, snapst.Candidate)
	if err != nil {
		return err
	}

	oldInfo, err := snapst.CurrentInfo(ss.Name)
	if err != nil && err != ErrNoCurrent {
		return err
	}

	pb := &TaskProgressAdapter{task: t}
	return m.backend.UndoCopySnapData(newInfo, oldInfo, pb)
}

func (m *SnapManager) doCopySnapData(t *state.Task, _ *tomb.Tomb) error {
	t.State().Lock()
	ss, snapst, err := snapSetupAndState(t)
	t.State().Unlock()
	if err != nil {
		return err
	}

	newInfo, err := readInfo(ss.Name, snapst.Candidate)
	if err != nil {
		return err
	}

	oldInfo, err := snapst.CurrentInfo(ss.Name)
	if err != nil && err != ErrNoCurrent {
		return err
	}

	pb := &TaskProgressAdapter{task: t}
	return m.backend.CopySnapData(newInfo, oldInfo, pb)
}

func (m *SnapManager) doLinkSnap(t *state.Task, _ *tomb.Tomb) error {
	st := t.State()

	st.Lock()
	defer st.Unlock()

	ss, snapst, err := snapSetupAndState(t)
	if err != nil {
		return err
	}

	cand := snapst.Candidate
	m.backend.Candidate(snapst.Candidate)
	oldSeqLen := len(snapst.Sequence)
	if snapst.findIndex(snapst.Candidate.Revision) < 0 {
		snapst.Sequence = append(snapst.Sequence, snapst.Candidate)
	}
	oldCurrent := snapst.Current
	snapst.Current = snapst.Candidate.Revision
	snapst.Candidate = nil
	snapst.Active = true
	oldChannel := snapst.Channel
	if ss.Channel != "" {
		snapst.Channel = ss.Channel
	}
	oldTryMode := snapst.TryMode()
	snapst.SetTryMode(ss.TryMode())

	newInfo, err := readInfo(ss.Name, cand)
	if err != nil {
		return err
	}

	// record type
	snapst.SetType(newInfo.Type)

	st.Unlock()
	// XXX: this block is slightly ugly, find a pattern when we have more examples
	err = m.backend.LinkSnap(newInfo)
	if err != nil {
		pb := &TaskProgressAdapter{task: t}
		err := m.backend.UnlinkSnap(newInfo, pb)
		if err != nil {
			st.Lock()
			t.Errorf("cannot cleanup failed attempt at making snap %q available to the system: %v", ss.Name, err)
			st.Unlock()
		}
	}
	st.Lock()
	if err != nil {
		return err
	}
	t.Logf("snap %q at revision %s made available to the system.", newInfo.Name(), newInfo.Revision)

	// save for undoLinkSnap
	t.Set("old-trymode", oldTryMode)
	t.Set("old-channel", oldChannel)
	t.Set("old-current", oldCurrent)
	t.Set("old-seqlen", oldSeqLen)
	// Do at the end so we only preserve the new state if it worked.
	Set(st, ss.Name, snapst)
	// Make sure if state commits and snapst is mutated we won't be rerun
	t.SetStatus(state.DoneStatus)

	// if we just installed a core snap, request a restart
	// so that we switch executing its snapd
	if newInfo.Type == snap.TypeOS && release.OnClassic {
		t.Logf("Restarting snapd...")
		st.Unlock()
		st.RequestRestart()
		st.Lock()
	}

	return nil
}

func (m *SnapManager) undoLinkSnap(t *state.Task, _ *tomb.Tomb) error {
	st := t.State()

	st.Lock()
	defer st.Unlock()

	ss, snapst, err := snapSetupAndState(t)
	if err != nil {
		return err
	}

	var oldChannel string
	err = t.Get("old-channel", &oldChannel)
	if err != nil {
		return err
	}
	var oldTryMode bool
	err = t.Get("old-trymode", &oldTryMode)
	if err != nil {
		return err
	}
	var oldCurrent snap.Revision
	err = t.Get("old-current", &oldCurrent)
	if err != nil {
		return err
	}
	var oldSeqLen int
	err = t.Get("old-seqlen", &oldSeqLen)
	if err != nil {
		return err
	}

	// relinking of the old snap is done in the undo of unlink-current-snap
	snapst.Candidate = snapst.Sequence[snapst.findIndex(snapst.Current)]
	if len(snapst.Sequence) != oldSeqLen {
		snapst.Sequence = snapst.Sequence[:len(snapst.Sequence)-1]
	}
	snapst.Current = oldCurrent
	snapst.Active = false
	snapst.Channel = oldChannel
	snapst.SetTryMode(oldTryMode)

	newInfo, err := readInfo(ss.Name, snapst.Candidate)
	if err != nil {
		return err
	}

	pb := &TaskProgressAdapter{task: t}
	st.Unlock() // pb itself will ask for locking
	err = m.backend.UnlinkSnap(newInfo, pb)
	st.Lock()
	if err != nil {
		return err
	}

	// mark as inactive
	Set(st, ss.Name, snapst)
	// Make sure if state commits and snapst is mutated we won't be rerun
	t.SetStatus(state.UndoneStatus)
	return nil
}<|MERGE_RESOLUTION|>--- conflicted
+++ resolved
@@ -105,16 +105,6 @@
 
 // SnapState holds the state for a snap installed in the system.
 type SnapState struct {
-<<<<<<< HEAD
-	SnapType  string           `json:"type"` // Use Type and SetType
-	Sequence  []*snap.SideInfo `json:"sequence"`
-	Current   snap.Revision    `json:"current"`
-	Candidate *snap.SideInfo   `json:"candidate,omitempty"`
-	Active    bool             `json:"active,omitempty"`
-	Channel   string           `json:"channel,omitempty"`
-	Flags     SnapStateFlags   `json:"flags,omitempty"`
-
-=======
 	SnapType string           `json:"type"` // Use Type and SetType
 	Sequence []*snap.SideInfo `json:"sequence"`
 	Active   bool             `json:"active,omitempty"`
@@ -125,7 +115,7 @@
 	Candidate *snap.SideInfo `json:"candidate,omitempty"`
 	Channel   string         `json:"channel,omitempty"`
 	Flags     SnapStateFlags `json:"flags,omitempty"`
->>>>>>> 8dd45b55
+
 	// incremented revision used for local installs
 	LocalRevision snap.Revision `json:"local-revision,omitempty"`
 }
@@ -172,7 +162,6 @@
 	panic("cannot find snapst.Current in the snapst.Sequence")
 }
 
-<<<<<<< HEAD
 func (snapst *SnapState) PreviousSideInfo() *snap.SideInfo {
 	n := len(snapst.Sequence)
 	if n < 2 {
@@ -208,7 +197,8 @@
 		out = append(out, si.Revision)
 	}
 	return out
-=======
+}
+
 var ErrNoCurrent = errors.New("snap has no current revision")
 
 // CurrentInfo returns the information about the current active revision or the last active revision (if the snap is inactive). It returns the ErrNoCurrent error if snapst.Current is unset.
@@ -218,7 +208,6 @@
 		return nil, ErrNoCurrent
 	}
 	return readInfo(name, cur)
->>>>>>> 8dd45b55
 }
 
 // DevMode returns true if the snap is installed in developer mode.
