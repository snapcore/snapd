// -*- Mode: Go; indent-tabs-mode: t -*-

/*
 * Copyright (C) 2016 Canonical Ltd
 *
 * This program is free software: you can redistribute it and/or modify
 * it under the terms of the GNU General Public License version 3 as
 * published by the Free Software Foundation.
 *
 * This program is distributed in the hope that it will be useful,
 * but WITHOUT ANY WARRANTY; without even the implied warranty of
 * MERCHANTABILITY or FITNESS FOR A PARTICULAR PURPOSE.  See the
 * GNU General Public License for more details.
 *
 * You should have received a copy of the GNU General Public License
 * along with this program.  If not, see <http://www.gnu.org/licenses/>.
 *
 */

// Package snapstate implements the manager and state aspects responsible for the installation and removal of snaps.
package snapstate

import (
	"fmt"
	"io/ioutil"
	"path/filepath"

	"gopkg.in/tomb.v2"

	"github.com/ubuntu-core/snappy/dirs"
	"github.com/ubuntu-core/snappy/overlord/state"
	"github.com/ubuntu-core/snappy/snap"
)

// SnapManager is responsible for the installation and removal of snaps.
type SnapManager struct {
	state   *state.State
	backend managerBackend

	runner *state.TaskRunner
}

type SnapSetup struct {
	Name      string `json:"name"`
	Developer string `json:"developer"`
	Version   string `json:"version"`
	Channel   string `json:"channel"`

	OldName    string `json:"old-name"`
	OldVersion string `json:"old-version"`

	Flags int `json:"flags,omitempty"`

	SnapPath string `json:"snap-path"`
}

func (ss *SnapSetup) MountDir() string {
	return filepath.Join(dirs.SnapSnapsDir, ss.Name, ss.Version)
}

func (ss *SnapSetup) OldMountDir() string {
	if ss.OldName == "" || ss.OldVersion == "" {
		return ""
	}
	return filepath.Join(dirs.SnapSnapsDir, ss.OldName, ss.OldVersion)
}

// Manager returns a new snap manager.
func Manager(s *state.State) (*SnapManager, error) {
	runner := state.NewTaskRunner(s)
	backend := &defaultBackend{}
	m := &SnapManager{
		state:   s,
		backend: backend,
		runner:  runner,
	}

	// this handler does nothing
	runner.AddHandler("nop", func(t *state.Task, _ *tomb.Tomb) error {
		return nil
	}, nil)

	// install releated
	runner.AddHandler("download-snap", m.doDownloadSnap, nil)
	runner.AddHandler("mount-snap", m.doMountSnap, m.undoMountSnap)
	runner.AddHandler("copy-snap-data", m.doCopySnapData, m.undoCopySnapData)
	runner.AddHandler("setup-snap-security", m.doSetupSnapSecurity, m.doRemoveSnapSecurity)
	runner.AddHandler("link-snap", m.doLinkSnap, m.undoLinkSnap)

	// remove releated
	runner.AddHandler("unlink-snap", m.doUnlinkSnap, nil)
	runner.AddHandler("remove-snap-security", m.doRemoveSnapSecurity, nil)
	runner.AddHandler("remove-snap-files", m.doRemoveSnapFiles, nil)
	runner.AddHandler("remove-snap-data", m.doRemoveSnapData, nil)

	runner.AddHandler("update-snap", m.doUpdateSnap, nil)
	runner.AddHandler("rollback-snap", m.doRollbackSnap, nil)
	runner.AddHandler("activate-snap", m.doActivateSnap, nil)
	runner.AddHandler("deactivate-snap", m.doDeactivateSnap, nil)

	// test handlers
	runner.AddHandler("fake-install-snap", func(t *state.Task, _ *tomb.Tomb) error {
		return nil
	}, nil)
	runner.AddHandler("fake-install-snap-error", func(t *state.Task, _ *tomb.Tomb) error {
		return fmt.Errorf("fake-install-snap-error errored")
	}, nil)

	return m, nil
}

func (m *SnapManager) doDownloadSnap(t *state.Task, _ *tomb.Tomb) error {
	var ss SnapSetup

	t.State().Lock()
	err := t.Get("snap-setup", &ss)
	t.State().Unlock()
	if err != nil {
		return err
	}

	// construct the store name
	name := ss.Name
	if ss.Developer != "" {
		name = fmt.Sprintf("%s.%s", ss.Name, ss.Developer)
	}
	pb := &TaskProgressAdapter{task: t}
	downloadedSnapFile, version, err := m.backend.Download(name, ss.Channel, pb)
	if err != nil {
		return err
	}
	ss.SnapPath = downloadedSnapFile
	ss.Version = version

	// find current active and store in case we need to undo
	if info := m.backend.ActiveSnap(ss.Name); info != nil {
		ss.OldName = info.Name()
		ss.OldVersion = info.Version
	}

	// update snap-setup for the following tasks
	t.State().Lock()
	t.Set("snap-setup", ss)
	t.State().Unlock()

	return nil
}

func (m *SnapManager) doUpdateSnap(t *state.Task, _ *tomb.Tomb) error {
	var ss SnapSetup

	t.State().Lock()
	err := t.Get("snap-setup", &ss)
	t.State().Unlock()
	if err != nil {
		return err
	}

	pb := &TaskProgressAdapter{task: t}
	return m.backend.Update(ss.Name, ss.Channel, ss.Flags, pb)
}

func (m *SnapManager) doUnlinkSnap(t *state.Task, _ *tomb.Tomb) error {
	var ss SnapSetup

	t.State().Lock()
	err := t.Get("snap-setup", &ss)
	t.State().Unlock()
	if err != nil {
		return err
	}

	pb := &TaskProgressAdapter{task: t}
	return m.backend.UnlinkSnap(ss.MountDir(), pb)
}

func (m *SnapManager) doRemoveSnapSecurity(t *state.Task, _ *tomb.Tomb) error {
	var ss SnapSetup

	t.State().Lock()
	err := t.Get("snap-setup", &ss)
	t.State().Unlock()
	if err != nil {
		return err
	}

	return m.backend.RemoveSnapSecurity(ss.MountDir())
}

func (m *SnapManager) doRemoveSnapFiles(t *state.Task, _ *tomb.Tomb) error {
	var ss SnapSetup

	t.State().Lock()
	err := t.Get("snap-setup", &ss)
	t.State().Unlock()
	if err != nil {
		return err
	}

	pb := &TaskProgressAdapter{task: t}
	return m.backend.RemoveSnapFiles(ss.MountDir(), pb)
}
func (m *SnapManager) doRemoveSnapData(t *state.Task, _ *tomb.Tomb) error {
	var ss SnapSetup

	t.State().Lock()
	err := t.Get("snap-setup", &ss)
	t.State().Unlock()
	if err != nil {
		return err
	}

	return m.backend.RemoveSnapData(ss.Name, ss.Version)
}

func (m *SnapManager) doRollbackSnap(t *state.Task, _ *tomb.Tomb) error {
	var ss SnapSetup

	t.State().Lock()
	err := t.Get("snap-setup", &ss)
	t.State().Unlock()
	if err != nil {
		return err
	}

	pb := &TaskProgressAdapter{task: t}
	_, err = m.backend.Rollback(ss.Name, ss.Version, pb)
	return err
}

func (m *SnapManager) doActivateSnap(t *state.Task, _ *tomb.Tomb) error {
	var ss SnapSetup

	t.State().Lock()
	err := t.Get("snap-setup", &ss)
	t.State().Unlock()
	if err != nil {
		return err
	}

	pb := &TaskProgressAdapter{task: t}
	return m.backend.Activate(ss.Name, true, pb)
}

func (m *SnapManager) doDeactivateSnap(t *state.Task, _ *tomb.Tomb) error {
	var ss SnapSetup

	t.State().Lock()
	err := t.Get("snap-setup", &ss)
	t.State().Unlock()
	if err != nil {
		return err
	}

	pb := &TaskProgressAdapter{task: t}
	return m.backend.Activate(ss.Name, false, pb)
}

// Ensure implements StateManager.Ensure.
func (m *SnapManager) Ensure() error {
	m.runner.Ensure()
	return nil
}

// Wait implements StateManager.Wait.
func (m *SnapManager) Wait() {
	m.runner.Wait()
}

// Stop implements StateManager.Stop.
func (m *SnapManager) Stop() {
	m.runner.Stop()
}

func TaskSnapSetup(t *state.Task) (*SnapSetup, error) {
	var ss SnapSetup

	st := t.State()
	st.Lock()
	defer st.Unlock()

	var id string
	err := t.Get("snap-setup-task", &id)
	if err != nil {
		return nil, err
	}

	ts := st.Task(id)
	if err := ts.Get("snap-setup", &ss); err != nil {
		return nil, err
	}
	return &ss, nil
}

func (m *SnapManager) undoMountSnap(t *state.Task, _ *tomb.Tomb) error {
	ss, err := TaskSnapSetup(t)
	if err != nil {
		return err
	}

	return m.backend.UndoSetupSnap(ss.MountDir())
}

func (m *SnapManager) doMountSnap(t *state.Task, _ *tomb.Tomb) error {
	ss, err := TaskSnapSetup(t)
	if err != nil {
		return err
	}

	if err := m.backend.CheckSnap(ss.SnapPath, ss.Flags); err != nil {
		return err
	}

	return m.backend.SetupSnap(ss.SnapPath, ss.Flags)
}

func (m *SnapManager) doSetupSnapSecurity(t *state.Task, _ *tomb.Tomb) error {
	ss, err := TaskSnapSetup(t)
	if err != nil {
		return err
	}

	return m.backend.SetupSnapSecurity(ss.MountDir())
}

func (m *SnapManager) undoCopySnapData(t *state.Task, _ *tomb.Tomb) error {
	ss, err := TaskSnapSetup(t)
	if err != nil {
		return err
	}

<<<<<<< HEAD
	return m.backend.UndoCopySnapData(ss.BaseDir(), ss.Flags)
=======
	return m.backend.UndoCopySnapData(ss.MountDir(), ss.SetupFlags)
>>>>>>> 8dd78505
}

func (m *SnapManager) doCopySnapData(t *state.Task, _ *tomb.Tomb) error {
	ss, err := TaskSnapSetup(t)
	if err != nil {
		return err
	}

<<<<<<< HEAD
	return m.backend.CopySnapData(ss.BaseDir(), ss.Flags)
=======
	return m.backend.CopySnapData(ss.MountDir(), ss.SetupFlags)
>>>>>>> 8dd78505
}
func (m *SnapManager) doLinkSnap(t *state.Task, _ *tomb.Tomb) error {
	ss, err := TaskSnapSetup(t)
	if err != nil {
		return err
	}

	return m.backend.LinkSnap(ss.MountDir())
}

func (m *SnapManager) undoLinkSnap(t *state.Task, _ *tomb.Tomb) error {
	ss, err := TaskSnapSetup(t)
	if err != nil {
		return err
	}

	return m.backend.UndoLinkSnap(ss.OldMountDir(), ss.MountDir())
}

// SnapInfo returns the snap.Info for a snap in the system.
//
// Today this function is looking at data directly from the mounted snap, but soon it will
// be changed so it looks first at the state for the snap details (Revision, Developer, etc),
// and then complements it with information from the snap itself.
func SnapInfo(state *state.State, snapName, snapVersion string) (*snap.Info, error) {
	fname := filepath.Join(dirs.SnapSnapsDir, snapName, snapVersion, "meta", "snap.yaml")
	yamlData, err := ioutil.ReadFile(fname)
	if err != nil {
		return nil, err
	}
	info, err := snap.InfoFromSnapYaml(yamlData)
	if err != nil {
		return nil, err
	}
	// Overwrite the name which doesn't belong in snap.yaml and is actually
	// defined by snap declaration assertion.
	// TODO: use a full SideInfo
	info.OfficialName = snapName
	// TODO: use state to retrieve additional information
	return info, nil
}<|MERGE_RESOLUTION|>--- conflicted
+++ resolved
@@ -329,11 +329,7 @@
 		return err
 	}
 
-<<<<<<< HEAD
-	return m.backend.UndoCopySnapData(ss.BaseDir(), ss.Flags)
-=======
-	return m.backend.UndoCopySnapData(ss.MountDir(), ss.SetupFlags)
->>>>>>> 8dd78505
+	return m.backend.UndoCopySnapData(ss.MountDir(), ss.Flags)
 }
 
 func (m *SnapManager) doCopySnapData(t *state.Task, _ *tomb.Tomb) error {
@@ -342,11 +338,7 @@
 		return err
 	}
 
-<<<<<<< HEAD
-	return m.backend.CopySnapData(ss.BaseDir(), ss.Flags)
-=======
-	return m.backend.CopySnapData(ss.MountDir(), ss.SetupFlags)
->>>>>>> 8dd78505
+	return m.backend.CopySnapData(ss.MountDir(), ss.Flags)
 }
 func (m *SnapManager) doLinkSnap(t *state.Task, _ *tomb.Tomb) error {
 	ss, err := TaskSnapSetup(t)
