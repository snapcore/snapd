// -*- Mode: Go; indent-tabs-mode: t -*-

/*
 * Copyright (C) 2014-2022 Canonical Ltd
 *
 * This program is free software: you can redistribute it and/or modify
 * it under the terms of the GNU General Public License version 3 as
 * published by the Free Software Foundation.
 *
 * This program is distributed in the hope that it will be useful,
 * but WITHOUT ANY WARRANTY; without even the implied warranty of
 * MERCHANTABILITY or FITNESS FOR A PARTICULAR PURPOSE.  See the
 * GNU General Public License for more details.
 *
 * You should have received a copy of the GNU General Public License
 * along with this program.  If not, see <http://www.gnu.org/licenses/>.
 *
 */

package backend_test

import (
	"errors"
	"fmt"
	"io/ioutil"
	"os"
	"os/user"
	"path/filepath"
	"regexp"
	"strconv"
	"strings"

	. "gopkg.in/check.v1"

	"github.com/snapcore/snapd/dirs"
	"github.com/snapcore/snapd/logger"
	"github.com/snapcore/snapd/osutil"
	"github.com/snapcore/snapd/osutil/sys"
	"github.com/snapcore/snapd/overlord/snapstate/backend"
	"github.com/snapcore/snapd/progress"
	"github.com/snapcore/snapd/snap"
	"github.com/snapcore/snapd/snap/snaptest"
	"github.com/snapcore/snapd/testutil"
)

type copydataSuite struct {
	be      backend.Backend
	tempdir string
}

var _ = Suite(&copydataSuite{})

func (s *copydataSuite) SetUpTest(c *C) {
	s.tempdir = c.MkDir()
	dirs.SetRootDir(s.tempdir)
}

func (s *copydataSuite) TearDownTest(c *C) {
	dirs.SetRootDir("")
}

const (
	helloYaml1 = `name: hello
version: 1.0
`
	helloYaml2 = `name: hello
version: 2.0
`
)

func (s *copydataSuite) TestCopyData(c *C) {
	for _, t := range []struct {
		snapDir string
		opts    *dirs.SnapDirOptions
	}{
		{snapDir: dirs.UserHomeSnapDir, opts: nil},
		{snapDir: dirs.UserHomeSnapDir, opts: &dirs.SnapDirOptions{}},
		{snapDir: dirs.HiddenSnapDataHomeDir, opts: &dirs.SnapDirOptions{HiddenSnapDataDir: true}}} {
		s.testCopyData(c, t.snapDir, t.opts)
		c.Assert(os.RemoveAll(s.tempdir), IsNil)
		s.tempdir = c.MkDir()
		dirs.SetRootDir(s.tempdir)
	}
}

func (s *copydataSuite) testCopyData(c *C, snapDir string, opts *dirs.SnapDirOptions) {
	dirs.SetSnapHomeDirs("/home")
	homedir := filepath.Join(dirs.GlobalRootDir, "home", "user1", snapDir)
	homeData := filepath.Join(homedir, "hello/10")
	err := os.MkdirAll(homeData, 0755)
	c.Assert(err, IsNil)
	homeCommonData := filepath.Join(homedir, "hello/common")
	err = os.MkdirAll(homeCommonData, 0755)
	c.Assert(err, IsNil)

	canaryData := []byte("ni ni ni")

	v1 := snaptest.MockSnap(c, helloYaml1, &snap.SideInfo{Revision: snap.R(10)})
	// just creates data dirs in this case
	err = s.be.CopySnapData(v1, nil, opts, progress.Null)
	c.Assert(err, IsNil)

	canaryDataFile := filepath.Join(v1.DataDir(), "canary.txt")
	err = os.WriteFile(canaryDataFile, canaryData, 0644)
	c.Assert(err, IsNil)
	canaryDataFile = filepath.Join(v1.CommonDataDir(), "canary.common")
	err = os.WriteFile(canaryDataFile, canaryData, 0644)
	c.Assert(err, IsNil)
	err = os.WriteFile(filepath.Join(homeData, "canary.home"), canaryData, 0644)
	c.Assert(err, IsNil)
	err = os.WriteFile(filepath.Join(homeCommonData, "canary.common_home"), canaryData, 0644)
	c.Assert(err, IsNil)

	v2 := snaptest.MockSnap(c, helloYaml2, &snap.SideInfo{Revision: snap.R(20)})
	err = s.be.CopySnapData(v2, v1, opts, progress.Null)
	c.Assert(err, IsNil)

	newCanaryDataFile := filepath.Join(dirs.SnapDataDir, "hello/20", "canary.txt")
	c.Assert(newCanaryDataFile, testutil.FileEquals, canaryData)

	// ensure common data file is still there (even though it didn't get copied)
	newCanaryDataFile = filepath.Join(dirs.SnapDataDir, "hello", "common", "canary.common")
	c.Assert(newCanaryDataFile, testutil.FileEquals, canaryData)

	newCanaryDataFile = filepath.Join(homedir, "hello/20", "canary.home")
	c.Assert(newCanaryDataFile, testutil.FileEquals, canaryData)

	// ensure home common data file is still there (even though it didn't get copied)
	newCanaryDataFile = filepath.Join(homedir, "hello", "common", "canary.common_home")
	c.Assert(newCanaryDataFile, testutil.FileEquals, canaryData)
}

// same as TestCopyData but with multiple home directories
func (s *copydataSuite) TestCopyDataMulti(c *C) {
	for _, t := range []struct {
		snapDir string
		opts    *dirs.SnapDirOptions
	}{
		{snapDir: dirs.UserHomeSnapDir, opts: nil},
		{snapDir: dirs.UserHomeSnapDir, opts: &dirs.SnapDirOptions{}},
		{snapDir: dirs.HiddenSnapDataHomeDir, opts: &dirs.SnapDirOptions{HiddenSnapDataDir: true}}} {
		s.testCopyDataMulti(c, t.snapDir, t.opts)
		c.Assert(os.RemoveAll(s.tempdir), IsNil)
		s.tempdir = c.MkDir()
		dirs.SetRootDir(s.tempdir)
	}
}

func (s *copydataSuite) testCopyDataMulti(c *C, snapDir string, opts *dirs.SnapDirOptions) {
	homeDirs := []string{filepath.Join(dirs.GlobalRootDir, "home"),
		filepath.Join(dirs.GlobalRootDir, "home", "company"),
		filepath.Join(dirs.GlobalRootDir, "home", "department"),
		filepath.Join(dirs.GlobalRootDir, "office")}
	dirs.SetSnapHomeDirs(strings.Join(homeDirs, ","))

	snapHomeDirs := []string{}
	snapHomeDataDirs := []string{}
	snapHomeCommonDirs := []string{}

	for _, v := range homeDirs {
		snapHomeDir := filepath.Join(v, "user1", snapDir)
		snapHomeData := filepath.Join(snapHomeDir, "hello/10")
		err := os.MkdirAll(snapHomeData, 0755)
		c.Assert(err, IsNil)
		homeCommonData := filepath.Join(snapHomeDir, "hello/common")
		err = os.MkdirAll(homeCommonData, 0755)
		c.Assert(err, IsNil)
		snapHomeDirs = append(snapHomeDirs, snapHomeDir)
		snapHomeDataDirs = append(snapHomeDataDirs, snapHomeData)
		snapHomeCommonDirs = append(snapHomeCommonDirs, homeCommonData)
	}

	canaryData := []byte("ni ni ni")

	v1 := snaptest.MockSnap(c, helloYaml1, &snap.SideInfo{Revision: snap.R(10)})
	// just creates data dirs in this case
	err := s.be.CopySnapData(v1, nil, opts, progress.Null)
	c.Assert(err, IsNil)

	canaryDataFile := filepath.Join(v1.DataDir(), "canary.txt")
	err = ioutil.WriteFile(canaryDataFile, canaryData, 0644)
	c.Assert(err, IsNil)
	canaryDataFile = filepath.Join(v1.CommonDataDir(), "canary.common")
	err = ioutil.WriteFile(canaryDataFile, canaryData, 0644)
	c.Assert(err, IsNil)

	for i := range snapHomeDataDirs {
		err = ioutil.WriteFile(filepath.Join(snapHomeDataDirs[i], "canary.home"), canaryData, 0644)
		c.Assert(err, IsNil)
		err = ioutil.WriteFile(filepath.Join(snapHomeCommonDirs[i], "canary.common_home"), canaryData, 0644)
		c.Assert(err, IsNil)
	}

	v2 := snaptest.MockSnap(c, helloYaml2, &snap.SideInfo{Revision: snap.R(20)})
	err = s.be.CopySnapData(v2, v1, opts, progress.Null)
	c.Assert(err, IsNil)

	newCanaryDataFile := filepath.Join(dirs.SnapDataDir, "hello/20", "canary.txt")
	c.Assert(newCanaryDataFile, testutil.FileEquals, canaryData)

	// ensure common data file is still there (even though it didn't get copied)
	newCanaryDataFile = filepath.Join(dirs.SnapDataDir, "hello", "common", "canary.common")
	c.Assert(newCanaryDataFile, testutil.FileEquals, canaryData)

	for _, v := range snapHomeDirs {
		newCanaryDataFile = filepath.Join(v, "hello/20", "canary.home")
		c.Assert(newCanaryDataFile, testutil.FileEquals, canaryData)

		// ensure home common data file is still there (even though it didn't get copied)
		newCanaryDataFile = filepath.Join(v, "hello", "common", "canary.common_home")
		c.Assert(newCanaryDataFile, testutil.FileEquals, canaryData)
	}

}

func (s *copydataSuite) TestCopyDataBails(c *C) {

	v1 := snaptest.MockSnap(c, helloYaml1, &snap.SideInfo{Revision: snap.R(10)})
	c.Assert(s.be.CopySnapData(v1, nil, nil, progress.Null), IsNil)
	c.Assert(os.Chmod(v1.DataDir(), 0), IsNil)

	v2 := snaptest.MockSnap(c, helloYaml2, &snap.SideInfo{Revision: snap.R(20)})
	err := s.be.CopySnapData(v2, v1, nil, progress.Null)
	c.Check(err, ErrorMatches, "cannot copy .*")
}

// ensure that even with no home dir there is no error and the
// system data gets copied
func (s *copydataSuite) TestCopyDataNoUserHomes(c *C) {

	v1 := snaptest.MockSnap(c, helloYaml1, &snap.SideInfo{Revision: snap.R(10)})
	err := s.be.CopySnapData(v1, nil, nil, progress.Null)
	c.Assert(err, IsNil)

	canaryDataFile := filepath.Join(v1.DataDir(), "canary.txt")
	err = os.WriteFile(canaryDataFile, []byte(""), 0644)
	c.Assert(err, IsNil)
	canaryDataFile = filepath.Join(v1.CommonDataDir(), "canary.common")
	err = os.WriteFile(canaryDataFile, []byte(""), 0644)
	c.Assert(err, IsNil)

	v2 := snaptest.MockSnap(c, helloYaml2, &snap.SideInfo{Revision: snap.R(20)})
	err = s.be.CopySnapData(v2, v1, nil, progress.Null)
	c.Assert(err, IsNil)

	_, err = os.Stat(filepath.Join(v2.DataDir(), "canary.txt"))
	c.Assert(err, IsNil)
	_, err = os.Stat(filepath.Join(v2.CommonDataDir(), "canary.common"))
	c.Assert(err, IsNil)

	// validity atm
	c.Check(v1.DataDir(), Not(Equals), v2.DataDir())
	c.Check(v1.CommonDataDir(), Equals, v2.CommonDataDir())
}

func (s *copydataSuite) populateData(c *C, revision snap.Revision) {
	datadir := filepath.Join(dirs.SnapDataDir, "hello", revision.String())
	subdir := filepath.Join(datadir, "random-subdir")
	err := os.MkdirAll(subdir, 0755)
	c.Assert(err, IsNil)
	err = os.WriteFile(filepath.Join(subdir, "canary"), []byte(fmt.Sprintln(revision)), 0644)
	c.Assert(err, IsNil)
}

func (s *copydataSuite) populatedData(d string) string {
	bs, err := ioutil.ReadFile(filepath.Join(dirs.SnapDataDir, "hello", d, "random-subdir", "canary"))
	if err == nil {
		return string(bs)
	}
	if os.IsNotExist(err) {
		return ""
	}
	panic(err)
}

func (s copydataSuite) populateHomeData(c *C, user string, revision snap.Revision) (homedir string) {
	return s.populateHomeDataWithSnapDir(c, user, dirs.UserHomeSnapDir, revision)
}

func (s copydataSuite) populateHomeDataWithSnapDir(c *C, user string, snapDir string, revision snap.Revision) (homedir string) {
	dirs.SetSnapHomeDirs("/home")
	homedir = filepath.Join(dirs.GlobalRootDir, "home", user, snapDir)
	homeData := filepath.Join(homedir, "hello", revision.String())
	err := os.MkdirAll(homeData, 0755)
	c.Assert(err, IsNil)
	err = os.WriteFile(filepath.Join(homeData, "canary.home"), []byte(fmt.Sprintln(revision)), 0644)
	c.Assert(err, IsNil)

	return homedir
}

func (s *copydataSuite) TestCopyDataDoUndo(c *C) {
	for _, t := range []struct {
		snapDir string
		opts    *dirs.SnapDirOptions
	}{
		{snapDir: dirs.UserHomeSnapDir},
		{snapDir: dirs.UserHomeSnapDir, opts: &dirs.SnapDirOptions{}},
		{snapDir: dirs.HiddenSnapDataHomeDir, opts: &dirs.SnapDirOptions{HiddenSnapDataDir: true}},
	} {
		s.testCopyDataUndo(c, t.snapDir, t.opts)
		c.Assert(os.RemoveAll(s.tempdir), IsNil)
		s.tempdir = c.MkDir()
		dirs.SetRootDir(s.tempdir)
	}
}

func (s *copydataSuite) testCopyDataUndo(c *C, snapDir string, opts *dirs.SnapDirOptions) {
	v1 := snaptest.MockSnap(c, helloYaml1, &snap.SideInfo{Revision: snap.R(10)})
	s.populateData(c, snap.R(10))
	homedir := s.populateHomeDataWithSnapDir(c, "user1", snapDir, snap.R(10))

	// pretend we install a new version
	v2 := snaptest.MockSnap(c, helloYaml2, &snap.SideInfo{Revision: snap.R(20)})

	// copy data
	err := s.be.CopySnapData(v2, v1, opts, progress.Null)
	c.Assert(err, IsNil)
	v2data := filepath.Join(dirs.SnapDataDir, "hello/20")
	l, err := filepath.Glob(filepath.Join(v2data, "*"))
	c.Assert(err, IsNil)
	c.Assert(l, HasLen, 1)
	v2HomeData := filepath.Join(homedir, "hello/20")
	l, err = filepath.Glob(filepath.Join(v2HomeData, "*"))
	c.Assert(err, IsNil)
	c.Assert(l, HasLen, 1)

	err = s.be.UndoCopySnapData(v2, v1, opts, progress.Null)
	c.Assert(err, IsNil)

	// now removed
	_, err = os.Stat(v2data)
	c.Assert(os.IsNotExist(err), Equals, true)
	_, err = os.Stat(v2HomeData)
	c.Assert(os.IsNotExist(err), Equals, true)
}

func (s *copydataSuite) TestCopyDataDoUndoNoUserHomes(c *C) {

	v1 := snaptest.MockSnap(c, helloYaml1, &snap.SideInfo{Revision: snap.R(10)})
	s.populateData(c, snap.R(10))

	// pretend we install a new version
	v2 := snaptest.MockSnap(c, helloYaml2, &snap.SideInfo{Revision: snap.R(20)})

	// copy data
	err := s.be.CopySnapData(v2, v1, nil, progress.Null)
	c.Assert(err, IsNil)
	v2data := filepath.Join(dirs.SnapDataDir, "hello/20")
	l, err := filepath.Glob(filepath.Join(v2data, "*"))
	c.Assert(err, IsNil)
	c.Assert(l, HasLen, 1)

	err = s.be.UndoCopySnapData(v2, v1, nil, progress.Null)
	c.Assert(err, IsNil)

	// now removed
	_, err = os.Stat(v2data)
	c.Assert(os.IsNotExist(err), Equals, true)
}

func (s *copydataSuite) TestCopyDataDoUndoFirstInstall(c *C) {
	v1 := snaptest.MockSnap(c, helloYaml1, &snap.SideInfo{Revision: snap.R(10)})

	// first install
	err := s.be.CopySnapData(v1, nil, nil, progress.Null)
	c.Assert(err, IsNil)
	_, err = os.Stat(v1.DataDir())
	c.Assert(err, IsNil)
	_, err = os.Stat(v1.CommonDataDir())
	c.Assert(err, IsNil)

	err = s.be.UndoCopySnapData(v1, nil, nil, progress.Null)
	c.Assert(err, IsNil)
	_, err = os.Stat(v1.DataDir())
	c.Check(os.IsNotExist(err), Equals, true)
	_, err = os.Stat(v1.CommonDataDir())
	c.Check(os.IsNotExist(err), Equals, true)
}

func (s *copydataSuite) TestCopyDataDoABA(c *C) {
	for _, opts := range []*dirs.SnapDirOptions{nil, {}, {HiddenSnapDataDir: true}} {
		s.testCopyDataDoABA(c, opts)
	}
}

func (s *copydataSuite) testCopyDataDoABA(c *C, opts *dirs.SnapDirOptions) {
	v1 := snaptest.MockSnap(c, helloYaml1, &snap.SideInfo{Revision: snap.R(10)})
	s.populateData(c, snap.R(10))
	c.Check(s.populatedData("10"), Equals, "10\n")

	// pretend we install a new version
	v2 := snaptest.MockSnap(c, helloYaml2, &snap.SideInfo{Revision: snap.R(20)})
	// and write our own data to it
	s.populateData(c, snap.R(20))
	c.Check(s.populatedData("20"), Equals, "20\n")

	// and now we pretend to refresh back to v1 (r10)
	c.Check(s.be.CopySnapData(v1, v2, opts, progress.Null), IsNil)

	// so 10 now has 20's data
	c.Check(s.populatedData("10"), Equals, "20\n")

	// but we still have the trash
	c.Check(s.populatedData("10.old"), Equals, "10\n")

	// but cleanup cleans it up, huzzah
	s.be.ClearTrashedData(v1)
	c.Check(s.populatedData("10.old"), Equals, "")
}

func (s *copydataSuite) TestCopyDataDoUndoABA(c *C) {
	v1 := snaptest.MockSnap(c, helloYaml1, &snap.SideInfo{Revision: snap.R(10)})
	s.populateData(c, snap.R(10))
	c.Check(s.populatedData("10"), Equals, "10\n")

	// pretend we install a new version
	v2 := snaptest.MockSnap(c, helloYaml2, &snap.SideInfo{Revision: snap.R(20)})
	// and write our own data to it
	s.populateData(c, snap.R(20))
	c.Check(s.populatedData("20"), Equals, "20\n")

	// and now we pretend to refresh back to v1 (r10)
	c.Check(s.be.CopySnapData(v1, v2, nil, progress.Null), IsNil)

	// so v1 (r10) now has v2 (r20)'s data and we have trash
	c.Check(s.populatedData("10"), Equals, "20\n")
	c.Check(s.populatedData("10.old"), Equals, "10\n")

	// but oh no! we have to undo it!
	c.Check(s.be.UndoCopySnapData(v1, v2, nil, progress.Null), IsNil)

	// so now v1 (r10) has v1 (r10)'s data and v2 (r20) has v2 (r20)'s data and we have no trash
	c.Check(s.populatedData("10"), Equals, "10\n")
	c.Check(s.populatedData("20"), Equals, "20\n")
	c.Check(s.populatedData("10.old"), Equals, "")
}

func (s *copydataSuite) TestCopyDataDoIdempotent(c *C) {
	// make sure that a retry wouldn't stumble on partial work

	v1 := snaptest.MockSnap(c, helloYaml1, &snap.SideInfo{Revision: snap.R(10)})

	s.populateData(c, snap.R(10))
	homedir := s.populateHomeData(c, "user1", snap.R(10))

	// pretend we install a new version
	v2 := snaptest.MockSnap(c, helloYaml2, &snap.SideInfo{Revision: snap.R(20)})

	// copy data
	err := s.be.CopySnapData(v2, v1, nil, progress.Null)
	c.Assert(err, IsNil)

	err = s.be.CopySnapData(v2, v1, nil, progress.Null)
	c.Assert(err, IsNil)

	v2data := filepath.Join(dirs.SnapDataDir, "hello/20")
	l, err := filepath.Glob(filepath.Join(v2data, "*"))
	c.Assert(err, IsNil)
	c.Assert(l, HasLen, 1)
	v2HomeData := filepath.Join(homedir, "hello/20")
	l, err = filepath.Glob(filepath.Join(v2HomeData, "*"))
	c.Assert(err, IsNil)
	c.Assert(l, HasLen, 1)
}

func (s *copydataSuite) TestCopyDataUndoIdempotent(c *C) {
	// make sure that a retry wouldn't stumble on partial work

	v1 := snaptest.MockSnap(c, helloYaml1, &snap.SideInfo{Revision: snap.R(10)})
	s.populateData(c, snap.R(10))
	homedir := s.populateHomeData(c, "user1", snap.R(10))

	// pretend we install a new version
	v2 := snaptest.MockSnap(c, helloYaml2, &snap.SideInfo{Revision: snap.R(20)})

	// copy data
	err := s.be.CopySnapData(v2, v1, nil, progress.Null)
	c.Assert(err, IsNil)

	v2data := filepath.Join(dirs.SnapDataDir, "hello/20")

	err = s.be.UndoCopySnapData(v2, v1, nil, progress.Null)
	c.Assert(err, IsNil)

	err = s.be.UndoCopySnapData(v2, v1, nil, progress.Null)
	c.Assert(err, IsNil)

	// now removed
	_, err = os.Stat(v2data)
	c.Assert(os.IsNotExist(err), Equals, true)
	v2HomeData := filepath.Join(homedir, "hello/20")
	_, err = os.Stat(v2HomeData)
	c.Assert(os.IsNotExist(err), Equals, true)
}

func (s *copydataSuite) TestCopyDataDoFirstInstallIdempotent(c *C) {
	v1 := snaptest.MockSnap(c, helloYaml1, &snap.SideInfo{Revision: snap.R(10)})

	// first install
	err := s.be.CopySnapData(v1, nil, nil, progress.Null)
	c.Assert(err, IsNil)

	err = s.be.CopySnapData(v1, nil, nil, progress.Null)
	c.Assert(err, IsNil)

	_, err = os.Stat(v1.DataDir())
	c.Assert(err, IsNil)
	_, err = os.Stat(v1.CommonDataDir())
	c.Assert(err, IsNil)

	err = s.be.UndoCopySnapData(v1, nil, nil, progress.Null)
	c.Assert(err, IsNil)
	_, err = os.Stat(v1.DataDir())
	c.Check(os.IsNotExist(err), Equals, true)
	_, err = os.Stat(v1.CommonDataDir())
	c.Check(os.IsNotExist(err), Equals, true)
}

func (s *copydataSuite) TestCopyDataUndoFirstInstallIdempotent(c *C) {
	v1 := snaptest.MockSnap(c, helloYaml1, &snap.SideInfo{Revision: snap.R(10)})

	// first install
	err := s.be.CopySnapData(v1, nil, nil, progress.Null)
	c.Assert(err, IsNil)
	_, err = os.Stat(v1.DataDir())
	c.Assert(err, IsNil)
	_, err = os.Stat(v1.CommonDataDir())
	c.Assert(err, IsNil)

	err = s.be.UndoCopySnapData(v1, nil, nil, progress.Null)
	c.Assert(err, IsNil)

	err = s.be.UndoCopySnapData(v1, nil, nil, progress.Null)
	c.Assert(err, IsNil)

	_, err = os.Stat(v1.DataDir())
	c.Check(os.IsNotExist(err), Equals, true)
	_, err = os.Stat(v1.CommonDataDir())
	c.Check(os.IsNotExist(err), Equals, true)
}

func (s *copydataSuite) TestCopyDataCopyFailure(c *C) {
	v1 := snaptest.MockSnap(c, helloYaml1, &snap.SideInfo{Revision: snap.R(10)})
	s.populateData(c, snap.R(10))

	// pretend we install a new version
	v2 := snaptest.MockSnap(c, helloYaml2, &snap.SideInfo{Revision: snap.R(20)})

	defer testutil.MockCommand(c, "cp", "echo cp: boom; exit 3").Restore()

	q := func(s string) string {
		return regexp.QuoteMeta(strconv.Quote(s))
	}

	// copy data will fail
	err := s.be.CopySnapData(v2, v1, nil, progress.Null)
	c.Assert(err, ErrorMatches, fmt.Sprintf(`cannot copy %s to %s: .*: "cp: boom" \(3\)`, q(v1.DataDir()), q(v2.DataDir())))
}

func (s *copydataSuite) TestCopyDataPartialFailure(c *C) {
	v1 := snaptest.MockSnap(c, helloYaml1, &snap.SideInfo{Revision: snap.R(10)})

	s.populateData(c, snap.R(10))
	homedir1 := s.populateHomeData(c, "user1", snap.R(10))
	homedir2 := s.populateHomeData(c, "user2", snap.R(10))

	// pretend we install a new version
	v2 := snaptest.MockSnap(c, helloYaml2, &snap.SideInfo{Revision: snap.R(20)})

	// precondition check: the 20 dirs don't exist yet (but 10 do)
	for _, dir := range []string{dirs.SnapDataDir, homedir1, homedir2} {
		c.Assert(osutil.FileExists(filepath.Join(dir, "hello", "20")), Equals, false, Commentf(dir))
		c.Assert(osutil.FileExists(filepath.Join(dir, "hello", "10")), Equals, true, Commentf(dir))
	}

	c.Assert(os.Chmod(filepath.Join(homedir2, "hello", "10", "canary.home"), 0), IsNil)

	// try to copy data
	err := s.be.CopySnapData(v2, v1, nil, progress.Null)
	c.Assert(err, NotNil)

	// the copy data failed, so check it cleaned up after itself (but not too much!)
	for _, dir := range []string{dirs.SnapDataDir, homedir1, homedir2} {
		c.Check(osutil.FileExists(filepath.Join(dir, "hello", "20")), Equals, false, Commentf(dir))
		c.Check(osutil.FileExists(filepath.Join(dir, "hello", "10")), Equals, true, Commentf(dir))
	}
}

func (s *copydataSuite) TestCopyDataSameRevision(c *C) {
	v1 := snaptest.MockSnap(c, helloYaml1, &snap.SideInfo{Revision: snap.R(10)})

	homedir1 := s.populateHomeData(c, "user1", snap.R(10))
	homedir2 := s.populateHomeData(c, "user2", snap.R(10))
	c.Assert(os.MkdirAll(v1.DataDir(), 0755), IsNil)
	c.Assert(os.MkdirAll(v1.CommonDataDir(), 0755), IsNil)
	c.Assert(os.WriteFile(filepath.Join(v1.DataDir(), "canary.txt"), nil, 0644), IsNil)
	c.Assert(os.WriteFile(filepath.Join(v1.CommonDataDir(), "canary.common"), nil, 0644), IsNil)

	// the data is there
	for _, fn := range []string{
		filepath.Join(v1.DataDir(), "canary.txt"),
		filepath.Join(v1.CommonDataDir(), "canary.common"),
		filepath.Join(homedir1, "hello", "10", "canary.home"),
		filepath.Join(homedir2, "hello", "10", "canary.home"),
	} {
		c.Assert(osutil.FileExists(fn), Equals, true, Commentf(fn))
	}

	// copy data works
	err := s.be.CopySnapData(v1, v1, nil, progress.Null)
	c.Assert(err, IsNil)

	// the data is still there :-)
	for _, fn := range []string{
		filepath.Join(v1.DataDir(), "canary.txt"),
		filepath.Join(v1.CommonDataDir(), "canary.common"),
		filepath.Join(homedir1, "hello", "10", "canary.home"),
		filepath.Join(homedir2, "hello", "10", "canary.home"),
	} {
		c.Check(osutil.FileExists(fn), Equals, true, Commentf(fn))
	}

}

func (s *copydataSuite) TestUndoCopyDataSameRevision(c *C) {
	v1 := snaptest.MockSnap(c, helloYaml1, &snap.SideInfo{Revision: snap.R(10)})

	homedir1 := s.populateHomeData(c, "user1", snap.R(10))
	homedir2 := s.populateHomeData(c, "user2", snap.R(10))
	c.Assert(os.MkdirAll(v1.DataDir(), 0755), IsNil)
	c.Assert(os.MkdirAll(v1.CommonDataDir(), 0755), IsNil)
	c.Assert(os.WriteFile(filepath.Join(v1.DataDir(), "canary.txt"), nil, 0644), IsNil)
	c.Assert(os.WriteFile(filepath.Join(v1.CommonDataDir(), "canary.common"), nil, 0644), IsNil)

	// the data is there
	for _, fn := range []string{
		filepath.Join(v1.DataDir(), "canary.txt"),
		filepath.Join(v1.CommonDataDir(), "canary.common"),
		filepath.Join(homedir1, "hello", "10", "canary.home"),
		filepath.Join(homedir2, "hello", "10", "canary.home"),
	} {
		c.Assert(osutil.FileExists(fn), Equals, true, Commentf(fn))
	}

	// undo copy data works
	err := s.be.UndoCopySnapData(v1, v1, nil, progress.Null)
	c.Assert(err, IsNil)

	// the data is still there :-)
	for _, fn := range []string{
		filepath.Join(v1.DataDir(), "canary.txt"),
		filepath.Join(v1.CommonDataDir(), "canary.common"),
		filepath.Join(homedir1, "hello", "10", "canary.home"),
		filepath.Join(homedir2, "hello", "10", "canary.home"),
	} {
		c.Check(osutil.FileExists(fn), Equals, true, Commentf(fn))
	}
}

const (
	mountRunMntUbuntuSaveFmt = `26 27 8:3 / %s/run/mnt/ubuntu-save rw,relatime shared:7 - ext4 /dev/fakedevice0p1 rw,data=ordered`
	mountSnapSaveFmt         = `26 27 8:3 / %s/var/lib/snapd/save rw,relatime shared:7 - ext4 /dev/fakedevice0p1 rw,data=ordered`
)

func (s *copydataSuite) TestSetupCommonSaveDataClassic(c *C) {
	v1 := snaptest.MockSnap(c, helloYaml1, &snap.SideInfo{Revision: snap.R(10)})

	// first install
	err := s.be.SetupSnapSaveData(v1, mockClassicDev, progress.Null)
	c.Assert(err, IsNil)
	_, err = os.Stat(v1.CommonDataSaveDir())
	c.Assert(err.Error(), Equals, fmt.Sprintf("stat %s/var/lib/snapd/save/snap/hello: no such file or directory", dirs.GlobalRootDir))
}

func (s *copydataSuite) TestSetupCommonSaveDataCoreNoMount(c *C) {
	restore := osutil.MockMountInfo("")
	defer restore()
	v1 := snaptest.MockSnap(c, helloYaml1, &snap.SideInfo{Revision: snap.R(10)})

	// first install
	err := s.be.SetupSnapSaveData(v1, mockDev, progress.Null)
	c.Assert(err, IsNil)
	_, err = os.Stat(v1.CommonDataSaveDir())
	c.Assert(err.Error(), Equals, fmt.Sprintf("stat %s/var/lib/snapd/save/snap/hello: no such file or directory", dirs.GlobalRootDir))
}

func (s *copydataSuite) TestSetupCommonSaveDataFirstInstall(c *C) {
	restore := osutil.MockMountInfo(fmt.Sprintf(mountRunMntUbuntuSaveFmt, dirs.GlobalRootDir) + "\n" +
		fmt.Sprintf(mountSnapSaveFmt, dirs.GlobalRootDir))
	defer restore()

	v1 := snaptest.MockSnap(c, helloYaml1, &snap.SideInfo{Revision: snap.R(10)})

	// first install
	err := s.be.SetupSnapSaveData(v1, mockDev, progress.Null)
	c.Assert(err, IsNil)
	_, err = os.Stat(v1.CommonDataSaveDir())
	c.Assert(err, IsNil)

	// create a test file to make sure this also gets removed
	c.Assert(os.WriteFile(filepath.Join(v1.CommonDataSaveDir(), "canary.txt"), nil, 0644), IsNil)

	// removes correctly when no previous info is present
	err = s.be.UndoSetupSnapSaveData(v1, nil, mockDev, progress.Null)
	c.Assert(err, IsNil)
	_, err = os.Stat(v1.CommonDataSaveDir())
	c.Check(os.IsNotExist(err), Equals, true)

	// verify that the root (snap) folder has not been touched
	exists, isDir, err := osutil.DirExists(dirs.SnapDataSaveDir)
	c.Check(err, IsNil)
	c.Check(exists && isDir, Equals, true)
}

func (s *copydataSuite) TestSetupCommonSaveDataSameRevision(c *C) {
	restore := osutil.MockMountInfo(fmt.Sprintf(mountRunMntUbuntuSaveFmt, dirs.GlobalRootDir) + "\n" +
		fmt.Sprintf(mountSnapSaveFmt, dirs.GlobalRootDir))
	defer restore()

	v1 := snaptest.MockSnap(c, helloYaml1, &snap.SideInfo{Revision: snap.R(10)})

	c.Assert(os.MkdirAll(v1.CommonDataSaveDir(), 0755), IsNil)
	c.Assert(os.WriteFile(filepath.Join(v1.CommonDataSaveDir(), "canary.txt"), nil, 0644), IsNil)
	c.Assert(osutil.FileExists(filepath.Join(v1.CommonDataSaveDir(), "canary.txt")), Equals, true)

	// setup snap save data works
	err := s.be.SetupSnapSaveData(v1, mockDev, progress.Null)
	c.Assert(err, IsNil)

	// assert data still is there
	c.Assert(osutil.FileExists(filepath.Join(v1.CommonDataSaveDir(), "canary.txt")), Equals, true)
}

func (s *copydataSuite) TestUndoSetupCommonSaveDataClassic(c *C) {
	v1 := snaptest.MockSnap(c, helloYaml1, &snap.SideInfo{Revision: snap.R(10)})

	c.Assert(os.MkdirAll(v1.CommonDataSaveDir(), 0755), IsNil)
	c.Assert(os.WriteFile(filepath.Join(v1.CommonDataSaveDir(), "canary.txt"), nil, 0644), IsNil)
	c.Assert(osutil.FileExists(filepath.Join(v1.CommonDataSaveDir(), "canary.txt")), Equals, true)

	// make sure that undo doesn't do anything on a classic system
	err := s.be.UndoSetupSnapSaveData(v1, v1, mockClassicDev, progress.Null)
	c.Assert(err, IsNil)

	c.Assert(osutil.FileExists(filepath.Join(v1.CommonDataSaveDir(), "canary.txt")), Equals, true)
}

func (s *copydataSuite) TestUndoSetupCommonSaveDataSameRevision(c *C) {
	v1 := snaptest.MockSnap(c, helloYaml1, &snap.SideInfo{Revision: snap.R(10)})

	c.Assert(os.MkdirAll(v1.CommonDataSaveDir(), 0755), IsNil)
	c.Assert(os.WriteFile(filepath.Join(v1.CommonDataSaveDir(), "canary.txt"), nil, 0644), IsNil)
	c.Assert(osutil.FileExists(filepath.Join(v1.CommonDataSaveDir(), "canary.txt")), Equals, true)

	// make sure that undo doesn't do anything with a previous version present
	err := s.be.UndoSetupSnapSaveData(v1, v1, mockDev, progress.Null)
	c.Assert(err, IsNil)

	c.Assert(osutil.FileExists(filepath.Join(v1.CommonDataSaveDir(), "canary.txt")), Equals, true)
}

func (s *copydataSuite) TestHideSnapData(c *C) {
	info := snaptest.MockSnap(c, helloYaml1, &snap.SideInfo{Revision: snap.R(10)})

	// mock user home
	homedir := filepath.Join(dirs.GlobalRootDir, "home", "user")
	usr, err := user.Current()
	c.Assert(err, IsNil)
	usr.HomeDir = homedir

	restore := backend.MockAllUsers(func(*dirs.SnapDirOptions) ([]*user.User, error) {
		return []*user.User{usr}, nil
	})
	defer restore()

	// writes a file canary.home file to the rev dir of the "hello" snap
	s.populateHomeData(c, "user", snap.R(10))

	// write file in common
	err = os.MkdirAll(info.UserCommonDataDir(homedir, nil), 0770)
	c.Assert(err, IsNil)

	commonFilePath := filepath.Join(info.UserCommonDataDir(homedir, nil), "file.txt")
	err = os.WriteFile(commonFilePath, []byte("some content"), 0640)
	c.Assert(err, IsNil)

	// make 'current' symlink
	revDir := snap.UserDataDir(homedir, "hello", snap.R(10), nil)
	// path must be relative, otherwise move would make it dangling
	err = os.Symlink(filepath.Base(revDir), filepath.Join(revDir, "..", "current"))
	c.Assert(err, IsNil)

	err = s.be.HideSnapData("hello")
	c.Assert(err, IsNil)

	// check versioned file was moved
	opts := &dirs.SnapDirOptions{HiddenSnapDataDir: true}
	revFile := filepath.Join(info.UserDataDir(homedir, opts), "canary.home")
	data, err := ioutil.ReadFile(revFile)
	c.Assert(err, IsNil)
	c.Assert(data, DeepEquals, []byte("10\n"))

	// check common file was moved
	commonFile := filepath.Join(info.UserCommonDataDir(homedir, opts), "file.txt")
	data, err = ioutil.ReadFile(commonFile)
	c.Assert(err, IsNil)
	c.Assert(data, DeepEquals, []byte("some content"))

	// check 'current' symlink has correct attributes and target
	link := filepath.Join(homedir, dirs.HiddenSnapDataHomeDir, "hello", "current")
	linkInfo, err := os.Lstat(link)
	c.Assert(err, IsNil)
	c.Assert(linkInfo.Mode()&os.ModeSymlink, Equals, os.ModeSymlink)

	target, err := os.Readlink(link)
	c.Assert(err, IsNil)
	c.Assert(target, Equals, "10")

	// check old '~/snap' folder was removed
	_, err = os.Stat(snap.SnapDir(homedir, nil))
	c.Assert(errors.Is(err, os.ErrNotExist), Equals, true)
}

func (s *copydataSuite) TestHideSnapDataSkipNoData(c *C) {
	info := snaptest.MockSnap(c, helloYaml1, &snap.SideInfo{Revision: snap.R(10)})

	// mock user home
	homedir := filepath.Join(dirs.GlobalRootDir, "home", "user")
	usr, err := user.Current()
	c.Assert(err, IsNil)
	usr.HomeDir = homedir

	// create user without snap dir (to be skipped)
	usrNoSnapDir := &user.User{
		HomeDir: filepath.Join(dirs.GlobalRootDir, "home", "other-user"),
		Name:    "other-user",
		Uid:     "1001",
		Gid:     "1001",
	}
	restore := backend.MockAllUsers(func(_ *dirs.SnapDirOptions) ([]*user.User, error) {
		return []*user.User{usr, usrNoSnapDir}, nil
	})
	defer restore()

	s.populateHomeData(c, "user", snap.R(10))

	// make 'current' symlink
	revDir := info.UserDataDir(homedir, nil)
	linkPath := filepath.Join(revDir, "..", "current")
	err = os.Symlink(revDir, linkPath)
	c.Assert(err, IsNil)

	// empty user dir is skipped
	err = s.be.HideSnapData("hello")
	c.Assert(err, IsNil)

	// only the user with snap data was migrated
	newSnapDir := filepath.Join(homedir, dirs.HiddenSnapDataHomeDir)
	matches, err := filepath.Glob(dirs.DataHomeGlobs(&dirs.SnapDirOptions{HiddenSnapDataDir: true})[0])
	c.Assert(err, IsNil)
	c.Assert(matches, HasLen, 1)
	c.Assert(matches[0], Equals, newSnapDir)
}

func (s *copydataSuite) TestHideSnapDataOverwrite(c *C) {
	info := snaptest.MockSnap(c, helloYaml1, &snap.SideInfo{Revision: snap.R(10)})

	// mock user home
	homedir := filepath.Join(dirs.GlobalRootDir, "home", "user")
	usr, err := user.Current()
	c.Assert(err, IsNil)
	usr.HomeDir = homedir

	restore := backend.MockAllUsers(func(*dirs.SnapDirOptions) ([]*user.User, error) {
		return []*user.User{usr}, nil
	})
	defer restore()

	// writes a file canary.home file to the rev dir of the "hello" snap
	s.populateHomeData(c, "user", snap.R(10))

	// write data to be overwritten
	opts := &dirs.SnapDirOptions{HiddenSnapDataDir: true}
	snapDir := info.UserDataDir(homedir, opts)
	c.Assert(os.MkdirAll(snapDir, 0700), IsNil)

	revFile := filepath.Join(snapDir, "canary.home")
	c.Assert(os.WriteFile(revFile, []byte("stuff"), 0600), IsNil)

	otherFile := filepath.Join(snapDir, "file")
	c.Assert(os.WriteFile(otherFile, []byte("stuff"), 0600), IsNil)

	c.Assert(s.be.HideSnapData("hello"), IsNil)

	// check versioned file was moved and previous contents were overwritten
	data, err := ioutil.ReadFile(revFile)
	c.Assert(err, IsNil)
	c.Assert(data, DeepEquals, []byte("10\n"))

	_, err = os.Stat(otherFile)
	c.Assert(errors.Is(err, os.ErrNotExist), Equals, true)

	// check old '~/snap' folder was removed
	_, err = os.Stat(snap.SnapDir(homedir, nil))
	c.Assert(errors.Is(err, os.ErrNotExist), Equals, true)
}

func (s *copydataSuite) TestUndoHideSnapData(c *C) {
	info := snaptest.MockSnap(c, helloYaml1, &snap.SideInfo{Revision: snap.R(10)})

	// mock user home dir
	homedir := filepath.Join(dirs.GlobalRootDir, "home", "user")
	usr, err := user.Current()
	c.Assert(err, IsNil)
	usr.HomeDir = homedir

	restore := backend.MockAllUsers(func(_ *dirs.SnapDirOptions) ([]*user.User, error) {
		return []*user.User{usr}, nil
	})
	defer restore()

	// write file in revisioned dir
	opts := &dirs.SnapDirOptions{HiddenSnapDataDir: true}
	err = os.MkdirAll(info.UserDataDir(homedir, opts), 0770)
	c.Assert(err, IsNil)

	hiddenRevFile := filepath.Join(info.UserDataDir(homedir, opts), "file.txt")
	err = os.WriteFile(hiddenRevFile, []byte("some content"), 0640)
	c.Assert(err, IsNil)

	// write file in common
	err = os.MkdirAll(info.UserCommonDataDir(homedir, opts), 0770)
	c.Assert(err, IsNil)

	hiddenCommonFile := filepath.Join(info.UserCommonDataDir(homedir, opts), "file.txt")
	err = os.WriteFile(hiddenCommonFile, []byte("other content"), 0640)
	c.Assert(err, IsNil)

	// make 'current' symlink
	revDir := info.UserDataDir(homedir, opts)
	// path must be relative otherwise the move would make it dangling
	err = os.Symlink(filepath.Base(revDir), filepath.Join(revDir, "..", "current"))
	c.Assert(err, IsNil)

	// undo migration
	err = s.be.UndoHideSnapData("hello")
	c.Assert(err, IsNil)

	// check versioned file was restored
	revFile := filepath.Join(info.UserDataDir(homedir, nil), "file.txt")
	data, err := ioutil.ReadFile(revFile)
	c.Assert(err, IsNil)
	c.Assert(data, DeepEquals, []byte("some content"))

	// check common file was restored
	commonFile := filepath.Join(info.UserCommonDataDir(homedir, nil), "file.txt")
	data, err = ioutil.ReadFile(commonFile)
	c.Assert(err, IsNil)
	c.Assert(data, DeepEquals, []byte("other content"))

	// check symlink points to revisioned dir
	exposedDir := filepath.Join(homedir, dirs.UserHomeSnapDir)
	target, err := os.Readlink(filepath.Join(exposedDir, "hello", "current"))
	c.Assert(err, IsNil)
	c.Assert(target, Equals, "10")

	// ~/.snap/data was removed
	hiddenDir := snap.SnapDir(homedir, opts)
	_, err = os.Stat(hiddenDir)
	c.Assert(errors.Is(err, os.ErrNotExist), Equals, true)

	// ~/.snap was removed
	_, err = os.Stat(filepath.Base(hiddenDir))
	c.Assert(errors.Is(err, os.ErrNotExist), Equals, true)
}

func (s *copydataSuite) TestUndoHideDoesntRemoveIfDirHasFiles(c *C) {
	info := snaptest.MockSnap(c, helloYaml1, &snap.SideInfo{Revision: snap.R(10)})

	homedir := filepath.Join(dirs.GlobalRootDir, "home", "user")
	usr, err := user.Current()
	c.Assert(err, IsNil)
	usr.HomeDir = homedir

	restore := backend.MockAllUsers(func(_ *dirs.SnapDirOptions) ([]*user.User, error) {
		return []*user.User{usr}, nil
	})
	defer restore()

	// set up state and create another dir 'bye' under ~/.snap/data/
	opts := &dirs.SnapDirOptions{HiddenSnapDataDir: true}
	c.Assert(os.MkdirAll(info.UserDataDir(homedir, opts), 0700), IsNil)
	c.Assert(os.MkdirAll(info.UserCommonDataDir(homedir, opts), 0700), IsNil)
	byeDirPath := filepath.Join(homedir, dirs.HiddenSnapDataHomeDir, "bye")
	c.Assert(os.MkdirAll(byeDirPath, 0700), IsNil)

	c.Assert(s.be.UndoHideSnapData("hello"), IsNil)

	exists, _, err := osutil.DirExists(filepath.Join(homedir, dirs.HiddenSnapDataHomeDir, "hello"))
	c.Assert(err, IsNil)
	c.Check(exists, Equals, false)

	// ~/.snap/data isn't deleted bc there's another dir 'bye'
	exists, _, err = osutil.DirExists(filepath.Join(homedir, dirs.HiddenSnapDataHomeDir))
	c.Assert(err, IsNil)
	c.Check(exists, Equals, true)

	// reset state and create a file under ~/.snap
	c.Assert(os.MkdirAll(info.UserDataDir(homedir, opts), 0700), IsNil)
	c.Assert(os.MkdirAll(info.UserCommonDataDir(homedir, opts), 0700), IsNil)
	c.Assert(os.RemoveAll(byeDirPath), IsNil)
	c.Assert(os.RemoveAll(snap.UserSnapDir(homedir, "hello", nil)), IsNil)

	_, err = os.Create(filepath.Join(homedir, ".snap", "other-file"))
	c.Assert(err, IsNil)

	c.Assert(s.be.UndoHideSnapData("hello"), IsNil)

	// ~/.snap/data is deleted bc there's no dir other than 'hello'
	exists, _, err = osutil.DirExists(filepath.Join(homedir, dirs.HiddenSnapDataHomeDir))
	c.Assert(err, IsNil)
	c.Check(exists, Equals, false)

	// ~/.snap/data isn't deleted bc there's a file 'other-file'
	exists, _, err = osutil.DirExists(filepath.Join(homedir, ".snap"))
	c.Assert(err, IsNil)
	c.Check(exists, Equals, true)
}

func (s *copydataSuite) TestCleanupAfterCopyAndMigration(c *C) {
	dirs.SetSnapHomeDirs("/home")
	homedir := filepath.Join(dirs.GlobalRootDir, "home", "user")
	usr, err := user.Current()
	c.Assert(err, IsNil)
	usr.HomeDir = homedir

	restore := backend.MockAllUsers(func(_ *dirs.SnapDirOptions) ([]*user.User, error) {
		return []*user.User{usr}, nil
	})
	defer restore()

	// add trashed data in exposed dir
	s.populateHomeData(c, "user", snap.R(10))
	v1 := snaptest.MockSnap(c, helloYaml1, &snap.SideInfo{Revision: snap.R(10)})
	exposedTrash := filepath.Join(homedir, "snap", "hello", "10.old")
	c.Assert(os.MkdirAll(exposedTrash, 0770), IsNil)

	// add trashed data in hidden dir
	s.populateHomeDataWithSnapDir(c, "user", dirs.HiddenSnapDataHomeDir, snap.R(10))
	hiddenTrash := filepath.Join(homedir, ".snap", "data", "hello", "10.old")
	c.Assert(os.MkdirAll(exposedTrash, 0770), IsNil)

	s.be.ClearTrashedData(v1)

	// clear should remove both
	exists, _, err := osutil.DirExists(exposedTrash)
	c.Assert(err, IsNil)
	c.Assert(exists, Equals, false)

	exists, _, err = osutil.DirExists(hiddenTrash)
	c.Assert(err, IsNil)
	c.Assert(exists, Equals, false)
}

func (s *copydataSuite) TestRemoveIfEmpty(c *C) {
<<<<<<< HEAD
	file := filepath.Join(dirs.GlobalRootDir, "random")
=======
	file := filepath.Join(s.tempdir, "random")
>>>>>>> 6d9b3d96
	c.Assert(os.WriteFile(file, []byte("stuff"), 0664), IsNil)

	// dir contains a file, shouldn't do anything
	c.Assert(backend.RemoveIfEmpty(dirs.GlobalRootDir), IsNil)
	files, err := ioutil.ReadDir(dirs.GlobalRootDir)
	c.Assert(err, IsNil)
	c.Check(files, HasLen, 1)
	c.Check(filepath.Join(dirs.GlobalRootDir, files[0].Name()), testutil.FileEquals, "stuff")

	c.Assert(os.Remove(file), IsNil)

	// dir is empty, should be removed
	c.Assert(backend.RemoveIfEmpty(dirs.GlobalRootDir), IsNil)
	c.Assert(osutil.FileExists(file), Equals, false)
}

func (s *copydataSuite) TestUndoHideKeepGoingPreserveFirstErr(c *C) {
	firstTime := true
	restore := backend.MockRemoveIfEmpty(func(dir string) error {
		var err error
		if firstTime {
			err = errors.New("first error")
			firstTime = false
		} else {
			err = errors.New("other error")
		}

		return err
	})
	defer restore()

	info := snaptest.MockSnap(c, helloYaml1, &snap.SideInfo{Revision: snap.R(10)})

	// mock two users so that the undo is done twice
	var usrs []*user.User
	for _, usrName := range []string{"usr1", "usr2"} {
		homedir := filepath.Join(dirs.GlobalRootDir, "home", usrName)
		usr, err := user.Current()
		c.Assert(err, IsNil)
		usr.HomeDir = homedir

		opts := &dirs.SnapDirOptions{HiddenSnapDataDir: true}
		err = os.MkdirAll(info.UserDataDir(homedir, opts), 0770)
		c.Assert(err, IsNil)

		usrs = append(usrs, usr)
	}

	restUsers := backend.MockAllUsers(func(_ *dirs.SnapDirOptions) ([]*user.User, error) {
		return usrs, nil
	})
	defer restUsers()

	buf, restLogger := logger.MockLogger()
	defer restLogger()

	err := s.be.UndoHideSnapData("hello")
	// the first error is returned
	c.Assert(err, ErrorMatches, `cannot remove dir ".*": first error`)
	// the undo keeps going and logs the next error
	c.Assert(buf, Matches, `.*cannot remove dir ".*": other error\n`)
}

func (s *copydataSuite) TestInitSnapUserHome(c *C) {
	homeDir := filepath.Join(dirs.GlobalRootDir, "user")
	usr, err := user.Current()
	c.Assert(err, IsNil)
	usr.HomeDir = homeDir

	restore := backend.MockAllUsers(func(_ *dirs.SnapDirOptions) ([]*user.User, error) {
		return []*user.User{usr}, nil
	})
	defer restore()

	snapName := "some-snap"
	rev, err := snap.ParseRevision("2")
	c.Assert(err, IsNil)

	opts := &dirs.SnapDirOptions{HiddenSnapDataDir: true}
	revDir := snap.UserDataDir(usr.HomeDir, snapName, rev, opts)
	c.Assert(os.MkdirAll(revDir, 0700), IsNil)

	filePath := filepath.Join(revDir, "file")
	c.Assert(os.WriteFile(filePath, []byte("stuff"), 0664), IsNil)
	dirPath := filepath.Join(revDir, "dir")
	c.Assert(os.Mkdir(dirPath, 0775), IsNil)

	undoInfo, err := s.be.InitExposedSnapHome(snapName, rev, opts)
	c.Assert(err, IsNil)
	exposedHome := filepath.Join(homeDir, dirs.ExposedSnapHomeDir, snapName)
	c.Check(undoInfo.Created, DeepEquals, []string{exposedHome})

	expectedFile := filepath.Join(exposedHome, "file")
	data, err := ioutil.ReadFile(expectedFile)
	c.Assert(err, IsNil)
	c.Check(string(data), Equals, "stuff")

	exists, isReg, err := osutil.RegularFileExists(filePath)
	c.Assert(err, IsNil)
	c.Check(exists, Equals, true)
	c.Check(isReg, Equals, true)

	expectedDir := filepath.Join(exposedHome, "dir")
	exists, isDir, err := osutil.DirExists(expectedDir)
	c.Assert(err, IsNil)
	c.Check(exists, Equals, true)
	c.Check(isDir, Equals, true)

	exists, isDir, err = osutil.DirExists(dirPath)
	c.Assert(err, IsNil)
	c.Check(exists, Equals, true)
	c.Check(isDir, Equals, true)
}

func (s *copydataSuite) TestInitExposedHomeIgnoreXDGDirs(c *C) {
	homeDir := filepath.Join(dirs.GlobalRootDir, "user")
	usr, err := user.Current()
	c.Assert(err, IsNil)
	usr.HomeDir = homeDir

	restore := backend.MockAllUsers(func(_ *dirs.SnapDirOptions) ([]*user.User, error) {
		return []*user.User{usr}, nil
	})
	defer restore()

	snapName := "some-snap"
	rev, err := snap.ParseRevision("2")
	c.Assert(err, IsNil)

	opts := &dirs.SnapDirOptions{HiddenSnapDataDir: true}
	revDir := snap.UserDataDir(homeDir, snapName, rev, opts)

	cachePath := filepath.Join(revDir, ".cache")
	c.Assert(os.MkdirAll(cachePath, 0700), IsNil)
	configPath := filepath.Join(revDir, ".config")
	c.Assert(os.MkdirAll(configPath, 0700), IsNil)
	localPath := filepath.Join(revDir, ".local", "share")
	c.Assert(os.MkdirAll(localPath, 0700), IsNil)

	undoInfo, err := s.be.InitExposedSnapHome(snapName, rev, opts)
	c.Assert(err, IsNil)
	exposedHome := snap.UserExposedHomeDir(homeDir, snapName)
	c.Check(undoInfo.Created, DeepEquals, []string{exposedHome})

	cachePath = filepath.Join(exposedHome, ".cache")
	exists, _, err := osutil.DirExists(cachePath)
	c.Check(err, IsNil)
	c.Check(exists, Equals, false)

	configPath = filepath.Join(exposedHome, ".config")
	exists, _, err = osutil.DirExists(configPath)
	c.Check(err, IsNil)
	c.Check(exists, Equals, false)

	localPath = filepath.Join(exposedHome, ".local")
	exists, _, err = osutil.DirExists(localPath)
	c.Check(err, IsNil)
	c.Check(exists, Equals, true)

	sharePath := filepath.Join(exposedHome, ".local", "share")
	exists, _, err = osutil.DirExists(sharePath)
	c.Check(err, IsNil)
	c.Check(exists, Equals, false)
}

func (s *copydataSuite) TestInitSnapFailOnFirstErr(c *C) {
	usr1, err := user.Current()
	c.Assert(err, IsNil)
	usr1.HomeDir = filepath.Join(dirs.GlobalRootDir, "user1")

	usr2, err := user.Current()
	c.Assert(err, IsNil)
	usr2.HomeDir = filepath.Join(dirs.GlobalRootDir, "user2")

	restore := backend.MockAllUsers(func(_ *dirs.SnapDirOptions) ([]*user.User, error) {
		return []*user.User{usr1, usr2}, nil
	})
	defer restore()

	restore = backend.MockMkdirAllChown(func(string, os.FileMode, sys.UserID, sys.GroupID) error {
		return errors.New("boom")
	})
	defer restore()

	snapName := "some-snap"
	rev, err := snap.ParseRevision("2")
	c.Assert(err, IsNil)

	undoInfo, err := s.be.InitExposedSnapHome(snapName, rev, nil)
	c.Assert(err, ErrorMatches, ".*: boom")
	c.Check(undoInfo, IsNil)

	exists, _, err := osutil.DirExists(filepath.Join(usr1.HomeDir, dirs.ExposedSnapHomeDir))
	c.Assert(err, IsNil)
	c.Check(exists, Equals, false)

	exists, _, err = osutil.DirExists(filepath.Join(usr2.HomeDir, dirs.ExposedSnapHomeDir))
	c.Assert(err, IsNil)
	c.Check(exists, Equals, false)
}

func (s *copydataSuite) TestInitSnapUndoOnErr(c *C) {
	usr1, err := user.Current()
	c.Assert(err, IsNil)
	usr1.HomeDir = filepath.Join(dirs.GlobalRootDir, "user1")

	usr2, err := user.Current()
	c.Assert(err, IsNil)
	usr2.HomeDir = filepath.Join(dirs.GlobalRootDir, "user2")

	restore := backend.MockAllUsers(func(_ *dirs.SnapDirOptions) ([]*user.User, error) {
		return []*user.User{usr1, usr2}, nil
	})
	defer restore()

	first := true
	restore = backend.MockMkdirAllChown(func(string, os.FileMode, sys.UserID, sys.GroupID) error {
		if first {
			first = false
			return nil
		}

		return errors.New("boom")
	})
	defer restore()

	var calledRemove bool
	restore = backend.MockRemoveIfEmpty(func(dir string) error {
		calledRemove = true
		return backend.RemoveIfEmpty(dir)
	})
	defer restore()

	snapName := "some-snap"
	rev, err := snap.ParseRevision("2")
	c.Assert(err, IsNil)

	undoInfo, err := s.be.InitExposedSnapHome(snapName, rev, nil)
	c.Assert(err, ErrorMatches, ".*: boom")
	c.Check(undoInfo, IsNil)

	exists, _, err := osutil.DirExists(filepath.Join(usr1.HomeDir, dirs.ExposedSnapHomeDir))
	c.Assert(err, IsNil)
	c.Check(exists, Equals, false)

	exists, _, err = osutil.DirExists(filepath.Join(usr2.HomeDir, dirs.ExposedSnapHomeDir))
	c.Assert(err, IsNil)
	c.Check(exists, Equals, false)

	c.Check(calledRemove, Equals, true)
}

func (s *copydataSuite) TestInitSnapNothingToCopy(c *C) {
	usr, err := user.Current()
	c.Assert(err, IsNil)
	usr.HomeDir = filepath.Join(dirs.GlobalRootDir, "user")

	restore := backend.MockAllUsers(func(_ *dirs.SnapDirOptions) ([]*user.User, error) {
		return []*user.User{usr}, nil
	})
	defer restore()

	snapName := "some-snap"
	rev, err := snap.ParseRevision("2")
	c.Assert(err, IsNil)

	undoInfo, err := s.be.InitExposedSnapHome(snapName, rev, nil)
	c.Assert(err, IsNil)
	c.Check(undoInfo.Created, DeepEquals, []string{snap.UserExposedHomeDir(usr.HomeDir, snapName)})

	newHomeDir := filepath.Join(usr.HomeDir, dirs.ExposedSnapHomeDir, snapName)
	exists, _, err := osutil.DirExists(newHomeDir)
	c.Assert(err, IsNil)
	c.Check(exists, Equals, true)

	entries, err := ioutil.ReadDir(newHomeDir)
	c.Assert(err, IsNil)
	c.Check(entries, HasLen, 0)
}

func (s *copydataSuite) TestInitAlreadyExistsFile(c *C) {
	usr, err := user.Current()
	c.Assert(err, IsNil)
	usr.HomeDir = filepath.Join(dirs.GlobalRootDir, "user")

	restore := backend.MockAllUsers(func(_ *dirs.SnapDirOptions) ([]*user.User, error) {
		return []*user.User{usr}, nil
	})
	defer restore()

	snapName := "some-snap"

	// ~/Snap/some-snap already exists but is file
	newHome := snap.UserExposedHomeDir(usr.HomeDir, snapName)
	parent := filepath.Dir(newHome)
	c.Assert(os.MkdirAll(parent, 0700), IsNil)
	c.Assert(os.WriteFile(newHome, nil, 0600), IsNil)

	rev, err := snap.ParseRevision("2")
	c.Assert(err, IsNil)

	undoInfo, err := s.be.InitExposedSnapHome(snapName, rev, nil)
	c.Assert(err, ErrorMatches, fmt.Sprintf("cannot initialize new user HOME %q: already exists but is not a directory", newHome))
	c.Check(undoInfo, IsNil)

	exists, isReg, err := osutil.RegularFileExists(newHome)
	c.Assert(err, IsNil)
	c.Check(exists, Equals, true)
	c.Check(isReg, Equals, true)
}

func (s *copydataSuite) TestInitAlreadyExistsDir(c *C) {
	usr, err := user.Current()
	c.Assert(err, IsNil)
	usr.HomeDir = filepath.Join(dirs.GlobalRootDir, "user")

	restore := backend.MockAllUsers(func(_ *dirs.SnapDirOptions) ([]*user.User, error) {
		return []*user.User{usr}, nil
	})
	defer restore()

	snapName := "some-snap"

	// ~/Snap/some-snap already exists but is file
	newHome := snap.UserExposedHomeDir(usr.HomeDir, snapName)
	c.Assert(os.MkdirAll(newHome, 0700), IsNil)
	c.Assert(os.WriteFile(filepath.Join(newHome, "file"), nil, 0600), IsNil)

	rev, err := snap.ParseRevision("2")
	c.Assert(err, IsNil)

	undoInfo, err := s.be.InitExposedSnapHome(snapName, rev, nil)
	c.Assert(err, IsNil)
	c.Check(undoInfo.Created, HasLen, 0)

	exists, isDir, err := osutil.DirExists(newHome)
	c.Assert(err, IsNil)
	c.Check(exists, Equals, true)
	c.Check(isDir, Equals, true)

	files, err := ioutil.ReadDir(newHome)
	c.Assert(err, IsNil)
	c.Check(files, HasLen, 1)
	c.Check(files[0].Name(), Equals, "file")
}

func (s *copydataSuite) TestRemoveExposedHome(c *C) {
	usr, err := user.Current()
	c.Assert(err, IsNil)
	usr.HomeDir = filepath.Join(dirs.GlobalRootDir, "user")

	restore := backend.MockAllUsers(func(_ *dirs.SnapDirOptions) ([]*user.User, error) {
		return []*user.User{usr}, nil
	})
	defer restore()

	snapName := "some-snap"
	exposedDir := filepath.Join(usr.HomeDir, dirs.ExposedSnapHomeDir, snapName)
	c.Assert(os.MkdirAll(exposedDir, 0700), IsNil)
	c.Assert(os.WriteFile(filepath.Join(exposedDir, "file"), []byte("foo"), 0600), IsNil)
	var undoInfo backend.UndoInfo
	undoInfo.Created = append(undoInfo.Created, exposedDir)

	c.Assert(s.be.UndoInitExposedSnapHome(snapName, &undoInfo), IsNil)

	exists, _, err := osutil.DirExists(exposedDir)
	c.Assert(err, IsNil)
	c.Assert(exists, Equals, false)

	baseExposedDir := filepath.Base(exposedDir)
	exists, _, err = osutil.DirExists(baseExposedDir)
	c.Assert(err, IsNil)
	c.Assert(exists, Equals, false)
}

func (s *copydataSuite) TestRemoveExposedKeepGoingOnFail(c *C) {
	firstTime := true
	restore := backend.MockRemoveIfEmpty(func(dir string) error {
		var err error
		if firstTime {
			err = errors.New("first error")
			firstTime = false
		} else {
			err = errors.New("other error")
		}

		return err
	})
	defer restore()

	snapName := "some-snap"
	var undoInfo backend.UndoInfo
	var usrs []*user.User
	for _, usrName := range []string{"usr1", "usr2"} {
		homedir := filepath.Join(dirs.GlobalRootDir, usrName)
		usr, err := user.Current()
		c.Assert(err, IsNil)
		usr.HomeDir = homedir

		exposedDir := filepath.Join(homedir, dirs.ExposedSnapHomeDir, snapName)
		c.Assert(os.MkdirAll(exposedDir, 0700), IsNil)
		c.Assert(os.WriteFile(filepath.Join(exposedDir, "file"), []byte("foo"), 0700), IsNil)
		usrs = append(usrs, usr)
		undoInfo.Created = append(undoInfo.Created, exposedDir)
	}

	restUsers := backend.MockAllUsers(func(_ *dirs.SnapDirOptions) ([]*user.User, error) {
		return usrs, nil
	})
	defer restUsers()

	buf, restLogger := logger.MockLogger()
	defer restLogger()

	err := s.be.UndoInitExposedSnapHome(snapName, &undoInfo)
	// the first error is returned
	c.Assert(err, ErrorMatches, fmt.Sprintf(`cannot remove %q: first error`, filepath.Join(dirs.GlobalRootDir, "usr1", "Snap")))
	// second error is logged
	c.Assert(buf, Matches, fmt.Sprintf(`.*cannot remove %q: other error\n`, filepath.Join(dirs.GlobalRootDir, "usr2", "Snap")))
}

func (s *copydataSuite) TestInitXDGDirsAlreadyExist(c *C) {
	homeDir := filepath.Join(dirs.GlobalRootDir, "user")
	usr, err := user.Current()
	c.Assert(err, IsNil)
	usr.HomeDir = homeDir

	restore := backend.MockAllUsers(func(_ *dirs.SnapDirOptions) ([]*user.User, error) {
		return []*user.User{usr}, nil
	})
	defer restore()

	snapName := "some-snap"
	rev, err := snap.ParseRevision("2")
	c.Assert(err, IsNil)

	opts := &dirs.SnapDirOptions{HiddenSnapDataDir: true}
	revDir := snap.UserDataDir(homeDir, snapName, rev, opts)

	var srcDirs []string
	mkDir := func(dirs ...string) {
		srcDir := filepath.Join(append([]string{revDir}, dirs...)...)
		srcDirs = append(srcDirs, srcDir)
		c.Assert(os.MkdirAll(srcDir, 0700), IsNil)
	}

	for _, d := range [][]string{{".config"}, {".cache"}, {".local", "share"}} {
		mkDir(d...)
	}

	info := &snap.Info{SideInfo: snap.SideInfo{Revision: rev, RealName: snapName}}
	c.Assert(s.be.InitXDGDirs(info), IsNil)

	for _, d := range []string{"xdg-config", "xdg-cache", "xdg-data"} {
		dir := filepath.Join(revDir, d)

		exists, isDir, err := osutil.DirExists(dir)
		c.Check(err, IsNil)
		c.Check(exists, Equals, true)
		c.Check(isDir, Equals, true)
	}
}

func (s *copydataSuite) TestInitXDGDirsCreateNew(c *C) {
	homeDir := filepath.Join(dirs.GlobalRootDir, "user")
	usr, err := user.Current()
	c.Assert(err, IsNil)
	usr.HomeDir = homeDir

	restore := backend.MockAllUsers(func(_ *dirs.SnapDirOptions) ([]*user.User, error) {
		return []*user.User{usr}, nil
	})
	defer restore()

	snapName := "some-snap"
	rev, err := snap.ParseRevision("2")
	c.Assert(err, IsNil)

	opts := &dirs.SnapDirOptions{HiddenSnapDataDir: true}
	revDir := snap.UserDataDir(homeDir, snapName, rev, opts)

	info := &snap.Info{SideInfo: snap.SideInfo{Revision: rev, RealName: snapName}}
	c.Assert(s.be.InitXDGDirs(info), IsNil)

	for _, d := range []string{"xdg-config", "xdg-cache", "xdg-data"} {
		dir := filepath.Join(revDir, d)

		exists, isDir, err := osutil.DirExists(dir)
		c.Check(err, IsNil)
		c.Check(exists, Equals, true)
		c.Check(isDir, Equals, true)
	}
}

func (s *copydataSuite) TestInitXDGDirsFailAlreadyExists(c *C) {
	homeDir := filepath.Join(dirs.GlobalRootDir, "user")
	usr, err := user.Current()
	c.Assert(err, IsNil)
	usr.HomeDir = homeDir

	restore := backend.MockAllUsers(func(_ *dirs.SnapDirOptions) ([]*user.User, error) {
		return []*user.User{usr}, nil
	})
	defer restore()

	snapName := "some-snap"
	rev, err := snap.ParseRevision("2")
	c.Assert(err, IsNil)

	opts := &dirs.SnapDirOptions{HiddenSnapDataDir: true}
	revDir := snap.UserDataDir(homeDir, snapName, rev, opts)
	dst := filepath.Join(revDir, "xdg-config")
	src := filepath.Join(revDir, ".config")
	c.Assert(os.MkdirAll(dst, 0700), IsNil)
	c.Assert(os.MkdirAll(src, 0700), IsNil)

	info := &snap.Info{SideInfo: snap.SideInfo{Revision: rev, RealName: snapName}}
	err = s.be.InitXDGDirs(info)
	c.Assert(err.Error(), Equals, fmt.Sprintf("cannot migrate XDG dir %q to %q because destination already exists", src, dst))
}<|MERGE_RESOLUTION|>--- conflicted
+++ resolved
@@ -1064,11 +1064,7 @@
 }
 
 func (s *copydataSuite) TestRemoveIfEmpty(c *C) {
-<<<<<<< HEAD
 	file := filepath.Join(dirs.GlobalRootDir, "random")
-=======
-	file := filepath.Join(s.tempdir, "random")
->>>>>>> 6d9b3d96
 	c.Assert(os.WriteFile(file, []byte("stuff"), 0664), IsNil)
 
 	// dir contains a file, shouldn't do anything
