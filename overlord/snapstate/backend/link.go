// -*- Mode: Go; indent-tabs-mode: t -*-

/*
 * Copyright (C) 2014-2016 Canonical Ltd
 *
 * This program is free software: you can redistribute it and/or modify
 * it under the terms of the GNU General Public License version 3 as
 * published by the Free Software Foundation.
 *
 * This program is distributed in the hope that it will be useful,
 * but WITHOUT ANY WARRANTY; without even the implied warranty of
 * MERCHANTABILITY or FITNESS FOR A PARTICULAR PURPOSE.  See the
 * GNU General Public License for more details.
 *
 * You should have received a copy of the GNU General Public License
 * along with this program.  If not, see <http://www.gnu.org/licenses/>.
 *
 */

package backend

import (
	"fmt"
	"os"
	"path/filepath"

	"github.com/snapcore/snapd/boot"
	"github.com/snapcore/snapd/logger"
	"github.com/snapcore/snapd/progress"
	"github.com/snapcore/snapd/snap"
	"github.com/snapcore/snapd/timings"
	"github.com/snapcore/snapd/wrappers"
)

// LinkContext carries additional information about the current or the previous
// state of the snap
type LinkContext struct {
	// FirstInstall indicates whether this is the first time given snap is
	// installed
	FirstInstall bool
	// PrevDisabledServices is a list snap services that were manually
	// disable in the previous revisions of this snap
	PrevDisabledServices []string
}

func updateCurrentSymlinks(info *snap.Info) (e error) {
	mountDir := info.MountDir()

	currentActiveSymlink := filepath.Join(mountDir, "..", "current")
	if err := os.Remove(currentActiveSymlink); err != nil && !os.IsNotExist(err) {
		logger.Noticef("Cannot remove %q: %v", currentActiveSymlink, err)
	}

	dataDir := info.DataDir()
	currentDataSymlink := filepath.Join(dataDir, "..", "current")
	if err := os.Remove(currentDataSymlink); err != nil && !os.IsNotExist(err) {
		logger.Noticef("Cannot remove %q: %v", currentDataSymlink, err)
	}

	if err := os.MkdirAll(dataDir, 0755); err != nil {
		return err
	}
	cleanup := []string{dataDir, ""}[:1] // cleanup has cap(2)
	defer func() {
		if e == nil {
			return
		}
		for _, d := range cleanup {
			if err := os.Remove(d); err != nil {
				logger.Noticef("Cannot clean up %q: %v", d, err)
			}
		}
	}()

	if err := os.Symlink(filepath.Base(dataDir), currentDataSymlink); err != nil {
		return err
	}
	cleanup = append(cleanup, currentDataSymlink)

	return os.Symlink(filepath.Base(mountDir), currentActiveSymlink)
}

func hasFontConfigCache(info *snap.Info) bool {
	if info.GetType() == snap.TypeOS || info.GetType() == snap.TypeSnapd {
		return true
	}
	return false
}

// LinkSnap makes the snap available by generating wrappers and setting the current symlinks.
<<<<<<< HEAD
func (b Backend) LinkSnap(info *snap.Info, dev boot.Device, tm timings.Measurer) (rebootRequired bool, e error) {
=======
func (b Backend) LinkSnap(info *snap.Info, dev boot.Device, linkCtx LinkContext, tm timings.Measurer) (rebootRequired bool, e error) {
>>>>>>> f1cf988c
	if info.Revision.Unset() {
		return false, fmt.Errorf("cannot link snap %q with unset revision", info.InstanceName())
	}

	var err error
	timings.Run(tm, "generate-wrappers", fmt.Sprintf("generate wrappers for snap %s", info.InstanceName()), func(timings.Measurer) {
<<<<<<< HEAD
		err = generateWrappers(info)
=======
		err = b.generateWrappers(info, linkCtx.PrevDisabledServices)
>>>>>>> f1cf988c
	})
	if err != nil {
		return false, err
	}
	defer func() {
		if e == nil {
			return
		}
		timings.Run(tm, "remove-wrappers", fmt.Sprintf("remove wrappers of snap %s", info.InstanceName()), func(timings.Measurer) {
			removeGeneratedWrappers(info, linkCtx.FirstInstall, progress.Null)
		})
	}()

	// fontconfig is only relevant on classic and is carried by 'core' or
	// 'snapd' snaps
	// for non-core snaps, fontconfig cache needs to be updated before the
	// snap applications are runnable
	if dev.Classic() && !hasFontConfigCache(info) {
		timings.Run(tm, "update-fc-cache", "update font config caches", func(timings.Measurer) {
			// XXX: does this need cleaning up? (afaict no)
			if err := updateFontconfigCaches(); err != nil {
				logger.Noticef("cannot update fontconfig cache: %v", err)
			}
		})
	}

	reboot, err := boot.Participant(info, info.GetType(), dev).SetNextBoot()
	if err != nil {
		return false, err
	}

	if err := updateCurrentSymlinks(info); err != nil {
		return false, err
	}
	// if anything below here could return error, you need to
	// somehow clean up whatever updateCurrentSymlinks did

	// for core snap, fontconfig cache can be updated after the snap has
	// been made available
	if dev.Classic() && hasFontConfigCache(info) {
		timings.Run(tm, "update-fc-cache", "update font config caches", func(timings.Measurer) {
			if err := updateFontconfigCaches(); err != nil {
				logger.Noticef("cannot update fontconfig cache: %v", err)
			}
		})
	}

	return reboot, nil
}

func (b Backend) StartServices(apps []*snap.AppInfo, disabledSvcs []string, enableBeforeStart bool, meter progress.Meter, tm timings.Measurer) error {
	return wrappers.StartServices(apps, disabledSvcs, enableBeforeStart, meter, tm)
}

func (b Backend) StopServices(apps []*snap.AppInfo, reason snap.ServiceStopReason, meter progress.Meter, tm timings.Measurer) error {
	return wrappers.StopServices(apps, reason, meter, tm)
}

<<<<<<< HEAD
func generateWrappers(s *snap.Info) error {
=======
func (b Backend) generateWrappers(s *snap.Info, disabledSvcs []string) error {
>>>>>>> f1cf988c
	var err error
	var cleanupFuncs []func(*snap.Info) error
	defer func() {
		if err != nil {
			for _, cleanup := range cleanupFuncs {
				cleanup(s)
			}
		}
	}()

	if s.GetType() == snap.TypeSnapd {
		// snapd services are handled separately
		return generateSnapdWrappers(s)
	}

	// add the CLI apps from the snap.yaml
	if err = wrappers.AddSnapBinaries(s); err != nil {
		return err
	}
	cleanupFuncs = append(cleanupFuncs, wrappers.RemoveSnapBinaries)

	// add the daemons from the snap.yaml
<<<<<<< HEAD
	if err = wrappers.AddSnapServices(s, progress.Null); err != nil {
=======
	opts := &wrappers.AddSnapServicesOptions{Preseeding: b.preseed}
	if err = wrappers.AddSnapServices(s, disabledSvcs, opts, progress.Null); err != nil {
>>>>>>> f1cf988c
		return err
	}
	cleanupFuncs = append(cleanupFuncs, func(s *snap.Info) error {
		return wrappers.RemoveSnapServices(s, progress.Null)
	})

	// add the desktop files
	if err = wrappers.AddSnapDesktopFiles(s); err != nil {
		return err
	}
	cleanupFuncs = append(cleanupFuncs, wrappers.RemoveSnapDesktopFiles)

	// add the desktop icons
	if err = wrappers.AddSnapIcons(s); err != nil {
		return err
	}
	cleanupFuncs = append(cleanupFuncs, wrappers.RemoveSnapIcons)

	return nil
}

func removeGeneratedWrappers(s *snap.Info, firstInstallUndo bool, meter progress.Meter) error {
	if s.GetType() == snap.TypeSnapd {
		return removeGeneratedSnapdWrappers(s, firstInstallUndo, progress.Null)
	}

	err1 := wrappers.RemoveSnapBinaries(s)
	if err1 != nil {
		logger.Noticef("Cannot remove binaries for %q: %v", s.InstanceName(), err1)
	}

	err2 := wrappers.RemoveSnapServices(s, meter)
	if err2 != nil {
		logger.Noticef("Cannot remove services for %q: %v", s.InstanceName(), err2)
	}

	err3 := wrappers.RemoveSnapDesktopFiles(s)
	if err3 != nil {
		logger.Noticef("Cannot remove desktop files for %q: %v", s.InstanceName(), err3)
	}

	err4 := wrappers.RemoveSnapIcons(s)
	if err4 != nil {
		logger.Noticef("Cannot remove desktop icons for %q: %v", s.InstanceName(), err4)
	}

	return firstErr(err1, err2, err3, err4)
}

func generateSnapdWrappers(s *snap.Info) error {
	// snapd services are handled separately via an explicit helper
	return wrappers.AddSnapdSnapServices(s, progress.Null)
}

func removeGeneratedSnapdWrappers(s *snap.Info, firstInstall bool, meter progress.Meter) error {
	if !firstInstall {
		// snapd service units are only removed during first
		// installation of the snapd snap, in other scenarios they are
		// overwritten
		return nil
	}
	return wrappers.RemoveSnapdSnapServicesOnCore(s, meter)
}

// UnlinkSnap makes the snap unavailable to the system removing wrappers and
// symlinks. The firstInstallUndo is true when undoing the first installation of
// the snap.
func (b Backend) UnlinkSnap(info *snap.Info, linkCtx LinkContext, meter progress.Meter) error {
	// remove generated services, binaries etc
	err1 := removeGeneratedWrappers(info, linkCtx.FirstInstall, meter)

	// and finally remove current symlinks
	err2 := removeCurrentSymlinks(info)

	// FIXME: aggregate errors instead
	return firstErr(err1, err2)
}

// ServicesEnableState returns the current enabled/disabled states of a snap's
// services, primarily for committing before snap removal/disable/revert.
func (b Backend) ServicesEnableState(info *snap.Info, meter progress.Meter) (map[string]bool, error) {
	return wrappers.ServicesEnableState(info, meter)
}

func removeCurrentSymlinks(info snap.PlaceInfo) error {
	var err1, err2 error

	// the snap "current" symlink
	currentActiveSymlink := filepath.Join(info.MountDir(), "..", "current")
	err1 = os.Remove(currentActiveSymlink)
	if err1 != nil && !os.IsNotExist(err1) {
		logger.Noticef("Cannot remove %q: %v", currentActiveSymlink, err1)
	} else {
		err1 = nil
	}

	// the data "current" symlink
	currentDataSymlink := filepath.Join(info.DataDir(), "..", "current")
	err2 = os.Remove(currentDataSymlink)
	if err2 != nil && !os.IsNotExist(err2) {
		logger.Noticef("Cannot remove %q: %v", currentDataSymlink, err2)
	} else {
		err2 = nil
	}

	if err1 != nil && err2 != nil {
		return fmt.Errorf("cannot remove snap current symlink: %v and %v", err1, err2)
	} else if err1 != nil {
		return fmt.Errorf("cannot remove snap current symlink: %v", err1)
	} else if err2 != nil {
		return fmt.Errorf("cannot remove snap current symlink: %v", err2)
	}

	return nil
}<|MERGE_RESOLUTION|>--- conflicted
+++ resolved
@@ -88,22 +88,14 @@
 }
 
 // LinkSnap makes the snap available by generating wrappers and setting the current symlinks.
-<<<<<<< HEAD
-func (b Backend) LinkSnap(info *snap.Info, dev boot.Device, tm timings.Measurer) (rebootRequired bool, e error) {
-=======
 func (b Backend) LinkSnap(info *snap.Info, dev boot.Device, linkCtx LinkContext, tm timings.Measurer) (rebootRequired bool, e error) {
->>>>>>> f1cf988c
 	if info.Revision.Unset() {
 		return false, fmt.Errorf("cannot link snap %q with unset revision", info.InstanceName())
 	}
 
 	var err error
 	timings.Run(tm, "generate-wrappers", fmt.Sprintf("generate wrappers for snap %s", info.InstanceName()), func(timings.Measurer) {
-<<<<<<< HEAD
 		err = generateWrappers(info)
-=======
-		err = b.generateWrappers(info, linkCtx.PrevDisabledServices)
->>>>>>> f1cf988c
 	})
 	if err != nil {
 		return false, err
@@ -162,11 +154,7 @@
 	return wrappers.StopServices(apps, reason, meter, tm)
 }
 
-<<<<<<< HEAD
 func generateWrappers(s *snap.Info) error {
-=======
-func (b Backend) generateWrappers(s *snap.Info, disabledSvcs []string) error {
->>>>>>> f1cf988c
 	var err error
 	var cleanupFuncs []func(*snap.Info) error
 	defer func() {
@@ -189,12 +177,8 @@
 	cleanupFuncs = append(cleanupFuncs, wrappers.RemoveSnapBinaries)
 
 	// add the daemons from the snap.yaml
-<<<<<<< HEAD
-	if err = wrappers.AddSnapServices(s, progress.Null); err != nil {
-=======
 	opts := &wrappers.AddSnapServicesOptions{Preseeding: b.preseed}
-	if err = wrappers.AddSnapServices(s, disabledSvcs, opts, progress.Null); err != nil {
->>>>>>> f1cf988c
+	if err = wrappers.AddSnapServices(s, opts, progress.Null); err != nil {
 		return err
 	}
 	cleanupFuncs = append(cleanupFuncs, func(s *snap.Info) error {
