// -*- Mode: Go; indent-tabs-mode: t -*-

/*
 * Copyright (C) 2016 Canonical Ltd
 *
 * This program is free software: you can redistribute it and/or modify
 * it under the terms of the GNU General Public License version 3 as
 * published by the Free Software Foundation.
 *
 * This program is distributed in the hope that it will be useful,
 * but WITHOUT ANY WARRANTY; without even the implied warranty of
 * MERCHANTABILITY or FITNESS FOR A PARTICULAR PURPOSE.  See the
 * GNU General Public License for more details.
 *
 * You should have received a copy of the GNU General Public License
 * along with this program.  If not, see <http://www.gnu.org/licenses/>.
 *
 */

package snapstate_test

import (
	"path/filepath"

	. "gopkg.in/check.v1"

	"github.com/snapcore/snapd/dirs"
	"github.com/snapcore/snapd/overlord/configstate/config"
	"github.com/snapcore/snapd/overlord/snapstate"
	"github.com/snapcore/snapd/overlord/state"
	"github.com/snapcore/snapd/snap"
	"github.com/snapcore/snapd/store"
)

type downloadSnapSuite struct {
	baseHandlerSuite

	fakeStore *fakeStore

	requestSalt string
}

var _ = Suite(&downloadSnapSuite{})

func (s *downloadSnapSuite) SetUpTest(c *C) {
	s.setup(c, nil)

	s.fakeStore = &fakeStore{
		state:       s.state,
		fakeBackend: s.fakeBackend,
	}
	s.state.Lock()
	defer s.state.Unlock()
	snapstate.ReplaceStore(s.state, s.fakeStore)
<<<<<<< HEAD
	s.requestSalt = "request-salt"
	s.state.Set("refresh-request-salt", s.requestSalt)
=======
	s.state.Set("refresh-privacy-key", "privacy-key")
>>>>>>> e604a9f7
}

func (s *downloadSnapSuite) TestDoDownloadSnapCompatbility(c *C) {
	s.state.Lock()
	t := s.state.NewTask("download-snap", "test")
	t.Set("snap-setup", &snapstate.SnapSetup{
		SideInfo: &snap.SideInfo{
			RealName: "foo",
		},
		Channel: "some-channel",
		// explicitly set to "nil", this ensures the compatibility
		// code path in the task is hit and the store is queried
		// in the task (instead of using the new
		// SnapSetup.{SideInfo,DownloadInfo} that gets set in
		// snapstate.{Install,Update} directely.
		DownloadInfo: nil,
	})
	s.state.NewChange("dummy", "...").AddTask(t)

	s.state.Unlock()

	s.se.Ensure()
	s.se.Wait()

	// the compat code called the store "Snap" endpoint
	c.Assert(s.fakeBackend.ops, DeepEquals, fakeOps{
		{
			op:          "storesvc-snap-action",
			refreshOpts: &store.RefreshOptions{RequestSalt: s.requestSalt},
		},
		{
			op: "storesvc-snap-action:action",
			action: store.SnapAction{
				Action:       "install",
				InstanceName: "foo",
				Channel:      "some-channel",
			},
			revno: snap.R(11),
		},
		{
			op:   "storesvc-download",
			name: "foo",
		},
	})

	s.state.Lock()
	defer s.state.Unlock()

	var snapsup snapstate.SnapSetup
	t.Get("snap-setup", &snapsup)
	c.Check(snapsup.SideInfo, DeepEquals, &snap.SideInfo{
		RealName: "foo",
		SnapID:   "foo-id",
		Revision: snap.R(11),
		Channel:  "some-channel",
	})
	c.Check(t.Status(), Equals, state.DoneStatus)
}

func (s *downloadSnapSuite) TestDoDownloadSnapNormal(c *C) {
	s.state.Lock()

	si := &snap.SideInfo{
		RealName: "foo",
		SnapID:   "mySnapID",
		Revision: snap.R(11),
		Channel:  "my-channel",
	}

	// download, ensure the store does not query
	t := s.state.NewTask("download-snap", "test")
	t.Set("snap-setup", &snapstate.SnapSetup{
		Channel:  "some-channel",
		SideInfo: si,
		DownloadInfo: &snap.DownloadInfo{
			DownloadURL: "http://some-url.com/snap",
		},
	})
	s.state.NewChange("dummy", "...").AddTask(t)

	s.state.Unlock()

	s.se.Ensure()
	s.se.Wait()

	// only the download endpoint of the store was hit
	c.Assert(s.fakeBackend.ops, DeepEquals, fakeOps{
		{
			op:   "storesvc-download",
			name: "foo",
		},
	})

	s.state.Lock()
	defer s.state.Unlock()

	var snapsup snapstate.SnapSetup
	t.Get("snap-setup", &snapsup)
	c.Check(snapsup.SideInfo, DeepEquals, si)
	c.Check(t.Status(), Equals, state.DoneStatus)
}

func (s *downloadSnapSuite) TestDoUndoDownloadSnap(c *C) {
	s.state.Lock()
	si := &snap.SideInfo{
		RealName: "foo",
		Revision: snap.R(33),
	}
	t := s.state.NewTask("download-snap", "test")
	t.Set("snap-setup", &snapstate.SnapSetup{
		SideInfo: si,
		DownloadInfo: &snap.DownloadInfo{
			DownloadURL: "http://something.com/snap",
		},
	})
	chg := s.state.NewChange("dummy", "...")
	chg.AddTask(t)

	terr := s.state.NewTask("error-trigger", "provoking total undo")
	terr.WaitFor(t)
	chg.AddTask(terr)

	s.state.Unlock()

	for i := 0; i < 3; i++ {
		s.se.Ensure()
		s.se.Wait()
	}

	s.state.Lock()
	defer s.state.Unlock()

	// task was undone
	c.Check(t.Status(), Equals, state.UndoneStatus)

	// and nothing is in the state for "foo"
	var snapst snapstate.SnapState
	err := snapstate.Get(s.state, "foo", &snapst)
	c.Assert(err, Equals, state.ErrNoState)

}

func (s *downloadSnapSuite) TestDoDownloadRateLimitedIntegration(c *C) {
	s.state.Lock()

	// set auto-refresh rate-limit
	tr := config.NewTransaction(s.state)
	tr.Set("core", "refresh.rate-limit", "1234B")
	tr.Commit()

	// setup fake auto-refresh download
	si := &snap.SideInfo{
		RealName: "foo",
		SnapID:   "foo-id",
		Revision: snap.R(11),
	}
	t := s.state.NewTask("download-snap", "test")
	t.Set("snap-setup", &snapstate.SnapSetup{
		SideInfo: si,
		DownloadInfo: &snap.DownloadInfo{
			DownloadURL: "http://some-url.com/snap",
		},
		Flags: snapstate.Flags{
			IsAutoRefresh: true,
		},
	})
	s.state.NewChange("dummy", "...").AddTask(t)

	s.state.Unlock()

	s.se.Ensure()
	s.se.Wait()

	// ensure that rate limit was honored
	c.Assert(s.fakeStore.downloads, DeepEquals, []fakeDownload{
		{
			name:   "foo",
			target: filepath.Join(dirs.SnapBlobDir, "foo_11.snap"),
			opts: &store.DownloadOptions{
				RateLimit: 1234,
			},
		},
	})

}<|MERGE_RESOLUTION|>--- conflicted
+++ resolved
@@ -36,8 +36,6 @@
 	baseHandlerSuite
 
 	fakeStore *fakeStore
-
-	requestSalt string
 }
 
 var _ = Suite(&downloadSnapSuite{})
@@ -52,12 +50,7 @@
 	s.state.Lock()
 	defer s.state.Unlock()
 	snapstate.ReplaceStore(s.state, s.fakeStore)
-<<<<<<< HEAD
-	s.requestSalt = "request-salt"
-	s.state.Set("refresh-request-salt", s.requestSalt)
-=======
 	s.state.Set("refresh-privacy-key", "privacy-key")
->>>>>>> e604a9f7
 }
 
 func (s *downloadSnapSuite) TestDoDownloadSnapCompatbility(c *C) {
@@ -85,8 +78,7 @@
 	// the compat code called the store "Snap" endpoint
 	c.Assert(s.fakeBackend.ops, DeepEquals, fakeOps{
 		{
-			op:          "storesvc-snap-action",
-			refreshOpts: &store.RefreshOptions{RequestSalt: s.requestSalt},
+			op: "storesvc-snap-action",
 		},
 		{
 			op: "storesvc-snap-action:action",
