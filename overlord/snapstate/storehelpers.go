--- conflicted
+++ resolved
@@ -343,8 +343,6 @@
 		Flags:   storeFlags,
 	}
 
-<<<<<<< HEAD
-=======
 	if len(opts.ValidationSets) > 0 {
 		// update to a specific revision is handled by updateToRevisionInfo.
 		// updating without a revision while enforcing validation sets is not a
@@ -353,25 +351,16 @@
 		return nil, fmt.Errorf("internal error: list of validation sets is not expected for update without revision")
 	}
 
->>>>>>> afe17c60
 	var requiredRevision snap.Revision
 	var requiredValsets []string
 
 	if !flags.IgnoreValidation {
-<<<<<<< HEAD
-		if len(opts.ValidationSets) > 0 {
-			requiredRevision = opts.Revision
-			requiredValsets = opts.ValidationSets
-		} else {
-			enforcedSets, err := EnforcedValidationSets(st)
-=======
 		enforcedSets, err := EnforcedValidationSets(st)
 		if err != nil {
 			return nil, err
 		}
 		if enforcedSets != nil {
 			requiredValsets, requiredRevision, err = enforcedSets.CheckPresenceRequired(naming.Snap(curInfo.InstanceName()))
->>>>>>> afe17c60
 			if err != nil {
 				return nil, err
 			}
