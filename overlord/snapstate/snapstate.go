// -*- Mode: Go; indent-tabs-mode: t -*-

/*
 * Copyright (C) 2016-2018 Canonical Ltd
 *
 * This program is free software: you can redistribute it and/or modify
 * it under the terms of the GNU General Public License version 3 as
 * published by the Free Software Foundation.
 *
 * This program is distributed in the hope that it will be useful,
 * but WITHOUT ANY WARRANTY; without even the implied warranty of
 * MERCHANTABILITY or FITNESS FOR A PARTICULAR PURPOSE.  See the
 * GNU General Public License for more details.
 *
 * You should have received a copy of the GNU General Public License
 * along with this program.  If not, see <http://www.gnu.org/licenses/>.
 *
 */

// Package snapstate implements the manager and state aspects responsible for the installation and removal of snaps.
package snapstate

import (
	"context"
	"encoding/json"
	"errors"
	"fmt"
	"os"
	"sort"
	"strings"
	"time"

	"github.com/snapcore/snapd/asserts"
	"github.com/snapcore/snapd/boot"
	"github.com/snapcore/snapd/dirs"
	"github.com/snapcore/snapd/features"
	"github.com/snapcore/snapd/gadget"
	"github.com/snapcore/snapd/i18n"
	"github.com/snapcore/snapd/interfaces"
	"github.com/snapcore/snapd/logger"
	"github.com/snapcore/snapd/osutil"
	"github.com/snapcore/snapd/overlord/auth"
	"github.com/snapcore/snapd/overlord/configstate/config"
	"github.com/snapcore/snapd/overlord/ifacestate/ifacerepo"
	"github.com/snapcore/snapd/overlord/snapstate/backend"
	"github.com/snapcore/snapd/overlord/state"
	"github.com/snapcore/snapd/release"
	"github.com/snapcore/snapd/snap"
	"github.com/snapcore/snapd/snap/channel"
	"github.com/snapcore/snapd/store"
	"github.com/snapcore/snapd/strutil"
)

// control flags for doInstall
const (
	skipConfigure = 1 << iota
)

// control flags for "Configure()"
const (
	IgnoreHookError = 1 << iota
	TrackHookError
	UseConfigDefaults
)

const (
	DownloadAndChecksDoneEdge = state.TaskSetEdge("download-and-checks-done")
	BeginEdge                 = state.TaskSetEdge("begin")
	BeforeHooksEdge           = state.TaskSetEdge("before-hooks")
	HooksEdge                 = state.TaskSetEdge("hooks")
)

var ErrNothingToDo = errors.New("nothing to do")

var osutilCheckFreeSpace = osutil.CheckFreeSpace

// InsufficientSpaceError represents an error where there is not enough disk
// space to perform an operation.
type InsufficientSpaceError struct {
	// Path is the filesystem path checked for available disk space
	Path string
	// Snaps affected by the failing operation
	Snaps []string
	// Kind of the change that failed
	ChangeKind string
	// Message is optional, otherwise one is composed from the other information
	Message string
}

func (e *InsufficientSpaceError) Error() string {
	if e.Message != "" {
		return e.Message
	}
	if len(e.Snaps) > 0 {
		snaps := strings.Join(e.Snaps, ", ")
		return fmt.Sprintf("insufficient space in %q to perform %q change for the following snaps: %s", e.Path, e.ChangeKind, snaps)
	}
	return fmt.Sprintf("insufficient space in %q", e.Path)
}

// safetyMarginDiskSpace returns size plus a safety margin (5Mb)
func safetyMarginDiskSpace(size uint64) uint64 {
	return size + 5*1024*1024
}

func isParallelInstallable(snapsup *SnapSetup) error {
	if snapsup.InstanceKey == "" {
		return nil
	}
	if snapsup.Type == snap.TypeApp {
		return nil
	}
	return fmt.Errorf("cannot install snap of type %v as %q", snapsup.Type, snapsup.InstanceName())
}

func optedIntoSnapdSnap(st *state.State) (bool, error) {
	tr := config.NewTransaction(st)
	experimentalAllowSnapd, err := features.Flag(tr, features.SnapdSnap)
	if err != nil && !config.IsNoOption(err) {
		return false, err
	}
	return experimentalAllowSnapd, nil
}

func doInstall(st *state.State, snapst *SnapState, snapsup *SnapSetup, flags int, fromChange string, inUseCheck func(snap.Type) (boot.InUseFunc, error)) (*state.TaskSet, error) {
	// NB: we should strive not to need or propagate deviceCtx
	// here, the resulting effects/changes were not pleasant at
	// one point
	tr := config.NewTransaction(st)
	experimentalRefreshAppAwareness, err := features.Flag(tr, features.RefreshAppAwareness)
	if err != nil && !config.IsNoOption(err) {
		return nil, err
	}

	if snapsup.InstanceName() == "system" {
		return nil, fmt.Errorf("cannot install reserved snap name 'system'")
	}
	if snapst.IsInstalled() && !snapst.Active {
		return nil, fmt.Errorf("cannot update disabled snap %q", snapsup.InstanceName())
	}
	if snapst.IsInstalled() && !snapsup.Flags.Revert {
		if inUseCheck == nil {
			return nil, fmt.Errorf("internal error: doInstall: inUseCheck not provided for refresh")
		}
	}

	if snapsup.Flags.Classic {
		if !release.OnClassic {
			return nil, fmt.Errorf("classic confinement is only supported on classic systems")
		} else if !dirs.SupportsClassicConfinement() {
			return nil, fmt.Errorf(i18n.G("classic confinement requires snaps under /snap or symlink from /snap to %s"), dirs.SnapMountDir)
		}
	}
	if !snapst.IsInstalled() { // install?
		// check that the snap command namespace doesn't conflict with an enabled alias
		if err := checkSnapAliasConflict(st, snapsup.InstanceName()); err != nil {
			return nil, err
		}
	}

	if err := isParallelInstallable(snapsup); err != nil {
		return nil, err
	}

	if err := checkChangeConflictIgnoringOneChange(st, snapsup.InstanceName(), snapst, fromChange); err != nil {
		return nil, err
	}

	if snapst.IsInstalled() {
		// consider also the current revision to set plugs-only hint
		info, err := snapst.CurrentInfo()
		if err != nil {
			return nil, err
		}
		snapsup.PlugsOnly = snapsup.PlugsOnly && (len(info.Slots) == 0)

		if experimentalRefreshAppAwareness {
			// Note that because we are modifying the snap state this block
			// must be located after the conflict check done above.
			if err := inhibitRefresh(st, snapst, info, SoftNothingRunningRefreshCheck); err != nil {
				return nil, err
			}
		}
	}

	ts := state.NewTaskSet()

	targetRevision := snapsup.Revision()
	revisionStr := ""
	if snapsup.SideInfo != nil {
		revisionStr = fmt.Sprintf(" (%s)", targetRevision)
	}

	// check if we already have the revision locally (alters tasks)
	revisionIsLocal := snapst.LastIndex(targetRevision) >= 0

	prereq := st.NewTask("prerequisites", fmt.Sprintf(i18n.G("Ensure prerequisites for %q are available"), snapsup.InstanceName()))
	prereq.Set("snap-setup", snapsup)

	var prepare, prev *state.Task
	fromStore := false
	// if we have a local revision here we go back to that
	if snapsup.SnapPath != "" || revisionIsLocal {
		prepare = st.NewTask("prepare-snap", fmt.Sprintf(i18n.G("Prepare snap %q%s"), snapsup.SnapPath, revisionStr))
	} else {
		fromStore = true
		prepare = st.NewTask("download-snap", fmt.Sprintf(i18n.G("Download snap %q%s from channel %q"), snapsup.InstanceName(), revisionStr, snapsup.Channel))
	}
	prepare.Set("snap-setup", snapsup)
	prepare.WaitFor(prereq)

	tasks := []*state.Task{prereq, prepare}
	addTask := func(t *state.Task) {
		t.Set("snap-setup-task", prepare.ID())
		t.WaitFor(prev)
		tasks = append(tasks, t)
	}
	prev = prepare

	var checkAsserts *state.Task
	if fromStore {
		// fetch and check assertions
		checkAsserts = st.NewTask("validate-snap", fmt.Sprintf(i18n.G("Fetch and check assertions for snap %q%s"), snapsup.InstanceName(), revisionStr))
		addTask(checkAsserts)
		prev = checkAsserts
	}

	// mount
	if !revisionIsLocal {
		mount := st.NewTask("mount-snap", fmt.Sprintf(i18n.G("Mount snap %q%s"), snapsup.InstanceName(), revisionStr))
		addTask(mount)
		prev = mount
	}

	// run refresh hooks when updating existing snap, otherwise run install hook further down.
	runRefreshHooks := (snapst.IsInstalled() && !snapsup.Flags.Revert)
	if runRefreshHooks {
		preRefreshHook := SetupPreRefreshHook(st, snapsup.InstanceName())
		addTask(preRefreshHook)
		prev = preRefreshHook
	}

	if snapst.IsInstalled() {
		// unlink-current-snap (will stop services for copy-data)
		stop := st.NewTask("stop-snap-services", fmt.Sprintf(i18n.G("Stop snap %q services"), snapsup.InstanceName()))
		stop.Set("stop-reason", snap.StopReasonRefresh)
		addTask(stop)
		prev = stop

		removeAliases := st.NewTask("remove-aliases", fmt.Sprintf(i18n.G("Remove aliases for snap %q"), snapsup.InstanceName()))
		addTask(removeAliases)
		prev = removeAliases

		unlink := st.NewTask("unlink-current-snap", fmt.Sprintf(i18n.G("Make current revision for snap %q unavailable"), snapsup.InstanceName()))
		addTask(unlink)
		prev = unlink
	}

	if !release.OnClassic && snapsup.Type == snap.TypeGadget {
		// XXX: gadget update currently for core systems only
		gadgetUpdate := st.NewTask("update-gadget-assets", fmt.Sprintf(i18n.G("Update assets from gadget %q%s"), snapsup.InstanceName(), revisionStr))
		addTask(gadgetUpdate)
		prev = gadgetUpdate
	}

	// copy-data (needs stopped services by unlink)
	if !snapsup.Flags.Revert {
		copyData := st.NewTask("copy-snap-data", fmt.Sprintf(i18n.G("Copy snap %q data"), snapsup.InstanceName()))
		addTask(copyData)
		prev = copyData
	}

	// security
	setupSecurity := st.NewTask("setup-profiles", fmt.Sprintf(i18n.G("Setup snap %q%s security profiles"), snapsup.InstanceName(), revisionStr))
	addTask(setupSecurity)
	prev = setupSecurity

	// finalize (wrappers+current symlink)
	linkSnap := st.NewTask("link-snap", fmt.Sprintf(i18n.G("Make snap %q%s available to the system"), snapsup.InstanceName(), revisionStr))
	addTask(linkSnap)
	prev = linkSnap

	// auto-connections
	autoConnect := st.NewTask("auto-connect", fmt.Sprintf(i18n.G("Automatically connect eligible plugs and slots of snap %q"), snapsup.InstanceName()))
	addTask(autoConnect)
	prev = autoConnect

	// setup aliases
	setAutoAliases := st.NewTask("set-auto-aliases", fmt.Sprintf(i18n.G("Set automatic aliases for snap %q"), snapsup.InstanceName()))
	addTask(setAutoAliases)
	prev = setAutoAliases

	setupAliases := st.NewTask("setup-aliases", fmt.Sprintf(i18n.G("Setup snap %q aliases"), snapsup.InstanceName()))
	addTask(setupAliases)
	prev = setupAliases

	if runRefreshHooks {
		postRefreshHook := SetupPostRefreshHook(st, snapsup.InstanceName())
		addTask(postRefreshHook)
		prev = postRefreshHook
	}

	var installHook *state.Task
	// only run install hook if installing the snap for the first time
	if !snapst.IsInstalled() {
		installHook = SetupInstallHook(st, snapsup.InstanceName())
		addTask(installHook)
		prev = installHook
	}

	// run new services
	startSnapServices := st.NewTask("start-snap-services", fmt.Sprintf(i18n.G("Start snap %q%s services"), snapsup.InstanceName(), revisionStr))
	addTask(startSnapServices)
	prev = startSnapServices

	// Do not do that if we are reverting to a local revision
	if snapst.IsInstalled() && !snapsup.Flags.Revert {
		var retain int
		if err := config.NewTransaction(st).Get("core", "refresh.retain", &retain); err != nil {
			// on classic we only keep 2 copies by default
			if release.OnClassic {
				retain = 2
			} else {
				retain = 3
			}
		}
		retain-- //  we're adding one

		seq := snapst.Sequence
		currentIndex := snapst.LastIndex(snapst.Current)

		// discard everything after "current" (we may have reverted to
		// a previous versions earlier)
		for i := currentIndex + 1; i < len(seq); i++ {
			si := seq[i]
			if si.Revision == targetRevision {
				// but don't discard this one; its' the thing we're switching to!
				continue
			}
			ts := removeInactiveRevision(st, snapsup.InstanceName(), si.SnapID, si.Revision)
			ts.WaitFor(prev)
			tasks = append(tasks, ts.Tasks()...)
			prev = tasks[len(tasks)-1]
		}

		// make sure we're not scheduling the removal of the target
		// revision in the case where the target revision is already in
		// the sequence.
		for i := 0; i < currentIndex; i++ {
			si := seq[i]
			if si.Revision == targetRevision {
				// we do *not* want to removeInactiveRevision of this one
				copy(seq[i:], seq[i+1:])
				seq = seq[:len(seq)-1]
				currentIndex--
			}
		}

		// normal garbage collect
		var inUse boot.InUseFunc
		for i := 0; i <= currentIndex-retain; i++ {
			if inUse == nil {
				var err error
				inUse, err = inUseCheck(snapsup.Type)
				if err != nil {
					return nil, err
				}
			}

			si := seq[i]
			if inUse(snapsup.InstanceName(), si.Revision) {
				continue
			}
			ts := removeInactiveRevision(st, snapsup.InstanceName(), si.SnapID, si.Revision)
			ts.WaitFor(prev)
			tasks = append(tasks, ts.Tasks()...)
			prev = tasks[len(tasks)-1]
		}

		addTask(st.NewTask("cleanup", fmt.Sprintf("Clean up %q%s install", snapsup.InstanceName(), revisionStr)))
	}

	installSet := state.NewTaskSet(tasks...)
	installSet.WaitAll(ts)
	installSet.MarkEdge(prereq, BeginEdge)
	installSet.MarkEdge(setupAliases, BeforeHooksEdge)
	if installHook != nil {
		installSet.MarkEdge(installHook, HooksEdge)
	}
	ts.AddAllWithEdges(installSet)
	if checkAsserts != nil {
		ts.MarkEdge(checkAsserts, DownloadAndChecksDoneEdge)
	}

	if flags&skipConfigure != 0 {
		return installSet, nil
	}

	// we do not support configuration for bases or the "snapd" snap yet
	if snapsup.Type != snap.TypeBase && snapsup.Type != snap.TypeSnapd {
		confFlags := 0
		notCore := snapsup.InstanceName() != "core"
		hasSnapID := snapsup.SideInfo != nil && snapsup.SideInfo.SnapID != ""
		if !snapst.IsInstalled() && hasSnapID && notCore {
			// installation, run configure using the gadget defaults
			// if available, system config defaults (attached to
			// "core") are consumed only during seeding, via an
			// explicit configure step separate from installing
			confFlags |= UseConfigDefaults
		}
		configSet := ConfigureSnap(st, snapsup.InstanceName(), confFlags)
		configSet.WaitAll(ts)
		ts.AddAll(configSet)
	}

	healthCheck := CheckHealthHook(st, snapsup.InstanceName(), snapsup.Revision())
	healthCheck.WaitAll(ts)
	ts.AddTask(healthCheck)

	return ts, nil
}

// ConfigureSnap returns a set of tasks to configure snapName as done during installation/refresh.
func ConfigureSnap(st *state.State, snapName string, confFlags int) *state.TaskSet {
	// This is slightly ugly, ideally we would check the type instead
	// of hardcoding the name here. Unfortunately we do not have the
	// type until we actually run the change.
	if snapName == defaultCoreSnapName {
		confFlags |= IgnoreHookError
		confFlags |= TrackHookError
	}
	return Configure(st, snapName, nil, confFlags)
}

var Configure = func(st *state.State, snapName string, patch map[string]interface{}, flags int) *state.TaskSet {
	panic("internal error: snapstate.Configure is unset")
}

var SetupInstallHook = func(st *state.State, snapName string) *state.Task {
	panic("internal error: snapstate.SetupInstallHook is unset")
}

var SetupPreRefreshHook = func(st *state.State, snapName string) *state.Task {
	panic("internal error: snapstate.SetupPreRefreshHook is unset")
}

var SetupPostRefreshHook = func(st *state.State, snapName string) *state.Task {
	panic("internal error: snapstate.SetupPostRefreshHook is unset")
}

var SetupRemoveHook = func(st *state.State, snapName string) *state.Task {
	panic("internal error: snapstate.SetupRemoveHook is unset")
}

var CheckHealthHook = func(st *state.State, snapName string, rev snap.Revision) *state.Task {
	panic("internal error: snapstate.CheckHealthHook is unset")
}

// WaitRestart will return a Retry error if there is a pending restart
// and a real error if anything went wrong (like a rollback across
// restarts)
func WaitRestart(task *state.Task, snapsup *SnapSetup) (err error) {
	if ok, _ := task.State().Restarting(); ok {
		// don't continue until we are in the restarted snapd
		task.Logf("Waiting for automatic snapd restart...")
		return &state.Retry{}
	}

	if snapsup.Type == snap.TypeSnapd && os.Getenv("SNAPD_REVERT_TO_REV") != "" {
		return fmt.Errorf("there was a snapd rollback across the restart")
	}

	deviceCtx, err := DeviceCtx(task.State(), task, nil)
	if err != nil {
		return err
	}

	// Check if there was a rollback. A reboot can be triggered by:
	// - core (old core16 world, system-reboot)
	// - bootable base snap (new core18 world, system-reboot)
	// - kernel
	//
	// On classic and in ephemeral run modes (like install, recover)
	// there can never be a rollback so we can skip the check there.
	//
	// TODO: Detect "snapd" snap daemon-restarts here that
	//       fallback into the old version (once we have
	//       better snapd rollback support in core18).
	if deviceCtx.RunMode() && !release.OnClassic {
		// get the name of the name relevant for booting
		// based on the given type
		model := deviceCtx.Model()
		var bootName string
		switch snapsup.Type {
		case snap.TypeKernel:
			bootName = model.Kernel()
		case snap.TypeOS, snap.TypeBase:
			bootName = "core"
			if model.Base() != "" {
				bootName = model.Base()
			}
		default:
			return nil
		}
		// if it is not a snap related to our booting we are not
		// interested
		if snapsup.InstanceName() != bootName {
			return nil
		}

		// compare what we think is "current" for snapd with what
		// actually booted. The bootloader may revert on a failed
		// boot from a bad os/base/kernel to a good one and in this
		// case we need to catch this and error accordingly
		current, err := boot.GetCurrentBoot(snapsup.Type, deviceCtx)
		if err == boot.ErrBootNameAndRevisionNotReady {
			return &state.Retry{After: 5 * time.Second}
		}
		if err != nil {
			return err
		}
		if snapsup.InstanceName() != current.SnapName() || snapsup.SideInfo.Revision != current.SnapRevision() {
			// TODO: make sure this revision gets ignored for
			//       automatic refreshes
			return fmt.Errorf("cannot finish %s installation, there was a rollback across reboot", snapsup.InstanceName())
		}
	}

	return nil
}

func contentAttr(attrer interfaces.Attrer) string {
	var s string
	err := attrer.Attr("content", &s)
	if err != nil {
		return ""
	}
	return s
}

func contentIfaceAvailable(st *state.State) map[string]bool {
	repo := ifacerepo.Get(st)
	contentSlots := repo.AllSlots("content")
	avail := make(map[string]bool, len(contentSlots))
	for _, slot := range contentSlots {
		contentTag := contentAttr(slot)
		if contentTag == "" {
			continue
		}
		avail[contentTag] = true
	}
	return avail
}

// defaultContentPlugProviders takes a snap.Info and returns what
// default providers there are.
func defaultContentPlugProviders(st *state.State, info *snap.Info) []string {
	needed := snap.NeededDefaultProviders(info)
	if len(needed) == 0 {
		return nil
	}
	avail := contentIfaceAvailable(st)
	out := []string{}
	for snapInstance, contentTags := range needed {
		for _, contentTag := range contentTags {
			if !avail[contentTag] {
				out = append(out, snapInstance)
				break
			}
		}
	}
	return out
}

// validateFeatureFlags validates the given snap only uses experimental
// features that are enabled by the user.
func validateFeatureFlags(st *state.State, info *snap.Info) error {
	tr := config.NewTransaction(st)

	if len(info.Layout) > 0 {
		flag, err := features.Flag(tr, features.Layouts)
		if err != nil {
			return err
		}
		if !flag {
			return fmt.Errorf("experimental feature disabled - test it by setting 'experimental.layouts' to true")
		}
	}

	if info.InstanceKey != "" {
		flag, err := features.Flag(tr, features.ParallelInstances)
		if err != nil {
			return err
		}
		if !flag {
			return fmt.Errorf("experimental feature disabled - test it by setting 'experimental.parallel-instances' to true")
		}
	}

	var hasUserService, usesDbusActivation bool
	for _, app := range info.Apps {
		if app.IsService() && app.DaemonScope == snap.UserDaemon {
			hasUserService = true
		}
		if len(app.ActivatesOn) != 0 {
			usesDbusActivation = true
		}
	}

	if hasUserService {
		flag, err := features.Flag(tr, features.UserDaemons)
		if err != nil {
			return err
		}
		if !flag {
			return fmt.Errorf("experimental feature disabled - test it by setting 'experimental.user-daemons' to true")
		}
		if !release.SystemctlSupportsUserUnits() {
			return fmt.Errorf("user session daemons are not supported on this release")
		}
	}

	if usesDbusActivation {
		flag, err := features.Flag(tr, features.DbusActivation)
		if err != nil {
			return err
		}
		if !flag {
			return fmt.Errorf("experimental feature disabled - test it by setting 'experimental.dbus-activation' to true")
		}
	}

	return nil
}

func ensureInstallPreconditions(st *state.State, info *snap.Info, flags Flags, snapst *SnapState, deviceCtx DeviceContext) (Flags, error) {
	if flags.Classic && !info.NeedsClassic() {
		// snap does not require classic confinement, silently drop the flag
		flags.Classic = false
	}

	if err := validateInfoAndFlags(info, snapst, flags); err != nil {
		return flags, err
	}
	if err := validateFeatureFlags(st, info); err != nil {
		return flags, err
	}
	if err := checkDBusServiceConflicts(st, info); err != nil {
		return flags, err
	}
	return flags, nil
}

// InstallPath returns a set of tasks for installing a snap from a file path
// and the snap.Info for the given snap.
//
// Note that the state must be locked by the caller.
// The provided SideInfo can contain just a name which results in a
// local revision and sideloading, or full metadata in which case it
// the snap will appear as installed from the store.
func InstallPath(st *state.State, si *snap.SideInfo, path, instanceName, channel string, flags Flags) (*state.TaskSet, *snap.Info, error) {
	if si.RealName == "" {
		return nil, nil, fmt.Errorf("internal error: snap name to install %q not provided", path)
	}

	if instanceName == "" {
		instanceName = si.RealName
	}

	deviceCtx, err := DeviceCtxFromState(st, nil)
	if err != nil {
		return nil, nil, err
	}

	var snapst SnapState
	err = Get(st, instanceName, &snapst)
	if err != nil && err != state.ErrNoState {
		return nil, nil, err
	}

	if si.SnapID != "" {
		if si.Revision.Unset() {
			return nil, nil, fmt.Errorf("internal error: snap id set to install %q but revision is unset", path)
		}
	}

	channel, err = resolveChannel(st, instanceName, snapst.TrackingChannel, channel, deviceCtx)
	if err != nil {
		return nil, nil, err
	}

	var instFlags int
	if flags.SkipConfigure {
		// extract it as a doInstall flag, this is not passed
		// into SnapSetup
		instFlags |= skipConfigure
	}

	// It is ok do open the snap file here because we either
	// have side info or the user passed --dangerous
	info, container, err := backend.OpenSnapFile(path, si)
	if err != nil {
		return nil, nil, err
	}

	if err := validateContainer(container, info, logger.Noticef); err != nil {
		return nil, nil, err
	}
	if err := snap.ValidateInstanceName(instanceName); err != nil {
		return nil, nil, fmt.Errorf("invalid instance name: %v", err)
	}

	snapName, instanceKey := snap.SplitInstanceName(instanceName)
	if info.SnapName() != snapName {
		return nil, nil, fmt.Errorf("cannot install snap %q, the name does not match the metadata %q", instanceName, info.SnapName())
	}
	info.InstanceKey = instanceKey

	flags, err = ensureInstallPreconditions(st, info, flags, &snapst, deviceCtx)
	if err != nil {
		return nil, nil, err
	}
	// this might be a refresh; check the epoch before proceeding
	if err := earlyEpochCheck(info, &snapst); err != nil {
		return nil, nil, err
	}

	snapsup := &SnapSetup{
		Base:        info.Base,
		Prereq:      defaultContentPlugProviders(st, info),
		SideInfo:    si,
		SnapPath:    path,
		Channel:     channel,
		Flags:       flags.ForSnapSetup(),
		Type:        info.Type(),
		PlugsOnly:   len(info.Slots) == 0,
		InstanceKey: info.InstanceKey,
	}

	ts, err := doInstall(st, &snapst, snapsup, instFlags, "", inUseFor(deviceCtx))
	return ts, info, err
}

// TryPath returns a set of tasks for trying a snap from a file path.
// Note that the state must be locked by the caller.
func TryPath(st *state.State, name, path string, flags Flags) (*state.TaskSet, error) {
	flags.TryMode = true

	ts, _, err := InstallPath(st, &snap.SideInfo{RealName: name}, path, "", "", flags)
	return ts, err
}

// Install returns a set of tasks for installing a snap.
// Note that the state must be locked by the caller.
//
// The returned TaskSet will contain a DownloadAndChecksDoneEdge.
func Install(ctx context.Context, st *state.State, name string, opts *RevisionOptions, userID int, flags Flags) (*state.TaskSet, error) {
	return InstallWithDeviceContext(ctx, st, name, opts, userID, flags, nil, "")
}

// InstallWithDeviceContext returns a set of tasks for installing a snap.
// It will query for the snap with the given deviceCtx.
// Note that the state must be locked by the caller.
//
// The returned TaskSet will contain a DownloadAndChecksDoneEdge.
func InstallWithDeviceContext(ctx context.Context, st *state.State, name string, opts *RevisionOptions, userID int, flags Flags, deviceCtx DeviceContext, fromChange string) (*state.TaskSet, error) {
	if opts == nil {
		opts = &RevisionOptions{}
	}
	if opts.CohortKey != "" && !opts.Revision.Unset() {
		return nil, errors.New("cannot specify revision and cohort")
	}

	if opts.Channel == "" {
		opts.Channel = "stable"
	}

	var snapst SnapState
	err := Get(st, name, &snapst)
	if err != nil && err != state.ErrNoState {
		return nil, err
	}
	if snapst.IsInstalled() {
		return nil, &snap.AlreadyInstalledError{Snap: name}
	}
	// need to have a model set before trying to talk the store
	deviceCtx, err = DevicePastSeeding(st, deviceCtx)
	if err != nil {
		return nil, err
	}

	if err := snap.ValidateInstanceName(name); err != nil {
		return nil, fmt.Errorf("invalid instance name: %v", err)
	}

	sar, err := installInfo(ctx, st, name, opts, userID, deviceCtx)
	if err != nil {
		return nil, err
	}
	info := sar.Info

	if flags.RequireTypeBase && info.Type() != snap.TypeBase && info.Type() != snap.TypeOS {
		return nil, fmt.Errorf("unexpected snap type %q, instead of 'base'", info.Type())
	}

	flags, err = ensureInstallPreconditions(st, info, flags, &snapst, deviceCtx)
	if err != nil {
		return nil, err
	}

	snapsup := &SnapSetup{
		Channel:      opts.Channel,
		Base:         info.Base,
		Prereq:       defaultContentPlugProviders(st, info),
		UserID:       userID,
		Flags:        flags.ForSnapSetup(),
		DownloadInfo: &info.DownloadInfo,
		SideInfo:     &info.SideInfo,
		Type:         info.Type(),
		PlugsOnly:    len(info.Slots) == 0,
		InstanceKey:  info.InstanceKey,
		auxStoreInfo: auxStoreInfo{
			Media:   info.Media,
			Website: info.Website,
		},
		CohortKey: opts.CohortKey,
	}

	if sar.RedirectChannel != "" {
		snapsup.Channel = sar.RedirectChannel
	}

	return doInstall(st, &snapst, snapsup, 0, fromChange, nil)
}

// InstallMany installs everything from the given list of names.
// Note that the state must be locked by the caller.
func InstallMany(st *state.State, names []string, userID int) ([]string, []*state.TaskSet, error) {
	// need to have a model set before trying to talk the store
	deviceCtx, err := DevicePastSeeding(st, nil)
	if err != nil {
		return nil, nil, err
	}

	toInstall := make([]string, 0, len(names))
	for _, name := range names {
		var snapst SnapState
		err := Get(st, name, &snapst)
		if err != nil && err != state.ErrNoState {
			return nil, nil, err
		}
		if snapst.IsInstalled() {
			continue
		}

		if err := snap.ValidateInstanceName(name); err != nil {
			return nil, nil, fmt.Errorf("invalid instance name: %v", err)
		}

		toInstall = append(toInstall, name)
	}

	user, err := userFromUserID(st, userID)
	if err != nil {
		return nil, nil, err
	}

	installs, err := installCandidates(st, toInstall, "stable", user)
	if err != nil {
		return nil, nil, err
	}

	tr := config.NewTransaction(st)
	checkDiskSpaceInstall, err := features.Flag(tr, features.CheckDiskSpaceInstall)
	if err != nil && !config.IsNoOption(err) {
		return nil, nil, err
	}
	if checkDiskSpaceInstall {
		// check if there is enough disk space for requested snaps and their
		// prerequisites.
		snapInfos := make([]*snap.Info, len(installs))
		for i, sar := range installs {
			snapInfos[i] = sar.Info
		}
		totalSize, err := installSize(st, snapInfos, userID)
		if err != nil {
			return nil, nil, err
		}

		requiredSpace := safetyMarginDiskSpace(totalSize)
		path := dirs.SnapdStateDir(dirs.GlobalRootDir)
		if err := osutilCheckFreeSpace(path, requiredSpace); err != nil {
			if _, ok := err.(*osutil.NotEnoughDiskSpaceError); ok {
				return nil, nil, &InsufficientSpaceError{
					Path:       path,
					Snaps:      toInstall,
					ChangeKind: "install",
				}
			}
			return nil, nil, err
		}
	}

	tasksets := make([]*state.TaskSet, 0, len(installs))
	for _, sar := range installs {
		info := sar.Info
		var snapst SnapState
		var flags Flags

		flags, err := ensureInstallPreconditions(st, info, flags, &snapst, deviceCtx)
		if err != nil {
			return nil, nil, err
		}

		channel := "stable"
		if sar.RedirectChannel != "" {
			channel = sar.RedirectChannel
		}

		snapsup := &SnapSetup{
			Channel:      channel,
			Base:         info.Base,
			Prereq:       defaultContentPlugProviders(st, info),
			UserID:       userID,
			Flags:        flags.ForSnapSetup(),
			DownloadInfo: &info.DownloadInfo,
			SideInfo:     &info.SideInfo,
			Type:         info.Type(),
			PlugsOnly:    len(info.Slots) == 0,
			InstanceKey:  info.InstanceKey,
		}

		ts, err := doInstall(st, &snapst, snapsup, 0, "", inUseFor(deviceCtx))
		if err != nil {
			return nil, nil, err
		}
		ts.JoinLane(st.NewLane())
		tasksets = append(tasksets, ts)
	}

	return toInstall, tasksets, nil
}

// RefreshCandidates gets a list of candidates for update
// Note that the state must be locked by the caller.
func RefreshCandidates(st *state.State, user *auth.UserState) ([]*snap.Info, error) {
	updates, _, _, err := refreshCandidates(context.TODO(), st, nil, user, nil)
	return updates, err
}

// ValidateRefreshes allows to hook validation into the handling of refresh candidates.
var ValidateRefreshes func(st *state.State, refreshes []*snap.Info, ignoreValidation map[string]bool, userID int, deviceCtx DeviceContext) (validated []*snap.Info, err error)

// UpdateMany updates everything from the given list of names that the
// store says is updateable. If the list is empty, update everything.
// Note that the state must be locked by the caller.
func UpdateMany(ctx context.Context, st *state.State, names []string, userID int, flags *Flags) ([]string, []*state.TaskSet, error) {
	return updateManyFiltered(ctx, st, names, userID, nil, flags, "")
}

// updateFilter is the type of function that can be passed to
// updateManyFromChange so it filters the updates.
//
// If the filter returns true, the update for that snap proceeds. If
// it returns false, the snap is removed from the list of updates to
// consider.
type updateFilter func(*snap.Info, *SnapState) bool

func updateManyFiltered(ctx context.Context, st *state.State, names []string, userID int, filter updateFilter, flags *Flags, fromChange string) ([]string, []*state.TaskSet, error) {
	if flags == nil {
		flags = &Flags{}
	}
	user, err := userFromUserID(st, userID)
	if err != nil {
		return nil, nil, err
	}

	// need to have a model set before trying to talk the store
	deviceCtx, err := DevicePastSeeding(st, nil)
	if err != nil {
		return nil, nil, err
	}

	refreshOpts := &store.RefreshOptions{IsAutoRefresh: flags.IsAutoRefresh}
	updates, stateByInstanceName, ignoreValidation, err := refreshCandidates(ctx, st, names, user, refreshOpts)
	if err != nil {
		return nil, nil, err
	}

	if filter != nil {
		actual := updates[:0]
		for _, update := range updates {
			if filter(update, stateByInstanceName[update.InstanceName()]) {
				actual = append(actual, update)
			}
		}
		updates = actual
	}

	if ValidateRefreshes != nil && len(updates) != 0 {
		updates, err = ValidateRefreshes(st, updates, ignoreValidation, userID, deviceCtx)
		if err != nil {
			// not doing "refresh all" report the error
			if len(names) != 0 {
				return nil, nil, err
			}
			// doing "refresh all", log the problems
			logger.Noticef("cannot refresh some snaps: %v", err)
		}
	}

	params := func(update *snap.Info) (*RevisionOptions, Flags, *SnapState) {
		snapst := stateByInstanceName[update.InstanceName()]
		// setting options to what's in state as multi-refresh doesn't let you change these
		opts := &RevisionOptions{
			Channel:   snapst.TrackingChannel,
			CohortKey: snapst.CohortKey,
		}
		return opts, snapst.Flags, snapst

	}

	updated, tasksets, err := doUpdate(ctx, st, names, updates, params, userID, flags, deviceCtx, fromChange)
	if err != nil {
		return nil, nil, err
	}
	tasksets = finalizeUpdate(st, tasksets, len(updates) > 0, updated, userID, flags)
	return updated, tasksets, nil
}

func doUpdate(ctx context.Context, st *state.State, names []string, updates []*snap.Info, params func(*snap.Info) (*RevisionOptions, Flags, *SnapState), userID int, globalFlags *Flags, deviceCtx DeviceContext, fromChange string) ([]string, []*state.TaskSet, error) {
	if globalFlags == nil {
		globalFlags = &Flags{}
	}

	tasksets := make([]*state.TaskSet, 0, len(updates)+2) // 1 for auto-aliases, 1 for re-refresh

	refreshAll := len(names) == 0
	var nameSet map[string]bool
	if len(names) != 0 {
		nameSet = make(map[string]bool, len(names))
		for _, name := range names {
			nameSet[name] = true
		}
	}

	newAutoAliases, mustPruneAutoAliases, transferTargets, err := autoAliasesUpdate(st, names, updates)
	if err != nil {
		return nil, nil, err
	}

	reportUpdated := make(map[string]bool, len(updates))
	var pruningAutoAliasesTs *state.TaskSet

	if len(mustPruneAutoAliases) != 0 {
		var err error
		pruningAutoAliasesTs, err = applyAutoAliasesDelta(st, mustPruneAutoAliases, "prune", refreshAll, fromChange, func(snapName string, _ *state.TaskSet) {
			if nameSet[snapName] {
				reportUpdated[snapName] = true
			}
		})
		if err != nil {
			return nil, nil, err
		}
		tasksets = append(tasksets, pruningAutoAliasesTs)
	}

	// wait for the auto-alias prune tasks as needed
	scheduleUpdate := func(snapName string, ts *state.TaskSet) {
		if pruningAutoAliasesTs != nil && (mustPruneAutoAliases[snapName] != nil || transferTargets[snapName]) {
			ts.WaitAll(pruningAutoAliasesTs)
		}
		reportUpdated[snapName] = true
	}

	// first snapd, core, bases, then rest
	sort.Stable(snap.ByType(updates))
	prereqs := make(map[string]*state.TaskSet)
	waitPrereq := func(ts *state.TaskSet, prereqName string) {
		preTs := prereqs[prereqName]
		if preTs != nil {
			ts.WaitAll(preTs)
		}
	}

	// updates is sorted by kind so this will process first core
	// and bases and then other snaps
	for _, update := range updates {
		revnoOpts, flags, snapst := params(update)
		flags.IsAutoRefresh = globalFlags.IsAutoRefresh

		flags, err := ensureInstallPreconditions(st, update, flags, snapst, deviceCtx)
		if err != nil {
			if refreshAll {
				logger.Noticef("cannot update %q: %v", update.InstanceName(), err)
				continue
			}
			return nil, nil, err
		}

		if err := earlyEpochCheck(update, snapst); err != nil {
			if refreshAll {
				logger.Noticef("cannot update %q: %v", update.InstanceName(), err)
				continue
			}
			return nil, nil, err
		}

		snapUserID, err := userIDForSnap(st, snapst, userID)
		if err != nil {
			return nil, nil, err
		}

		snapsup := &SnapSetup{
			Base:         update.Base,
			Prereq:       defaultContentPlugProviders(st, update),
			Channel:      revnoOpts.Channel,
			CohortKey:    revnoOpts.CohortKey,
			UserID:       snapUserID,
			Flags:        flags.ForSnapSetup(),
			DownloadInfo: &update.DownloadInfo,
			SideInfo:     &update.SideInfo,
			Type:         update.Type(),
			PlugsOnly:    len(update.Slots) == 0,
			InstanceKey:  update.InstanceKey,
			auxStoreInfo: auxStoreInfo{
				Website: update.Website,
				Media:   update.Media,
			},
		}

		ts, err := doInstall(st, snapst, snapsup, 0, fromChange, inUseFor(deviceCtx))
		if err != nil {
			if refreshAll {
				// doing "refresh all", just skip this snap
				logger.Noticef("cannot refresh snap %q: %v", update.InstanceName(), err)
				continue
			}
			return nil, nil, err
		}
		ts.JoinLane(st.NewLane())

		// because of the sorting of updates we fill prereqs
		// first (if branch) and only then use it to setup
		// waits (else branch)
		if t := update.Type(); t == snap.TypeOS || t == snap.TypeBase || t == snap.TypeSnapd {
			// prereq types come first in updates, we
			// also assume bases don't have hooks, otherwise
			// they would need to wait on core or snapd
			prereqs[update.InstanceName()] = ts
		} else {
			// prereqs were processed already, wait for
			// them as necessary for the other kind of
			// snaps
			waitPrereq(ts, defaultCoreSnapName)
			waitPrereq(ts, "snapd")
			if update.Base != "" {
				waitPrereq(ts, update.Base)
			}
		}

		scheduleUpdate(update.InstanceName(), ts)
		tasksets = append(tasksets, ts)
	}

	if len(newAutoAliases) != 0 {
		addAutoAliasesTs, err := applyAutoAliasesDelta(st, newAutoAliases, "refresh", refreshAll, fromChange, scheduleUpdate)
		if err != nil {
			return nil, nil, err
		}
		tasksets = append(tasksets, addAutoAliasesTs)
	}

	updated := make([]string, 0, len(reportUpdated))
	for name := range reportUpdated {
		updated = append(updated, name)
	}

	return updated, tasksets, nil
}

func finalizeUpdate(st *state.State, tasksets []*state.TaskSet, hasUpdates bool, updated []string, userID int, globalFlags *Flags) []*state.TaskSet {
	if hasUpdates && !globalFlags.NoReRefresh {
		// re-refresh will check the lanes to decide what to
		// _actually_ re-refresh, but it'll be a subset of updated
		// (and equal to updated if nothing goes wrong)
		rerefresh := st.NewTask("check-rerefresh", fmt.Sprintf("Consider re-refresh of %s", strutil.Quoted(updated)))
		rerefresh.Set("rerefresh-setup", reRefreshSetup{
			UserID: userID,
			Flags:  globalFlags,
		})
		tasksets = append(tasksets, state.NewTaskSet(rerefresh))
	}
	return tasksets
}

func applyAutoAliasesDelta(st *state.State, delta map[string][]string, op string, refreshAll bool, fromChange string, linkTs func(instanceName string, ts *state.TaskSet)) (*state.TaskSet, error) {
	applyTs := state.NewTaskSet()
	kind := "refresh-aliases"
	msg := i18n.G("Refresh aliases for snap %q")
	if op == "prune" {
		kind = "prune-auto-aliases"
		msg = i18n.G("Prune automatic aliases for snap %q")
	}
	for instanceName, aliases := range delta {
		if err := checkChangeConflictIgnoringOneChange(st, instanceName, nil, fromChange); err != nil {
			if refreshAll {
				// doing "refresh all", just skip this snap
				logger.Noticef("cannot %s automatic aliases for snap %q: %v", op, instanceName, err)
				continue
			}
			return nil, err
		}

		snapName, instanceKey := snap.SplitInstanceName(instanceName)
		snapsup := &SnapSetup{
			SideInfo:    &snap.SideInfo{RealName: snapName},
			InstanceKey: instanceKey,
		}
		alias := st.NewTask(kind, fmt.Sprintf(msg, snapsup.InstanceName()))
		alias.Set("snap-setup", &snapsup)
		if op == "prune" {
			alias.Set("aliases", aliases)
		}
		ts := state.NewTaskSet(alias)
		linkTs(instanceName, ts)
		applyTs.AddAll(ts)
	}
	return applyTs, nil
}

func autoAliasesUpdate(st *state.State, names []string, updates []*snap.Info) (changed map[string][]string, mustPrune map[string][]string, transferTargets map[string]bool, err error) {
	changed, dropped, err := autoAliasesDelta(st, nil)
	if err != nil {
		if len(names) != 0 {
			// not "refresh all", error
			return nil, nil, nil, err
		}
		// log and continue
		logger.Noticef("cannot find the delta for automatic aliases for some snaps: %v", err)
	}

	refreshAll := len(names) == 0

	// dropped alias -> snapName
	droppedAliases := make(map[string][]string, len(dropped))
	for instanceName, aliases := range dropped {
		for _, alias := range aliases {
			droppedAliases[alias] = append(droppedAliases[alias], instanceName)
		}
	}

	// filter changed considering only names if set:
	// we add auto-aliases only for mentioned snaps
	if !refreshAll && len(changed) != 0 {
		filteredChanged := make(map[string][]string, len(changed))
		for _, name := range names {
			if changed[name] != nil {
				filteredChanged[name] = changed[name]
			}
		}
		changed = filteredChanged
	}

	// mark snaps that are sources or target of transfers
	transferSources := make(map[string]bool, len(dropped))
	transferTargets = make(map[string]bool, len(changed))
	for instanceName, aliases := range changed {
		for _, alias := range aliases {
			if sources := droppedAliases[alias]; len(sources) != 0 {
				transferTargets[instanceName] = true
				for _, source := range sources {
					transferSources[source] = true
				}
			}
		}
	}

	// snaps with updates
	updating := make(map[string]bool, len(updates))
	for _, info := range updates {
		updating[info.InstanceName()] = true
	}

	// add explicitly auto-aliases only for snaps that are not updated
	for instanceName := range changed {
		if updating[instanceName] {
			delete(changed, instanceName)
		}
	}

	// prune explicitly auto-aliases only for snaps that are mentioned
	// and not updated OR the source of transfers
	mustPrune = make(map[string][]string, len(dropped))
	for instanceName := range transferSources {
		mustPrune[instanceName] = dropped[instanceName]
	}
	if refreshAll {
		for instanceName, aliases := range dropped {
			if !updating[instanceName] {
				mustPrune[instanceName] = aliases
			}
		}
	} else {
		for _, name := range names {
			if !updating[name] && dropped[name] != nil {
				mustPrune[name] = dropped[name]
			}
		}
	}

	return changed, mustPrune, transferTargets, nil
}

// resolveChannel returns the effective channel to use, based on the requested
// channel and constrains set by device model, or an error if switching to
// requested channel is forbidden.
func resolveChannel(st *state.State, snapName, oldChannel, newChannel string, deviceCtx DeviceContext) (effectiveChannel string, err error) {
	if newChannel == "" {
		return "", nil
	}

	// ensure we do not switch away from the kernel-track in the model
	model := deviceCtx.Model()

	var pinnedTrack, which string
	if snapName == model.Kernel() && model.KernelTrack() != "" {
		pinnedTrack, which = model.KernelTrack(), "kernel"
	}
	if snapName == model.Gadget() && model.GadgetTrack() != "" {
		pinnedTrack, which = model.GadgetTrack(), "gadget"
	}

	if pinnedTrack == "" {
		// no pinned track
		return channel.Resolve(oldChannel, newChannel)
	}

	// channel name is valid and consist of risk level or
	// risk/branch only, do the right thing and default to risk (or
	// risk/branch) within the pinned track
	resChannel, err := channel.ResolvePinned(pinnedTrack, newChannel)
	if err == channel.ErrPinnedTrackSwitch {
		// switching to a different track is not allowed
		return "", fmt.Errorf("cannot switch from %s track %q as specified for the (device) model to %q", which, pinnedTrack, newChannel)

	}
	if err != nil {
		return "", err
	}
	return resChannel, nil
}

var errRevisionSwitch = errors.New("cannot switch revision")

func switchSummary(snap, chanFrom, chanTo, cohFrom, cohTo string) string {
	if cohFrom != cohTo {
		if cohTo == "" {
			// leave cohort
			if chanFrom == chanTo {
				return fmt.Sprintf(i18n.G("Switch snap %q away from cohort %q"),
					snap, strutil.ElliptLeft(cohFrom, 10))
			}
			if chanFrom == "" {
				return fmt.Sprintf(i18n.G("Switch snap %q to channel %q and away from cohort %q"),
					snap, chanTo, strutil.ElliptLeft(cohFrom, 10),
				)
			}
			return fmt.Sprintf(i18n.G("Switch snap %q from channel %q to %q and away from cohort %q"),
				snap, chanFrom, chanTo, strutil.ElliptLeft(cohFrom, 10),
			)
		}
		if cohFrom == "" {
			// moving into a cohort
			if chanFrom == chanTo {
				return fmt.Sprintf(i18n.G("Switch snap %q from no cohort to %q"),
					snap, strutil.ElliptLeft(cohTo, 10))
			}
			if chanFrom == "" {
				return fmt.Sprintf(i18n.G("Switch snap %q to channel %q and from no cohort to %q"),
					snap, chanTo, strutil.ElliptLeft(cohTo, 10),
				)
			}
			// chanTo == "" is not interesting
			return fmt.Sprintf(i18n.G("Switch snap %q from channel %q to %q and from no cohort to %q"),
				snap, chanFrom, chanTo, strutil.ElliptLeft(cohTo, 10),
			)
		}
		if chanFrom == chanTo {
			return fmt.Sprintf(i18n.G("Switch snap %q from cohort %q to %q"),
				snap, strutil.ElliptLeft(cohFrom, 10), strutil.ElliptLeft(cohTo, 10))
		}
		if chanFrom == "" {
			return fmt.Sprintf(i18n.G("Switch snap %q to channel %q and from cohort %q to %q"),
				snap, chanTo, strutil.ElliptLeft(cohFrom, 10), strutil.ElliptLeft(cohTo, 10),
			)
		}
		return fmt.Sprintf(i18n.G("Switch snap %q from channel %q to %q and from cohort %q to %q"),
			snap, chanFrom, chanTo,
			strutil.ElliptLeft(cohFrom, 10), strutil.ElliptLeft(cohTo, 10),
		)
	}

	if chanFrom == "" {
		return fmt.Sprintf(i18n.G("Switch snap %q to channel %q"),
			snap, chanTo)
	}
	if chanFrom != chanTo {
		return fmt.Sprintf(i18n.G("Switch snap %q from channel %q to %q"),
			snap, chanFrom, chanTo)
	}
	// a no-change switch is accepted for idempotency
	return "No change switch (no-op)"
}

// Switch switches a snap to a new channel and/or cohort
func Switch(st *state.State, name string, opts *RevisionOptions) (*state.TaskSet, error) {
	if opts == nil {
		opts = &RevisionOptions{}
	}
	if !opts.Revision.Unset() {
		return nil, errRevisionSwitch
	}
	var snapst SnapState
	err := Get(st, name, &snapst)
	if err != nil && err != state.ErrNoState {
		return nil, err
	}
	if !snapst.IsInstalled() {
		return nil, &snap.NotInstalledError{Snap: name}
	}

	if err := CheckChangeConflict(st, name, nil); err != nil {
		return nil, err
	}

	deviceCtx, err := DeviceCtxFromState(st, nil)
	if err != nil {
		return nil, err
	}

	opts.Channel, err = resolveChannel(st, name, snapst.TrackingChannel, opts.Channel, deviceCtx)
	if err != nil {
		return nil, err
	}

	snapsup := &SnapSetup{
		SideInfo:    snapst.CurrentSideInfo(),
		InstanceKey: snapst.InstanceKey,
		// set the from state (i.e. no change), they are overridden from opts as needed below
		CohortKey: snapst.CohortKey,
		Channel:   snapst.TrackingChannel,
	}

	if opts.Channel != "" {
		snapsup.Channel = opts.Channel
	}
	if opts.CohortKey != "" {
		snapsup.CohortKey = opts.CohortKey
	}
	if opts.LeaveCohort {
		snapsup.CohortKey = ""
	}

	summary := switchSummary(snapsup.InstanceName(), snapst.TrackingChannel, snapsup.Channel, snapst.CohortKey, snapsup.CohortKey)
	switchSnap := st.NewTask("switch-snap", summary)
	switchSnap.Set("snap-setup", &snapsup)

	return state.NewTaskSet(switchSnap), nil
}

// RevisionOptions control the selection of a snap revision.
type RevisionOptions struct {
	Channel     string
	Revision    snap.Revision
	CohortKey   string
	LeaveCohort bool
}

// Update initiates a change updating a snap.
// Note that the state must be locked by the caller.
//
// The returned TaskSet will contain a DownloadAndChecksDoneEdge.
func Update(st *state.State, name string, opts *RevisionOptions, userID int, flags Flags) (*state.TaskSet, error) {
	return UpdateWithDeviceContext(st, name, opts, userID, flags, nil, "")
}

// UpdateWithDeviceContext initiates a change updating a snap.
// It will query for the snap with the given deviceCtx.
// Note that the state must be locked by the caller.
//
// The returned TaskSet will contain a DownloadAndChecksDoneEdge.
func UpdateWithDeviceContext(st *state.State, name string, opts *RevisionOptions, userID int, flags Flags, deviceCtx DeviceContext, fromChange string) (*state.TaskSet, error) {
	if opts == nil {
		opts = &RevisionOptions{}
	}
	var snapst SnapState
	err := Get(st, name, &snapst)
	if err != nil && err != state.ErrNoState {
		return nil, err
	}
	if !snapst.IsInstalled() {
		return nil, &snap.NotInstalledError{Snap: name}
	}

	// FIXME: snaps that are not active are skipped for now
	//        until we know what we want to do
	if !snapst.Active {
		return nil, fmt.Errorf("refreshing disabled snap %q not supported", name)
	}

	// need to have a model set before trying to talk the store
	deviceCtx, err = DevicePastSeeding(st, deviceCtx)
	if err != nil {
		return nil, err
	}

	opts.Channel, err = resolveChannel(st, name, snapst.TrackingChannel, opts.Channel, deviceCtx)
	if err != nil {
		return nil, err
	}

	if opts.Channel == "" {
		// default to tracking the same channel
		opts.Channel = snapst.TrackingChannel
	}
	if opts.CohortKey == "" {
		// default to being in the same cohort
		opts.CohortKey = snapst.CohortKey
	}
	if opts.LeaveCohort {
		opts.CohortKey = ""
	}

	// TODO: make flags be per revision to avoid this logic (that
	//       leaves corner cases all over the place)
	if !(flags.JailMode || flags.DevMode) {
		flags.Classic = flags.Classic || snapst.Flags.Classic
	}

	var updates []*snap.Info
	info, infoErr := infoForUpdate(st, &snapst, name, opts, userID, flags, deviceCtx)
	switch infoErr {
	case nil:
		updates = append(updates, info)
	case store.ErrNoUpdateAvailable:
		// there may be some new auto-aliases
	default:
		return nil, infoErr
	}

	params := func(update *snap.Info) (*RevisionOptions, Flags, *SnapState) {
		return opts, flags, &snapst
	}

	_, tts, err := doUpdate(context.TODO(), st, []string{name}, updates, params, userID, &flags, deviceCtx, fromChange)
	if err != nil {
		return nil, err
	}

	// see if we need to switch the channel or cohort, or toggle ignore-validation
	switchChannel := snapst.TrackingChannel != opts.Channel
	switchCohortKey := snapst.CohortKey != opts.CohortKey
	toggleIgnoreValidation := snapst.IgnoreValidation != flags.IgnoreValidation
	if infoErr == store.ErrNoUpdateAvailable && (switchChannel || switchCohortKey || toggleIgnoreValidation) {
		if err := checkChangeConflictIgnoringOneChange(st, name, nil, fromChange); err != nil {
			return nil, err
		}

		snapsup := &SnapSetup{
			SideInfo:    snapst.CurrentSideInfo(),
			Flags:       snapst.Flags.ForSnapSetup(),
			InstanceKey: snapst.InstanceKey,
			CohortKey:   opts.CohortKey,
		}

		if switchChannel || switchCohortKey {
			// update the tracked channel and cohort
			snapsup.Channel = opts.Channel
			snapsup.CohortKey = opts.CohortKey
			// Update the current snap channel as well. This ensures that
			// the UI displays the right values.
			snapsup.SideInfo.Channel = opts.Channel

			summary := switchSummary(snapsup.InstanceName(), snapst.TrackingChannel, opts.Channel, snapst.CohortKey, opts.CohortKey)
			switchSnap := st.NewTask("switch-snap-channel", summary)
			switchSnap.Set("snap-setup", &snapsup)

			switchSnapTs := state.NewTaskSet(switchSnap)
			for _, ts := range tts {
				switchSnapTs.WaitAll(ts)
			}
			tts = append(tts, switchSnapTs)
		}

		if toggleIgnoreValidation {
			snapsup.IgnoreValidation = flags.IgnoreValidation
			toggle := st.NewTask("toggle-snap-flags", fmt.Sprintf(i18n.G("Toggle snap %q flags"), snapsup.InstanceName()))
			toggle.Set("snap-setup", &snapsup)

			toggleTs := state.NewTaskSet(toggle)
			for _, ts := range tts {
				toggleTs.WaitAll(ts)
			}
			tts = append(tts, toggleTs)
		}
	}

	if len(tts) == 0 && len(updates) == 0 {
		// really nothing to do, return the original no-update-available error
		return nil, infoErr
	}

	tts = finalizeUpdate(st, tts, len(updates) > 0, []string{name}, userID, &flags)

	flat := state.NewTaskSet()
	for _, ts := range tts {
		// The tasksets we get from "doUpdate" contain important
		// "TaskEdge" information that is needed for "Remodel".
		// To preserve those we need to use "AddAllWithEdges()".
		if err := flat.AddAllWithEdges(ts); err != nil {
			return nil, err
		}
	}
	return flat, nil
}

func infoForUpdate(st *state.State, snapst *SnapState, name string, opts *RevisionOptions, userID int, flags Flags, deviceCtx DeviceContext) (*snap.Info, error) {
	if opts.Revision.Unset() {
		// good ol' refresh
		info, err := updateInfo(st, snapst, opts, userID, flags, deviceCtx)
		if err != nil {
			return nil, err
		}
		if ValidateRefreshes != nil && !flags.IgnoreValidation {
			_, err := ValidateRefreshes(st, []*snap.Info{info}, nil, userID, deviceCtx)
			if err != nil {
				return nil, err
			}
		}
		return info, nil
	}
	var sideInfo *snap.SideInfo
	for _, si := range snapst.Sequence {
		if si.Revision == opts.Revision {
			sideInfo = si
			break
		}
	}
	if sideInfo == nil {
		// refresh from given revision from store
		return updateToRevisionInfo(st, snapst, opts.Revision, userID, deviceCtx)
	}

	// refresh-to-local, this assumes the snap revision is mounted
	return readInfo(name, sideInfo, errorOnBroken)
}

// AutoRefreshAssertions allows to hook fetching of important assertions
// into the Autorefresh function.
var AutoRefreshAssertions func(st *state.State, userID int) error

// AutoRefresh is the wrapper that will do a refresh of all the installed
// snaps on the system. In addition to that it will also refresh important
// assertions.
func AutoRefresh(ctx context.Context, st *state.State) ([]string, []*state.TaskSet, error) {
	userID := 0

	if AutoRefreshAssertions != nil {
		if err := AutoRefreshAssertions(st, userID); err != nil {
			return nil, nil, err
		}
	}

	return UpdateMany(ctx, st, nil, userID, &Flags{IsAutoRefresh: true})
}

// LinkNewBaseOrKernel will create prepare/link-snap tasks for a remodel
func LinkNewBaseOrKernel(st *state.State, name string) (*state.TaskSet, error) {
	var snapst SnapState
	err := Get(st, name, &snapst)
	if err == state.ErrNoState {
		return nil, &snap.NotInstalledError{Snap: name}
	}
	if err != nil {
		return nil, err
	}

	if err := CheckChangeConflict(st, name, nil); err != nil {
		return nil, err
	}

	info, err := snapst.CurrentInfo()
	if err != nil {
		return nil, err
	}

	switch info.Type() {
	case snap.TypeOS, snap.TypeBase, snap.TypeKernel:
		// good
	default:
		// bad
		return nil, fmt.Errorf("cannot link type %v", info.Type())
	}

	snapsup := &SnapSetup{
		SideInfo:    snapst.CurrentSideInfo(),
		Flags:       snapst.Flags.ForSnapSetup(),
		Type:        info.Type(),
		PlugsOnly:   len(info.Slots) == 0,
		InstanceKey: snapst.InstanceKey,
	}

	prepareSnap := st.NewTask("prepare-snap", fmt.Sprintf(i18n.G("Prepare snap %q (%s) for remodel"), snapsup.InstanceName(), snapst.Current))
	prepareSnap.Set("snap-setup", &snapsup)

	linkSnap := st.NewTask("link-snap", fmt.Sprintf(i18n.G("Make snap %q (%s) available to the system during remodel"), snapsup.InstanceName(), snapst.Current))
	linkSnap.Set("snap-setup-task", prepareSnap.ID())
	linkSnap.WaitFor(prepareSnap)

	// we need this for remodel
	ts := state.NewTaskSet(prepareSnap, linkSnap)
	ts.MarkEdge(prepareSnap, DownloadAndChecksDoneEdge)
	return ts, nil
}

// Enable sets a snap to the active state
func Enable(st *state.State, name string) (*state.TaskSet, error) {
	var snapst SnapState
	err := Get(st, name, &snapst)
	if err == state.ErrNoState {
		return nil, &snap.NotInstalledError{Snap: name}
	}
	if err != nil {
		return nil, err
	}

	if snapst.Active {
		return nil, fmt.Errorf("snap %q already enabled", name)
	}

	if err := CheckChangeConflict(st, name, nil); err != nil {
		return nil, err
	}

	info, err := snapst.CurrentInfo()
	if err != nil {
		return nil, err
	}

	snapsup := &SnapSetup{
		SideInfo:    snapst.CurrentSideInfo(),
		Flags:       snapst.Flags.ForSnapSetup(),
		Type:        info.Type(),
		PlugsOnly:   len(info.Slots) == 0,
		InstanceKey: snapst.InstanceKey,
	}

	prepareSnap := st.NewTask("prepare-snap", fmt.Sprintf(i18n.G("Prepare snap %q (%s)"), snapsup.InstanceName(), snapst.Current))
	prepareSnap.Set("snap-setup", &snapsup)

	setupProfiles := st.NewTask("setup-profiles", fmt.Sprintf(i18n.G("Setup snap %q (%s) security profiles"), snapsup.InstanceName(), snapst.Current))
	setupProfiles.Set("snap-setup-task", prepareSnap.ID())
	setupProfiles.WaitFor(prepareSnap)

	linkSnap := st.NewTask("link-snap", fmt.Sprintf(i18n.G("Make snap %q (%s) available to the system"), snapsup.InstanceName(), snapst.Current))
	linkSnap.Set("snap-setup-task", prepareSnap.ID())
	linkSnap.WaitFor(setupProfiles)

	// setup aliases
	setupAliases := st.NewTask("setup-aliases", fmt.Sprintf(i18n.G("Setup snap %q aliases"), snapsup.InstanceName()))
	setupAliases.Set("snap-setup-task", prepareSnap.ID())
	setupAliases.WaitFor(linkSnap)

	startSnapServices := st.NewTask("start-snap-services", fmt.Sprintf(i18n.G("Start snap %q (%s) services"), snapsup.InstanceName(), snapst.Current))
	startSnapServices.Set("snap-setup-task", prepareSnap.ID())
	startSnapServices.WaitFor(setupAliases)

	return state.NewTaskSet(prepareSnap, setupProfiles, linkSnap, setupAliases, startSnapServices), nil
}

// Disable sets a snap to the inactive state
func Disable(st *state.State, name string) (*state.TaskSet, error) {
	var snapst SnapState
	err := Get(st, name, &snapst)
	if err == state.ErrNoState {
		return nil, &snap.NotInstalledError{Snap: name}
	}
	if err != nil {
		return nil, err
	}
	if !snapst.Active {
		return nil, fmt.Errorf("snap %q already disabled", name)
	}

	info, err := Info(st, name, snapst.Current)
	if err != nil {
		return nil, err
	}
	if !canDisable(info) {
		return nil, fmt.Errorf("snap %q cannot be disabled", name)
	}

	if err := CheckChangeConflict(st, name, nil); err != nil {
		return nil, err
	}

	snapsup := &SnapSetup{
		SideInfo: &snap.SideInfo{
			RealName: snap.InstanceSnap(name),
			Revision: snapst.Current,
		},
		Type:        info.Type(),
		PlugsOnly:   len(info.Slots) == 0,
		InstanceKey: snapst.InstanceKey,
	}

	stopSnapServices := st.NewTask("stop-snap-services", fmt.Sprintf(i18n.G("Stop snap %q (%s) services"), snapsup.InstanceName(), snapst.Current))
	stopSnapServices.Set("snap-setup", &snapsup)
	stopSnapServices.Set("stop-reason", snap.StopReasonDisable)

	removeAliases := st.NewTask("remove-aliases", fmt.Sprintf(i18n.G("Remove aliases for snap %q"), snapsup.InstanceName()))
	removeAliases.Set("snap-setup-task", stopSnapServices.ID())
	removeAliases.WaitFor(stopSnapServices)

	unlinkSnap := st.NewTask("unlink-snap", fmt.Sprintf(i18n.G("Make snap %q (%s) unavailable to the system"), snapsup.InstanceName(), snapst.Current))
	unlinkSnap.Set("snap-setup-task", stopSnapServices.ID())
	unlinkSnap.WaitFor(removeAliases)

	removeProfiles := st.NewTask("remove-profiles", fmt.Sprintf(i18n.G("Remove security profiles of snap %q"), snapsup.InstanceName()))
	removeProfiles.Set("snap-setup-task", stopSnapServices.ID())
	removeProfiles.WaitFor(unlinkSnap)

	return state.NewTaskSet(stopSnapServices, removeAliases, unlinkSnap, removeProfiles), nil
}

// canDisable verifies that a snap can be deactivated.
func canDisable(si *snap.Info) bool {
	for _, importantSnapType := range []snap.Type{snap.TypeGadget, snap.TypeKernel, snap.TypeOS} {
		if importantSnapType == si.Type() {
			return false
		}
	}

	return true
}

// canRemove verifies that a snap can be removed.
func canRemove(st *state.State, si *snap.Info, snapst *SnapState, removeAll bool, deviceCtx DeviceContext) error {
	rev := snap.Revision{}
	if !removeAll {
		rev = si.Revision
	}

	return PolicyFor(si.Type(), deviceCtx.Model()).CanRemove(st, snapst, rev, deviceCtx)
}

// RemoveFlags are used to pass additional flags to the Remove operation.
type RemoveFlags struct {
	// Remove the snap without creating snapshot data
	Purge bool
}

// Remove returns a set of tasks for removing snap.
// Note that the state must be locked by the caller.
func Remove(st *state.State, name string, revision snap.Revision, flags *RemoveFlags) (*state.TaskSet, error) {
	var snapst SnapState
	err := Get(st, name, &snapst)
	if err != nil && err != state.ErrNoState {
		return nil, err
	}

	if !snapst.IsInstalled() {
		return nil, &snap.NotInstalledError{Snap: name, Rev: snap.R(0)}
	}

	if err := CheckChangeConflict(st, name, nil); err != nil {
		return nil, err
	}

	deviceCtx, err := DeviceCtxFromState(st, nil)
	if err != nil {
		return nil, err
	}

	active := snapst.Active
	var removeAll bool
	if revision.Unset() {
		revision = snapst.Current
		removeAll = true
	} else {
		if active {
			if revision == snapst.Current {
				msg := "cannot remove active revision %s of snap %q"
				if len(snapst.Sequence) > 1 {
					msg += " (revert first?)"
				}
				return nil, fmt.Errorf(msg, revision, name)
			}
			active = false
		}

		if !revisionInSequence(&snapst, revision) {
			return nil, &snap.NotInstalledError{Snap: name, Rev: revision}
		}

		removeAll = len(snapst.Sequence) == 1
	}

	info, err := Info(st, name, revision)
	if err != nil {
		return nil, err
	}

	// check if this is something that can be removed
	if err := canRemove(st, info, &snapst, removeAll, deviceCtx); err != nil {
		return nil, fmt.Errorf("snap %q is not removable: %v", name, err)
	}

	// main/current SnapSetup
	snapsup := SnapSetup{
		SideInfo: &snap.SideInfo{
			SnapID:   info.SnapID,
			RealName: snap.InstanceSnap(name),
			Revision: revision,
		},
		Type:        info.Type(),
		PlugsOnly:   len(info.Slots) == 0,
		InstanceKey: snapst.InstanceKey,
	}

	// trigger remove

	full := state.NewTaskSet()
	var chain *state.TaskSet

	addNext := func(ts *state.TaskSet) {
		if chain != nil {
			ts.WaitAll(chain)
		}
		full.AddAll(ts)
		chain = ts
	}

	var prev *state.Task
	var stopSnapServices *state.Task
	if active {
		stopSnapServices = st.NewTask("stop-snap-services", fmt.Sprintf(i18n.G("Stop snap %q services"), name))
		stopSnapServices.Set("snap-setup", snapsup)
		stopSnapServices.Set("stop-reason", snap.StopReasonRemove)
		addNext(state.NewTaskSet(stopSnapServices))
		prev = stopSnapServices
	}

	// only run remove hook if uninstalling the snap completely
	if removeAll {
		removeHook := SetupRemoveHook(st, snapsup.InstanceName())
		addNext(state.NewTaskSet(removeHook))
		prev = removeHook

		// run disconnect hooks
		disconnect := st.NewTask("auto-disconnect", fmt.Sprintf(i18n.G("Disconnect interfaces of snap %q"), snapsup.InstanceName()))
		disconnect.Set("snap-setup", snapsup)
		if prev != nil {
			disconnect.WaitFor(prev)
		}
		addNext(state.NewTaskSet(disconnect))
		prev = disconnect
	}

	// 'purge' flag disables automatic snapshot for given remove op
	if flags == nil || !flags.Purge {
		if tp, _ := snapst.Type(); tp == snap.TypeApp && removeAll {
			ts, err := AutomaticSnapshot(st, name)
			if err == nil {
				tr := config.NewTransaction(st)
				checkDiskSpaceRemove, err := features.Flag(tr, features.CheckDiskSpaceRemove)
				if err != nil && !config.IsNoOption(err) {
					return nil, err
				}
				if checkDiskSpaceRemove {
					sz, err := EstimateSnapshotSize(st, name, nil)
					if err != nil {
						return nil, err
					}
<<<<<<< HEAD
					// require 5Mb extra
					requiredSpace := sz + 5*1024*1024
					path := dirs.SnapdStateDir(dirs.GlobalRootDir)
					if err := osutilCheckFreeSpace(path, requiredSpace); err != nil {
						if _, ok := err.(*osutil.NotEnoughDiskSpaceError); ok {
							return nil, &ErrInsufficientSpace{
								Path:    path,
								Snaps:   []string{name},
								Message: fmt.Sprintf("cannot create automatic snapshot when removing last revision of the snap: %v", err)}
=======
					requiredSpace := safetyMarginDiskSpace(sz)
					path := dirs.SnapdStateDir(dirs.GlobalRootDir)
					if err := osutilCheckFreeSpace(path, requiredSpace); err != nil {
						if _, ok := err.(*osutil.NotEnoughDiskSpaceError); ok {
							return nil, &InsufficientSpaceError{
								Path:       path,
								Snaps:      []string{name},
								ChangeKind: "remove",
								Message:    fmt.Sprintf("cannot create automatic snapshot when removing last revision of the snap: %v", err)}
>>>>>>> bf340b9e
						}
						return nil, err
					}
				}
				addNext(ts)
			} else {
				if err != ErrNothingToDo {
					return nil, err
				}
			}
		}
	}

	if active { // unlink
		var tasks []*state.Task

		removeAliases := st.NewTask("remove-aliases", fmt.Sprintf(i18n.G("Remove aliases for snap %q"), name))
		removeAliases.WaitFor(prev) // prev is not needed beyond here
		removeAliases.Set("snap-setup-task", stopSnapServices.ID())

		unlink := st.NewTask("unlink-snap", fmt.Sprintf(i18n.G("Make snap %q unavailable to the system"), name))
		unlink.Set("snap-setup-task", stopSnapServices.ID())
		unlink.WaitFor(removeAliases)

		removeSecurity := st.NewTask("remove-profiles", fmt.Sprintf(i18n.G("Remove security profile for snap %q (%s)"), name, revision))
		removeSecurity.WaitFor(unlink)
		removeSecurity.Set("snap-setup-task", stopSnapServices.ID())

		tasks = append(tasks, removeAliases, unlink, removeSecurity)
		addNext(state.NewTaskSet(tasks...))
	}

	if removeAll {
		seq := snapst.Sequence
		for i := len(seq) - 1; i >= 0; i-- {
			si := seq[i]
			addNext(removeInactiveRevision(st, name, info.SnapID, si.Revision))
		}
	} else {
		addNext(removeInactiveRevision(st, name, info.SnapID, revision))
	}

	return full, nil
}

func removeInactiveRevision(st *state.State, name, snapID string, revision snap.Revision) *state.TaskSet {
	snapName, instanceKey := snap.SplitInstanceName(name)
	snapsup := SnapSetup{
		SideInfo: &snap.SideInfo{
			RealName: snapName,
			SnapID:   snapID,
			Revision: revision,
		},
		InstanceKey: instanceKey,
	}

	clearData := st.NewTask("clear-snap", fmt.Sprintf(i18n.G("Remove data for snap %q (%s)"), name, revision))
	clearData.Set("snap-setup", snapsup)

	discardSnap := st.NewTask("discard-snap", fmt.Sprintf(i18n.G("Remove snap %q (%s) from the system"), name, revision))
	discardSnap.WaitFor(clearData)
	discardSnap.Set("snap-setup-task", clearData.ID())

	return state.NewTaskSet(clearData, discardSnap)
}

// RemoveMany removes everything from the given list of names.
// Note that the state must be locked by the caller.
func RemoveMany(st *state.State, names []string) ([]string, []*state.TaskSet, error) {
	removed := make([]string, 0, len(names))
	tasksets := make([]*state.TaskSet, 0, len(names))
	for _, name := range names {
		ts, err := Remove(st, name, snap.R(0), nil)
		// FIXME: is this expected behavior?
		if _, ok := err.(*snap.NotInstalledError); ok {
			continue
		}
		if err != nil {
			return nil, nil, err
		}
		removed = append(removed, name)
		ts.JoinLane(st.NewLane())
		tasksets = append(tasksets, ts)
	}

	return removed, tasksets, nil
}

// Revert returns a set of tasks for reverting to the previous version of the snap.
// Note that the state must be locked by the caller.
func Revert(st *state.State, name string, flags Flags) (*state.TaskSet, error) {
	var snapst SnapState
	err := Get(st, name, &snapst)
	if err != nil && err != state.ErrNoState {
		return nil, err
	}

	pi := snapst.previousSideInfo()
	if pi == nil {
		return nil, fmt.Errorf("no revision to revert to")
	}

	return RevertToRevision(st, name, pi.Revision, flags)
}

func RevertToRevision(st *state.State, name string, rev snap.Revision, flags Flags) (*state.TaskSet, error) {
	var snapst SnapState
	err := Get(st, name, &snapst)
	if err != nil && err != state.ErrNoState {
		return nil, err
	}

	if snapst.Current == rev {
		return nil, fmt.Errorf("already on requested revision")
	}

	if !snapst.Active {
		return nil, fmt.Errorf("cannot revert inactive snaps")
	}
	i := snapst.LastIndex(rev)
	if i < 0 {
		return nil, fmt.Errorf("cannot find revision %s for snap %q", rev, name)
	}

	flags.Revert = true
	// TODO: make flags be per revision to avoid this logic (that
	//       leaves corner cases all over the place)
	if !(flags.JailMode || flags.DevMode || flags.Classic) {
		if snapst.Flags.DevMode {
			flags.DevMode = true
		}
		if snapst.Flags.JailMode {
			flags.JailMode = true
		}
		if snapst.Flags.Classic {
			flags.Classic = true
		}
	}

	info, err := Info(st, name, rev)
	if err != nil {
		return nil, err
	}

	snapsup := &SnapSetup{
		Base:        info.Base,
		SideInfo:    snapst.Sequence[i],
		Flags:       flags.ForSnapSetup(),
		Type:        info.Type(),
		PlugsOnly:   len(info.Slots) == 0,
		InstanceKey: snapst.InstanceKey,
	}
	return doInstall(st, &snapst, snapsup, 0, "", nil)
}

// TransitionCore transitions from an old core snap name to a new core
// snap name. It is used for the ubuntu-core -> core transition (that
// is not just a rename because the two snaps have different snapIDs)
//
// Note that this function makes some assumptions like:
// - no aliases setup for both snaps
// - no data needs to be copied
// - all interfaces are absolutely identical on both new and old
// Do not use this as a general way to transition from snap A to snap B.
func TransitionCore(st *state.State, oldName, newName string) ([]*state.TaskSet, error) {
	var oldSnapst, newSnapst SnapState
	err := Get(st, oldName, &oldSnapst)
	if err != nil && err != state.ErrNoState {
		return nil, err
	}
	if !oldSnapst.IsInstalled() {
		return nil, fmt.Errorf("cannot transition snap %q: not installed", oldName)
	}

	var all []*state.TaskSet
	// install new core (if not already installed)
	err = Get(st, newName, &newSnapst)
	if err != nil && err != state.ErrNoState {
		return nil, err
	}
	if !newSnapst.IsInstalled() {
		var userID int
		newInfo, err := installInfo(context.TODO(), st, newName, &RevisionOptions{Channel: oldSnapst.TrackingChannel}, userID, nil)
		if err != nil {
			return nil, err
		}

		// start by installing the new snap
		tsInst, err := doInstall(st, &newSnapst, &SnapSetup{
			Channel:      oldSnapst.TrackingChannel,
			DownloadInfo: &newInfo.DownloadInfo,
			SideInfo:     &newInfo.SideInfo,
			Type:         newInfo.Type(),
		}, 0, "", nil)
		if err != nil {
			return nil, err
		}
		all = append(all, tsInst)
	}

	// then transition the interface connections over
	transIf := st.NewTask("transition-ubuntu-core", fmt.Sprintf(i18n.G("Transition security profiles from %q to %q"), oldName, newName))
	transIf.Set("old-name", oldName)
	transIf.Set("new-name", newName)
	if len(all) > 0 {
		transIf.WaitAll(all[0])
	}
	tsTrans := state.NewTaskSet(transIf)
	all = append(all, tsTrans)

	// FIXME: this is just here for the tests
	transIf.Set("snap-setup", &SnapSetup{
		SideInfo: &snap.SideInfo{
			RealName: oldName,
		},
	})

	// then remove the old snap
	tsRm, err := Remove(st, oldName, snap.R(0), nil)
	if err != nil {
		return nil, err
	}
	tsRm.WaitFor(transIf)
	all = append(all, tsRm)

	return all, nil
}

// State/info accessors

// Installing returns whether there's an in-progress installation.
func Installing(st *state.State) bool {
	for _, task := range st.Tasks() {
		k := task.Kind()
		chg := task.Change()
		if k == "mount-snap" && chg != nil && !chg.Status().Ready() {
			return true
		}
	}
	return false
}

// Info returns the information about the snap with given name and revision.
// Works also for a mounted candidate snap in the process of being installed.
func Info(st *state.State, name string, revision snap.Revision) (*snap.Info, error) {
	var snapst SnapState
	err := Get(st, name, &snapst)
	if err == state.ErrNoState {
		return nil, &snap.NotInstalledError{Snap: name}
	}
	if err != nil {
		return nil, err
	}

	for i := len(snapst.Sequence) - 1; i >= 0; i-- {
		if si := snapst.Sequence[i]; si.Revision == revision {
			return readInfo(name, si, 0)
		}
	}

	return nil, fmt.Errorf("cannot find snap %q at revision %s", name, revision.String())
}

// CurrentInfo returns the information about the current revision of a snap with the given name.
func CurrentInfo(st *state.State, name string) (*snap.Info, error) {
	var snapst SnapState
	err := Get(st, name, &snapst)
	if err != nil && err != state.ErrNoState {
		return nil, err
	}
	info, err := snapst.CurrentInfo()
	if err == ErrNoCurrent {
		return nil, &snap.NotInstalledError{Snap: name}
	}
	return info, err
}

// Get retrieves the SnapState of the given snap.
func Get(st *state.State, name string, snapst *SnapState) error {
	if snapst == nil {
		return fmt.Errorf("internal error: snapst is nil")
	}
	// SnapState is (un-)marshalled from/to JSON, fields having omitempty
	// tag will not appear in the output (if empty) and subsequently will
	// not be unmarshalled to (or cleared); if the caller reuses the same
	// struct though subsequent calls, it is possible that they end up with
	// garbage inside, clear the destination struct so that we always
	// unmarshal to a clean state
	*snapst = SnapState{}

	var snaps map[string]*json.RawMessage
	err := st.Get("snaps", &snaps)
	if err != nil {
		return err
	}
	raw, ok := snaps[name]
	if !ok {
		return state.ErrNoState
	}
	err = json.Unmarshal([]byte(*raw), &snapst)
	if err != nil {
		return fmt.Errorf("cannot unmarshal snap state: %v", err)
	}
	return nil
}

// All retrieves return a map from name to SnapState for all current snaps in the system state.
func All(st *state.State) (map[string]*SnapState, error) {
	// XXX: result is a map because sideloaded snaps carry no name
	// atm in their sideinfos
	var stateMap map[string]*SnapState
	if err := st.Get("snaps", &stateMap); err != nil && err != state.ErrNoState {
		return nil, err
	}
	curStates := make(map[string]*SnapState, len(stateMap))
	for instanceName, snapst := range stateMap {
		curStates[instanceName] = snapst
	}
	return curStates, nil
}

// NumSnaps returns the number of installed snaps.
func NumSnaps(st *state.State) (int, error) {
	var snaps map[string]*json.RawMessage
	if err := st.Get("snaps", &snaps); err != nil && err != state.ErrNoState {
		return -1, err
	}
	return len(snaps), nil
}

// Set sets the SnapState of the given snap, overwriting any earlier state.
// Note that a SnapState with an empty Sequence will be treated as if snapst was
// nil and name will be deleted from the state.
func Set(st *state.State, name string, snapst *SnapState) {
	var snaps map[string]*json.RawMessage
	err := st.Get("snaps", &snaps)
	if err != nil && err != state.ErrNoState {
		panic("internal error: cannot unmarshal snaps state: " + err.Error())
	}
	if snaps == nil {
		snaps = make(map[string]*json.RawMessage)
	}
	if snapst == nil || (len(snapst.Sequence) == 0) {
		delete(snaps, name)
	} else {
		data, err := json.Marshal(snapst)
		if err != nil {
			panic("internal error: cannot marshal snap state: " + err.Error())
		}
		raw := json.RawMessage(data)
		snaps[name] = &raw
	}
	st.Set("snaps", snaps)
}

// ActiveInfos returns information about all active snaps.
func ActiveInfos(st *state.State) ([]*snap.Info, error) {
	var stateMap map[string]*SnapState
	var infos []*snap.Info
	if err := st.Get("snaps", &stateMap); err != nil && err != state.ErrNoState {
		return nil, err
	}
	for instanceName, snapst := range stateMap {
		if !snapst.Active {
			continue
		}
		snapInfo, err := snapst.CurrentInfo()
		if err != nil {
			logger.Noticef("cannot retrieve info for snap %q: %s", instanceName, err)
			continue
		}
		infos = append(infos, snapInfo)
	}
	return infos, nil
}

func HasSnapOfType(st *state.State, snapType snap.Type) (bool, error) {
	var stateMap map[string]*SnapState
	if err := st.Get("snaps", &stateMap); err != nil && err != state.ErrNoState {
		return false, err
	}

	for _, snapst := range stateMap {
		typ, err := snapst.Type()
		if err != nil {
			return false, err
		}
		if typ == snapType {
			return true, nil
		}
	}

	return false, nil
}

func infosForType(st *state.State, snapType snap.Type) ([]*snap.Info, error) {
	var stateMap map[string]*SnapState
	if err := st.Get("snaps", &stateMap); err != nil && err != state.ErrNoState {
		return nil, err
	}

	var res []*snap.Info
	for _, snapst := range stateMap {
		if !snapst.IsInstalled() {
			continue
		}
		typ, err := snapst.Type()
		if err != nil {
			return nil, err
		}
		if typ != snapType {
			continue
		}
		si, err := snapst.CurrentInfo()
		if err != nil {
			return nil, err
		}
		res = append(res, si)
	}

	if len(res) == 0 {
		return nil, state.ErrNoState
	}

	return res, nil
}

func infoForDeviceSnap(st *state.State, deviceCtx DeviceContext, which string, whichName func(*asserts.Model) string) (*snap.Info, error) {
	if deviceCtx == nil {
		return nil, fmt.Errorf("internal error: unset deviceCtx")
	}
	model := deviceCtx.Model()
	snapName := whichName(model)
	if snapName == "" {
		return nil, state.ErrNoState
	}
	var snapst SnapState
	err := Get(st, snapName, &snapst)
	if err != nil {
		return nil, err
	}
	return snapst.CurrentInfo()
}

// GadgetInfo finds the gadget snap's info for the given device context.
func GadgetInfo(st *state.State, deviceCtx DeviceContext) (*snap.Info, error) {
	return infoForDeviceSnap(st, deviceCtx, "gadget", (*asserts.Model).Gadget)
}

// KernelInfo finds the kernel snap's info for the given device context.
func KernelInfo(st *state.State, deviceCtx DeviceContext) (*snap.Info, error) {
	return infoForDeviceSnap(st, deviceCtx, "kernel", (*asserts.Model).Kernel)
}

// BootBaseInfo finds the boot base snap's info for the given device context.
func BootBaseInfo(st *state.State, deviceCtx DeviceContext) (*snap.Info, error) {
	baseName := func(mod *asserts.Model) string {
		base := mod.Base()
		if base == "" {
			return "core"
		}
		return base
	}
	return infoForDeviceSnap(st, deviceCtx, "boot base", baseName)
}

// TODO: reintroduce a KernelInfo(state.State, DeviceContext) if needed
// KernelInfo finds the current kernel snap's info.

// coreInfo finds the current OS snap's info. If both
// "core" and "ubuntu-core" is installed then "core"
// is preferred. Different core names are not supported
// currently and will result in an error.
func coreInfo(st *state.State) (*snap.Info, error) {
	res, err := infosForType(st, snap.TypeOS)
	if err != nil {
		return nil, err
	}

	// a single core: just return it
	if len(res) == 1 {
		return res[0], nil
	}

	// some systems have two cores: ubuntu-core/core
	// we always return "core" in this case
	if len(res) == 2 {
		if res[0].InstanceName() == defaultCoreSnapName && res[1].InstanceName() == "ubuntu-core" {
			return res[0], nil
		}
		if res[0].InstanceName() == "ubuntu-core" && res[1].InstanceName() == defaultCoreSnapName {
			return res[1], nil
		}
		return nil, fmt.Errorf("unexpected cores %q and %q", res[0].InstanceName(), res[1].InstanceName())
	}

	return nil, fmt.Errorf("unexpected number of cores, got %d", len(res))
}

// ConfigDefaults returns the configuration defaults for the snap as
// specified in the gadget for the given device context.
// If gadget is absent or the snap has no snap-id it returns
// ErrNoState.
func ConfigDefaults(st *state.State, deviceCtx DeviceContext, snapName string) (map[string]interface{}, error) {
	info, err := GadgetInfo(st, deviceCtx)
	if err != nil {
		return nil, err
	}

	// system configuration is kept under "core" so apply its defaults when
	// configuring "core"
	isSystemDefaults := snapName == defaultCoreSnapName
	var snapst SnapState
	if err := Get(st, snapName, &snapst); err != nil && err != state.ErrNoState {
		return nil, err
	}

	var snapID string
	if snapst.IsInstalled() {
		snapID = snapst.CurrentSideInfo().SnapID
	}
	// system snaps (core and snapd) snaps can be addressed even without a
	// snap-id via the special "system" value in the config; first-boot
	// always configures the core snap with UseConfigDefaults
	if snapID == "" && !isSystemDefaults {
		return nil, state.ErrNoState
	}

	// no constraints enforced: those should have been checked before already
	gadgetInfo, err := gadget.ReadInfo(info.MountDir(), nil)
	if err != nil {
		return nil, err
	}

	// we support setting core defaults via "system"
	if isSystemDefaults {
		if defaults, ok := gadgetInfo.Defaults["system"]; ok {
			if _, ok := gadgetInfo.Defaults[snapID]; ok && snapID != "" {
				logger.Noticef("core snap configuration defaults found under both 'system' key and core-snap-id, preferring 'system'")
			}

			return defaults, nil
		}
	}

	defaults, ok := gadgetInfo.Defaults[snapID]
	if !ok {
		return nil, state.ErrNoState
	}

	return defaults, nil
}

// GadgetConnections returns the interface connection instructions
// specified in the gadget for the given device context.
// If gadget is absent it returns ErrNoState.
func GadgetConnections(st *state.State, deviceCtx DeviceContext) ([]gadget.Connection, error) {
	info, err := GadgetInfo(st, deviceCtx)
	if err != nil {
		return nil, err
	}

	// no constraints enforced: those should have been checked before already
	gadgetInfo, err := gadget.ReadInfo(info.MountDir(), nil)
	if err != nil {
		return nil, err
	}

	return gadgetInfo.Connections, nil
}

func MockOsutilCheckFreeSpace(mock func(path string, minSize uint64) error) (restore func()) {
	old := osutilCheckFreeSpace
	osutilCheckFreeSpace = mock
	return func() { osutilCheckFreeSpace = old }
}<|MERGE_RESOLUTION|>--- conflicted
+++ resolved
@@ -1983,17 +1983,6 @@
 					if err != nil {
 						return nil, err
 					}
-<<<<<<< HEAD
-					// require 5Mb extra
-					requiredSpace := sz + 5*1024*1024
-					path := dirs.SnapdStateDir(dirs.GlobalRootDir)
-					if err := osutilCheckFreeSpace(path, requiredSpace); err != nil {
-						if _, ok := err.(*osutil.NotEnoughDiskSpaceError); ok {
-							return nil, &ErrInsufficientSpace{
-								Path:    path,
-								Snaps:   []string{name},
-								Message: fmt.Sprintf("cannot create automatic snapshot when removing last revision of the snap: %v", err)}
-=======
 					requiredSpace := safetyMarginDiskSpace(sz)
 					path := dirs.SnapdStateDir(dirs.GlobalRootDir)
 					if err := osutilCheckFreeSpace(path, requiredSpace); err != nil {
@@ -2003,7 +1992,6 @@
 								Snaps:      []string{name},
 								ChangeKind: "remove",
 								Message:    fmt.Sprintf("cannot create automatic snapshot when removing last revision of the snap: %v", err)}
->>>>>>> bf340b9e
 						}
 						return nil, err
 					}
