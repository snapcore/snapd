// -*- Mode: Go; indent-tabs-mode: t -*-

/*
 * Copyright (C) 2016-2022 Canonical Ltd
 *
 * This program is free software: you can redistribute it and/or modify
 * it under the terms of the GNU General Public License version 3 as
 * published by the Free Software Foundation.
 *
 * This program is distributed in the hope that it will be useful,
 * but WITHOUT ANY WARRANTY; without even the implied warranty of
 * MERCHANTABILITY or FITNESS FOR A PARTICULAR PURPOSE.  See the
 * GNU General Public License for more details.
 *
 * You should have received a copy of the GNU General Public License
 * along with this program.  If not, see <http://www.gnu.org/licenses/>.
 *
 */

// Package snapstate implements the manager and state aspects responsible for the installation and removal of snaps.
package snapstate

import (
	"context"
	"encoding/json"
	"errors"
	"fmt"
	"os"
	"sort"
	"strconv"
	"strings"
	"time"

	"github.com/snapcore/snapd/asserts"
	"github.com/snapcore/snapd/asserts/snapasserts"
	"github.com/snapcore/snapd/boot"
	"github.com/snapcore/snapd/client"
	"github.com/snapcore/snapd/dirs"
	"github.com/snapcore/snapd/features"
	"github.com/snapcore/snapd/gadget"
	"github.com/snapcore/snapd/i18n"
	"github.com/snapcore/snapd/interfaces"
	"github.com/snapcore/snapd/logger"
	"github.com/snapcore/snapd/osutil"
	"github.com/snapcore/snapd/overlord/auth"
	"github.com/snapcore/snapd/overlord/configstate/config"
	"github.com/snapcore/snapd/overlord/ifacestate/ifacerepo"
	"github.com/snapcore/snapd/overlord/restart"
	"github.com/snapcore/snapd/overlord/snapstate/backend"
	"github.com/snapcore/snapd/overlord/state"
	"github.com/snapcore/snapd/release"
	"github.com/snapcore/snapd/snap"
	"github.com/snapcore/snapd/snap/channel"
	"github.com/snapcore/snapd/snapdenv"
	"github.com/snapcore/snapd/store"
	"github.com/snapcore/snapd/strutil"
)

// control flags for doInstall
const (
	skipConfigure = 1 << iota
)

// control flags for "Configure()"
const (
	IgnoreHookError = 1 << iota
	TrackHookError
	UseConfigDefaults
)

const (
	BeginEdge                        = state.TaskSetEdge("begin")
	BeforeHooksEdge                  = state.TaskSetEdge("before-hooks")
	HooksEdge                        = state.TaskSetEdge("hooks")
	BeforeMaybeRebootEdge            = state.TaskSetEdge("before-maybe-reboot")
	MaybeRebootEdge                  = state.TaskSetEdge("maybe-reboot")
	MaybeRebootWaitEdge              = state.TaskSetEdge("maybe-reboot-wait")
	AfterMaybeRebootWaitEdge         = state.TaskSetEdge("after-maybe-reboot-wait")
	LastBeforeLocalModificationsEdge = state.TaskSetEdge("last-before-local-modifications")
)

const snapdDesktopIntegrationSnapID = "IrwRHakqtzhFRHJOOPxKVPU0Kk7Erhcu"

var ErrNothingToDo = errors.New("nothing to do")

var osutilCheckFreeSpace = osutil.CheckFreeSpace

// TestingLeaveOutKernelUpdateGadgetAssets can be used to simulate an upgrade
// from a broken snapd that does not generate a "update-gadget-assets" task.
// See LP:#1940553
var TestingLeaveOutKernelUpdateGadgetAssets bool = false

type minimalInstallInfo interface {
	InstanceName() string
	Type() snap.Type
	SnapBase() string
	DownloadSize() int64
	Prereq(st *state.State) []string
}

type updateParamsFunc func(*snap.Info) (*RevisionOptions, Flags, *SnapState)

type readyUpdateInfo interface {
	minimalInstallInfo

	SnapSetupForUpdate(st *state.State, params updateParamsFunc, userID int, globalFlags *Flags) (*SnapSetup, *SnapState, error)
}

// ByType supports sorting by snap type. The most important types come first.
type byType []minimalInstallInfo

func (r byType) Len() int      { return len(r) }
func (r byType) Swap(i, j int) { r[i], r[j] = r[j], r[i] }
func (r byType) Less(i, j int) bool {
	return r[i].Type().SortsBefore(r[j].Type())
}

type installSnapInfo struct {
	*snap.Info
}

func (ins installSnapInfo) DownloadSize() int64 {
	return ins.DownloadInfo.Size
}

// SnapBase returns the base snap of the snap.
func (ins installSnapInfo) SnapBase() string {
	return ins.Base
}

func (ins installSnapInfo) Prereq(st *state.State) []string {
	return getKeys(defaultProviderContentAttrs(st, ins.Info))
}

func (ins installSnapInfo) SnapSetupForUpdate(st *state.State, params updateParamsFunc, userID int, globalFlags *Flags) (*SnapSetup, *SnapState, error) {
	update := ins.Info

	revnoOpts, flags, snapst := params(update)
	flags.IsAutoRefresh = globalFlags.IsAutoRefresh

	flags, err := earlyChecks(st, snapst, update, flags)
	if err != nil {
		return nil, nil, err
	}

	snapUserID, err := userIDForSnap(st, snapst, userID)
	if err != nil {
		return nil, nil, err
	}

	providerContentAttrs := defaultProviderContentAttrs(st, update)
	snapsup := SnapSetup{
		Base:               update.Base,
		Prereq:             getKeys(providerContentAttrs),
		PrereqContentAttrs: providerContentAttrs,
		Channel:            revnoOpts.Channel,
		CohortKey:          revnoOpts.CohortKey,
		UserID:             snapUserID,
		Flags:              flags.ForSnapSetup(),
		DownloadInfo:       &update.DownloadInfo,
		SideInfo:           &update.SideInfo,
		Type:               update.Type(),
		PlugsOnly:          len(update.Slots) == 0,
		InstanceKey:        update.InstanceKey,
		auxStoreInfo: auxStoreInfo{
			Website: update.Website,
			Media:   update.Media,
		},
	}
	snapsup.IgnoreRunning = globalFlags.IgnoreRunning
	return &snapsup, snapst, nil
}

// pathInfo holds information about a path install
type pathInfo struct {
	*snap.Info
	path     string
	sideInfo *snap.SideInfo
}

func (i pathInfo) DownloadSize() int64 {
	return i.Size
}

// SnapBase returns the base snap of the snap.
func (i pathInfo) SnapBase() string {
	return i.Base
}

func (i pathInfo) Prereq(st *state.State) []string {
	return getKeys(defaultProviderContentAttrs(st, i.Info))
}

func (i pathInfo) SnapSetupForUpdate(st *state.State, params updateParamsFunc, _ int, _ *Flags) (*SnapSetup, *SnapState, error) {
	update := i.Info

	_, flags, snapst := params(update)

	providerContentAttrs := defaultProviderContentAttrs(st, update)
	snapsup := SnapSetup{
		Base:               i.Base,
		Prereq:             getKeys(providerContentAttrs),
		PrereqContentAttrs: providerContentAttrs,
		SideInfo:           i.sideInfo,
		SnapPath:           i.path,
		Flags:              flags.ForSnapSetup(),
		Type:               i.Type(),
		PlugsOnly:          len(i.Slots) == 0,
		InstanceKey:        i.InstanceKey,
	}
	return &snapsup, snapst, nil
}

// soundness check
var _ readyUpdateInfo = installSnapInfo{}

// InsufficientSpaceError represents an error where there is not enough disk
// space to perform an operation.
type InsufficientSpaceError struct {
	// Path is the filesystem path checked for available disk space
	Path string
	// Snaps affected by the failing operation
	Snaps []string
	// Kind of the change that failed
	ChangeKind string
	// Message is optional, otherwise one is composed from the other information
	Message string
}

func (e *InsufficientSpaceError) Error() string {
	if e.Message != "" {
		return e.Message
	}
	if len(e.Snaps) > 0 {
		snaps := strings.Join(e.Snaps, ", ")
		return fmt.Sprintf("insufficient space in %q to perform %q change for the following snaps: %s", e.Path, e.ChangeKind, snaps)
	}
	return fmt.Sprintf("insufficient space in %q", e.Path)
}

// safetyMarginDiskSpace returns size plus a safety margin (5Mb)
func safetyMarginDiskSpace(size uint64) uint64 {
	return size + 5*1024*1024
}

func isParallelInstallable(snapsup *SnapSetup) error {
	if snapsup.InstanceKey == "" {
		return nil
	}
	if snapsup.Type == snap.TypeApp {
		return nil
	}
	return fmt.Errorf("cannot install snap of type %v as %q", snapsup.Type, snapsup.InstanceName())
}

func optedIntoSnapdSnap(st *state.State) (bool, error) {
	tr := config.NewTransaction(st)
	experimentalAllowSnapd, err := features.Flag(tr, features.SnapdSnap)
	if err != nil && !config.IsNoOption(err) {
		return false, err
	}
	return experimentalAllowSnapd, nil
}

// refreshRetain returns refresh.retain value if set, or the default value (different for core and classic).
// It deals with potentially wrong type due to lax validation.
func refreshRetain(st *state.State) int {
	var val interface{}
	// due to lax validation of refresh.retain on set we might end up having a string representing a number here; handle it gracefully
	// for backwards compatibility.
	err := config.NewTransaction(st).Get("core", "refresh.retain", &val)
	var retain int
	if err == nil {
		switch v := val.(type) {
		// this is the expected value; confusingly, since we pass interface{} to Get(), we get json.Number type; if int reference was passed,
		// we would get an int instead of json.Number.
		case json.Number:
			retain, err = strconv.Atoi(string(v))
		// not really expected when requesting interface{}.
		case int:
			retain = v
		// we can get string here due to lax validation of refresh.retain on Set in older releases.
		case string:
			retain, err = strconv.Atoi(v)
		default:
			logger.Noticef("internal error: refresh.retain system option has unexpected type: %T", v)
		}
	}

	// this covers error from Get() and strconv above.
	if err != nil && !config.IsNoOption(err) {
		logger.Noticef("internal error: refresh.retain system option is not valid: %v", err)
	}

	// not set, use default value
	if retain == 0 {
		// on classic we only keep 2 copies by default
		if release.OnClassic {
			retain = 2
		} else {
			retain = 3
		}
	}
	return retain
}

var excludeFromRefreshAppAwareness = func(t snap.Type) bool {
	return t == snap.TypeSnapd || t == snap.TypeOS
}

func doInstall(st *state.State, snapst *SnapState, snapsup *SnapSetup, flags int, fromChange string, inUseCheck func(snap.Type) (boot.InUseFunc, error)) (*state.TaskSet, error) {
	// NB: we should strive not to need or propagate deviceCtx
	// here, the resulting effects/changes were not pleasant at
	// one point
	tr := config.NewTransaction(st)
	experimentalRefreshAppAwareness, err := features.Flag(tr, features.RefreshAppAwareness)
	if err != nil && !config.IsNoOption(err) {
		return nil, err
	}
	experimentalGateAutoRefreshHook, err := features.Flag(tr, features.GateAutoRefreshHook)
	if err != nil && !config.IsNoOption(err) {
		return nil, err
	}

	if snapsup.InstanceName() == "system" {
		return nil, fmt.Errorf("cannot install reserved snap name 'system'")
	}
	if snapst.IsInstalled() && !snapst.Active {
		return nil, fmt.Errorf("cannot update disabled snap %q", snapsup.InstanceName())
	}
	if snapst.IsInstalled() && !snapsup.Flags.Revert {
		if inUseCheck == nil {
			return nil, fmt.Errorf("internal error: doInstall: inUseCheck not provided for refresh")
		}
	}

	if snapsup.Flags.Classic {
		if !release.OnClassic {
			return nil, fmt.Errorf("classic confinement is only supported on classic systems")
		} else if !dirs.SupportsClassicConfinement() {
			return nil, fmt.Errorf(i18n.G("classic confinement requires snaps under /snap or symlink from /snap to %s"), dirs.SnapMountDir)
		}
	}
	if !snapst.IsInstalled() { // install?
		// check that the snap command namespace doesn't conflict with an enabled alias
		if err := checkSnapAliasConflict(st, snapsup.InstanceName()); err != nil {
			return nil, err
		}
	}

	if err := isParallelInstallable(snapsup); err != nil {
		return nil, err
	}

	if err := checkChangeConflictIgnoringOneChange(st, snapsup.InstanceName(), snapst, fromChange); err != nil {
		return nil, err
	}

	if snapst.IsInstalled() {
		// consider also the current revision to set plugs-only hint
		info, err := snapst.CurrentInfo()
		if err != nil {
			return nil, err
		}
		snapsup.PlugsOnly = snapsup.PlugsOnly && (len(info.Slots) == 0)

		if experimentalRefreshAppAwareness && !excludeFromRefreshAppAwareness(snapsup.Type) && !snapsup.Flags.IgnoreRunning {
			// Note that because we are modifying the snap state inside
			// softCheckNothingRunningForRefresh, this block must be located
			// after the conflict check done above.
			if err := softCheckNothingRunningForRefresh(st, snapst, info); err != nil {
				return nil, err
			}
		}

		if experimentalGateAutoRefreshHook {
			// If this snap was held, then remove it from snaps-hold.
			if err := resetGatingForRefreshed(st, snapsup.InstanceName()); err != nil {
				return nil, err
			}
		}
	}

	ts := state.NewTaskSet()

	targetRevision := snapsup.Revision()
	revisionStr := ""
	if snapsup.SideInfo != nil {
		revisionStr = fmt.Sprintf(" (%s)", targetRevision)
	}

	// check if we already have the revision locally (alters tasks)
	revisionIsLocal := snapst.LastIndex(targetRevision) >= 0

	prereq := st.NewTask("prerequisites", fmt.Sprintf(i18n.G("Ensure prerequisites for %q are available"), snapsup.InstanceName()))
	prereq.Set("snap-setup", snapsup)

	var prepare, prev *state.Task
	fromStore := false
	// if we have a local revision here we go back to that
	if snapsup.SnapPath != "" || revisionIsLocal {
		prepare = st.NewTask("prepare-snap", fmt.Sprintf(i18n.G("Prepare snap %q%s"), snapsup.SnapPath, revisionStr))
	} else {
		fromStore = true
		prepare = st.NewTask("download-snap", fmt.Sprintf(i18n.G("Download snap %q%s from channel %q"), snapsup.InstanceName(), revisionStr, snapsup.Channel))
	}
	prepare.Set("snap-setup", snapsup)
	prepare.WaitFor(prereq)

	tasks := []*state.Task{prereq, prepare}
	addTask := func(t *state.Task) {
		t.Set("snap-setup-task", prepare.ID())
		t.WaitFor(prev)
		tasks = append(tasks, t)
	}
	prev = prepare

	var checkAsserts *state.Task
	if fromStore {
		// fetch and check assertions
		checkAsserts = st.NewTask("validate-snap", fmt.Sprintf(i18n.G("Fetch and check assertions for snap %q%s"), snapsup.InstanceName(), revisionStr))
		addTask(checkAsserts)
		prev = checkAsserts
	}

	// mount
	if !revisionIsLocal {
		mount := st.NewTask("mount-snap", fmt.Sprintf(i18n.G("Mount snap %q%s"), snapsup.InstanceName(), revisionStr))
		addTask(mount)
		prev = mount
	} else {
		if snapsup.Flags.RemoveSnapPath {
			// If the revision is local, we will not need the
			// temporary snap.  This can happen when
			// e.g. side-loading a local revision again.  The
			// SnapPath is only needed in the "mount-snap" handler
			// and that is skipped for local revisions.
			if err := os.Remove(snapsup.SnapPath); err != nil {
				return nil, err
			}
		}
	}

	// run refresh hooks when updating existing snap, otherwise run install hook further down.
	runRefreshHooks := (snapst.IsInstalled() && !snapsup.Flags.Revert)
	if runRefreshHooks {
		preRefreshHook := SetupPreRefreshHook(st, snapsup.InstanceName())
		addTask(preRefreshHook)
		prev = preRefreshHook
	}

	if snapst.IsInstalled() {
		// unlink-current-snap (will stop services for copy-data)
		stop := st.NewTask("stop-snap-services", fmt.Sprintf(i18n.G("Stop snap %q services"), snapsup.InstanceName()))
		stop.Set("stop-reason", snap.StopReasonRefresh)
		addTask(stop)
		prev = stop

		removeAliases := st.NewTask("remove-aliases", fmt.Sprintf(i18n.G("Remove aliases for snap %q"), snapsup.InstanceName()))
		addTask(removeAliases)
		prev = removeAliases

		unlink := st.NewTask("unlink-current-snap", fmt.Sprintf(i18n.G("Make current revision for snap %q unavailable"), snapsup.InstanceName()))
		addTask(unlink)
		prev = unlink
	}

	if !release.OnClassic && (snapsup.Type == snap.TypeGadget || (snapsup.Type == snap.TypeKernel && !TestingLeaveOutKernelUpdateGadgetAssets)) {
		// XXX: gadget update currently for core systems only
		gadgetUpdate := st.NewTask("update-gadget-assets", fmt.Sprintf(i18n.G("Update assets from %s %q%s"), snapsup.Type, snapsup.InstanceName(), revisionStr))
		addTask(gadgetUpdate)
		prev = gadgetUpdate
	}
	if !release.OnClassic && snapsup.Type == snap.TypeGadget {
		// kernel command line from gadget is for core systems only
		gadgetCmdline := st.NewTask("update-gadget-cmdline", fmt.Sprintf(i18n.G("Update kernel command line from gadget %q%s"), snapsup.InstanceName(), revisionStr))
		addTask(gadgetCmdline)
		prev = gadgetCmdline
	}

	// copy-data (needs stopped services by unlink)
	if !snapsup.Flags.Revert {
		copyData := st.NewTask("copy-snap-data", fmt.Sprintf(i18n.G("Copy snap %q data"), snapsup.InstanceName()))
		addTask(copyData)
		prev = copyData
	}

	// security
	setupSecurity := st.NewTask("setup-profiles", fmt.Sprintf(i18n.G("Setup snap %q%s security profiles"), snapsup.InstanceName(), revisionStr))
	addTask(setupSecurity)
	prev = setupSecurity

	// finalize (wrappers+current symlink)
	linkSnap := st.NewTask("link-snap", fmt.Sprintf(i18n.G("Make snap %q%s available to the system"), snapsup.InstanceName(), revisionStr))
	addTask(linkSnap)
	prev = linkSnap

	// auto-connections
	autoConnect := st.NewTask("auto-connect", fmt.Sprintf(i18n.G("Automatically connect eligible plugs and slots of snap %q"), snapsup.InstanceName()))
	addTask(autoConnect)
	prev = autoConnect

	// setup aliases
	setAutoAliases := st.NewTask("set-auto-aliases", fmt.Sprintf(i18n.G("Set automatic aliases for snap %q"), snapsup.InstanceName()))
	addTask(setAutoAliases)
	prev = setAutoAliases

	setupAliases := st.NewTask("setup-aliases", fmt.Sprintf(i18n.G("Setup snap %q aliases"), snapsup.InstanceName()))
	addTask(setupAliases)
	prev = setupAliases

	if !release.OnClassic && snapsup.Type == snap.TypeSnapd {
		// only run for core devices and the snapd snap, run late enough
		// so that the task is executed by the new snapd
		bootConfigUpdate := st.NewTask("update-managed-boot-config", fmt.Sprintf(i18n.G("Update managed boot config assets from %q%s"), snapsup.InstanceName(), revisionStr))
		addTask(bootConfigUpdate)
		prev = bootConfigUpdate
	}

	if runRefreshHooks {
		postRefreshHook := SetupPostRefreshHook(st, snapsup.InstanceName())
		addTask(postRefreshHook)
		prev = postRefreshHook
	}

	var installHook *state.Task
	// only run install hook if installing the snap for the first time
	if !snapst.IsInstalled() {
		installHook = SetupInstallHook(st, snapsup.InstanceName())
		addTask(installHook)
		prev = installHook
	}

	// run new services
	startSnapServices := st.NewTask("start-snap-services", fmt.Sprintf(i18n.G("Start snap %q%s services"), snapsup.InstanceName(), revisionStr))
	addTask(startSnapServices)
	prev = startSnapServices

	// Do not do that if we are reverting to a local revision
	if snapst.IsInstalled() && !snapsup.Flags.Revert {
		retain := refreshRetain(st)

		// if we're not using an already present revision, account for the one being added
		if snapst.LastIndex(targetRevision) == -1 {
			retain-- //  we're adding one
		}

		seq := snapst.Sequence
		currentIndex := snapst.LastIndex(snapst.Current)

		// discard everything after "current" (we may have reverted to
		// a previous versions earlier)
		for i := currentIndex + 1; i < len(seq); i++ {
			si := seq[i]
			if si.Revision == targetRevision {
				// but don't discard this one; its' the thing we're switching to!
				continue
			}
			ts := removeInactiveRevision(st, snapsup.InstanceName(), si.SnapID, si.Revision, snapsup.Type)
			ts.WaitFor(prev)
			tasks = append(tasks, ts.Tasks()...)
			prev = tasks[len(tasks)-1]
		}

		// make sure we're not scheduling the removal of the target
		// revision in the case where the target revision is already in
		// the sequence.
		for i := 0; i < currentIndex; i++ {
			si := seq[i]
			if si.Revision == targetRevision {
				// we do *not* want to removeInactiveRevision of this one
				copy(seq[i:], seq[i+1:])
				seq = seq[:len(seq)-1]
				currentIndex--
			}
		}

		// normal garbage collect
		var inUse boot.InUseFunc
		for i := 0; i <= currentIndex-retain; i++ {
			if inUse == nil {
				var err error
				inUse, err = inUseCheck(snapsup.Type)
				if err != nil {
					return nil, err
				}
			}

			si := seq[i]
			if inUse(snapsup.InstanceName(), si.Revision) {
				continue
			}
			ts := removeInactiveRevision(st, snapsup.InstanceName(), si.SnapID, si.Revision, snapsup.Type)
			ts.WaitFor(prev)
			tasks = append(tasks, ts.Tasks()...)
			prev = tasks[len(tasks)-1]
		}

		addTask(st.NewTask("cleanup", fmt.Sprintf("Clean up %q%s install", snapsup.InstanceName(), revisionStr)))
	}

	installSet := state.NewTaskSet(tasks...)
	installSet.WaitAll(ts)
	installSet.MarkEdge(prereq, BeginEdge)
	installSet.MarkEdge(setupAliases, BeforeHooksEdge)
	installSet.MarkEdge(setupSecurity, BeforeMaybeRebootEdge)
	installSet.MarkEdge(linkSnap, MaybeRebootEdge)
	installSet.MarkEdge(autoConnect, MaybeRebootWaitEdge)
	installSet.MarkEdge(setAutoAliases, AfterMaybeRebootWaitEdge)
	if installHook != nil {
		installSet.MarkEdge(installHook, HooksEdge)
	}
	// if snap is being installed from the store, then the last task before
	// any system modifications are done is check validate-snap, otherwise
	// it's the prepare-snap
	if checkAsserts != nil {
		installSet.MarkEdge(checkAsserts, LastBeforeLocalModificationsEdge)
	} else {
		installSet.MarkEdge(prepare, LastBeforeLocalModificationsEdge)
	}
	if flags&skipConfigure != 0 {
		return installSet, nil
	}

	ts.AddAllWithEdges(installSet)

	// we do not support configuration for bases or the "snapd" snap yet
	if snapsup.Type != snap.TypeBase && snapsup.Type != snap.TypeSnapd {
		confFlags := 0
		notCore := snapsup.InstanceName() != "core"
		hasSnapID := snapsup.SideInfo != nil && snapsup.SideInfo.SnapID != ""
		if !snapst.IsInstalled() && hasSnapID && notCore {
			// installation, run configure using the gadget defaults
			// if available, system config defaults (attached to
			// "core") are consumed only during seeding, via an
			// explicit configure step separate from installing
			confFlags |= UseConfigDefaults
		}
		configSet := ConfigureSnap(st, snapsup.InstanceName(), confFlags)
		configSet.WaitAll(ts)
		ts.AddAll(configSet)
	}

	healthCheck := CheckHealthHook(st, snapsup.InstanceName(), snapsup.Revision())
	healthCheck.WaitAll(ts)
	ts.AddTask(healthCheck)

	return ts, nil
}

// ConfigureSnap returns a set of tasks to configure snapName as done during installation/refresh.
func ConfigureSnap(st *state.State, snapName string, confFlags int) *state.TaskSet {
	// This is slightly ugly, ideally we would check the type instead
	// of hardcoding the name here. Unfortunately we do not have the
	// type until we actually run the change.
	if snapName == defaultCoreSnapName {
		confFlags |= IgnoreHookError
		confFlags |= TrackHookError
	}
	return Configure(st, snapName, nil, confFlags)
}

var Configure = func(st *state.State, snapName string, patch map[string]interface{}, flags int) *state.TaskSet {
	panic("internal error: snapstate.Configure is unset")
}

var SetupInstallHook = func(st *state.State, snapName string) *state.Task {
	panic("internal error: snapstate.SetupInstallHook is unset")
}

var SetupPreRefreshHook = func(st *state.State, snapName string) *state.Task {
	panic("internal error: snapstate.SetupPreRefreshHook is unset")
}

var SetupPostRefreshHook = func(st *state.State, snapName string) *state.Task {
	panic("internal error: snapstate.SetupPostRefreshHook is unset")
}

var SetupRemoveHook = func(st *state.State, snapName string) *state.Task {
	panic("internal error: snapstate.SetupRemoveHook is unset")
}

var CheckHealthHook = func(st *state.State, snapName string, rev snap.Revision) *state.Task {
	panic("internal error: snapstate.CheckHealthHook is unset")
}

var SetupGateAutoRefreshHook = func(st *state.State, snapName string) *state.Task {
	panic("internal error: snapstate.SetupAutoRefreshGatingHook is unset")
}

var generateSnapdWrappers = backend.GenerateSnapdWrappers

// FinishRestart will return a Retry error if there is a pending restart
// and a real error if anything went wrong (like a rollback across
// restarts).
// For snapd snap updates this will also rerun wrappers generation to fully
// catch up with any change.
func FinishRestart(task *state.Task, snapsup *SnapSetup) (err error) {
	if snapdenv.Preseeding() {
		// nothing to do when preseeding
		return nil
	}
	if ok, _ := restart.Pending(task.State()); ok {
		// don't continue until we are in the restarted snapd
		task.Logf("Waiting for automatic snapd restart...")
		return &state.Retry{}
	}

	if snapsup.Type == snap.TypeSnapd {
		if os.Getenv("SNAPD_REVERT_TO_REV") != "" {
			return fmt.Errorf("there was a snapd rollback across the restart")
		}

		// if we have restarted and snapd was refreshed, then we need to generate
		// snapd wrappers again with current snapd, as the logic of generating
		// wrappers may have changed between previous and new snapd code.
		if !release.OnClassic {
			snapdInfo, err := snap.ReadCurrentInfo(snapsup.SnapName())
			if err != nil {
				return fmt.Errorf("cannot get current snapd snap info: %v", err)
			}
			// TODO: if future changes to wrappers need one more snapd restart,
			// then it should be handled here as well.
			if err := generateSnapdWrappers(snapdInfo, nil); err != nil {
				return err
			}
		}
	}

	// consider kernel and base

	deviceCtx, err := DeviceCtx(task.State(), task, nil)
	if err != nil {
		return err
	}

	// Check if there was a rollback. A reboot can be triggered by:
	// - core (old core16 world, system-reboot)
	// - bootable base snap (new core18 world, system-reboot)
	// - kernel
	//
	// On classic and in ephemeral run modes (like install, recover)
	// there can never be a rollback so we can skip the check there.
	//
	// TODO: Detect "snapd" snap daemon-restarts here that
	//       fallback into the old version (once we have
	//       better snapd rollback support in core18).
	if deviceCtx.RunMode() && !release.OnClassic {
		// get the name of the name relevant for booting
		// based on the given type
		model := deviceCtx.Model()
		var bootName string
		switch snapsup.Type {
		case snap.TypeKernel:
			bootName = model.Kernel()
		case snap.TypeOS, snap.TypeBase:
			bootName = "core"
			if model.Base() != "" {
				bootName = model.Base()
			}
		default:
			return nil
		}
		// if it is not a snap related to our booting we are not
		// interested
		if snapsup.InstanceName() != bootName {
			return nil
		}

		// compare what we think is "current" for snapd with what
		// actually booted. The bootloader may revert on a failed
		// boot from a bad os/base/kernel to a good one and in this
		// case we need to catch this and error accordingly
		current, err := boot.GetCurrentBoot(snapsup.Type, deviceCtx)
		if err == boot.ErrBootNameAndRevisionNotReady {
			return &state.Retry{After: 5 * time.Second}
		}
		if err != nil {
			return err
		}
		if snapsup.InstanceName() != current.SnapName() || snapsup.SideInfo.Revision != current.SnapRevision() {
			// TODO: make sure this revision gets ignored for
			//       automatic refreshes
			return fmt.Errorf("cannot finish %s installation, there was a rollback across reboot", snapsup.InstanceName())
		}
	}

	return nil
}

// RestartSystem requests a system restart.
// It considers how the Change the task belongs to is configured
// (system-restart-immediate) to choose whether request an immediate
// restart or not.
func RestartSystem(task *state.Task, rebootInfo *boot.RebootInfo) {
	chg := task.Change()
	var immediate bool
	if chg != nil {
		// ignore errors intentionally, to follow
		// RequestRestart itself which does not
		// return errors. If the state is corrupt
		// something else will error
		chg.Get("system-restart-immediate", &immediate)
	}
	rst := restart.RestartSystem
	if immediate {
		rst = restart.RestartSystemNow
	}
	restart.Request(task.State(), rst, rebootInfo)
}

func contentAttr(attrer interfaces.Attrer) string {
	var s string
	err := attrer.Attr("content", &s)
	if err != nil {
		return ""
	}
	return s
}

// returns a map populated with content tags for which there is a content snap in the system
func contentIfaceAvailable(st *state.State) map[string]bool {
	repo := ifacerepo.Get(st)
	contentSlots := repo.AllSlots("content")
	avail := make(map[string]bool, len(contentSlots))
	for _, slot := range contentSlots {
		contentTag := contentAttr(slot)
		if contentTag == "" {
			continue
		}
		avail[contentTag] = true
	}
	return avail
}

// defaultProviderContentAttrs takes a snap.Info and returns a map of
// default providers to the value of content attributes they should
// provide. Content attributes already provided by a snap in the system are omitted.
func defaultProviderContentAttrs(st *state.State, info *snap.Info) map[string][]string {
	needed := snap.NeededDefaultProviders(info)
	if len(needed) == 0 {
		return nil
	}
	avail := contentIfaceAvailable(st)

	out := make(map[string][]string)
	for snapInstance, contentValues := range needed {
		for _, content := range contentValues {
			if !avail[content] {
				out[snapInstance] = append(out[snapInstance], content)
			}
		}
	}
	return out
}

func getKeys(kv map[string][]string) []string {
	keys := make([]string, 0, len(kv))

	for key := range kv {
		keys = append(keys, key)
	}

	return keys
}

// validateFeatureFlags validates the given snap only uses experimental
// features that are enabled by the user.
func validateFeatureFlags(st *state.State, info *snap.Info) error {
	tr := config.NewTransaction(st)

	if len(info.Layout) > 0 {
		flag, err := features.Flag(tr, features.Layouts)
		if err != nil {
			return err
		}
		if !flag {
			return fmt.Errorf("experimental feature disabled - test it by setting 'experimental.layouts' to true")
		}
	}

	if info.InstanceKey != "" {
		flag, err := features.Flag(tr, features.ParallelInstances)
		if err != nil {
			return err
		}
		if !flag {
			return fmt.Errorf("experimental feature disabled - test it by setting 'experimental.parallel-instances' to true")
		}
	}

	var hasUserService, usesDbusActivation bool
	for _, app := range info.Apps {
		if app.IsService() && app.DaemonScope == snap.UserDaemon {
			hasUserService = true
		}
		if len(app.ActivatesOn) != 0 {
			usesDbusActivation = true
		}
	}

	if hasUserService {
		flag, err := features.Flag(tr, features.UserDaemons)
		if err != nil {
			return err
		}
		// The snapd-desktop-integration snap is allowed to
		// use user daemons, irrespective of the feature flag
		// state.
		//
		// TODO: remove the special case once
		// experimental.user-daemons is the default
		if !flag && info.SnapID != snapdDesktopIntegrationSnapID {
			return fmt.Errorf("experimental feature disabled - test it by setting 'experimental.user-daemons' to true")
		}
		if !release.SystemctlSupportsUserUnits() {
			return fmt.Errorf("user session daemons are not supported on this release")
		}
	}

	if usesDbusActivation {
		flag, err := features.Flag(tr, features.DbusActivation)
		if err != nil {
			return err
		}
		if !flag {
			return fmt.Errorf("experimental feature disabled - test it by setting 'experimental.dbus-activation' to true")
		}
	}

	return nil
}

func ensureInstallPreconditions(st *state.State, info *snap.Info, flags Flags, snapst *SnapState) (Flags, error) {
	// if snap is allowed to be devmode via the dangerous model and it's
	// confinement is indeed devmode, promote the flags.DevMode to true
	if flags.ApplySnapDevMode && info.NeedsDevMode() {
		// TODO: what about jail-mode? will we also allow putting devmode
		// snaps (i.e. snaps with snap.yaml with confinement: devmode) into
		// strict confinement via the model assertion?
		flags.DevMode = true
	}

	if flags.Classic && !info.NeedsClassic() {
		// snap does not require classic confinement, silently drop the flag
		flags.Classic = false
	}

	if err := validateInfoAndFlags(info, snapst, flags); err != nil {
		return flags, err
	}
	if err := validateFeatureFlags(st, info); err != nil {
		return flags, err
	}
	if err := checkDBusServiceConflicts(st, info); err != nil {
		return flags, err
	}
	return flags, nil
}

// InstallPath returns a set of tasks for installing a snap from a file path
// and the snap.Info for the given snap.
//
// Note that the state must be locked by the caller.
// The provided SideInfo can contain just a name which results in a
// local revision and sideloading, or full metadata in which case it
// the snap will appear as installed from the store.
func InstallPath(st *state.State, si *snap.SideInfo, path, instanceName, channel string, flags Flags) (*state.TaskSet, *snap.Info, error) {
	if si.RealName == "" {
		return nil, nil, fmt.Errorf("internal error: snap name to install %q not provided", path)
	}

	if instanceName == "" {
		instanceName = si.RealName
	}

	deviceCtx, err := DeviceCtxFromState(st, nil)
	if err != nil {
		return nil, nil, err
	}

	var snapst SnapState
	err = Get(st, instanceName, &snapst)
	if err != nil && !errors.Is(err, state.ErrNoState) {
		return nil, nil, err
	}

	if si.SnapID != "" {
		if si.Revision.Unset() {
			return nil, nil, fmt.Errorf("internal error: snap id set to install %q but revision is unset", path)
		}
	}

	channel, err = resolveChannel(instanceName, snapst.TrackingChannel, channel, deviceCtx)
	if err != nil {
		return nil, nil, err
	}

	var instFlags int
	if flags.SkipConfigure {
		// extract it as a doInstall flag, this is not passed
		// into SnapSetup
		instFlags |= skipConfigure
	}

	// It is ok do open the snap file here because we either
	// have side info or the user passed --dangerous
	info, container, err := backend.OpenSnapFile(path, si)
	if err != nil {
		return nil, nil, err
	}

	if err := validateContainer(container, info, logger.Noticef); err != nil {
		return nil, nil, err
	}
	if err := snap.ValidateInstanceName(instanceName); err != nil {
		return nil, nil, fmt.Errorf("invalid instance name: %v", err)
	}

	snapName, instanceKey := snap.SplitInstanceName(instanceName)
	if info.SnapName() != snapName {
		return nil, nil, fmt.Errorf("cannot install snap %q, the name does not match the metadata %q", instanceName, info.SnapName())
	}
	info.InstanceKey = instanceKey

	flags, err = ensureInstallPreconditions(st, info, flags, &snapst)
	if err != nil {
		return nil, nil, err
	}
	// this might be a refresh; check the epoch before proceeding
	if err := earlyEpochCheck(info, &snapst); err != nil {
		return nil, nil, err
	}

	providerContentAttrs := defaultProviderContentAttrs(st, info)
	snapsup := &SnapSetup{
		Base:               info.Base,
		Prereq:             getKeys(providerContentAttrs),
		PrereqContentAttrs: providerContentAttrs,
		SideInfo:           si,
		SnapPath:           path,
		Channel:            channel,
		Flags:              flags.ForSnapSetup(),
		Type:               info.Type(),
		PlugsOnly:          len(info.Slots) == 0,
		InstanceKey:        info.InstanceKey,
	}

	ts, err := doInstall(st, &snapst, snapsup, instFlags, "", inUseFor(deviceCtx))
	return ts, info, err
}

// TryPath returns a set of tasks for trying a snap from a file path.
// Note that the state must be locked by the caller.
func TryPath(st *state.State, name, path string, flags Flags) (*state.TaskSet, error) {
	flags.TryMode = true

	ts, _, err := InstallPath(st, &snap.SideInfo{RealName: name}, path, "", "", flags)
	return ts, err
}

// Install returns a set of tasks for installing a snap.
// Note that the state must be locked by the caller.
//
// The returned TaskSet will contain a LastBeforeLocalModificationsEdge
// identifying the last task before the first task that introduces system
// modifications.
func Install(ctx context.Context, st *state.State, name string, opts *RevisionOptions, userID int, flags Flags) (*state.TaskSet, error) {
	return InstallWithDeviceContext(ctx, st, name, opts, userID, flags, nil, "")
}

// InstallWithDeviceContext returns a set of tasks for installing a snap.
// It will query for the snap with the given deviceCtx.
// Note that the state must be locked by the caller.
//
// The returned TaskSet will contain a LastBeforeLocalModificationsEdge
// identifying the last task before the first task that introduces system
// modifications.
func InstallWithDeviceContext(ctx context.Context, st *state.State, name string, opts *RevisionOptions, userID int, flags Flags, deviceCtx DeviceContext, fromChange string) (*state.TaskSet, error) {
	if opts == nil {
		opts = &RevisionOptions{}
	}
	if opts.CohortKey != "" && !opts.Revision.Unset() {
		return nil, errors.New("cannot specify revision and cohort")
	}

	if opts.Channel == "" {
		opts.Channel = "stable"
	}

	var snapst SnapState
	err := Get(st, name, &snapst)
	if err != nil && !errors.Is(err, state.ErrNoState) {
		return nil, err
	}
	if snapst.IsInstalled() {
		return nil, &snap.AlreadyInstalledError{Snap: name}
	}
	// need to have a model set before trying to talk the store
	deviceCtx, err = DevicePastSeeding(st, deviceCtx)
	if err != nil {
		return nil, err
	}

	if err := snap.ValidateInstanceName(name); err != nil {
		return nil, fmt.Errorf("invalid instance name: %v", err)
	}

	sar, err := installInfo(ctx, st, name, opts, userID, flags, deviceCtx)
	if err != nil {
		return nil, err
	}
	info := sar.Info

	if flags.RequireTypeBase && info.Type() != snap.TypeBase && info.Type() != snap.TypeOS {
		return nil, fmt.Errorf("unexpected snap type %q, instead of 'base'", info.Type())
	}

	flags, err = ensureInstallPreconditions(st, info, flags, &snapst)
	if err != nil {
		return nil, err
	}

	if err := checkDiskSpace(st, "install", []minimalInstallInfo{installSnapInfo{info}}, userID); err != nil {
		return nil, err
	}

	providerContentAttrs := defaultProviderContentAttrs(st, info)
	snapsup := &SnapSetup{
		Channel:            opts.Channel,
		Base:               info.Base,
		Prereq:             getKeys(providerContentAttrs),
		PrereqContentAttrs: providerContentAttrs,
		UserID:             userID,
		Flags:              flags.ForSnapSetup(),
		DownloadInfo:       &info.DownloadInfo,
		SideInfo:           &info.SideInfo,
		Type:               info.Type(),
		PlugsOnly:          len(info.Slots) == 0,
		InstanceKey:        info.InstanceKey,
		auxStoreInfo: auxStoreInfo{
			Media:   info.Media,
			Website: info.Website,
		},
		CohortKey: opts.CohortKey,
	}

	if sar.RedirectChannel != "" {
		snapsup.Channel = sar.RedirectChannel
	}

	return doInstall(st, &snapst, snapsup, 0, fromChange, nil)
}

// InstallPathMany returns a set of tasks for installing snaps from a file paths
// and snap.Infos.
//
// The state must be locked by the caller.
// The provided SideInfos can contain just a name which results in a
// local revision and sideloading, or full metadata in which case
// the snaps will appear as installed from the store.
func InstallPathMany(ctx context.Context, st *state.State, sideInfos []*snap.SideInfo, paths []string, userID int, flags *Flags) ([]*state.TaskSet, error) {
	if flags == nil {
		flags = &Flags{}
	}

	deviceCtx, err := DevicePastSeeding(st, nil)
	if err != nil {
		return nil, err
	}

	var updates []minimalInstallInfo
	var names []string
	stateByInstanceName := make(map[string]*SnapState, len(paths))
	flagsByInstanceName := make(map[string]Flags, len(paths))

	for i, path := range paths {
		si := sideInfos[i]
		name := si.RealName

		info, container, err := backend.OpenSnapFile(path, si)
		if err != nil {
			return nil, err
		}

		if err := validateContainer(container, info, logger.Noticef); err != nil {
			return nil, err
		}
		if err := snap.ValidateInstanceName(name); err != nil {
			return nil, fmt.Errorf("invalid instance name: %v", err)
		}

		var snapst SnapState
		if err = Get(st, name, &snapst); err != nil && !errors.Is(err, state.ErrNoState) {
			return nil, err
		}

		flags, err := earlyChecks(st, &snapst, info, *flags)
		if err != nil {
			return nil, err
		}

		if !(flags.JailMode || flags.DevMode) {
			flags.Classic = flags.Classic || snapst.Flags.Classic
		}

		updates = append(updates, pathInfo{Info: info, path: path, sideInfo: si})
		names = append(names, name)
		stateByInstanceName[name] = &snapst
		flagsByInstanceName[name] = flags
	}

	if err := checkDiskSpace(st, "install", updates, userID); err != nil {
		return nil, err
	}

	params := func(update *snap.Info) (*RevisionOptions, Flags, *SnapState) {
		name := update.InstanceName()
		return nil, flagsByInstanceName[name], stateByInstanceName[name]
	}

	_, tasksets, err := doUpdate(ctx, st, names, updates, params, userID, flags, deviceCtx, "")
	if err != nil {
		return nil, err
	}

	return tasksets, nil
}

// InstallMany installs everything from the given list of names.
// Note that the state must be locked by the caller.
func InstallMany(st *state.State, names []string, userID int, flags *Flags) ([]string, []*state.TaskSet, error) {
	if flags == nil {
		flags = &Flags{}
	}

	// need to have a model set before trying to talk the store
	deviceCtx, err := DevicePastSeeding(st, nil)
	if err != nil {
		return nil, nil, err
	}

	names = strutil.Deduplicate(names)

	toInstall := make([]string, 0, len(names))
	for _, name := range names {
		var snapst SnapState
		err := Get(st, name, &snapst)
		if err != nil && !errors.Is(err, state.ErrNoState) {
			return nil, nil, err
		}
		if snapst.IsInstalled() {
			continue
		}

		if err := snap.ValidateInstanceName(name); err != nil {
			return nil, nil, fmt.Errorf("invalid instance name: %v", err)
		}

		toInstall = append(toInstall, name)
	}

	user, err := userFromUserID(st, userID)
	if err != nil {
		return nil, nil, err
	}

	installs, err := installCandidates(st, toInstall, "stable", user)
	if err != nil {
		return nil, nil, err
	}

	snapInfos := make([]minimalInstallInfo, len(installs))
	for i, sar := range installs {
		snapInfos[i] = installSnapInfo{sar.Info}
	}

	if err = checkDiskSpace(st, "install", snapInfos, userID); err != nil {
		return nil, nil, err
	}

	var transactionLane int
	if flags.Transaction == client.TransactionAllSnaps {
		transactionLane = st.NewLane()
	}
	tasksets := make([]*state.TaskSet, 0, len(installs))
	for _, sar := range installs {
		info := sar.Info
		var snapst SnapState

		validatedFlags, err := ensureInstallPreconditions(st, info, *flags, &snapst)
		if err != nil {
			return nil, nil, err
		}

		channel := "stable"
		if sar.RedirectChannel != "" {
			channel = sar.RedirectChannel
		}

		providerContentAttrs := defaultProviderContentAttrs(st, info)
		snapsup := &SnapSetup{
			Channel:            channel,
			Base:               info.Base,
			Prereq:             getKeys(providerContentAttrs),
			PrereqContentAttrs: providerContentAttrs,
			UserID:             userID,
			Flags:              validatedFlags.ForSnapSetup(),
			DownloadInfo:       &info.DownloadInfo,
			SideInfo:           &info.SideInfo,
			Type:               info.Type(),
			PlugsOnly:          len(info.Slots) == 0,
			InstanceKey:        info.InstanceKey,
		}

		ts, err := doInstall(st, &snapst, snapsup, 0, "", inUseFor(deviceCtx))
		if err != nil {
			return nil, nil, err
		}
		// If transactional, use a single lane for all snaps, so when
		// one fails the changes for all affected snaps will be
		// undone. Otherwise, have different lanes per snap so failures
		// only affect the culprit snap.
		if flags.Transaction == client.TransactionAllSnaps {
			ts.JoinLane(transactionLane)
		} else {
			ts.JoinLane(st.NewLane())
		}
		tasksets = append(tasksets, ts)
	}

	return toInstall, tasksets, nil
}

// RefreshCandidates gets a list of candidates for update
// Note that the state must be locked by the caller.
func RefreshCandidates(st *state.State, user *auth.UserState) ([]*snap.Info, error) {
	updates, _, _, err := refreshCandidates(context.TODO(), st, nil, user, nil)
	return updates, err
}

// ValidateRefreshes allows to hook validation into the handling of refresh candidates.
var ValidateRefreshes func(st *state.State, refreshes []*snap.Info, ignoreValidation map[string]bool, userID int, deviceCtx DeviceContext) (validated []*snap.Info, err error)

// UpdateMany updates everything from the given list of names that the
// store says is updateable. If the list is empty, update everything.
// Note that the state must be locked by the caller.
func UpdateMany(ctx context.Context, st *state.State, names []string, userID int, flags *Flags) ([]string, []*state.TaskSet, error) {
	return updateManyFiltered(ctx, st, names, userID, nil, flags, "")
}

<<<<<<< HEAD
func EnforceSnaps(ctx context.Context, st *state.State, validationSets []string, validErr *snapasserts.ValidationSetsValidationError, userID int) (tasksets []*state.TaskSet, names []string, err error) {
	deviceCtx, err := DeviceCtx(st, nil, nil)
	if err != nil {
		return nil, nil, err
	}

	var affected []string
	var prev *state.TaskSet

	if validErr != nil {
		affected = make([]string, 0, len(validErr.InvalidSnaps)+len(validErr.MissingSnaps)+len(validErr.WrongRevisionSnaps))

		// TODO: use single lane for install, update, remove tasks

		// install snaps

		if len(validErr.MissingSnaps) > 0 {
			for snapName, revAndVs := range validErr.MissingSnaps {
				for rev, vs := range revAndVs {
					opts := &RevisionOptions{Revision: rev, ValidationSets: vs}
					affected = append(affected, snapName)

					// TODO: InstallMany + revisions?
					ts, err := InstallWithDeviceContext(ctx, st, snapName, opts, userID, Flags{Required: true}, deviceCtx, "")
					if err != nil {
						return nil, nil, err
					}
					if prev != nil {
						ts.WaitAll(prev)
					}
					prev = ts
					tasksets = append(tasksets, ts)
					break
				}
			}
		}

		// refresh snaps to specific revisions
		if len(validErr.WrongRevisionSnaps) > 0 {
			for snapName, revAndVs := range validErr.WrongRevisionSnaps {
				for rev, vs := range revAndVs {
					opts := &RevisionOptions{Revision: rev, ValidationSets: vs}
					// TODO: UpdateMany + revisions?
					ts, err := UpdateWithDeviceContext(st, snapName, opts, userID, Flags{NoReRefresh: true}, deviceCtx, "")
					if err != nil {
						return nil, nil, err
					}
					if prev != nil {
						ts.WaitAll(prev)
					}
					prev = ts
					tasksets = append(tasksets, ts)
					affected = append(affected, snapName)
					break
				}
			}
		}

		if len(validErr.InvalidSnaps) > 0 {
			remove := make([]string, 0, len(validErr.InvalidSnaps))
			for sn := range validErr.InvalidSnaps {
				remove = append(remove, sn)
				affected = append(affected, sn)
			}
			_, tss, err := RemoveMany(st, remove)
			if err != nil {
				return nil, nil, err
			}

			// all remove tasks need to wait for installs/refreshes
			if prev != nil {
				for _, ts := range tss {
					ts.WaitAll(prev)
				}
			}
			tasksets = append(tasksets, tss...)
		}
	}

	updateTrackingTask := st.NewTask("update-validation-set-tracking", "Update validation sets tracking")
	updateTrackingTask.Set("validation-sets", validationSets)
	if prev != nil {
		updateTrackingTask.WaitAll(prev)
	}
	tasksets = append(tasksets, state.NewTaskSet(updateTrackingTask))

	return tasksets, affected, nil
=======
// EnforceSnaps installs/updates/removes snaps reported by validationErrorToSolve.
// validationSets is the list of sets passed by the user and it's used in the
// final stage to update validation-sets tracking in the state.
// userID is used for store auth.
func EnforceSnaps(ctx context.Context, st *state.State, validationSets []string, validationErrorToSolve *snapasserts.ValidationSetsValidationError, userID int) (tasksets []*state.TaskSet, names []string, err error) {
	// TODO
	return nil, nil, fmt.Errorf("not implemented")
>>>>>>> 09904531
}

// updateFilter is the type of function that can be passed to
// updateManyFromChange so it filters the updates.
//
// If the filter returns true, the update for that snap proceeds. If
// it returns false, the snap is removed from the list of updates to
// consider.
type updateFilter func(*snap.Info, *SnapState) bool

func rearrangeBaseKernelForSingleReboot(kernelTs, bootBaseTs *state.TaskSet) error {
	haveBase, haveKernel := bootBaseTs != nil, kernelTs != nil
	if !haveBase && !haveKernel {
		// neither base nor kernel update
		return nil
	}
	if haveBase != haveKernel {
		// have one but not the other
		return nil
	}

	// both kernel and boot base are being updated, reorder link-snap and
	// auto-connect tasks from both snaps such that we end up with the
	// following ordering:
	//
	// tasks of base and kernel ->
	//     link-snap(base) ->
	//        link-snap(kernel)(r) ->
	//            auto-connect(base) ->
	//                auto-connect(kernel) ->
	//                    remaining tasks of base and kernel
	//
	// where (r) denotes the task that can effectively request a reboot

	beforeLinkSnapKernel := kernelTs.MaybeEdge(BeforeMaybeRebootEdge)
	linkSnapKernel := kernelTs.MaybeEdge(MaybeRebootEdge)
	autoConnectKernel := kernelTs.MaybeEdge(MaybeRebootWaitEdge)

	if linkSnapKernel == nil || autoConnectKernel == nil || beforeLinkSnapKernel == nil {
		return fmt.Errorf("internal error: cannot identify link-snap or auto-connect or the preceding task for the kernel snap")
	}
	kernelLanes := linkSnapKernel.Lanes()

	linkSnapBase := bootBaseTs.MaybeEdge(MaybeRebootEdge)
	autoConnectBase := bootBaseTs.MaybeEdge(MaybeRebootWaitEdge)
	afterAutoConnectBase := bootBaseTs.MaybeEdge(AfterMaybeRebootWaitEdge)
	if linkSnapBase == nil || autoConnectBase == nil || afterAutoConnectBase == nil {
		return fmt.Errorf("internal error: cannot identify link-snap or auto-connect or the following task for the base snap")
	}
	baseLanes := linkSnapBase.Lanes()

	for _, lane := range kernelLanes {
		linkSnapBase.JoinLane(lane)
		autoConnectBase.JoinLane(lane)
	}
	for _, lane := range baseLanes {
		linkSnapKernel.JoinLane(lane)
		autoConnectKernel.JoinLane(lane)
	}
	// make link-snap base wait for the last task directly preceding
	// link-snap of the kernel
	linkSnapBase.WaitFor(beforeLinkSnapKernel)
	// order: link-snap-base -> link-snap-kernel
	linkSnapKernel.WaitFor(linkSnapBase)
	// order: link-snap-kernel -> auto-connect-base
	autoConnectBase.WaitFor(linkSnapKernel)
	// order: auto-connect-base -> auto-connect-kernel
	autoConnectKernel.WaitFor(autoConnectBase)
	// make the first task after auto-connect base wait for auto-connect
	// kernel, this task already waits for auto-connect of base
	afterAutoConnectBase.WaitFor(autoConnectKernel)

	// cannot-reboot indicates that a task cannot invoke a reboot
	linkSnapBase.Set("cannot-reboot", true)

	// first auto connect will wait for reboot, but the restart pending flag
	// will be cleared for the second one that runs
	return nil
}

func updateManyFiltered(ctx context.Context, st *state.State, names []string, userID int, filter updateFilter, flags *Flags, fromChange string) ([]string, []*state.TaskSet, error) {
	if flags == nil {
		flags = &Flags{}
	}
	user, err := userFromUserID(st, userID)
	if err != nil {
		return nil, nil, err
	}

	// need to have a model set before trying to talk the store
	deviceCtx, err := DevicePastSeeding(st, nil)
	if err != nil {
		return nil, nil, err
	}

	names = strutil.Deduplicate(names)

	refreshOpts := &store.RefreshOptions{IsAutoRefresh: flags.IsAutoRefresh}
	updates, stateByInstanceName, ignoreValidation, err := refreshCandidates(ctx, st, names, user, refreshOpts)
	if err != nil {
		return nil, nil, err
	}

	if filter != nil {
		actual := updates[:0]
		for _, update := range updates {
			if filter(update, stateByInstanceName[update.InstanceName()]) {
				actual = append(actual, update)
			}
		}
		updates = actual
	}

	if ValidateRefreshes != nil && len(updates) != 0 {
		updates, err = ValidateRefreshes(st, updates, ignoreValidation, userID, deviceCtx)
		if err != nil {
			// not doing "refresh all" report the error
			if len(names) != 0 {
				return nil, nil, err
			}
			// doing "refresh all", log the problems
			logger.Noticef("cannot refresh some snaps: %v", err)
		}
	}

	params := func(update *snap.Info) (*RevisionOptions, Flags, *SnapState) {
		snapst := stateByInstanceName[update.InstanceName()]
		// setting options to what's in state as multi-refresh doesn't let you change these
		opts := &RevisionOptions{
			Channel:   snapst.TrackingChannel,
			CohortKey: snapst.CohortKey,
		}
		return opts, snapst.Flags, snapst

	}

	toUpdate := make([]minimalInstallInfo, len(updates))
	for i, up := range updates {
		toUpdate[i] = installSnapInfo{up}
	}

	if err = checkDiskSpace(st, "refresh", toUpdate, userID); err != nil {
		return nil, nil, err
	}

	updated, tasksets, err := doUpdate(ctx, st, names, toUpdate, params, userID, flags, deviceCtx, fromChange)
	if err != nil {
		return nil, nil, err
	}
	tasksets = finalizeUpdate(st, tasksets, len(updates) > 0, updated, userID, flags)
	return updated, tasksets, nil
}

func doUpdate(ctx context.Context, st *state.State, names []string, updates []minimalInstallInfo, params updateParamsFunc, userID int, globalFlags *Flags, deviceCtx DeviceContext, fromChange string) ([]string, []*state.TaskSet, error) {
	if globalFlags == nil {
		globalFlags = &Flags{}
	}

	tasksets := make([]*state.TaskSet, 0, len(updates)+2) // 1 for auto-aliases, 1 for re-refresh

	refreshAll := len(names) == 0
	var nameSet map[string]bool
	if len(names) != 0 {
		nameSet = make(map[string]bool, len(names))
		for _, name := range names {
			nameSet[name] = true
		}
	}

	newAutoAliases, mustPruneAutoAliases, transferTargets, err := autoAliasesUpdate(st, names, updates)
	if err != nil {
		return nil, nil, err
	}

	reportUpdated := make(map[string]bool, len(updates))
	var pruningAutoAliasesTs *state.TaskSet

	if len(mustPruneAutoAliases) != 0 {
		var err error
		pruningAutoAliasesTs, err = applyAutoAliasesDelta(st, mustPruneAutoAliases, "prune", refreshAll, fromChange, func(snapName string, _ *state.TaskSet) {
			if nameSet[snapName] {
				reportUpdated[snapName] = true
			}
		})
		if err != nil {
			return nil, nil, err
		}
		tasksets = append(tasksets, pruningAutoAliasesTs)
	}

	// wait for the auto-alias prune tasks as needed
	scheduleUpdate := func(snapName string, ts *state.TaskSet) {
		if pruningAutoAliasesTs != nil && (mustPruneAutoAliases[snapName] != nil || transferTargets[snapName]) {
			ts.WaitAll(pruningAutoAliasesTs)
		}
		reportUpdated[snapName] = true
	}

	// first snapd, core, kernel, bases, then rest
	sort.Stable(byType(updates))
	prereqs := make(map[string]*state.TaskSet)
	waitPrereq := func(ts *state.TaskSet, prereqName string) {
		preTs := prereqs[prereqName]
		if preTs != nil {
			ts.WaitAll(preTs)
		}
	}
	var kernelTs, gadgetTs, bootBaseTs *state.TaskSet

	// updates is sorted by kind so this will process first core
	// and bases and then other snaps
	var transactionLane int
	if globalFlags.Transaction == client.TransactionAllSnaps {
		transactionLane = st.NewLane()
	}
	for _, update := range updates {
		snapsup, snapst, err := update.(readyUpdateInfo).SnapSetupForUpdate(st, params, userID, globalFlags)
		if err != nil {
			if refreshAll {
				logger.Noticef("cannot update %q: %v", update.InstanceName(), err)
				continue
			}
			return nil, nil, err
		}

		ts, err := doInstall(st, snapst, snapsup, 0, fromChange, inUseFor(deviceCtx))
		if err != nil {
			if refreshAll {
				// doing "refresh all", just skip this snap
				logger.Noticef("cannot refresh snap %q: %v", update.InstanceName(), err)
				continue
			}
			return nil, nil, err
		}
		// If transactional, use a single lane for all snaps, so when
		// one fails the changes for all affected snaps will be
		// undone. Otherwise, have different lanes per snap so failures
		// only affect the culprit snap.
		if globalFlags.Transaction == client.TransactionAllSnaps {
			ts.JoinLane(transactionLane)
		} else {
			ts.JoinLane(st.NewLane())
		}

		// because of the sorting of updates we fill prereqs
		// first (if branch) and only then use it to setup
		// waits (else branch)
		typ := update.Type()
		if typ == snap.TypeOS || typ == snap.TypeBase || typ == snap.TypeSnapd {
			// prereq types come first in updates, we
			// also assume bases don't have hooks, otherwise
			// they would need to wait on core or snapd
			prereqs[update.InstanceName()] = ts
			if typ == snap.TypeBase {
				waitPrereq(ts, "snapd")
			}
		} else {
			// prereqs were processed already, wait for
			// them as necessary for the other kind of
			// snaps

			// because "core" has type "os" it is ordered before all
			// other updates, right after snapd, that introduces a
			// dependency on "core" tasks for all other snaps, and
			// thus preventing us from reordering them to perform a
			// single reboot when both kernel and base (core in this
			// case) are updated
			waitPrereq(ts, defaultCoreSnapName)
			waitPrereq(ts, "snapd")
			if update.SnapBase() != "" {
				// the kernel snap is ordered before the base,
				// so its task will not have an implicit
				// dependency on base update
				waitPrereq(ts, update.SnapBase())
			}
		}
		// keep track of kernel/gadget/base updates
		switch typ {
		case snap.TypeKernel:
			kernelTs = ts
		case snap.TypeGadget:
			gadgetTs = ts
		case snap.TypeBase:
			if update.InstanceName() == deviceCtx.Model().Base() {
				// only the boot base is relevant for reboots
				bootBaseTs = ts
			}
		case snap.TypeOS:
			// nothing to do, we cannot set up a single reboot with
			// "core" due to all tasks of other snaps impolitely
			// waiting for all tasks of "core", what makes us end up
			// with a task wait loop
		}

		scheduleUpdate(update.InstanceName(), ts)
		tasksets = append(tasksets, ts)
	}
	// Kernel must wait for gadget because the gadget may define
	// new "$kernel:refs". Sorting the other way is impossible
	// because a kernel with new kernel-assets would never refresh
	// because the matching gadget could never get installed
	// because the gadget always waits for the kernel and if the
	// kernel aborts the wait tasks (the gadget) is put on "Hold".
	if kernelTs != nil && gadgetTs != nil {
		kernelTs.WaitAll(gadgetTs)
	}

	if deviceCtx.Model().Base() != "" && (gadgetTs == nil || enforcedSingleRebootForGadgetKernelBase) {
		// reordering of kernel and base tasks is supported only on
		// UC18+ devices
		// this can only be done safely when the gadget is not a part of
		// the same update, otherwise there will be a circular
		// dependency, where gadget waits for base, kernel waits for
		// gadget, but base waits for some of the kernel tasks
		if err := rearrangeBaseKernelForSingleReboot(kernelTs, bootBaseTs); err != nil {
			return nil, nil, err
		}
	}

	if len(newAutoAliases) != 0 {
		addAutoAliasesTs, err := applyAutoAliasesDelta(st, newAutoAliases, "refresh", refreshAll, fromChange, scheduleUpdate)
		if err != nil {
			return nil, nil, err
		}
		tasksets = append(tasksets, addAutoAliasesTs)
	}

	updated := make([]string, 0, len(reportUpdated))
	for name := range reportUpdated {
		updated = append(updated, name)
	}

	return updated, tasksets, nil
}

func finalizeUpdate(st *state.State, tasksets []*state.TaskSet, hasUpdates bool, updated []string, userID int, globalFlags *Flags) []*state.TaskSet {
	if hasUpdates && !globalFlags.NoReRefresh {
		// re-refresh will check the lanes to decide what to
		// _actually_ re-refresh, but it'll be a subset of updated
		// (and equal to updated if nothing goes wrong)
		sort.Strings(updated)
		rerefresh := st.NewTask("check-rerefresh", fmt.Sprintf("Handling re-refresh of %s as needed", strutil.Quoted(updated)))
		rerefresh.Set("rerefresh-setup", reRefreshSetup{
			UserID: userID,
			Flags:  globalFlags,
		})
		tasksets = append(tasksets, state.NewTaskSet(rerefresh))
	}
	return tasksets
}

func applyAutoAliasesDelta(st *state.State, delta map[string][]string, op string, refreshAll bool, fromChange string, linkTs func(instanceName string, ts *state.TaskSet)) (*state.TaskSet, error) {
	applyTs := state.NewTaskSet()
	kind := "refresh-aliases"
	msg := i18n.G("Refresh aliases for snap %q")
	if op == "prune" {
		kind = "prune-auto-aliases"
		msg = i18n.G("Prune automatic aliases for snap %q")
	}
	for instanceName, aliases := range delta {
		if err := checkChangeConflictIgnoringOneChange(st, instanceName, nil, fromChange); err != nil {
			if refreshAll {
				// doing "refresh all", just skip this snap
				logger.Noticef("cannot %s automatic aliases for snap %q: %v", op, instanceName, err)
				continue
			}
			return nil, err
		}

		snapName, instanceKey := snap.SplitInstanceName(instanceName)
		snapsup := &SnapSetup{
			SideInfo:    &snap.SideInfo{RealName: snapName},
			InstanceKey: instanceKey,
		}
		alias := st.NewTask(kind, fmt.Sprintf(msg, snapsup.InstanceName()))
		alias.Set("snap-setup", &snapsup)
		if op == "prune" {
			alias.Set("aliases", aliases)
		}
		ts := state.NewTaskSet(alias)
		linkTs(instanceName, ts)
		applyTs.AddAll(ts)
	}
	return applyTs, nil
}

func autoAliasesUpdate(st *state.State, names []string, updates []minimalInstallInfo) (changed map[string][]string, mustPrune map[string][]string, transferTargets map[string]bool, err error) {
	changed, dropped, err := autoAliasesDelta(st, nil)
	if err != nil {
		if len(names) != 0 {
			// not "refresh all", error
			return nil, nil, nil, err
		}
		// log and continue
		logger.Noticef("cannot find the delta for automatic aliases for some snaps: %v", err)
	}

	refreshAll := len(names) == 0

	// dropped alias -> snapName
	droppedAliases := make(map[string][]string, len(dropped))
	for instanceName, aliases := range dropped {
		for _, alias := range aliases {
			droppedAliases[alias] = append(droppedAliases[alias], instanceName)
		}
	}

	// filter changed considering only names if set:
	// we add auto-aliases only for mentioned snaps
	if !refreshAll && len(changed) != 0 {
		filteredChanged := make(map[string][]string, len(changed))
		for _, name := range names {
			if changed[name] != nil {
				filteredChanged[name] = changed[name]
			}
		}
		changed = filteredChanged
	}

	// mark snaps that are sources or target of transfers
	transferSources := make(map[string]bool, len(dropped))
	transferTargets = make(map[string]bool, len(changed))
	for instanceName, aliases := range changed {
		for _, alias := range aliases {
			if sources := droppedAliases[alias]; len(sources) != 0 {
				transferTargets[instanceName] = true
				for _, source := range sources {
					transferSources[source] = true
				}
			}
		}
	}

	// snaps with updates
	updating := make(map[string]bool, len(updates))
	for _, info := range updates {
		updating[info.InstanceName()] = true
	}

	// add explicitly auto-aliases only for snaps that are not updated
	for instanceName := range changed {
		if updating[instanceName] {
			delete(changed, instanceName)
		}
	}

	// prune explicitly auto-aliases only for snaps that are mentioned
	// and not updated OR the source of transfers
	mustPrune = make(map[string][]string, len(dropped))
	for instanceName := range transferSources {
		mustPrune[instanceName] = dropped[instanceName]
	}
	if refreshAll {
		for instanceName, aliases := range dropped {
			if !updating[instanceName] {
				mustPrune[instanceName] = aliases
			}
		}
	} else {
		for _, name := range names {
			if !updating[name] && dropped[name] != nil {
				mustPrune[name] = dropped[name]
			}
		}
	}

	return changed, mustPrune, transferTargets, nil
}

// resolveChannel returns the effective channel to use, based on the requested
// channel and constrains set by device model, or an error if switching to
// requested channel is forbidden.
func resolveChannel(snapName, oldChannel, newChannel string, deviceCtx DeviceContext) (effectiveChannel string, err error) {
	if newChannel == "" {
		return "", nil
	}

	// ensure we do not switch away from the kernel-track in the model
	model := deviceCtx.Model()

	var pinnedTrack, which string
	if snapName == model.Kernel() && model.KernelTrack() != "" {
		pinnedTrack, which = model.KernelTrack(), "kernel"
	}
	if snapName == model.Gadget() && model.GadgetTrack() != "" {
		pinnedTrack, which = model.GadgetTrack(), "gadget"
	}

	if pinnedTrack == "" {
		// no pinned track
		return channel.Resolve(oldChannel, newChannel)
	}

	// channel name is valid and consist of risk level or
	// risk/branch only, do the right thing and default to risk (or
	// risk/branch) within the pinned track
	resChannel, err := channel.ResolvePinned(pinnedTrack, newChannel)
	if err == channel.ErrPinnedTrackSwitch {
		// switching to a different track is not allowed
		return "", fmt.Errorf("cannot switch from %s track %q as specified for the (device) model to %q", which, pinnedTrack, newChannel)

	}
	if err != nil {
		return "", err
	}
	return resChannel, nil
}

var errRevisionSwitch = errors.New("cannot switch revision")

func switchSummary(snap, chanFrom, chanTo, cohFrom, cohTo string) string {
	if cohFrom != cohTo {
		if cohTo == "" {
			// leave cohort
			if chanFrom == chanTo {
				return fmt.Sprintf(i18n.G("Switch snap %q away from cohort %q"),
					snap, strutil.ElliptLeft(cohFrom, 10))
			}
			if chanFrom == "" {
				return fmt.Sprintf(i18n.G("Switch snap %q to channel %q and away from cohort %q"),
					snap, chanTo, strutil.ElliptLeft(cohFrom, 10),
				)
			}
			return fmt.Sprintf(i18n.G("Switch snap %q from channel %q to %q and away from cohort %q"),
				snap, chanFrom, chanTo, strutil.ElliptLeft(cohFrom, 10),
			)
		}
		if cohFrom == "" {
			// moving into a cohort
			if chanFrom == chanTo {
				return fmt.Sprintf(i18n.G("Switch snap %q from no cohort to %q"),
					snap, strutil.ElliptLeft(cohTo, 10))
			}
			if chanFrom == "" {
				return fmt.Sprintf(i18n.G("Switch snap %q to channel %q and from no cohort to %q"),
					snap, chanTo, strutil.ElliptLeft(cohTo, 10),
				)
			}
			// chanTo == "" is not interesting
			return fmt.Sprintf(i18n.G("Switch snap %q from channel %q to %q and from no cohort to %q"),
				snap, chanFrom, chanTo, strutil.ElliptLeft(cohTo, 10),
			)
		}
		if chanFrom == chanTo {
			return fmt.Sprintf(i18n.G("Switch snap %q from cohort %q to %q"),
				snap, strutil.ElliptLeft(cohFrom, 10), strutil.ElliptLeft(cohTo, 10))
		}
		if chanFrom == "" {
			return fmt.Sprintf(i18n.G("Switch snap %q to channel %q and from cohort %q to %q"),
				snap, chanTo, strutil.ElliptLeft(cohFrom, 10), strutil.ElliptLeft(cohTo, 10),
			)
		}
		return fmt.Sprintf(i18n.G("Switch snap %q from channel %q to %q and from cohort %q to %q"),
			snap, chanFrom, chanTo,
			strutil.ElliptLeft(cohFrom, 10), strutil.ElliptLeft(cohTo, 10),
		)
	}

	if chanFrom == "" {
		return fmt.Sprintf(i18n.G("Switch snap %q to channel %q"),
			snap, chanTo)
	}
	if chanFrom != chanTo {
		return fmt.Sprintf(i18n.G("Switch snap %q from channel %q to %q"),
			snap, chanFrom, chanTo)
	}
	// a no-change switch is accepted for idempotency
	return "No change switch (no-op)"
}

// Switch switches a snap to a new channel and/or cohort
func Switch(st *state.State, name string, opts *RevisionOptions) (*state.TaskSet, error) {
	if opts == nil {
		opts = &RevisionOptions{}
	}
	if !opts.Revision.Unset() {
		return nil, errRevisionSwitch
	}
	var snapst SnapState
	err := Get(st, name, &snapst)
	if err != nil && !errors.Is(err, state.ErrNoState) {
		return nil, err
	}
	if !snapst.IsInstalled() {
		return nil, &snap.NotInstalledError{Snap: name}
	}

	if err := CheckChangeConflict(st, name, nil); err != nil {
		return nil, err
	}

	deviceCtx, err := DeviceCtxFromState(st, nil)
	if err != nil {
		return nil, err
	}

	opts.Channel, err = resolveChannel(name, snapst.TrackingChannel, opts.Channel, deviceCtx)
	if err != nil {
		return nil, err
	}

	snapsup := &SnapSetup{
		SideInfo:    snapst.CurrentSideInfo(),
		InstanceKey: snapst.InstanceKey,
		// set the from state (i.e. no change), they are overridden from opts as needed below
		CohortKey: snapst.CohortKey,
		Channel:   snapst.TrackingChannel,
	}

	if opts.Channel != "" {
		snapsup.Channel = opts.Channel
	}
	if opts.CohortKey != "" {
		snapsup.CohortKey = opts.CohortKey
	}
	if opts.LeaveCohort {
		snapsup.CohortKey = ""
	}

	summary := switchSummary(snapsup.InstanceName(), snapst.TrackingChannel, snapsup.Channel, snapst.CohortKey, snapsup.CohortKey)
	switchSnap := st.NewTask("switch-snap", summary)
	switchSnap.Set("snap-setup", &snapsup)

	return state.NewTaskSet(switchSnap), nil
}

// RevisionOptions control the selection of a snap revision.
type RevisionOptions struct {
	Channel        string
	Revision       snap.Revision
	ValidationSets []string
	CohortKey      string
	LeaveCohort    bool
}

// Update initiates a change updating a snap.
// Note that the state must be locked by the caller.
//
// The returned TaskSet can contain a LastBeforeLocalModificationsEdge
// identifying the last task before the first task that introduces system
// modifications. If no such edge is set, then none of the tasks introduce
// system modifications.
func Update(st *state.State, name string, opts *RevisionOptions, userID int, flags Flags) (*state.TaskSet, error) {
	return UpdateWithDeviceContext(st, name, opts, userID, flags, nil, "")
}

// UpdateWithDeviceContext initiates a change updating a snap.
// It will query for the snap with the given deviceCtx.
// Note that the state must be locked by the caller.
//
// The returned TaskSet can contain a LastBeforeLocalModificationsEdge
// identifying the last task before the first task that introduces system
// modifications. If no such edge is set, then none of the tasks introduce
// system modifications.
func UpdateWithDeviceContext(st *state.State, name string, opts *RevisionOptions, userID int, flags Flags, deviceCtx DeviceContext, fromChange string) (*state.TaskSet, error) {
	if opts == nil {
		opts = &RevisionOptions{}
	}
	var snapst SnapState
	err := Get(st, name, &snapst)
	if err != nil && !errors.Is(err, state.ErrNoState) {
		return nil, err
	}
	if !snapst.IsInstalled() {
		return nil, &snap.NotInstalledError{Snap: name}
	}

	// FIXME: snaps that are not active are skipped for now
	//        until we know what we want to do
	if !snapst.Active {
		return nil, fmt.Errorf("refreshing disabled snap %q not supported", name)
	}

	// need to have a model set before trying to talk the store
	deviceCtx, err = DevicePastSeeding(st, deviceCtx)
	if err != nil {
		return nil, err
	}

	opts.Channel, err = resolveChannel(name, snapst.TrackingChannel, opts.Channel, deviceCtx)
	if err != nil {
		return nil, err
	}

	if opts.Channel == "" {
		// default to tracking the same channel
		opts.Channel = snapst.TrackingChannel
	}
	if opts.CohortKey == "" {
		// default to being in the same cohort
		opts.CohortKey = snapst.CohortKey
	}
	if opts.LeaveCohort {
		opts.CohortKey = ""
	}

	// TODO: make flags be per revision to avoid this logic (that
	//       leaves corner cases all over the place)
	if !(flags.JailMode || flags.DevMode) {
		flags.Classic = flags.Classic || snapst.Flags.Classic
	}

	var updates []*snap.Info
	info, infoErr := infoForUpdate(st, &snapst, name, opts, userID, flags, deviceCtx)
	switch infoErr {
	case nil:
		updates = append(updates, info)
	case store.ErrNoUpdateAvailable:
		// there may be some new auto-aliases
	default:
		return nil, infoErr
	}

	toUpdate := make([]minimalInstallInfo, len(updates))
	for i, up := range updates {
		toUpdate[i] = installSnapInfo{up}
	}

	if err = checkDiskSpace(st, "refresh", toUpdate, userID); err != nil {
		return nil, err
	}

	params := func(update *snap.Info) (*RevisionOptions, Flags, *SnapState) {
		return opts, flags, &snapst
	}

	_, tts, err := doUpdate(context.TODO(), st, []string{name}, toUpdate, params, userID, &flags, deviceCtx, fromChange)
	if err != nil {
		return nil, err
	}

	// see if we need to switch the channel or cohort, or toggle ignore-validation
	switchChannel := snapst.TrackingChannel != opts.Channel
	switchCohortKey := snapst.CohortKey != opts.CohortKey
	toggleIgnoreValidation := snapst.IgnoreValidation != flags.IgnoreValidation
	if infoErr == store.ErrNoUpdateAvailable && (switchChannel || switchCohortKey || toggleIgnoreValidation) {
		if err := checkChangeConflictIgnoringOneChange(st, name, nil, fromChange); err != nil {
			return nil, err
		}

		snapsup := &SnapSetup{
			SideInfo:    snapst.CurrentSideInfo(),
			Flags:       snapst.Flags.ForSnapSetup(),
			InstanceKey: snapst.InstanceKey,
			Type:        snap.Type(snapst.SnapType),
			CohortKey:   opts.CohortKey,
		}

		if switchChannel || switchCohortKey {
			// update the tracked channel and cohort
			snapsup.Channel = opts.Channel
			snapsup.CohortKey = opts.CohortKey
			// Update the current snap channel as well. This ensures that
			// the UI displays the right values.
			snapsup.SideInfo.Channel = opts.Channel

			summary := switchSummary(snapsup.InstanceName(), snapst.TrackingChannel, opts.Channel, snapst.CohortKey, opts.CohortKey)
			switchSnap := st.NewTask("switch-snap-channel", summary)
			switchSnap.Set("snap-setup", &snapsup)

			switchSnapTs := state.NewTaskSet(switchSnap)
			for _, ts := range tts {
				switchSnapTs.WaitAll(ts)
			}
			tts = append(tts, switchSnapTs)
		}

		if toggleIgnoreValidation {
			snapsup.IgnoreValidation = flags.IgnoreValidation
			toggle := st.NewTask("toggle-snap-flags", fmt.Sprintf(i18n.G("Toggle snap %q flags"), snapsup.InstanceName()))
			toggle.Set("snap-setup", &snapsup)

			toggleTs := state.NewTaskSet(toggle)
			for _, ts := range tts {
				toggleTs.WaitAll(ts)
			}
			tts = append(tts, toggleTs)
		}
	}

	if len(tts) == 0 && len(updates) == 0 {
		// really nothing to do, return the original no-update-available error
		return nil, infoErr
	}

	tts = finalizeUpdate(st, tts, len(updates) > 0, []string{name}, userID, &flags)

	flat := state.NewTaskSet()
	for _, ts := range tts {
		// The tasksets we get from "doUpdate" contain important
		// "TaskEdge" information that is needed for "Remodel".
		// To preserve those we need to use "AddAllWithEdges()".
		if err := flat.AddAllWithEdges(ts); err != nil {
			return nil, err
		}
	}
	return flat, nil
}

func infoForUpdate(st *state.State, snapst *SnapState, name string, opts *RevisionOptions, userID int, flags Flags, deviceCtx DeviceContext) (*snap.Info, error) {
	if opts.Revision.Unset() {
		// good ol' refresh
		info, err := updateInfo(st, snapst, opts, userID, flags, deviceCtx)
		if err != nil {
			return nil, err
		}
		if ValidateRefreshes != nil && !flags.IgnoreValidation {
			_, err := ValidateRefreshes(st, []*snap.Info{info}, nil, userID, deviceCtx)
			if err != nil {
				return nil, err
			}
		}
		return info, nil
	}
	var sideInfo *snap.SideInfo
	for _, si := range snapst.Sequence {
		if si.Revision == opts.Revision {
			sideInfo = si
			break
		}
	}
	if sideInfo == nil {
		// refresh from given revision from store
		return updateToRevisionInfo(st, snapst, opts, userID, flags, deviceCtx)
	}

	// refresh-to-local, this assumes the snap revision is mounted
	return readInfo(name, sideInfo, errorOnBroken)
}

// AutoRefreshAssertions allows to hook fetching of important assertions
// into the Autorefresh function.
var AutoRefreshAssertions func(st *state.State, userID int) error

var AddCurrentTrackingToValidationSetsStack func(st *state.State) error

var RestoreValidationSetsTracking func(st *state.State) error

// AutoRefresh is the wrapper that will do a refresh of all the installed
// snaps on the system. In addition to that it will also refresh important
// assertions.
func AutoRefresh(ctx context.Context, st *state.State) ([]string, []*state.TaskSet, error) {
	userID := 0

	if AutoRefreshAssertions != nil {
		// TODO: do something else if features.GateAutoRefreshHook is active
		// since some snaps may be held and not refreshed.
		if err := AutoRefreshAssertions(st, userID); err != nil {
			return nil, nil, err
		}
	}

	tr := config.NewTransaction(st)
	gateAutoRefreshHook, err := features.Flag(tr, features.GateAutoRefreshHook)
	if err != nil && !config.IsNoOption(err) {
		return nil, nil, err
	}
	if !gateAutoRefreshHook {
		// old-style refresh (gate-auto-refresh-hook feature disabled)
		return UpdateMany(ctx, st, nil, userID, &Flags{IsAutoRefresh: true})
	}

	// TODO: rename to autoRefreshTasks when old auto refresh logic gets removed.
	return autoRefreshPhase1(ctx, st, "")
}

// autoRefreshPhase1 creates gate-auto-refresh hooks and conditional-auto-refresh
// task that initiates actual refresh. forGatingSnap is optional and limits auto-refresh
// to the snaps affecting the given snap only; it defaults to all snaps if nil.
// The state needs to be locked by the caller.
func autoRefreshPhase1(ctx context.Context, st *state.State, forGatingSnap string) ([]string, []*state.TaskSet, error) {
	user, err := userFromUserID(st, 0)
	if err != nil {
		return nil, nil, err
	}

	refreshOpts := &store.RefreshOptions{IsAutoRefresh: true}
	// XXX: should we skip refreshCandidates if forGatingSnap isn't empty (meaning we're handling proceed from a snap)?
	candidates, snapstateByInstance, ignoreValidationByInstanceName, err := refreshCandidates(ctx, st, nil, user, refreshOpts)
	if err != nil {
		// XXX: should we reset "refresh-candidates" to nil in state for some types
		// of errors?
		return nil, nil, err
	}
	deviceCtx, err := DeviceCtxFromState(st, nil)
	if err != nil {
		return nil, nil, err
	}
	hints, err := refreshHintsFromCandidates(st, candidates, ignoreValidationByInstanceName, deviceCtx)
	if err != nil {
		return nil, nil, err
	}
	st.Set("refresh-candidates", hints)

	// prune affecting snaps that are not in refresh candidates from hold state.
	if err := pruneGating(st, hints); err != nil {
		return nil, nil, err
	}

	updates := make([]string, 0, len(hints))

	// check conflicts
	fromChange := ""
	for _, up := range candidates {
		if _, ok := hints[up.InstanceName()]; !ok {
			// filtered out by refreshHintsFromCandidates
			continue
		}

		snapst := snapstateByInstance[up.InstanceName()]
		if err := checkChangeConflictIgnoringOneChange(st, up.InstanceName(), snapst, fromChange); err != nil {
			logger.Noticef("cannot refresh snap %q: %v", up.InstanceName(), err)
		} else {
			updates = append(updates, up.InstanceName())
		}
	}

	if forGatingSnap != "" {
		var gatingSnapHasUpdate bool
		for _, up := range updates {
			if up == forGatingSnap {
				gatingSnapHasUpdate = true
				break
			}
		}
		if !gatingSnapHasUpdate {
			return nil, nil, nil
		}
	}

	if len(updates) == 0 {
		return nil, nil, nil
	}

	// all snaps in updates are now considered to be operated on and should
	// provoke conflicts until updated or until we know (after running
	// gate-auto-refresh hooks) that some are not going to be updated
	// and can stop conflicting.

	affectedSnaps, err := affectedByRefresh(st, updates)
	if err != nil {
		return nil, nil, err
	}

	// only used if forGatingSnap != ""
	var snapsAffectingGatingSnap map[string]bool

	// if specific gating snap was given, drop other affected snaps unless
	// they are affected by same updates as forGatingSnap.
	if forGatingSnap != "" {
		snapsAffectingGatingSnap = affectedSnaps[forGatingSnap].AffectingSnaps

		// check if there is an intersection between affecting snaps of this
		// forGatingSnap and other gating snaps. If so, we need to run
		// their gate-auto-refresh hooks as well.
		for gatingSnap, affectedInfo := range affectedSnaps {
			if gatingSnap == forGatingSnap {
				continue
			}
			var found bool
			for affectingSnap := range affectedInfo.AffectingSnaps {
				if snapsAffectingGatingSnap[affectingSnap] {
					found = true
					break
				}
			}
			if !found {
				delete(affectedSnaps, gatingSnap)
			}
		}
	}

	var hooks *state.TaskSet
	if len(affectedSnaps) > 0 {
		affected := make([]string, 0, len(affectedSnaps))
		for snapName := range affectedSnaps {
			affected = append(affected, snapName)
		}
		sort.Strings(affected)
		hooks = createGateAutoRefreshHooks(st, affected)
	}

	// gate-auto-refresh hooks, followed by conditional-auto-refresh task waiting
	// for all hooks.
	ar := st.NewTask("conditional-auto-refresh", "Run auto-refresh for ready snaps")
	tss := []*state.TaskSet{state.NewTaskSet(ar)}
	if hooks != nil {
		ar.WaitAll(hooks)
		tss = append(tss, hooks)
	}

	// return all names as potentially getting updated even though some may be
	// held.
	names := make([]string, 0, len(updates))
	toUpdate := make(map[string]*refreshCandidate, len(updates))
	for _, up := range updates {
		// if specific gating snap was requested, filter out updates.
		if forGatingSnap != "" && forGatingSnap != up {
			if !snapsAffectingGatingSnap[up] {
				continue
			}
		}
		names = append(names, up)
		toUpdate[up] = hints[up]
	}

	// store the list of snaps to update on the conditional-auto-refresh task
	// (this may be a subset of refresh-candidates due to conflicts).
	ar.Set("snaps", toUpdate)

	// return all names as potentially getting updated even though some may be
	// held.
	sort.Strings(names)
	return names, tss, nil
}

// autoRefreshPhase2 creates tasks for refreshing snaps from updates.
func autoRefreshPhase2(ctx context.Context, st *state.State, updates []*refreshCandidate, fromChange string) ([]*state.TaskSet, error) {
	flags := &Flags{IsAutoRefresh: true}
	userID := 0

	deviceCtx, err := DeviceCtx(st, nil, nil)
	if err != nil {
		return nil, err
	}

	toUpdate := make([]minimalInstallInfo, len(updates))
	for i, up := range updates {
		toUpdate[i] = up
	}

	if err := checkDiskSpace(st, "refresh", toUpdate, 0); err != nil {
		return nil, err
	}

	updated, tasksets, err := doUpdate(ctx, st, nil, toUpdate, nil, userID, flags, deviceCtx, fromChange)
	if err != nil {
		return nil, err
	}

	tasksets = finalizeUpdate(st, tasksets, len(updates) > 0, updated, userID, flags)
	return tasksets, nil
}

// checkDiskSpace checks if there is enough space for the requested snaps and their prerequisites
func checkDiskSpace(st *state.State, changeKind string, infos []minimalInstallInfo, userID int) error {
	var featFlag features.SnapdFeature

	switch changeKind {
	case "install":
		featFlag = features.CheckDiskSpaceInstall
	case "refresh":
		featFlag = features.CheckDiskSpaceRefresh
	default:
		return fmt.Errorf("cannot check disk space for invalid change kind %q", changeKind)
	}

	tr := config.NewTransaction(st)
	enabled, err := features.Flag(tr, featFlag)
	if err != nil && !config.IsNoOption(err) {
		return err
	}

	if !enabled {
		return nil
	}

	totalSize, err := installSize(st, infos, userID)
	if err != nil {
		return err
	}

	requiredSpace := safetyMarginDiskSpace(totalSize)
	path := dirs.SnapdStateDir(dirs.GlobalRootDir)
	if err := osutilCheckFreeSpace(path, requiredSpace); err != nil {
		snaps := make([]string, len(infos))
		for i, up := range infos {
			snaps[i] = up.InstanceName()
		}
		if _, ok := err.(*osutil.NotEnoughDiskSpaceError); ok {
			return &InsufficientSpaceError{
				Path:       path,
				Snaps:      snaps,
				ChangeKind: changeKind,
			}
		}
		return err
	}

	return nil
}

// MigrateHome migrates a set of snaps to use a ~/Snap sub-directory as HOME.
// The state must be locked by the caller.
func MigrateHome(st *state.State, snaps []string) ([]*state.TaskSet, error) {
	tr := config.NewTransaction(st)
	moveDir, err := features.Flag(tr, features.MoveSnapHomeDir)
	if err != nil {
		return nil, err
	}

	if !moveDir {
		_, confName := features.MoveSnapHomeDir.ConfigOption()
		return nil, fmt.Errorf("cannot migrate to ~/Snap: flag %q is not set", confName)
	}

	allSnaps, err := All(st)
	if err != nil {
		return nil, err
	}

	for _, name := range snaps {
		if snapst, ok := allSnaps[name]; !ok {
			return nil, snap.NotInstalledError{Snap: name}
		} else if snapst.MigratedToExposedHome {
			return nil, fmt.Errorf("cannot migrate %q to ~/Snap: already migrated", name)
		}
	}

	var tss []*state.TaskSet
	for _, name := range snaps {
		si := allSnaps[name].CurrentSideInfo()
		snapsup := &SnapSetup{
			SideInfo: si,
		}

		var tasks []*state.Task
		prepare := st.NewTask("prepare-snap", fmt.Sprintf(i18n.G("Prepare snap %q (%s)"), name, si.Revision))
		prepare.Set("snap-setup", snapsup)
		tasks = append(tasks, prepare)

		prev := prepare
		addTask := func(t *state.Task) {
			t.Set("snap-setup-task", prepare.ID())
			t.WaitFor(prev)
			tasks = append(tasks, t)
		}

		stop := st.NewTask("stop-snap-services", fmt.Sprintf(i18n.G("Stop snap %q services"), name))
		stop.Set("stop-reason", "home-migration")
		addTask(stop)
		prev = stop

		unlink := st.NewTask("unlink-current-snap", fmt.Sprintf(i18n.G("Make current revision for snap %q unavailable"), name))
		addTask(unlink)
		prev = unlink

		migrate := st.NewTask("migrate-snap-home", fmt.Sprintf(i18n.G("Migrate %q to ~/Snap"), name))
		addTask(migrate)
		prev = migrate

		// finalize (wrappers+current symlink)
		linkSnap := st.NewTask("link-snap", fmt.Sprintf(i18n.G("Make snap %q (%s) available to the system"), name, si.Revision))
		addTask(linkSnap)
		prev = linkSnap

		// run new services
		startSnapServices := st.NewTask("start-snap-services", fmt.Sprintf(i18n.G("Start snap %q (%s) services"), name, si.Revision))
		addTask(startSnapServices)
		prev = startSnapServices

		var ts state.TaskSet
		for _, t := range tasks {
			ts.AddTask(t)
		}

		ts.JoinLane(st.NewLane())
		tss = append(tss, &ts)
	}

	return tss, nil
}

// LinkNewBaseOrKernel creates a new task set with prepare/link-snap, and
// additionally update-gadget-assets for the kernel snap, tasks for a remodel.
func LinkNewBaseOrKernel(st *state.State, name string) (*state.TaskSet, error) {
	var snapst SnapState
	err := Get(st, name, &snapst)
	if errors.Is(err, state.ErrNoState) {
		return nil, &snap.NotInstalledError{Snap: name}
	}
	if err != nil {
		return nil, err
	}

	if err := CheckChangeConflict(st, name, nil); err != nil {
		return nil, err
	}

	info, err := snapst.CurrentInfo()
	if err != nil {
		return nil, err
	}

	switch info.Type() {
	case snap.TypeOS, snap.TypeBase, snap.TypeKernel:
		// good
	default:
		// bad
		return nil, fmt.Errorf("internal error: cannot link type %v", info.Type())
	}

	snapsup := &SnapSetup{
		SideInfo:    snapst.CurrentSideInfo(),
		Flags:       snapst.Flags.ForSnapSetup(),
		Type:        info.Type(),
		PlugsOnly:   len(info.Slots) == 0,
		InstanceKey: snapst.InstanceKey,
	}

	prepareSnap := st.NewTask("prepare-snap", fmt.Sprintf(i18n.G("Prepare snap %q (%s) for remodel"), snapsup.InstanceName(), snapst.Current))
	prepareSnap.Set("snap-setup", &snapsup)
	prev := prepareSnap
	ts := state.NewTaskSet(prepareSnap)
	// preserve the same order as during the update
	if info.Type() == snap.TypeKernel {
		// kernel snaps can carry boot assets
		gadgetUpdate := st.NewTask("update-gadget-assets", fmt.Sprintf(i18n.G("Update assets from %s %q (%s) for remodel"), snapsup.Type, snapsup.InstanceName(), snapst.Current))
		gadgetUpdate.Set("snap-setup-task", prepareSnap.ID())
		gadgetUpdate.WaitFor(prev)
		ts.AddTask(gadgetUpdate)
		prev = gadgetUpdate
	}
	linkSnap := st.NewTask("link-snap", fmt.Sprintf(i18n.G("Make snap %q (%s) available to the system during remodel"), snapsup.InstanceName(), snapst.Current))
	linkSnap.Set("snap-setup-task", prepareSnap.ID())
	linkSnap.WaitFor(prev)
	ts.AddTask(linkSnap)
	// prepare-snap is the last task that carries no system modifications
	ts.MarkEdge(prepareSnap, LastBeforeLocalModificationsEdge)
	return ts, nil
}

func findSnapSetupTask(tasks []*state.Task) (*state.Task, *SnapSetup, error) {
	var snapsup SnapSetup
	for _, tsk := range tasks {
		if tsk.Has("snap-setup") {
			if err := tsk.Get("snap-setup", &snapsup); err != nil {
				return nil, nil, err
			}
			return tsk, &snapsup, nil
		}
	}
	return nil, nil, nil
}

// AddLinkNewBaseOrKernel creates the same tasks as LinkNewBaseOrKernel but adds
// them to the provided task set.
func AddLinkNewBaseOrKernel(st *state.State, ts *state.TaskSet) (*state.TaskSet, error) {
	allTasks := ts.Tasks()
	snapSetupTask, snapsup, err := findSnapSetupTask(allTasks)
	if err != nil {
		return nil, err
	}
	if snapSetupTask == nil {
		return nil, fmt.Errorf("internal error: cannot identify task with snap-setup")
	}
	// the first task added here waits for the last task in the existing set
	prev := allTasks[len(allTasks)-1]
	// preserve the same order as during the update
	if snapsup.Type == snap.TypeKernel {
		// kernel snaps can carry boot assets
		gadgetUpdate := st.NewTask("update-gadget-assets", fmt.Sprintf(i18n.G("Update assets from %s %q (%s) for remodel"), snapsup.Type, snapsup.InstanceName(), snapsup.Revision()))
		gadgetUpdate.Set("snap-setup-task", snapSetupTask.ID())
		// wait for the last task in existing set
		gadgetUpdate.WaitFor(prev)
		ts.AddTask(gadgetUpdate)
		prev = gadgetUpdate
	}
	linkSnap := st.NewTask("link-snap",
		fmt.Sprintf(i18n.G("Make snap %q (%s) available to the system during remodel"), snapsup.InstanceName(), snapsup.SideInfo.Revision))
	linkSnap.Set("snap-setup-task", snapSetupTask.ID())
	linkSnap.WaitFor(prev)
	ts.AddTask(linkSnap)
	// make sure that remodel can identify which tasks introduce actual
	// changes to the system and order them correctly
	if edgeTask := ts.MaybeEdge(LastBeforeLocalModificationsEdge); edgeTask == nil {
		// no task in the task set is marked as last before system
		// modifications are introduced, so we need to mark the last
		// task in the set, as tasks introduced here modify system state
		ts.MarkEdge(allTasks[len(allTasks)-1], LastBeforeLocalModificationsEdge)
	}
	return ts, nil
}

// LinkNewBaseOrKernel creates a new task set with
// prepare/update-gadget-assets/update-gadget-cmdline tasks for the gadget snap,
// for remodel.
func SwitchToNewGadget(st *state.State, name string) (*state.TaskSet, error) {
	var snapst SnapState
	err := Get(st, name, &snapst)
	if errors.Is(err, state.ErrNoState) {
		return nil, &snap.NotInstalledError{Snap: name}
	}
	if err != nil {
		return nil, err
	}

	if err := CheckChangeConflict(st, name, nil); err != nil {
		return nil, err
	}

	info, err := snapst.CurrentInfo()
	if err != nil {
		return nil, err
	}

	if info.Type() != snap.TypeGadget {
		return nil, fmt.Errorf("internal error: cannot link type %v", info.Type())
	}

	snapsup := &SnapSetup{
		SideInfo:    snapst.CurrentSideInfo(),
		Flags:       snapst.Flags.ForSnapSetup(),
		Type:        info.Type(),
		PlugsOnly:   len(info.Slots) == 0,
		InstanceKey: snapst.InstanceKey,
	}

	prepareSnap := st.NewTask("prepare-snap", fmt.Sprintf(i18n.G("Prepare snap %q (%s) for remodel"), snapsup.InstanceName(), snapst.Current))
	prepareSnap.Set("snap-setup", &snapsup)

	gadgetUpdate := st.NewTask("update-gadget-assets", fmt.Sprintf(i18n.G("Update assets from %s %q (%s) for remodel"), snapsup.Type, snapsup.InstanceName(), snapst.Current))
	gadgetUpdate.WaitFor(prepareSnap)
	gadgetUpdate.Set("snap-setup-task", prepareSnap.ID())
	gadgetCmdline := st.NewTask("update-gadget-cmdline", fmt.Sprintf(i18n.G("Update kernel command line from %s %q (%s) for remodel"), snapsup.Type, snapsup.InstanceName(), snapst.Current))
	gadgetCmdline.WaitFor(gadgetUpdate)
	gadgetCmdline.Set("snap-setup-task", prepareSnap.ID())

	ts := state.NewTaskSet(prepareSnap, gadgetUpdate, gadgetCmdline)
	// prepare-snap is the last task that carries no system modifications
	ts.MarkEdge(prepareSnap, LastBeforeLocalModificationsEdge)
	return ts, nil
}

// AddGadgetAssetsTasks creates the same tasks as SwitchToNewGadget but adds
// them to the provided task set.
func AddGadgetAssetsTasks(st *state.State, ts *state.TaskSet) (*state.TaskSet, error) {
	allTasks := ts.Tasks()
	snapSetupTask, snapsup, err := findSnapSetupTask(allTasks)
	if err != nil {
		return nil, err
	}
	if snapSetupTask == nil {
		return nil, fmt.Errorf("internal error: cannot identify task with snap-setup")
	}
	gadgetUpdate := st.NewTask("update-gadget-assets", fmt.Sprintf(i18n.G("Update assets from %s %q (%s) for remodel"), snapsup.Type, snapsup.InstanceName(), snapsup.Revision()))
	gadgetUpdate.Set("snap-setup-task", snapSetupTask.ID())
	// wait for the last task in existing set
	gadgetUpdate.WaitFor(allTasks[len(allTasks)-1])
	ts.AddTask(gadgetUpdate)
	// gadget snaps can carry kernel command line fragments
	gadgetCmdline := st.NewTask("update-gadget-cmdline", fmt.Sprintf(i18n.G("Update kernel command line from %s %q (%s) for remodel"), snapsup.Type, snapsup.InstanceName(), snapsup.Revision()))
	gadgetCmdline.Set("snap-setup-task", snapSetupTask.ID())
	gadgetCmdline.WaitFor(gadgetUpdate)
	ts.AddTask(gadgetCmdline)
	// make sure that remodel can identify which tasks introduce actual
	// changes to the system and order them correctly
	if edgeTask := ts.MaybeEdge(LastBeforeLocalModificationsEdge); edgeTask == nil {
		// no task in the task set is marked as last before system
		// modifications are introduced, so we need to mark the last
		// task in the set, as tasks introduced here modify system state
		ts.MarkEdge(allTasks[len(allTasks)-1], LastBeforeLocalModificationsEdge)
	}
	return ts, nil
}

// Enable sets a snap to the active state
func Enable(st *state.State, name string) (*state.TaskSet, error) {
	var snapst SnapState
	err := Get(st, name, &snapst)
	if errors.Is(err, state.ErrNoState) {
		return nil, &snap.NotInstalledError{Snap: name}
	}
	if err != nil {
		return nil, err
	}

	if snapst.Active {
		return nil, fmt.Errorf("snap %q already enabled", name)
	}

	if err := CheckChangeConflict(st, name, nil); err != nil {
		return nil, err
	}

	info, err := snapst.CurrentInfo()
	if err != nil {
		return nil, err
	}

	snapsup := &SnapSetup{
		SideInfo:    snapst.CurrentSideInfo(),
		Flags:       snapst.Flags.ForSnapSetup(),
		Type:        info.Type(),
		PlugsOnly:   len(info.Slots) == 0,
		InstanceKey: snapst.InstanceKey,
	}

	prepareSnap := st.NewTask("prepare-snap", fmt.Sprintf(i18n.G("Prepare snap %q (%s)"), snapsup.InstanceName(), snapst.Current))
	prepareSnap.Set("snap-setup", &snapsup)

	setupProfiles := st.NewTask("setup-profiles", fmt.Sprintf(i18n.G("Setup snap %q (%s) security profiles"), snapsup.InstanceName(), snapst.Current))
	setupProfiles.Set("snap-setup-task", prepareSnap.ID())
	setupProfiles.WaitFor(prepareSnap)

	linkSnap := st.NewTask("link-snap", fmt.Sprintf(i18n.G("Make snap %q (%s) available to the system"), snapsup.InstanceName(), snapst.Current))
	linkSnap.Set("snap-setup-task", prepareSnap.ID())
	linkSnap.WaitFor(setupProfiles)

	// setup aliases
	setupAliases := st.NewTask("setup-aliases", fmt.Sprintf(i18n.G("Setup snap %q aliases"), snapsup.InstanceName()))
	setupAliases.Set("snap-setup-task", prepareSnap.ID())
	setupAliases.WaitFor(linkSnap)

	startSnapServices := st.NewTask("start-snap-services", fmt.Sprintf(i18n.G("Start snap %q (%s) services"), snapsup.InstanceName(), snapst.Current))
	startSnapServices.Set("snap-setup-task", prepareSnap.ID())
	startSnapServices.WaitFor(setupAliases)

	return state.NewTaskSet(prepareSnap, setupProfiles, linkSnap, setupAliases, startSnapServices), nil
}

// Disable sets a snap to the inactive state
func Disable(st *state.State, name string) (*state.TaskSet, error) {
	var snapst SnapState
	err := Get(st, name, &snapst)
	if errors.Is(err, state.ErrNoState) {
		return nil, &snap.NotInstalledError{Snap: name}
	}
	if err != nil {
		return nil, err
	}
	if !snapst.Active {
		return nil, fmt.Errorf("snap %q already disabled", name)
	}

	info, err := Info(st, name, snapst.Current)
	if err != nil {
		return nil, err
	}
	if !canDisable(info) {
		return nil, fmt.Errorf("snap %q cannot be disabled", name)
	}

	if err := CheckChangeConflict(st, name, nil); err != nil {
		return nil, err
	}

	snapsup := &SnapSetup{
		SideInfo: &snap.SideInfo{
			RealName: snap.InstanceSnap(name),
			Revision: snapst.Current,
		},
		Type:        info.Type(),
		PlugsOnly:   len(info.Slots) == 0,
		InstanceKey: snapst.InstanceKey,
	}

	stopSnapServices := st.NewTask("stop-snap-services", fmt.Sprintf(i18n.G("Stop snap %q (%s) services"), snapsup.InstanceName(), snapst.Current))
	stopSnapServices.Set("snap-setup", &snapsup)
	stopSnapServices.Set("stop-reason", snap.StopReasonDisable)

	removeAliases := st.NewTask("remove-aliases", fmt.Sprintf(i18n.G("Remove aliases for snap %q"), snapsup.InstanceName()))
	removeAliases.Set("snap-setup-task", stopSnapServices.ID())
	removeAliases.WaitFor(stopSnapServices)

	unlinkSnap := st.NewTask("unlink-snap", fmt.Sprintf(i18n.G("Make snap %q (%s) unavailable to the system"), snapsup.InstanceName(), snapst.Current))
	unlinkSnap.Set("snap-setup-task", stopSnapServices.ID())
	unlinkSnap.WaitFor(removeAliases)

	removeProfiles := st.NewTask("remove-profiles", fmt.Sprintf(i18n.G("Remove security profiles of snap %q"), snapsup.InstanceName()))
	removeProfiles.Set("snap-setup-task", stopSnapServices.ID())
	removeProfiles.WaitFor(unlinkSnap)

	return state.NewTaskSet(stopSnapServices, removeAliases, unlinkSnap, removeProfiles), nil
}

// canDisable verifies that a snap can be deactivated.
func canDisable(si *snap.Info) bool {
	for _, importantSnapType := range []snap.Type{snap.TypeGadget, snap.TypeKernel, snap.TypeOS} {
		if importantSnapType == si.Type() {
			return false
		}
	}

	return true
}

// canRemove verifies that a snap can be removed.
func canRemove(st *state.State, si *snap.Info, snapst *SnapState, removeAll bool, deviceCtx DeviceContext) error {
	rev := snap.Revision{}
	if !removeAll {
		rev = si.Revision
	}

	if err := PolicyFor(si.Type(), deviceCtx.Model()).CanRemove(st, snapst, rev, deviceCtx); err != nil {
		return err
	}

	// check if this snap is required by any validation set in enforcing mode
	enforcedSets, err := EnforcedValidationSets(st)
	if err != nil {
		return err
	}
	if enforcedSets == nil {
		return nil
	}
	requiredValsets, requiredRevision, err := enforcedSets.CheckPresenceRequired(si)
	if err != nil {
		if _, ok := err.(*snapasserts.PresenceConstraintError); !ok {
			return err
		}
		// else - presence is invalid, nothing to do (not really possible since
		// it shouldn't be allowed to get installed in the first place).
		return nil
	}
	if len(requiredValsets) == 0 {
		// not required by any validation set (or is optional)
		return nil
	}
	// removeAll is set if we're removing the snap completely
	if removeAll {
		if requiredRevision.Unset() {
			return fmt.Errorf("snap %q is required by validation sets: %s", si.InstanceName(), strings.Join(requiredValsets, ","))
		}
		return fmt.Errorf("snap %q at revision %s is required by validation sets: %s", si.InstanceName(), requiredRevision, strings.Join(requiredValsets, ","))
	}

	// rev is set at this point (otherwise we would hit removeAll case)
	if requiredRevision.N == rev.N {
		return fmt.Errorf("snap %q at revision %s is required by validation sets: %s", si.InstanceName(), rev, strings.Join(requiredValsets, ","))
	} // else - it's ok to remove a revision different than the required
	return nil
}

// RemoveFlags are used to pass additional flags to the Remove operation.
type RemoveFlags struct {
	// Remove the snap without creating snapshot data
	Purge bool
}

// Remove returns a set of tasks for removing snap.
// Note that the state must be locked by the caller.
func Remove(st *state.State, name string, revision snap.Revision, flags *RemoveFlags) (*state.TaskSet, error) {
	ts, snapshotSize, err := removeTasks(st, name, revision, flags)
	// removeTasks() checks check-disk-space-remove feature flag, so snapshotSize
	// will only be greater than 0 if the feature is enabled.
	if snapshotSize > 0 {
		requiredSpace := safetyMarginDiskSpace(snapshotSize)
		path := dirs.SnapdStateDir(dirs.GlobalRootDir)
		if err := osutilCheckFreeSpace(path, requiredSpace); err != nil {
			if _, ok := err.(*osutil.NotEnoughDiskSpaceError); ok {
				return nil, &InsufficientSpaceError{
					Path:       path,
					Snaps:      []string{name},
					ChangeKind: "remove",
					Message:    fmt.Sprintf("cannot create automatic snapshot when removing last revision of the snap: %v", err)}
			}
			return nil, err
		}
	}
	return ts, err
}

// removeTasks provides the task set to remove snap name after taking a snapshot
// if flags.Purge is not true, it also computes an estimate of the latter size.
func removeTasks(st *state.State, name string, revision snap.Revision, flags *RemoveFlags) (removeTs *state.TaskSet, snapshotSize uint64, err error) {
	var snapst SnapState
	err = Get(st, name, &snapst)
	if err != nil && !errors.Is(err, state.ErrNoState) {
		return nil, 0, err
	}

	if !snapst.IsInstalled() {
		return nil, 0, &snap.NotInstalledError{Snap: name, Rev: snap.R(0)}
	}

	if err := CheckChangeConflict(st, name, nil); err != nil {
		return nil, 0, err
	}

	deviceCtx, err := DeviceCtxFromState(st, nil)
	if err != nil {
		return nil, 0, err
	}

	active := snapst.Active
	var removeAll bool
	if revision.Unset() {
		revision = snapst.Current
		removeAll = true
	} else {
		if active {
			if revision == snapst.Current {
				msg := "cannot remove active revision %s of snap %q"
				if len(snapst.Sequence) > 1 {
					msg += " (revert first?)"
				}
				return nil, 0, fmt.Errorf(msg, revision, name)
			}
			active = false
		}

		if !revisionInSequence(&snapst, revision) {
			return nil, 0, &snap.NotInstalledError{Snap: name, Rev: revision}
		}

		removeAll = len(snapst.Sequence) == 1
	}

	info, err := Info(st, name, revision)
	if err != nil {
		return nil, 0, err
	}

	// check if this is something that can be removed
	if err := canRemove(st, info, &snapst, removeAll, deviceCtx); err != nil {
		return nil, 0, fmt.Errorf("snap %q is not removable: %v", name, err)
	}

	// main/current SnapSetup
	snapsup := SnapSetup{
		SideInfo: &snap.SideInfo{
			SnapID:   info.SnapID,
			RealName: snap.InstanceSnap(name),
			Revision: revision,
		},
		Type:        info.Type(),
		PlugsOnly:   len(info.Slots) == 0,
		InstanceKey: snapst.InstanceKey,
	}

	// trigger remove

	removeTs = state.NewTaskSet()
	var chain *state.TaskSet

	addNext := func(ts *state.TaskSet) {
		if chain != nil {
			ts.WaitAll(chain)
		}
		removeTs.AddAll(ts)
		chain = ts
	}

	var prev *state.Task
	var stopSnapServices *state.Task
	if active {
		stopSnapServices = st.NewTask("stop-snap-services", fmt.Sprintf(i18n.G("Stop snap %q services"), name))
		stopSnapServices.Set("snap-setup", snapsup)
		stopSnapServices.Set("stop-reason", snap.StopReasonRemove)
		addNext(state.NewTaskSet(stopSnapServices))
		prev = stopSnapServices
	}

	// only run remove hook if uninstalling the snap completely
	if removeAll {
		removeHook := SetupRemoveHook(st, snapsup.InstanceName())
		addNext(state.NewTaskSet(removeHook))
		prev = removeHook

		// run disconnect hooks
		disconnect := st.NewTask("auto-disconnect", fmt.Sprintf(i18n.G("Disconnect interfaces of snap %q"), snapsup.InstanceName()))
		disconnect.Set("snap-setup", snapsup)
		if prev != nil {
			disconnect.WaitFor(prev)
		}
		addNext(state.NewTaskSet(disconnect))
		prev = disconnect
	}

	// 'purge' flag disables automatic snapshot for given remove op
	if flags == nil || !flags.Purge {
		if tp, _ := snapst.Type(); tp == snap.TypeApp && removeAll {
			ts, err := AutomaticSnapshot(st, name)
			if err == nil {
				tr := config.NewTransaction(st)
				checkDiskSpaceRemove, err := features.Flag(tr, features.CheckDiskSpaceRemove)
				if err != nil && !config.IsNoOption(err) {
					return nil, 0, err
				}
				if checkDiskSpaceRemove {
					snapshotSize, err = EstimateSnapshotSize(st, name, nil)
					if err != nil {
						return nil, 0, err
					}
				}
				addNext(ts)
			} else {
				if err != ErrNothingToDo {
					return nil, 0, err
				}
			}
		}
	}

	if active { // unlink
		var tasks []*state.Task

		removeAliases := st.NewTask("remove-aliases", fmt.Sprintf(i18n.G("Remove aliases for snap %q"), name))
		removeAliases.WaitFor(prev) // prev is not needed beyond here
		removeAliases.Set("snap-setup-task", stopSnapServices.ID())

		unlink := st.NewTask("unlink-snap", fmt.Sprintf(i18n.G("Make snap %q unavailable to the system"), name))
		unlink.Set("snap-setup-task", stopSnapServices.ID())
		unlink.WaitFor(removeAliases)

		removeSecurity := st.NewTask("remove-profiles", fmt.Sprintf(i18n.G("Remove security profile for snap %q (%s)"), name, revision))
		removeSecurity.WaitFor(unlink)
		removeSecurity.Set("snap-setup-task", stopSnapServices.ID())

		tasks = append(tasks, removeAliases, unlink, removeSecurity)
		addNext(state.NewTaskSet(tasks...))
	}

	if removeAll {
		seq := snapst.Sequence
		currentIndex := snapst.LastIndex(snapst.Current)
		for i := len(seq) - 1; i >= 0; i-- {
			if i != currentIndex {
				si := seq[i]
				addNext(removeInactiveRevision(st, name, info.SnapID, si.Revision, snapsup.Type))
			}
		}
		// add tasks for removing the current revision last,
		// this is then also when common data will be removed
		if currentIndex >= 0 {
			addNext(removeInactiveRevision(st, name, info.SnapID, seq[currentIndex].Revision, snapsup.Type))
		}
	} else {
		addNext(removeInactiveRevision(st, name, info.SnapID, revision, snapsup.Type))
	}

	return removeTs, snapshotSize, nil
}

func removeInactiveRevision(st *state.State, name, snapID string, revision snap.Revision, typ snap.Type) *state.TaskSet {
	snapName, instanceKey := snap.SplitInstanceName(name)
	snapsup := SnapSetup{
		SideInfo: &snap.SideInfo{
			RealName: snapName,
			SnapID:   snapID,
			Revision: revision,
		},
		InstanceKey: instanceKey,
		Type:        typ,
	}

	clearData := st.NewTask("clear-snap", fmt.Sprintf(i18n.G("Remove data for snap %q (%s)"), name, revision))
	clearData.Set("snap-setup", snapsup)

	discardSnap := st.NewTask("discard-snap", fmt.Sprintf(i18n.G("Remove snap %q (%s) from the system"), name, revision))
	discardSnap.WaitFor(clearData)
	discardSnap.Set("snap-setup-task", clearData.ID())

	return state.NewTaskSet(clearData, discardSnap)
}

// RemoveMany removes everything from the given list of names.
// Note that the state must be locked by the caller.
func RemoveMany(st *state.State, names []string) ([]string, []*state.TaskSet, error) {
	names = strutil.Deduplicate(names)

	if err := validateSnapNames(names); err != nil {
		return nil, nil, err
	}

	removed := make([]string, 0, len(names))
	tasksets := make([]*state.TaskSet, 0, len(names))

	var totalSnapshotsSize uint64
	path := dirs.SnapdStateDir(dirs.GlobalRootDir)

	for _, name := range names {
		ts, snapshotSize, err := removeTasks(st, name, snap.R(0), nil)
		// FIXME: is this expected behavior?
		if _, ok := err.(*snap.NotInstalledError); ok {
			continue
		}
		if err != nil {
			return nil, nil, err
		}
		totalSnapshotsSize += snapshotSize
		removed = append(removed, name)
		ts.JoinLane(st.NewLane())
		tasksets = append(tasksets, ts)
	}

	// removeTasks() checks check-disk-space-remove feature flag, so totalSnapshotsSize
	// will only be greater than 0 if the feature is enabled.
	if totalSnapshotsSize > 0 {
		requiredSpace := safetyMarginDiskSpace(totalSnapshotsSize)
		if err := osutilCheckFreeSpace(path, requiredSpace); err != nil {
			if _, ok := err.(*osutil.NotEnoughDiskSpaceError); ok {
				return nil, nil, &InsufficientSpaceError{
					Path:       path,
					Snaps:      names,
					ChangeKind: "remove",
				}
			}
			return nil, nil, err
		}
	}

	return removed, tasksets, nil
}

func validateSnapNames(names []string) error {
	var invalidNames []string

	for _, name := range names {
		if err := snap.ValidateInstanceName(name); err != nil {
			invalidNames = append(invalidNames, name)
		}
	}

	if len(invalidNames) > 0 {
		return fmt.Errorf("cannot remove invalid snap names: %v", strings.Join(invalidNames, ", "))
	}

	return nil
}

// Revert returns a set of tasks for reverting to the previous version of the snap.
// Note that the state must be locked by the caller.
func Revert(st *state.State, name string, flags Flags, fromChange string) (*state.TaskSet, error) {
	var snapst SnapState
	err := Get(st, name, &snapst)
	if err != nil && !errors.Is(err, state.ErrNoState) {
		return nil, err
	}

	pi := snapst.previousSideInfo()
	if pi == nil {
		return nil, fmt.Errorf("no revision to revert to")
	}

	return RevertToRevision(st, name, pi.Revision, flags, fromChange)
}

func RevertToRevision(st *state.State, name string, rev snap.Revision, flags Flags, fromChange string) (*state.TaskSet, error) {
	var snapst SnapState
	err := Get(st, name, &snapst)
	if err != nil && !errors.Is(err, state.ErrNoState) {
		return nil, err
	}

	if snapst.Current == rev {
		return nil, fmt.Errorf("already on requested revision")
	}

	if !snapst.Active {
		return nil, fmt.Errorf("cannot revert inactive snaps")
	}
	i := snapst.LastIndex(rev)
	if i < 0 {
		return nil, fmt.Errorf("cannot find revision %s for snap %q", rev, name)
	}

	flags.Revert = true
	// TODO: make flags be per revision to avoid this logic (that
	//       leaves corner cases all over the place)
	if !(flags.JailMode || flags.DevMode || flags.Classic) {
		if snapst.Flags.DevMode {
			flags.DevMode = true
		}
		if snapst.Flags.JailMode {
			flags.JailMode = true
		}
		if snapst.Flags.Classic {
			flags.Classic = true
		}
	}

	info, err := Info(st, name, rev)
	if err != nil {
		return nil, err
	}

	snapsup := &SnapSetup{
		Base:        info.Base,
		SideInfo:    snapst.Sequence[i],
		Flags:       flags.ForSnapSetup(),
		Type:        info.Type(),
		PlugsOnly:   len(info.Slots) == 0,
		InstanceKey: snapst.InstanceKey,
	}
	return doInstall(st, &snapst, snapsup, 0, fromChange, nil)
}

// TransitionCore transitions from an old core snap name to a new core
// snap name. It is used for the ubuntu-core -> core transition (that
// is not just a rename because the two snaps have different snapIDs)
//
// Note that this function makes some assumptions like:
// - no aliases setup for both snaps
// - no data needs to be copied
// - all interfaces are absolutely identical on both new and old
// Do not use this as a general way to transition from snap A to snap B.
func TransitionCore(st *state.State, oldName, newName string) ([]*state.TaskSet, error) {
	var oldSnapst, newSnapst SnapState
	err := Get(st, oldName, &oldSnapst)
	if err != nil && !errors.Is(err, state.ErrNoState) {
		return nil, err
	}
	if !oldSnapst.IsInstalled() {
		return nil, fmt.Errorf("cannot transition snap %q: not installed", oldName)
	}

	var all []*state.TaskSet
	// install new core (if not already installed)
	err = Get(st, newName, &newSnapst)
	if err != nil && !errors.Is(err, state.ErrNoState) {
		return nil, err
	}
	if !newSnapst.IsInstalled() {
		var userID int
		newInfo, err := installInfo(context.TODO(), st, newName, &RevisionOptions{Channel: oldSnapst.TrackingChannel}, userID, Flags{}, nil)
		if err != nil {
			return nil, err
		}

		// start by installing the new snap
		tsInst, err := doInstall(st, &newSnapst, &SnapSetup{
			Channel:      oldSnapst.TrackingChannel,
			DownloadInfo: &newInfo.DownloadInfo,
			SideInfo:     &newInfo.SideInfo,
			Type:         newInfo.Type(),
		}, 0, "", nil)
		if err != nil {
			return nil, err
		}
		all = append(all, tsInst)
	}

	// then transition the interface connections over
	transIf := st.NewTask("transition-ubuntu-core", fmt.Sprintf(i18n.G("Transition security profiles from %q to %q"), oldName, newName))
	transIf.Set("old-name", oldName)
	transIf.Set("new-name", newName)
	if len(all) > 0 {
		transIf.WaitAll(all[0])
	}
	tsTrans := state.NewTaskSet(transIf)
	all = append(all, tsTrans)

	// FIXME: this is just here for the tests
	transIf.Set("snap-setup", &SnapSetup{
		SideInfo: &snap.SideInfo{
			RealName: oldName,
		},
	})

	// then remove the old snap
	tsRm, err := Remove(st, oldName, snap.R(0), nil)
	if err != nil {
		return nil, err
	}
	tsRm.WaitFor(transIf)
	all = append(all, tsRm)

	return all, nil
}

// State/info accessors

// Installing returns whether there's an in-progress installation.
func Installing(st *state.State) bool {
	for _, task := range st.Tasks() {
		k := task.Kind()
		chg := task.Change()
		if k == "mount-snap" && chg != nil && !chg.Status().Ready() {
			return true
		}
	}
	return false
}

// Info returns the information about the snap with given name and revision.
// Works also for a mounted candidate snap in the process of being installed.
func Info(st *state.State, name string, revision snap.Revision) (*snap.Info, error) {
	var snapst SnapState
	err := Get(st, name, &snapst)
	if errors.Is(err, state.ErrNoState) {
		return nil, &snap.NotInstalledError{Snap: name}
	}
	if err != nil {
		return nil, err
	}

	for i := len(snapst.Sequence) - 1; i >= 0; i-- {
		if si := snapst.Sequence[i]; si.Revision == revision {
			return readInfo(name, si, 0)
		}
	}

	return nil, fmt.Errorf("cannot find snap %q at revision %s", name, revision.String())
}

// CurrentInfo returns the information about the current revision of a snap with the given name.
func CurrentInfo(st *state.State, name string) (*snap.Info, error) {
	var snapst SnapState
	err := Get(st, name, &snapst)
	if err != nil && !errors.Is(err, state.ErrNoState) {
		return nil, err
	}
	info, err := snapst.CurrentInfo()
	if err == ErrNoCurrent {
		return nil, &snap.NotInstalledError{Snap: name}
	}
	return info, err
}

// Get retrieves the SnapState of the given snap.
func Get(st *state.State, name string, snapst *SnapState) error {
	if snapst == nil {
		return fmt.Errorf("internal error: snapst is nil")
	}
	// SnapState is (un-)marshalled from/to JSON, fields having omitempty
	// tag will not appear in the output (if empty) and subsequently will
	// not be unmarshalled to (or cleared); if the caller reuses the same
	// struct though subsequent calls, it is possible that they end up with
	// garbage inside, clear the destination struct so that we always
	// unmarshal to a clean state
	*snapst = SnapState{}

	var snaps map[string]*json.RawMessage
	err := st.Get("snaps", &snaps)
	if err != nil {
		return err
	}
	raw, ok := snaps[name]
	if !ok {
		return state.ErrNoState
	}

	// XXX: &snapst pointer isn't needed here but it is likely historical
	// (a bug in old JSON marshaling probably).
	err = json.Unmarshal([]byte(*raw), &snapst)
	if err != nil {
		return fmt.Errorf("cannot unmarshal snap state: %v", err)
	}
	return nil
}

// All retrieves return a map from name to SnapState for all current snaps in the system state.
func All(st *state.State) (map[string]*SnapState, error) {
	// XXX: result is a map because sideloaded snaps carry no name
	// atm in their sideinfos
	var stateMap map[string]*SnapState
	if err := st.Get("snaps", &stateMap); err != nil && !errors.Is(err, state.ErrNoState) {
		return nil, err
	}
	curStates := make(map[string]*SnapState, len(stateMap))
	for instanceName, snapst := range stateMap {
		curStates[instanceName] = snapst
	}
	return curStates, nil
}

// InstalledSnaps returns the list of all installed snaps suitable for
// ValidationSets checks.
func InstalledSnaps(st *state.State) (snaps []*snapasserts.InstalledSnap, ignoreValidation map[string]bool, err error) {
	all, err := All(st)
	if err != nil {
		return nil, nil, err
	}
	ignoreValidation = make(map[string]bool)
	for _, snapState := range all {
		cur, err := snapState.CurrentInfo()
		if err != nil {
			return nil, nil, err
		}
		snaps = append(snaps, snapasserts.NewInstalledSnap(snapState.InstanceName(),
			snapState.CurrentSideInfo().SnapID, cur.Revision))
		if snapState.IgnoreValidation {
			ignoreValidation[snapState.InstanceName()] = true
		}
	}
	return snaps, ignoreValidation, nil
}

// NumSnaps returns the number of installed snaps.
func NumSnaps(st *state.State) (int, error) {
	var snaps map[string]*json.RawMessage
	if err := st.Get("snaps", &snaps); err != nil && !errors.Is(err, state.ErrNoState) {
		return -1, err
	}
	return len(snaps), nil
}

// Set sets the SnapState of the given snap, overwriting any earlier state.
// Note that a SnapState with an empty Sequence will be treated as if snapst was
// nil and name will be deleted from the state.
func Set(st *state.State, name string, snapst *SnapState) {
	var snaps map[string]*json.RawMessage
	err := st.Get("snaps", &snaps)
	if err != nil && !errors.Is(err, state.ErrNoState) {
		panic("internal error: cannot unmarshal snaps state: " + err.Error())
	}
	if snaps == nil {
		snaps = make(map[string]*json.RawMessage)
	}
	if snapst == nil || (len(snapst.Sequence) == 0) {
		delete(snaps, name)
	} else {
		data, err := json.Marshal(snapst)
		if err != nil {
			panic("internal error: cannot marshal snap state: " + err.Error())
		}
		raw := json.RawMessage(data)
		snaps[name] = &raw
	}
	st.Set("snaps", snaps)
}

// ActiveInfos returns information about all active snaps.
func ActiveInfos(st *state.State) ([]*snap.Info, error) {
	var stateMap map[string]*SnapState
	var infos []*snap.Info
	if err := st.Get("snaps", &stateMap); err != nil && !errors.Is(err, state.ErrNoState) {
		return nil, err
	}
	for instanceName, snapst := range stateMap {
		if !snapst.Active {
			continue
		}
		snapInfo, err := snapst.CurrentInfo()
		if err != nil {
			logger.Noticef("cannot retrieve info for snap %q: %s", instanceName, err)
			continue
		}
		infos = append(infos, snapInfo)
	}
	return infos, nil
}

func HasSnapOfType(st *state.State, snapType snap.Type) (bool, error) {
	var stateMap map[string]*SnapState
	if err := st.Get("snaps", &stateMap); err != nil && !errors.Is(err, state.ErrNoState) {
		return false, err
	}

	for _, snapst := range stateMap {
		typ, err := snapst.Type()
		if err != nil {
			return false, err
		}
		if typ == snapType {
			return true, nil
		}
	}

	return false, nil
}

func infosForType(st *state.State, snapType snap.Type) ([]*snap.Info, error) {
	var stateMap map[string]*SnapState
	if err := st.Get("snaps", &stateMap); err != nil && !errors.Is(err, state.ErrNoState) {
		return nil, err
	}

	var res []*snap.Info
	for _, snapst := range stateMap {
		if !snapst.IsInstalled() {
			continue
		}
		typ, err := snapst.Type()
		if err != nil {
			return nil, err
		}
		if typ != snapType {
			continue
		}
		si, err := snapst.CurrentInfo()
		if err != nil {
			return nil, err
		}
		res = append(res, si)
	}

	if len(res) == 0 {
		return nil, state.ErrNoState
	}

	return res, nil
}

func infoForDeviceSnap(st *state.State, deviceCtx DeviceContext, whichName func(*asserts.Model) string) (*snap.Info, error) {
	if deviceCtx == nil {
		return nil, fmt.Errorf("internal error: unset deviceCtx")
	}
	model := deviceCtx.Model()
	snapName := whichName(model)
	if snapName == "" {
		return nil, state.ErrNoState
	}
	var snapst SnapState
	err := Get(st, snapName, &snapst)
	if err != nil {
		return nil, err
	}
	return snapst.CurrentInfo()
}

// GadgetInfo finds the gadget snap's info for the given device context.
func GadgetInfo(st *state.State, deviceCtx DeviceContext) (*snap.Info, error) {
	return infoForDeviceSnap(st, deviceCtx, (*asserts.Model).Gadget)
}

// KernelInfo finds the kernel snap's info for the given device context.
func KernelInfo(st *state.State, deviceCtx DeviceContext) (*snap.Info, error) {
	return infoForDeviceSnap(st, deviceCtx, (*asserts.Model).Kernel)
}

// BootBaseInfo finds the boot base snap's info for the given device context.
func BootBaseInfo(st *state.State, deviceCtx DeviceContext) (*snap.Info, error) {
	baseName := func(mod *asserts.Model) string {
		base := mod.Base()
		if base == "" {
			return "core"
		}
		return base
	}
	return infoForDeviceSnap(st, deviceCtx, baseName)
}

// TODO: reintroduce a KernelInfo(state.State, DeviceContext) if needed
// KernelInfo finds the current kernel snap's info.

// coreInfo finds the current OS snap's info. If both
// "core" and "ubuntu-core" is installed then "core"
// is preferred. Different core names are not supported
// currently and will result in an error.
func coreInfo(st *state.State) (*snap.Info, error) {
	res, err := infosForType(st, snap.TypeOS)
	if err != nil {
		return nil, err
	}

	// a single core: just return it
	if len(res) == 1 {
		return res[0], nil
	}

	// some systems have two cores: ubuntu-core/core
	// we always return "core" in this case
	if len(res) == 2 {
		if res[0].InstanceName() == defaultCoreSnapName && res[1].InstanceName() == "ubuntu-core" {
			return res[0], nil
		}
		if res[0].InstanceName() == "ubuntu-core" && res[1].InstanceName() == defaultCoreSnapName {
			return res[1], nil
		}
		return nil, fmt.Errorf("unexpected cores %q and %q", res[0].InstanceName(), res[1].InstanceName())
	}

	return nil, fmt.Errorf("unexpected number of cores, got %d", len(res))
}

// ConfigDefaults returns the configuration defaults for the snap as
// specified in the gadget for the given device context.
// If gadget is absent or the snap has no snap-id it returns ErrNoState.
func ConfigDefaults(st *state.State, deviceCtx DeviceContext, snapName string) (map[string]interface{}, error) {
	info, err := GadgetInfo(st, deviceCtx)
	if err != nil {
		return nil, err
	}

	// system configuration is kept under "core" so apply its defaults when
	// configuring "core"
	isSystemDefaults := snapName == defaultCoreSnapName
	var snapst SnapState
	if err := Get(st, snapName, &snapst); err != nil && !errors.Is(err, state.ErrNoState) {
		return nil, err
	}

	var snapID string
	if snapst.IsInstalled() {
		snapID = snapst.CurrentSideInfo().SnapID
	}
	// system snaps (core and snapd) snaps can be addressed even without a
	// snap-id via the special "system" value in the config; first-boot
	// always configures the core snap with UseConfigDefaults
	if snapID == "" && !isSystemDefaults {
		return nil, state.ErrNoState
	}

	// no constraints enforced: those should have been checked before already
	gadgetInfo, err := gadget.ReadInfo(info.MountDir(), nil)
	if err != nil {
		return nil, err
	}

	// we support setting core defaults via "system"
	if isSystemDefaults {
		if defaults, ok := gadgetInfo.Defaults["system"]; ok {
			if _, ok := gadgetInfo.Defaults[snapID]; ok && snapID != "" {
				logger.Noticef("core snap configuration defaults found under both 'system' key and core-snap-id, preferring 'system'")
			}

			return defaults, nil
		}
	}

	defaults, ok := gadgetInfo.Defaults[snapID]
	if !ok {
		return nil, state.ErrNoState
	}

	return defaults, nil
}

// GadgetConnections returns the interface connection instructions
// specified in the gadget for the given device context.
// If gadget is absent it returns ErrNoState.
func GadgetConnections(st *state.State, deviceCtx DeviceContext) ([]gadget.Connection, error) {
	info, err := GadgetInfo(st, deviceCtx)
	if err != nil {
		return nil, err
	}

	// no constraints enforced: those should have been checked before already
	gadgetInfo, err := gadget.ReadInfo(info.MountDir(), nil)
	if err != nil {
		return nil, err
	}

	return gadgetInfo.Connections, nil
}

func MockOsutilCheckFreeSpace(mock func(path string, minSize uint64) error) (restore func()) {
	old := osutilCheckFreeSpace
	osutilCheckFreeSpace = mock
	return func() { osutilCheckFreeSpace = old }
}

func MockEnforcedValidationSets(f func(st *state.State, extraVss ...*asserts.ValidationSet) (*snapasserts.ValidationSets, error)) func() {
	osutil.MustBeTestBinary("mocking can be done only in tests")

	old := EnforcedValidationSets
	EnforcedValidationSets = f
	return func() {
		EnforcedValidationSets = old
	}
}

// only useful for procuring a buggy behavior in the tests
var enforcedSingleRebootForGadgetKernelBase = false

func MockEnforceSingleRebootForBaseKernelGadget(val bool) (restore func()) {
	osutil.MustBeTestBinary("mocking can be done only in tests")

	old := enforcedSingleRebootForGadgetKernelBase
	enforcedSingleRebootForGadgetKernelBase = val
	return func() {
		enforcedSingleRebootForGadgetKernelBase = old
	}

}<|MERGE_RESOLUTION|>--- conflicted
+++ resolved
@@ -1349,8 +1349,11 @@
 	return updateManyFiltered(ctx, st, names, userID, nil, flags, "")
 }
 
-<<<<<<< HEAD
-func EnforceSnaps(ctx context.Context, st *state.State, validationSets []string, validErr *snapasserts.ValidationSetsValidationError, userID int) (tasksets []*state.TaskSet, names []string, err error) {
+// EnforceSnaps installs/updates/removes snaps reported by validationErrorToSolve.
+// validationSets is the list of sets passed by the user and it's used in the
+// final stage to update validation-sets tracking in the state.
+// userID is used for store auth.
+func EnforceSnaps(ctx context.Context, st *state.State, validationSets []string, validationErrorToSolve *snapasserts.ValidationSetsValidationError, userID int) (tasksets []*state.TaskSet, names []string, err error) {
 	deviceCtx, err := DeviceCtx(st, nil, nil)
 	if err != nil {
 		return nil, nil, err
@@ -1359,15 +1362,15 @@
 	var affected []string
 	var prev *state.TaskSet
 
-	if validErr != nil {
-		affected = make([]string, 0, len(validErr.InvalidSnaps)+len(validErr.MissingSnaps)+len(validErr.WrongRevisionSnaps))
+	if validationErrorToSolve != nil {
+		affected = make([]string, 0, len(validationErrorToSolve.InvalidSnaps)+len(validationErrorToSolve.MissingSnaps)+len(validationErrorToSolve.WrongRevisionSnaps))
 
 		// TODO: use single lane for install, update, remove tasks
 
 		// install snaps
 
-		if len(validErr.MissingSnaps) > 0 {
-			for snapName, revAndVs := range validErr.MissingSnaps {
+		if len(validationErrorToSolve.MissingSnaps) > 0 {
+			for snapName, revAndVs := range validationErrorToSolve.MissingSnaps {
 				for rev, vs := range revAndVs {
 					opts := &RevisionOptions{Revision: rev, ValidationSets: vs}
 					affected = append(affected, snapName)
@@ -1388,8 +1391,8 @@
 		}
 
 		// refresh snaps to specific revisions
-		if len(validErr.WrongRevisionSnaps) > 0 {
-			for snapName, revAndVs := range validErr.WrongRevisionSnaps {
+		if len(validationErrorToSolve.WrongRevisionSnaps) > 0 {
+			for snapName, revAndVs := range validationErrorToSolve.WrongRevisionSnaps {
 				for rev, vs := range revAndVs {
 					opts := &RevisionOptions{Revision: rev, ValidationSets: vs}
 					// TODO: UpdateMany + revisions?
@@ -1408,9 +1411,9 @@
 			}
 		}
 
-		if len(validErr.InvalidSnaps) > 0 {
-			remove := make([]string, 0, len(validErr.InvalidSnaps))
-			for sn := range validErr.InvalidSnaps {
+		if len(validationErrorToSolve.InvalidSnaps) > 0 {
+			remove := make([]string, 0, len(validationErrorToSolve.InvalidSnaps))
+			for sn := range validationErrorToSolve.InvalidSnaps {
 				remove = append(remove, sn)
 				affected = append(affected, sn)
 			}
@@ -1437,15 +1440,6 @@
 	tasksets = append(tasksets, state.NewTaskSet(updateTrackingTask))
 
 	return tasksets, affected, nil
-=======
-// EnforceSnaps installs/updates/removes snaps reported by validationErrorToSolve.
-// validationSets is the list of sets passed by the user and it's used in the
-// final stage to update validation-sets tracking in the state.
-// userID is used for store auth.
-func EnforceSnaps(ctx context.Context, st *state.State, validationSets []string, validationErrorToSolve *snapasserts.ValidationSetsValidationError, userID int) (tasksets []*state.TaskSet, names []string, err error) {
-	// TODO
-	return nil, nil, fmt.Errorf("not implemented")
->>>>>>> 09904531
 }
 
 // updateFilter is the type of function that can be passed to
