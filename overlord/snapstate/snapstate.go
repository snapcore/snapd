--- conflicted
+++ resolved
@@ -90,7 +90,6 @@
 		return nil, fmt.Errorf("cannot install reserved snap name 'system'")
 	}
 
-<<<<<<< HEAD
 	// Check if the snapd can be installed on Ubuntu Core systems, it is
 	// always ok to install on classic
 	if snapsup.InstanceName() == "snapd" && !release.OnClassic {
@@ -108,8 +107,6 @@
 		}
 	}
 
-=======
->>>>>>> 6245f4d8
 	if snapst.IsInstalled() && !snapst.Active {
 		return nil, fmt.Errorf("cannot update disabled snap %q", snapsup.InstanceName())
 	}
