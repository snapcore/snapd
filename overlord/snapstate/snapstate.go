--- conflicted
+++ resolved
@@ -168,30 +168,19 @@
 	addTask(setupAliases)
 	prev = setupAliases
 
-<<<<<<< HEAD
 	// run refresh, revert or install hook
 	if snapst.HasCurrent() {
 		if snapsup.Flags.Revert {
-			revertHook := RevertHookSetup(st, snapsup.Name())
+			revertHook := SetupRevertHook(st, snapsup.Name())
 			addTask(revertHook)
 			prev = revertHook
 		} else {
-			refreshHook := RefreshHookSetup(st, snapsup.Name())
+			refreshHook := SetupRefreshHook(st, snapsup.Name())
 			addTask(refreshHook)
 			prev = refreshHook
 		}
 	} else {
-		installHook := InstallHookSetup(st, snapsup.Name())
-=======
-	// run refresh hook when updating existing snap, otherwise run install hook
-	if snapst.HasCurrent() && !snapsup.Flags.Revert {
-		refreshHook := SetupRefreshHook(st, snapsup.Name())
-		addTask(refreshHook)
-		prev = refreshHook
-	}
-	if !snapst.HasCurrent() {
 		installHook := SetupInstallHook(st, snapsup.Name())
->>>>>>> 06dd808c
 		addTask(installHook)
 		prev = installHook
 	}
@@ -292,17 +281,12 @@
 	panic("internal error: snapstate.SetupRefreshHook is unset")
 }
 
-<<<<<<< HEAD
-var RevertHookSetup = func(st *state.State, snapName string) *state.Task {
+var SetupRevertHook = func(st *state.State, snapName string) *state.Task {
 	panic("internal error: snapstate.RevertHookSetup is unset")
 }
 
-var RemoveHookSetup = func(st *state.State, snapName string) *state.Task {
-	panic("internal error: snapstate.RemoveHookSetup is unset")
-=======
 var SetupRemoveHook = func(st *state.State, snapName string) *state.Task {
 	panic("internal error: snapstate.SetupRemoveHook is unset")
->>>>>>> 06dd808c
 }
 
 // snapTopicalTasks are tasks that characterize changes on a snap that
