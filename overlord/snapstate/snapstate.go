--- conflicted
+++ resolved
@@ -69,11 +69,7 @@
 		if model == nil || model.Base() == "" {
 			tr := config.NewTransaction(st)
 			experimentalAllowSnapd, err := getFeatureFlagBool(tr, "experimental.snapd-snap")
-<<<<<<< HEAD
-			if err != nil {
-=======
 			if err != nil && !config.IsNoOption(err) {
->>>>>>> 192113cf
 				return nil, err
 			}
 			if !experimentalAllowSnapd {
