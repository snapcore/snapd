--- conflicted
+++ resolved
@@ -2064,18 +2064,10 @@
 
 // RevisionOptions control the selection of a snap revision.
 type RevisionOptions struct {
-<<<<<<< HEAD
-	Channel     string
-	Revision    snap.Revision
-	CohortKey   string
-	LeaveCohort bool
-
-=======
 	Channel        string
 	Revision       snap.Revision
 	CohortKey      string
 	LeaveCohort    bool
->>>>>>> afe17c60
 	ValidationSets []string
 }
 
