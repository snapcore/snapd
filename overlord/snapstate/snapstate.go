--- conflicted
+++ resolved
@@ -57,13 +57,8 @@
 	// 0x40000000 >> iota
 )
 
-<<<<<<< HEAD
 func doInstall(s *state.State, snapst *SnapState, ss *SnapSetup, isRevert bool) (*state.TaskSet, error) {
-	if err := checkChangeConflict(s, ss.Name); err != nil {
-=======
-func doInstall(s *state.State, snapst *SnapState, ss *SnapSetup) (*state.TaskSet, error) {
 	if err := checkChangeConflict(s, ss.Name()); err != nil {
->>>>>>> 8b0e28b3
 		return nil, err
 	}
 
@@ -110,16 +105,10 @@
 		prev = unlink
 	}
 
-<<<<<<< HEAD
 	// copy-data (needs stopped services by unlink), we do not copy
 	// data on a revert
 	if !isRevert {
-		copyData := s.NewTask("copy-snap-data", fmt.Sprintf(i18n.G("Copy snap %q data"), ss.Name))
-=======
-	// copy-data (needs stopped services by unlink)
-	if !revisionIsLocal {
 		copyData := s.NewTask("copy-snap-data", fmt.Sprintf(i18n.G("Copy snap %q data"), ss.Name()))
->>>>>>> 8b0e28b3
 		addTask(copyData)
 		prev = copyData
 	}
@@ -249,18 +238,12 @@
 		return nil, fmt.Errorf("revision %s of snap %q already in use", updateInfo.Revision, name)
 	}
 
-	revision := snap.Revision{}
-	if revisionInSequence(&snapst, updateInfo.Revision) {
-		revision = updateInfo.Revision
-	}
-
 	ss := &SnapSetup{
 		Channel:      channel,
 		UserID:       userID,
 		Flags:        SnapSetupFlags(flags),
 		DownloadInfo: &updateInfo.DownloadInfo,
 		SideInfo:     &updateInfo.SideInfo,
-		Revision:     revision,
 	}
 
 	return doInstall(s, &snapst, ss, false)
