// -*- Mode: Go; indent-tabs-mode: t -*-

/*
 * Copyright (C) 2016-2018 Canonical Ltd
 *
 * This program is free software: you can redistribute it and/or modify
 * it under the terms of the GNU General Public License version 3 as
 * published by the Free Software Foundation.
 *
 * This program is distributed in the hope that it will be useful,
 * but WITHOUT ANY WARRANTY; without even the implied warranty of
 * MERCHANTABILITY or FITNESS FOR A PARTICULAR PURPOSE.  See the
 * GNU General Public License for more details.
 *
 * You should have received a copy of the GNU General Public License
 * along with this program.  If not, see <http://www.gnu.org/licenses/>.
 *
 */

package snapstate

import (
	"context"
	"io"

	"github.com/snapcore/snapd/asserts"
	"github.com/snapcore/snapd/client"
	"github.com/snapcore/snapd/overlord/auth"
	"github.com/snapcore/snapd/overlord/snapstate/backend"
	"github.com/snapcore/snapd/progress"
	"github.com/snapcore/snapd/snap"
	"github.com/snapcore/snapd/store"
	"github.com/snapcore/snapd/timings"
)

// A StoreService can find, list available updates and download snaps.
type StoreService interface {
<<<<<<< HEAD
	SnapInfo(ctx context.Context, spec store.SnapSpec, user *auth.UserState) (*snap.Info, error)

=======
	EnsureDeviceSession() (*auth.DeviceState, error)

	SnapInfo(spec store.SnapSpec, user *auth.UserState) (*snap.Info, error)
>>>>>>> eca4865e
	Find(ctx context.Context, search *store.Search, user *auth.UserState) ([]*snap.Info, error)

	SnapAction(ctx context.Context, currentSnaps []*store.CurrentSnap, actions []*store.SnapAction, user *auth.UserState, opts *store.RefreshOptions) ([]*snap.Info, error)

	Sections(ctx context.Context, user *auth.UserState) ([]string, error)
	WriteCatalogs(ctx context.Context, names io.Writer, adder store.SnapAdder) error

	Download(context.Context, string, string, *snap.DownloadInfo, progress.Meter, *auth.UserState, *store.DownloadOptions) error

	Assertion(assertType *asserts.AssertionType, primaryKey []string, user *auth.UserState) (asserts.Assertion, error)

	SuggestedCurrency() string
	Buy(options *client.BuyOptions, user *auth.UserState) (*client.BuyResult, error)
	ReadyToBuy(*auth.UserState) error
	ConnectivityCheck() (map[string]bool, error)
	CreateCohorts(context.Context, []string) (map[string]string, error)

	LoginUser(username, password, otp string) (string, string, error)
	UserInfo(email string) (userinfo *store.User, err error)
}

type managerBackend interface {
	// install related
	SetupSnap(snapFilePath, instanceName string, si *snap.SideInfo, meter progress.Meter) (snap.Type, error)
	CopySnapData(newSnap, oldSnap *snap.Info, meter progress.Meter) error
	LinkSnap(info *snap.Info, model *asserts.Model, tm timings.Measurer) error
	StartServices(svcs []*snap.AppInfo, meter progress.Meter, tm timings.Measurer) error
	StopServices(svcs []*snap.AppInfo, reason snap.ServiceStopReason, meter progress.Meter, tm timings.Measurer) error

	// the undoers for install
	UndoSetupSnap(s snap.PlaceInfo, typ snap.Type, meter progress.Meter) error
	UndoCopySnapData(newSnap, oldSnap *snap.Info, meter progress.Meter) error
	// cleanup
	ClearTrashedData(oldSnap *snap.Info)

	// remove related
	UnlinkSnap(info *snap.Info, meter progress.Meter) error
	RemoveSnapFiles(s snap.PlaceInfo, typ snap.Type, meter progress.Meter) error
	RemoveSnapDir(s snap.PlaceInfo, hasOtherInstances bool) error
	RemoveSnapData(info *snap.Info) error
	RemoveSnapCommonData(info *snap.Info) error
	RemoveSnapDataDir(info *snap.Info, hasOtherInstances bool) error
	DiscardSnapNamespace(snapName string) error

	// alias related
	UpdateAliases(add []*backend.Alias, remove []*backend.Alias) error
	RemoveSnapAliases(snapName string) error

	// testing helpers
	CurrentInfo(cur *snap.Info)
	Candidate(sideInfo *snap.SideInfo)
}<|MERGE_RESOLUTION|>--- conflicted
+++ resolved
@@ -35,14 +35,9 @@
 
 // A StoreService can find, list available updates and download snaps.
 type StoreService interface {
-<<<<<<< HEAD
-	SnapInfo(ctx context.Context, spec store.SnapSpec, user *auth.UserState) (*snap.Info, error)
-
-=======
 	EnsureDeviceSession() (*auth.DeviceState, error)
 
-	SnapInfo(spec store.SnapSpec, user *auth.UserState) (*snap.Info, error)
->>>>>>> eca4865e
+	SnapInfo(ctx context.Context, spec store.SnapSpec, user *auth.UserState) (*snap.Info, error)
 	Find(ctx context.Context, search *store.Search, user *auth.UserState) ([]*snap.Info, error)
 
 	SnapAction(ctx context.Context, currentSnaps []*store.CurrentSnap, actions []*store.SnapAction, user *auth.UserState, opts *store.RefreshOptions) ([]*snap.Info, error)
