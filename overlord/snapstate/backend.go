--- conflicted
+++ resolved
@@ -69,17 +69,10 @@
 	// remove related
 	UnlinkSnap(info *snap.Info, meter progress.Meter) error
 	RemoveSnapFiles(s snap.PlaceInfo, typ snap.Type, meter progress.Meter) error
-<<<<<<< HEAD
-	RemoveSnapDir(s snap.PlaceInfo, otherInstances bool) error
-	RemoveSnapData(info *snap.Info) error
-	RemoveSnapCommonData(info *snap.Info) error
-	RemoveSnapDataDir(info *snap.Info, otherInstances bool) error
-=======
 	RemoveSnapDir(s snap.PlaceInfo, hasOtherInstances bool) error
 	RemoveSnapData(info *snap.Info) error
 	RemoveSnapCommonData(info *snap.Info) error
 	RemoveSnapDataDir(info *snap.Info, hasOtherInstances bool) error
->>>>>>> 457653e7
 	DiscardSnapNamespace(snapName string) error
 
 	// alias related
