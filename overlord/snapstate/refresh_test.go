// -*- Mode: Go; indent-tabs-mode: t -*-

/*
 * Copyright (C) 2019 Canonical Ltd
 *
 * This program is free software: you can redistribute it and/or modify
 * it under the terms of the GNU General Public License version 3 as
 * published by the Free Software Foundation.
 *
 * This program is distributed in the hope that it will be useful,
 * but WITHOUT ANY WARRANTY; without even the implied warranty of
 * MERCHANTABILITY or FITNESS FOR A PARTICULAR PURPOSE.  See the
 * GNU General Public License for more details.
 *
 * You should have received a copy of the GNU General Public License
 * along with this program.  If not, see <http://www.gnu.org/licenses/>.
 *
 */

package snapstate_test

import (
	"io/ioutil"
	"os"
	"path/filepath"

	. "gopkg.in/check.v1"

	"github.com/snapcore/snapd/cmd/snaplock/runinhibit"
	"github.com/snapcore/snapd/dirs"
	"github.com/snapcore/snapd/overlord/snapstate"
	"github.com/snapcore/snapd/overlord/state"
	"github.com/snapcore/snapd/snap"
	"github.com/snapcore/snapd/snap/snaptest"
	"github.com/snapcore/snapd/testutil"
)

type refreshSuite struct {
	testutil.BaseTest
	state *state.State
	info  *snap.Info
	pids  map[string][]int
}

var _ = Suite(&refreshSuite{})

func (s *refreshSuite) SetUpTest(c *C) {
	dirs.SetRootDir(c.MkDir())
	yamlText := `
name: pkg
version: 1
apps:
  daemon:
    command: test
    daemon: simple
  app:
    command: test
hooks:
  configure:
`
	s.info = snaptest.MockInfo(c, yamlText, nil)
	s.pids = nil
	restore := snapstate.MockPidsOfSnap(func(instanceName string) (map[string][]int, error) {
		c.Assert(instanceName, Equals, s.info.InstanceName())
		return s.pids, nil
	})
	s.AddCleanup(restore)
	s.AddCleanup(func() { dirs.SetRootDir("") })
	s.state = state.New(nil)
}

func (s *refreshSuite) TestRefreshCheck(c *C) {
	// Services are not blocking soft refresh check,
	// they will be stopped before refresh.
	s.pids = map[string][]int{
		"snap.pkg.daemon": {100},
	}
	err := snapstate.RefreshCheck(s.info)
	c.Check(err, IsNil)

	// Apps are blocking soft refresh check. They are not stopped by
	// snapd, unless the app is running for longer than the maximum
	// duration allowed for postponing refreshes.
	s.pids = map[string][]int{
		"snap.pkg.daemon": {100},
		"snap.pkg.app":    {101},
	}
	err = snapstate.RefreshCheck(s.info)
	c.Assert(err, NotNil)
	c.Check(err.Error(), Equals, `snap "pkg" has running apps (app), pids: 101`)
	c.Check(err.(*snapstate.BusySnapError).Pids(), DeepEquals, []int{101})

	// Unless refresh-mode is set to "ignore-running"
	s.info.Apps["app"].RefreshMode = "ignore-running"
	err = snapstate.RefreshCheck(s.info)
	c.Assert(err, IsNil)
	s.info.Apps["app"].RefreshMode = ""

	// Hooks behave just like apps. IDEA: perhaps hooks should not be
	// killed this way? They have their own life-cycle management.
	s.pids = map[string][]int{
		"snap.pkg.hook.configure": {105},
	}
	err = snapstate.RefreshCheck(s.info)
	c.Assert(err, NotNil)
	c.Check(err.Error(), Equals, `snap "pkg" has running hooks (configure), pids: 105`)
	c.Check(err.(*snapstate.BusySnapError).Pids(), DeepEquals, []int{105})

	// Both apps and hooks can be running.
	s.pids = map[string][]int{
		"snap.pkg.hook.configure": {105},
		"snap.pkg.app":            {106},
	}
	err = snapstate.RefreshCheck(s.info)
	c.Assert(err, NotNil)
	c.Check(err.Error(), Equals, `snap "pkg" has running apps (app) and hooks (configure), pids: 105,106`)
	c.Check(err.(*snapstate.BusySnapError).Pids(), DeepEquals, []int{105, 106})
}

func (s *refreshSuite) TestPendingSnapRefreshInfo(c *C) {
	err := snapstate.NewBusySnapError(s.info, nil, nil, nil)
	refreshInfo := err.PendingSnapRefreshInfo()
	c.Check(refreshInfo.InstanceName, Equals, s.info.InstanceName())
	// The information about a busy app is not populated because
	// the original error did not have the corresponding information.
	c.Check(refreshInfo.BusyAppName, Equals, "")
	c.Check(refreshInfo.BusyAppDesktopEntry, Equals, "")

	// If we create a matching desktop entry then relevant meta-data is added.
	err = snapstate.NewBusySnapError(s.info, nil, []string{"app"}, nil)
	desktopFile := s.info.Apps["app"].DesktopFile()
	c.Assert(os.MkdirAll(filepath.Dir(desktopFile), 0755), IsNil)
	c.Assert(ioutil.WriteFile(desktopFile, nil, 0644), IsNil)
	refreshInfo = err.PendingSnapRefreshInfo()
	c.Check(refreshInfo.InstanceName, Equals, s.info.InstanceName())
	c.Check(refreshInfo.BusyAppName, Equals, "app")
	c.Check(refreshInfo.BusyAppDesktopEntry, Equals, "pkg_app")
}

func (s *refreshSuite) addInstalledSnap(snapst *snapstate.SnapState) (*snapstate.SnapState, *snap.Info) {
	snapName := snapst.Sequence[0].RealName
	snapstate.Set(s.state, snapName, snapst)
	info := &snap.Info{SideInfo: snap.SideInfo{RealName: snapName, Revision: snapst.Current}}
	return snapst, info
}

func (s *refreshSuite) addFakeInstalledSnap() (*snapstate.SnapState, *snap.Info) {
	return s.addInstalledSnap(&snapstate.SnapState{
		Active: true,
		Sequence: []*snap.SideInfo{
			{RealName: "pkg", Revision: snap.R(5), SnapID: "pkg-snap-id"},
		},
		Current:  snap.R(5),
		SnapType: "app",
		UserID:   1,
	})
}

func (s *refreshSuite) TestDoSoftRefreshCheckAllowed(c *C) {
	// Pretend we have a snap
	s.state.Lock()
	defer s.state.Unlock()
	snapst, info := s.addFakeInstalledSnap()
	snapsup := &snapstate.SnapSetup{Flags: snapstate.Flags{IsAutoRefresh: true}}

	// Pretend that snaps can refresh normally.
<<<<<<< HEAD
	restore := snapstate.MockRefreshCheck(func(info *snap.Info) error {
=======
	restore := snapstate.MockRefreshAppsCheck(func(info *snap.Info) error {
>>>>>>> d2448e51
		return nil
	})
	defer restore()

	// Soft refresh should not fail.
	err := snapstate.SoftCheckNothingRunningForRefresh(s.state, snapst, snapsup, info)
	c.Assert(err, IsNil)

	// In addition, the inhibition lock is not set.
	hint, err := runinhibit.IsLocked(info.InstanceName())
	c.Assert(err, IsNil)
	c.Check(hint, Equals, runinhibit.HintNotInhibited)
}

func (s *refreshSuite) TestDoSoftRefreshCheckDisallowed(c *C) {
	// Pretend we have a snap
	s.state.Lock()
	defer s.state.Unlock()
	snapst, info := s.addFakeInstalledSnap()
	snapsup := &snapstate.SnapSetup{Flags: snapstate.Flags{IsAutoRefresh: true}}

	// Pretend that snaps cannot refresh.
<<<<<<< HEAD
	restore := snapstate.MockRefreshCheck(func(info *snap.Info) error {
=======
	restore := snapstate.MockRefreshAppsCheck(func(info *snap.Info) error {
>>>>>>> d2448e51
		return snapstate.NewBusySnapError(info, []int{123}, nil, nil)
	})
	defer restore()

	// Soft refresh should fail with a proper error.
	err := snapstate.SoftCheckNothingRunningForRefresh(s.state, snapst, snapsup, info)
	c.Assert(err, ErrorMatches, `snap "pkg" has running apps or hooks, pids: 123`)

	// Validity check: the inhibition lock was not set.
	hint, err := runinhibit.IsLocked(info.InstanceName())
	c.Assert(err, IsNil)
	c.Check(hint, Equals, runinhibit.HintNotInhibited)
}

func (s *refreshSuite) TestDoHardRefreshFlowRefreshAllowed(c *C) {
	backend := &fakeSnappyBackend{}
	// Pretend we have a snap
	s.state.Lock()
	defer s.state.Unlock()
	snapst, info := s.addFakeInstalledSnap()
	snapsup := &snapstate.SnapSetup{Flags: snapstate.Flags{IsAutoRefresh: true}}

	// Pretend that snaps can refresh normally.
<<<<<<< HEAD
	restore := snapstate.MockRefreshCheck(func(info *snap.Info) error {
=======
	restore := snapstate.MockRefreshAppsCheck(func(info *snap.Info) error {
>>>>>>> d2448e51
		return nil
	})
	defer restore()

	// Hard refresh should not fail and return a valid lock.
	lock, err := snapstate.HardEnsureNothingRunningDuringRefresh(backend, s.state, snapst, snapsup, info)
	c.Assert(err, IsNil)
	c.Assert(lock, NotNil)
	defer lock.Close()

	// We should be able to unlock the lock without an error because
	// it was acquired in the same process by the tested logic.
	c.Assert(lock.Unlock(), IsNil)

	// In addition, the fake backend recorded that a lock was established.
	op := backend.ops.MustFindOp(c, "run-inhibit-snap-for-unlink")
	c.Check(op.inhibitHint, Equals, runinhibit.Hint("refresh"))
}

func (s *refreshSuite) TestDoHardRefreshFlowRefreshDisallowed(c *C) {
	backend := &fakeSnappyBackend{}
	// Pretend we have a snap
	s.state.Lock()
	defer s.state.Unlock()
	snapst, info := s.addFakeInstalledSnap()
	snapsup := &snapstate.SnapSetup{Flags: snapstate.Flags{IsAutoRefresh: true}}

	// Pretend that snaps cannot refresh.
<<<<<<< HEAD
	restore := snapstate.MockRefreshCheck(func(info *snap.Info) error {
=======
	restore := snapstate.MockRefreshAppsCheck(func(info *snap.Info) error {
>>>>>>> d2448e51
		return snapstate.NewBusySnapError(info, []int{123}, nil, nil)
	})
	defer restore()

	// Hard refresh should fail and not return a lock.
	lock, err := snapstate.HardEnsureNothingRunningDuringRefresh(backend, s.state, snapst, snapsup, info)
	c.Assert(err, ErrorMatches, `snap "pkg" has running apps or hooks, pids: 123`)
	c.Assert(lock, IsNil)

	// Validity check: the inhibition lock was not set.
	op := backend.ops.MustFindOp(c, "run-inhibit-snap-for-unlink")
	c.Check(op.inhibitHint, Equals, runinhibit.Hint("refresh"))
}<|MERGE_RESOLUTION|>--- conflicted
+++ resolved
@@ -164,11 +164,7 @@
 	snapsup := &snapstate.SnapSetup{Flags: snapstate.Flags{IsAutoRefresh: true}}
 
 	// Pretend that snaps can refresh normally.
-<<<<<<< HEAD
-	restore := snapstate.MockRefreshCheck(func(info *snap.Info) error {
-=======
-	restore := snapstate.MockRefreshAppsCheck(func(info *snap.Info) error {
->>>>>>> d2448e51
+	restore := snapstate.MockRefreshAppsCheck(func(info *snap.Info) error {
 		return nil
 	})
 	defer restore()
@@ -191,11 +187,7 @@
 	snapsup := &snapstate.SnapSetup{Flags: snapstate.Flags{IsAutoRefresh: true}}
 
 	// Pretend that snaps cannot refresh.
-<<<<<<< HEAD
-	restore := snapstate.MockRefreshCheck(func(info *snap.Info) error {
-=======
-	restore := snapstate.MockRefreshAppsCheck(func(info *snap.Info) error {
->>>>>>> d2448e51
+	restore := snapstate.MockRefreshAppsCheck(func(info *snap.Info) error {
 		return snapstate.NewBusySnapError(info, []int{123}, nil, nil)
 	})
 	defer restore()
@@ -219,11 +211,7 @@
 	snapsup := &snapstate.SnapSetup{Flags: snapstate.Flags{IsAutoRefresh: true}}
 
 	// Pretend that snaps can refresh normally.
-<<<<<<< HEAD
-	restore := snapstate.MockRefreshCheck(func(info *snap.Info) error {
-=======
-	restore := snapstate.MockRefreshAppsCheck(func(info *snap.Info) error {
->>>>>>> d2448e51
+	restore := snapstate.MockRefreshAppsCheck(func(info *snap.Info) error {
 		return nil
 	})
 	defer restore()
@@ -252,11 +240,7 @@
 	snapsup := &snapstate.SnapSetup{Flags: snapstate.Flags{IsAutoRefresh: true}}
 
 	// Pretend that snaps cannot refresh.
-<<<<<<< HEAD
-	restore := snapstate.MockRefreshCheck(func(info *snap.Info) error {
-=======
-	restore := snapstate.MockRefreshAppsCheck(func(info *snap.Info) error {
->>>>>>> d2448e51
+	restore := snapstate.MockRefreshAppsCheck(func(info *snap.Info) error {
 		return snapstate.NewBusySnapError(info, []int{123}, nil, nil)
 	})
 	defer restore()
