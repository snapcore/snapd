--- conflicted
+++ resolved
@@ -4410,11 +4410,7 @@
 	_, err := snapstate.Install(context.Background(), s.state, "some-snap", opts, 0, snapstate.Flags{})
 	c.Assert(err, IsNil)
 
-<<<<<<< HEAD
-	// validation sets are not set on the action
-=======
 	// validation sets are set on the action
->>>>>>> 9a533f18
 	expectedOp := fakeOp{
 		op: "storesvc-snap-action:action",
 		action: store.SnapAction{
