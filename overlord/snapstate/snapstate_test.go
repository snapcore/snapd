--- conflicted
+++ resolved
@@ -6224,14 +6224,8 @@
 }
 
 func (s *snapmgrTestSuite) TestGadgetDefaultsInstalled(c *C) {
-<<<<<<< HEAD
-	dirs.SetRootDir(c.MkDir())
-	defer dirs.SetRootDir("")
-
 	makeInstalledMockCoreSnap(c)
 
-=======
->>>>>>> 39c2132a
 	// using MockSnap, we want to read the bits on disk
 	snapstate.MockReadInfo(snap.ReadInfo)
 
@@ -7024,7 +7018,7 @@
 		},
 		{
 			op:   "open-snap-file",
-			name: "/var/lib/snapd/snaps/core_11.snap",
+			name: filepath.Join(dirs.SnapBlobDir, "core_11.snap"),
 			sinfo: snap.SideInfo{
 				RealName: "core",
 				Channel:  "stable",
@@ -7034,12 +7028,12 @@
 		},
 		{
 			op:    "setup-snap",
-			name:  "/var/lib/snapd/snaps/core_11.snap",
+			name:  filepath.Join(dirs.SnapBlobDir, "core_11.snap"),
 			revno: snap.R(11),
 		},
 		{
 			op:   "copy-data",
-			name: filepath.Join(dirs.StripRootDir(dirs.SnapMountDir), "core/11"),
+			name: filepath.Join(dirs.SnapMountDir, "core/11"),
 			old:  "<no-old>",
 		},
 		{
@@ -7058,7 +7052,7 @@
 		},
 		{
 			op:   "link-snap",
-			name: filepath.Join(dirs.StripRootDir(dirs.SnapMountDir), "core/11"),
+			name: filepath.Join(dirs.SnapMountDir, "core/11"),
 		},
 		{
 			op: "update-aliases",
@@ -7079,7 +7073,7 @@
 		},
 		{
 			op:   "open-snap-file",
-			name: "/var/lib/snapd/snaps/some-snap_42.snap",
+			name: filepath.Join(dirs.SnapBlobDir, "some-snap_42.snap"),
 			sinfo: snap.SideInfo{
 				RealName: "some-snap",
 				Channel:  "some-channel",
@@ -7089,12 +7083,12 @@
 		},
 		{
 			op:    "setup-snap",
-			name:  "/var/lib/snapd/snaps/some-snap_42.snap",
+			name:  filepath.Join(dirs.SnapBlobDir, "some-snap_42.snap"),
 			revno: snap.R(42),
 		},
 		{
 			op:   "copy-data",
-			name: filepath.Join(dirs.StripRootDir(dirs.SnapMountDir), "some-snap/42"),
+			name: filepath.Join(dirs.SnapMountDir, "some-snap/42"),
 			old:  "<no-old>",
 		},
 		{
@@ -7113,7 +7107,7 @@
 		},
 		{
 			op:   "link-snap",
-			name: filepath.Join(dirs.StripRootDir(dirs.SnapMountDir), "some-snap/42"),
+			name: filepath.Join(dirs.SnapMountDir, "some-snap/42"),
 		},
 		{
 			op: "update-aliases",
