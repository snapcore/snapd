--- conflicted
+++ resolved
@@ -681,153 +681,6 @@
 	c.Assert(s.state.TaskCount(), Equals, len(ts.Tasks()))
 }
 
-<<<<<<< HEAD
-func (s snapmgrTestSuite) TestInstallFailsOnDisabledSnap(c *C) {
-	s.state.Lock()
-	defer s.state.Unlock()
-
-	snapst := &snapstate.SnapState{
-		Active:          false,
-		TrackingChannel: "channel/stable",
-		Sequence:        []*snap.SideInfo{{RealName: "some-snap", SnapID: "some-snap-id", Revision: snap.R(2)}},
-		Current:         snap.R(2),
-		SnapType:        "app",
-	}
-	snapsup := &snapstate.SnapSetup{SideInfo: &snap.SideInfo{RealName: "some-snap", SnapID: "some-snap-id", Revision: snap.R(1)}}
-	_, err := snapstate.DoInstall(s.state, snapst, snapsup, 0, "", nil)
-	c.Assert(err, NotNil)
-	c.Assert(err, ErrorMatches, `cannot update disabled snap "some-snap"`)
-}
-
-func dummyInUseCheck(snap.Type) (boot.InUseFunc, error) {
-	return func(string, snap.Revision) bool {
-		return false
-	}, nil
-}
-
-func (s snapmgrTestSuite) TestInstallFailsOnBusySnap(c *C) {
-	s.state.Lock()
-	defer s.state.Unlock()
-
-	// With the refresh-app-awareness feature enabled.
-	tr := config.NewTransaction(s.state)
-	tr.Set("core", "experimental.refresh-app-awareness", true)
-	tr.Commit()
-
-	// With a snap state indicating a snap is already installed.
-	snapst := &snapstate.SnapState{
-		Active: true,
-		Sequence: []*snap.SideInfo{
-			{RealName: "some-snap", SnapID: "some-snap-id", Revision: snap.R(1)},
-		},
-		Current:  snap.R(1),
-		SnapType: "app",
-	}
-	snapstate.Set(s.state, "some-snap", snapst)
-
-	// With a snap info indicating it has an application called "app"
-	snapstate.MockSnapReadInfo(func(name string, si *snap.SideInfo) (*snap.Info, error) {
-		if name != "some-snap" {
-			return s.fakeBackend.ReadInfo(name, si)
-		}
-		info := &snap.Info{SuggestedName: name, SideInfo: *si, SnapType: snap.TypeApp}
-		info.Apps = map[string]*snap.AppInfo{
-			"app": {Snap: info, Name: "app"},
-		}
-		return info, nil
-	})
-
-	// mock that "some-snap" has an app and that this app has pids running
-	restore := snapstate.MockPidsOfSnap(func(instanceName string) (map[string][]int, error) {
-		c.Assert(instanceName, Equals, "some-snap")
-		return map[string][]int{
-			"snap.some-snap.app": {1234},
-		}, nil
-	})
-	defer restore()
-
-	// Attempt to install revision 2 of the snap.
-	snapsup := &snapstate.SnapSetup{
-		SideInfo: &snap.SideInfo{RealName: "some-snap", SnapID: "some-snap-id", Revision: snap.R(2)},
-	}
-
-	// And observe that we cannot refresh because the snap is busy.
-	_, err := snapstate.DoInstall(s.state, snapst, snapsup, 0, "", dummyInUseCheck)
-	c.Assert(err, ErrorMatches, `snap "some-snap" has running apps \(app\)`)
-
-	// The state records the time of the failed refresh operation.
-	err = snapstate.Get(s.state, "some-snap", snapst)
-	c.Assert(err, IsNil)
-	c.Check(snapst.RefreshInhibitedTime, NotNil)
-}
-
-func (s snapmgrTestSuite) TestInstallDespiteBusySnap(c *C) {
-	s.state.Lock()
-	defer s.state.Unlock()
-
-	// With the refresh-app-awareness feature enabled.
-	tr := config.NewTransaction(s.state)
-	tr.Set("core", "experimental.refresh-app-awareness", true)
-	tr.Commit()
-
-	// With a snap state indicating a snap is already installed and it failed
-	// to refresh over a week ago. Use UTC and Round to have predictable
-	// behaviour across time-zones and with enough precision loss to be
-	// compatible with the serialization format.
-	var longAgo = time.Now().UTC().Round(time.Second).Add(-time.Hour * 24 * 8)
-	snapst := &snapstate.SnapState{
-		Active: true,
-		Sequence: []*snap.SideInfo{
-			{RealName: "some-snap", SnapID: "some-snap-id", Revision: snap.R(1)},
-		},
-		Current:              snap.R(1),
-		SnapType:             "app",
-		RefreshInhibitedTime: &longAgo,
-	}
-	snapstate.Set(s.state, "some-snap", snapst)
-
-	// With a snap info indicating it has an application called "app"
-	snapstate.MockSnapReadInfo(func(name string, si *snap.SideInfo) (*snap.Info, error) {
-		if name != "some-snap" {
-			return s.fakeBackend.ReadInfo(name, si)
-		}
-		info := &snap.Info{SuggestedName: name, SideInfo: *si, SnapType: snap.TypeApp}
-		info.Apps = map[string]*snap.AppInfo{
-			"app": {Snap: info, Name: "app"},
-		}
-		return info, nil
-	})
-	// And with cgroup information indicating the app has a process with pid 1234.
-	restore := snapstate.MockPidsOfSnap(func(instanceName string) (map[string][]int, error) {
-		c.Assert(instanceName, Equals, "some-snap")
-		return map[string][]int{
-			"snap.some-snap.some-app": {1234},
-		}, nil
-	})
-	defer restore()
-
-	// Attempt to install revision 2 of the snap.
-	snapsup := &snapstate.SnapSetup{
-		SideInfo: &snap.SideInfo{RealName: "some-snap", SnapID: "some-snap-id", Revision: snap.R(2)},
-	}
-
-	// And observe that refresh occurred regardless of the running process.
-	_, err := snapstate.DoInstall(s.state, snapst, snapsup, 0, "", dummyInUseCheck)
-	c.Assert(err, IsNil)
-}
-
-func (s snapmgrTestSuite) TestInstallFailsOnSystem(c *C) {
-	s.state.Lock()
-	defer s.state.Unlock()
-
-	snapsup := &snapstate.SnapSetup{SideInfo: &snap.SideInfo{RealName: "system", SnapID: "some-snap-id", Revision: snap.R(1)}}
-	_, err := snapstate.DoInstall(s.state, nil, snapsup, 0, "", nil)
-	c.Assert(err, NotNil)
-	c.Assert(err, ErrorMatches, `cannot install reserved snap name 'system'`)
-}
-
-=======
->>>>>>> 0f3d3e02
 func (s *snapmgrTestSuite) TestUpdateCreatesDiscardAfterCurrentTasks(c *C) {
 	s.state.Lock()
 	defer s.state.Unlock()
