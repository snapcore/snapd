--- conflicted
+++ resolved
@@ -5331,17 +5331,10 @@
 
 	// a remodel conflicts with any other change
 	err := snapstate.CheckChangeConflictRunExclusively(s.state, "remodel")
-<<<<<<< HEAD
-	c.Check(err, ErrorMatches, `other changes in progress, change "remodel" not allowed until they are done \(conflicting change "install-snap-a"\)`)
-	// and so does the  remodel conflicts with any other change
-	err = snapstate.CheckChangeConflictRunExclusively(s.state, "create-recovery-system")
-	c.Check(err, ErrorMatches, `other changes in progress, change "create-recovery-system" not allowed until they are done \(conflicting change "install-snap-a"\)`)
-=======
 	c.Check(err, ErrorMatches, `other changes in progress \(conflicting change "install-snap-a"\), change "remodel" not allowed until they are done`)
 	// and so does the  remodel conflicts with any other change
 	err = snapstate.CheckChangeConflictRunExclusively(s.state, "create-recovery-system")
 	c.Check(err, ErrorMatches, `other changes in progress \(conflicting change "install-snap-a"\), change "create-recovery-system" not allowed until they are done`)
->>>>>>> 7a9da320
 }
 
 type contentStore struct {
