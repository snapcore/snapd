// -*- Mode: Go; indent-tabs-mode: t -*-

/*
 * Copyright (C) 2016-2023 Canonical Ltd
 *
 * This program is free software: you can redistribute it and/or modify
 * it under the terms of the GNU General Public License version 3 as
 * published by the Free Software Foundation.
 *
 * This program is distributed in the hope that it will be useful,
 * but WITHOUT ANY WARRANTY; without even the implied warranty of
 * MERCHANTABILITY or FITNESS FOR A PARTICULAR PURPOSE.  See the
 * GNU General Public License for more details.
 *
 * You should have received a copy of the GNU General Public License
 * along with this program.  If not, see <http://www.gnu.org/licenses/>.
 *
 */

package devicestate_test

import (
	"context"
	"errors"
	"fmt"
	"os"
	"path/filepath"
	"reflect"
	"strings"
	"time"

	. "gopkg.in/check.v1"
	"gopkg.in/tomb.v2"

	"github.com/snapcore/snapd/asserts"
	"github.com/snapcore/snapd/asserts/assertstest"
	"github.com/snapcore/snapd/boot"
	"github.com/snapcore/snapd/gadget"
	"github.com/snapcore/snapd/gadget/quantity"
	"github.com/snapcore/snapd/logger"
	"github.com/snapcore/snapd/overlord/assertstate"
	"github.com/snapcore/snapd/overlord/assertstate/assertstatetest"
	"github.com/snapcore/snapd/overlord/auth"
	"github.com/snapcore/snapd/overlord/devicestate"
	"github.com/snapcore/snapd/overlord/devicestate/devicestatetest"
	"github.com/snapcore/snapd/overlord/restart"
	"github.com/snapcore/snapd/overlord/snapstate"
	"github.com/snapcore/snapd/overlord/snapstate/snapstatetest"
	"github.com/snapcore/snapd/overlord/state"
	"github.com/snapcore/snapd/overlord/storecontext"
	"github.com/snapcore/snapd/release"
	"github.com/snapcore/snapd/snap"
	"github.com/snapcore/snapd/snap/snapfile"
	"github.com/snapcore/snapd/snap/snaptest"
	"github.com/snapcore/snapd/store/storetest"
	"github.com/snapcore/snapd/strutil"
	"github.com/snapcore/snapd/testutil"
)

type deviceMgrRemodelSuite struct {
	deviceMgrBaseSuite
}

var _ = Suite(&deviceMgrRemodelSuite{})

func (s *deviceMgrRemodelSuite) SetUpTest(c *C) {
	classic := false
	s.setupBaseTest(c, classic)
	snapstate.EnforceLocalValidationSets = assertstate.ApplyLocalEnforcedValidationSets
}

func (s *deviceMgrRemodelSuite) TestRemodelUnhappyNotSeeded(c *C) {
	s.state.Lock()
	defer s.state.Unlock()
	s.state.Set("seeded", false)

	newModel := s.brands.Model("canonical", "pc", map[string]interface{}{
		"architecture": "amd64",
		"kernel":       "pc-kernel",
		"gadget":       "pc",
	})
	_, err := devicestate.Remodel(s.state, newModel, nil, nil)
	c.Assert(err, ErrorMatches, "cannot remodel until fully seeded")
}

var mockCore20ModelHeaders = map[string]interface{}{
	"brand":        "canonical",
	"model":        "pc-model-20",
	"architecture": "amd64",
	"grade":        "dangerous",
	"base":         "core20",
	"snaps":        mockCore20ModelSnaps,
}

var mockCore20ModelSnaps = []interface{}{
	map[string]interface{}{
		"name":            "pc-kernel",
		"id":              "pckernelidididididididididididid",
		"type":            "kernel",
		"default-channel": "20",
	},
	map[string]interface{}{
		"name":            "pc",
		"id":              "pcididididididididididididididid",
		"type":            "gadget",
		"default-channel": "20",
	},
}

// copy current model unless new model test data is different
// and delete nil keys in new model
func mergeMockModelHeaders(cur, new map[string]interface{}) {
	for k, v := range cur {
		if v, ok := new[k]; ok {
			if v == nil {
				delete(new, k)
			}
			continue
		}
		new[k] = v
	}
}

func (s *deviceMgrRemodelSuite) TestRemodelUnhappy(c *C) {
	s.state.Lock()
	defer s.state.Unlock()
	s.state.Set("seeded", true)

	// set a model assertion
	cur := map[string]interface{}{
		"brand":        "canonical",
		"model":        "pc-model",
		"architecture": "amd64",
		"kernel":       "pc-kernel",
		"gadget":       "pc",
	}
	s.makeModelAssertionInState(c, cur["brand"].(string), cur["model"].(string), map[string]interface{}{
		"architecture": cur["architecture"],
		"kernel":       cur["kernel"],
		"gadget":       cur["gadget"],
	})
	s.makeSerialAssertionInState(c, cur["brand"].(string), cur["model"].(string), "orig-serial")
	devicestatetest.SetDevice(s.state, &auth.DeviceState{
		Brand:  cur["brand"].(string),
		Model:  cur["model"].(string),
		Serial: "orig-serial",
	})

	// ensure all error cases are checked
	for _, t := range []struct {
		new    map[string]interface{}
		errStr string
	}{
		{map[string]interface{}{"architecture": "pdp-7"}, "cannot remodel to different architectures yet"},
		{map[string]interface{}{"base": "core18"}, "cannot remodel from core to bases yet"},
		// pre-UC20 to UC20
		{map[string]interface{}{"base": "core20", "kernel": nil, "gadget": nil, "snaps": mockCore20ModelSnaps}, `cannot remodel from pre-UC20 to UC20\+ models`},
		{map[string]interface{}{"base": "core20", "kernel": nil, "gadget": nil, "classic": "true", "distribution": "ubuntu", "snaps": mockCore20ModelSnaps}, `cannot remodel across classic and non-classic models`},
	} {
		mergeMockModelHeaders(cur, t.new)
		new := s.brands.Model(t.new["brand"].(string), t.new["model"].(string), t.new)
		chg, err := devicestate.Remodel(s.state, new, nil, nil)
		c.Check(chg, IsNil)
		c.Check(err, ErrorMatches, t.errStr)
	}
}

func (s *deviceMgrRemodelSuite) TestRemodelFromClassicUnhappy(c *C) {
	s.state.Lock()
	defer s.state.Unlock()
	s.state.Set("seeded", true)

	// set a model assertion
	cur := map[string]interface{}{
		"brand":        "canonical",
		"model":        "pc-model",
		"architecture": "amd64",
		"classic":      "true",
		"gadget":       "pc",
	}
	s.makeModelAssertionInState(c, cur["brand"].(string), cur["model"].(string), map[string]interface{}{
		"architecture": cur["architecture"],
		"gadget":       cur["gadget"],
		"classic":      cur["classic"],
	})
	s.makeSerialAssertionInState(c, cur["brand"].(string), cur["model"].(string), "orig-serial")
	devicestatetest.SetDevice(s.state, &auth.DeviceState{
		Brand:  cur["brand"].(string),
		Model:  cur["model"].(string),
		Serial: "orig-serial",
	})

	new := s.brands.Model(cur["brand"].(string), "new-model", map[string]interface{}{
		"architecture": cur["architecture"],
		"gadget":       cur["gadget"],
		"classic":      cur["classic"],
	})

	_, err := devicestate.Remodel(s.state, new, nil, nil)
	c.Check(err, ErrorMatches, `cannot remodel from classic model`)
}

func (s *deviceMgrRemodelSuite) TestRemodelCheckGrade(c *C) {
	s.state.Lock()
	defer s.state.Unlock()
	s.state.Set("seeded", true)

	// set a model assertion
	cur := mockCore20ModelHeaders
	s.makeModelAssertionInState(c, cur["brand"].(string), cur["model"].(string), map[string]interface{}{
		"architecture": cur["architecture"],
		"base":         cur["base"],
		"grade":        cur["grade"],
		"snaps":        cur["snaps"],
	})
	s.makeSerialAssertionInState(c, cur["brand"].(string), cur["model"].(string), "orig-serial")
	devicestatetest.SetDevice(s.state, &auth.DeviceState{
		Brand:  cur["brand"].(string),
		Model:  cur["model"].(string),
		Serial: "orig-serial",
	})

	// ensure all error cases are checked
	for idx, t := range []struct {
		new    map[string]interface{}
		errStr string
	}{
		// uc20 model
		{map[string]interface{}{"grade": "signed"}, "cannot remodel from grade dangerous to grade signed"},
		{map[string]interface{}{"grade": "secured"}, "cannot remodel from grade dangerous to grade secured"},
		// non-uc20 model
		{map[string]interface{}{"snaps": nil, "grade": nil, "base": "core", "gadget": "pc", "kernel": "pc-kernel"}, "cannot remodel from grade dangerous to grade unset"},
	} {
		c.Logf("tc: %v", idx)
		mergeMockModelHeaders(cur, t.new)
		new := s.brands.Model(t.new["brand"].(string), t.new["model"].(string), t.new)
		chg, err := devicestate.Remodel(s.state, new, nil, nil)
		c.Check(chg, IsNil)
		c.Check(err, ErrorMatches, t.errStr)
	}
}

func (s *deviceMgrRemodelSuite) TestRemodelRequiresSerial(c *C) {
	s.state.Lock()
	defer s.state.Unlock()
	s.state.Set("seeded", true)

	// set a model assertion
	cur := map[string]interface{}{
		"brand":        "canonical",
		"model":        "pc-model",
		"architecture": "amd64",
		"kernel":       "pc-kernel",
		"gadget":       "pc",
	}
	s.makeModelAssertionInState(c, "canonical", "pc-model", map[string]interface{}{
		"architecture": "amd64",
		"kernel":       "pc-kernel",
		"gadget":       "pc",
	})
	// no serial assertion, no serial in state
	devicestatetest.SetDevice(s.state, &auth.DeviceState{
		Brand: "canonical",
		Model: "pc-model",
	})

	newModelHdrs := map[string]interface{}{
		"revision": "2",
	}
	mergeMockModelHeaders(cur, newModelHdrs)
	new := s.brands.Model("canonical", "pc-model", newModelHdrs)
	chg, err := devicestate.Remodel(s.state, new, nil, nil)
	c.Check(chg, IsNil)
	c.Check(err, ErrorMatches, "cannot remodel without a serial")
}

func (s *deviceMgrRemodelSuite) TestRemodelTasksSwitchGadgetTrack(c *C) {
	s.testRemodelTasksSwitchTrack(c, "pc", map[string]interface{}{
		"gadget": "pc=18",
	})
}

func (s *deviceMgrRemodelSuite) TestRemodelTasksSwitchKernelTrack(c *C) {
	s.testRemodelTasksSwitchTrack(c, "pc-kernel", map[string]interface{}{
		"kernel": "pc-kernel=18",
	})
}

func (s *deviceMgrRemodelSuite) testRemodelTasksSwitchTrack(c *C, whatRefreshes string, newModelOverrides map[string]interface{}) {
	s.state.Lock()
	defer s.state.Unlock()
	s.state.Set("seeded", true)
	s.state.Set("refresh-privacy-key", "some-privacy-key")

	var testDeviceCtx snapstate.DeviceContext

	restore := devicestate.MockSnapstateInstallWithDeviceContext(func(ctx context.Context, st *state.State, name string, opts *snapstate.RevisionOptions, userID int, flags snapstate.Flags, prqt snapstate.PrereqTracker, deviceCtx snapstate.DeviceContext, fromChange string) (*state.TaskSet, error) {
		c.Check(flags.Required, Equals, true)
		c.Check(deviceCtx, Equals, testDeviceCtx)
		c.Check(fromChange, Equals, "99")

		tDownload := s.state.NewTask("fake-download", fmt.Sprintf("Download %s", name))
		tDownload.Set("snap-setup", &snapstate.SnapSetup{
			SideInfo: &snap.SideInfo{
				RealName: name,
			},
		})
		tValidate := s.state.NewTask("validate-snap", fmt.Sprintf("Validate %s", name))
		tValidate.WaitFor(tDownload)
		tInstall := s.state.NewTask("fake-install", fmt.Sprintf("Install %s", name))
		tInstall.WaitFor(tValidate)
		ts := state.NewTaskSet(tDownload, tValidate, tInstall)
		ts.MarkEdge(tValidate, snapstate.LastBeforeLocalModificationsEdge)
		return ts, nil
	})
	defer restore()

	restore = devicestate.MockSnapstateUpdateWithDeviceContext(func(st *state.State, name string, opts *snapstate.RevisionOptions, userID int, flags snapstate.Flags, prqt snapstate.PrereqTracker, deviceCtx snapstate.DeviceContext, fromChange string) (*state.TaskSet, error) {
		c.Check(flags.Required, Equals, false)
		c.Check(flags.NoReRefresh, Equals, true)
		c.Check(deviceCtx, Equals, testDeviceCtx)
		c.Check(fromChange, Equals, "99")
		c.Check(name, Equals, whatRefreshes)
		c.Check(opts.Channel, Equals, "18")

		tDownload := s.state.NewTask("fake-download", fmt.Sprintf("Download %s to track %s", name, opts.Channel))
		tDownload.Set("snap-setup", &snapstate.SnapSetup{
			SideInfo: &snap.SideInfo{
				RealName: name,
			},
		})
		tValidate := s.state.NewTask("validate-snap", fmt.Sprintf("Validate %s", name))
		tValidate.WaitFor(tDownload)
		tUpdate := s.state.NewTask("fake-update", fmt.Sprintf("Update %s to track %s", name, opts.Channel))
		tUpdate.WaitFor(tValidate)
		ts := state.NewTaskSet(tDownload, tValidate, tUpdate)
		ts.MarkEdge(tValidate, snapstate.LastBeforeLocalModificationsEdge)
		return ts, nil
	})
	defer restore()

	// set a model assertion
	current := s.brands.Model("canonical", "pc-model", map[string]interface{}{
		"architecture": "amd64",
		"kernel":       "pc-kernel",
		"gadget":       "pc",
		"base":         "core18",
	})
	err := assertstate.Add(s.state, current)
	c.Assert(err, IsNil)
	devicestatetest.SetDevice(s.state, &auth.DeviceState{
		Brand: "canonical",
		Model: "pc-model",
	})

	headers := map[string]interface{}{
		"architecture":   "amd64",
		"kernel":         "pc-kernel",
		"gadget":         "pc",
		"base":           "core18",
		"required-snaps": []interface{}{"new-required-snap-1", "new-required-snap-2"},
		"revision":       "1",
	}
	for k, v := range newModelOverrides {
		headers[k] = v
	}
	new := s.brands.Model("canonical", "pc-model", headers)

	testDeviceCtx = &snapstatetest.TrivialDeviceContext{Remodeling: true, DeviceModel: new, OldDeviceModel: current}

	tss, err := devicestate.RemodelTasks(context.Background(), s.state, current, new, nil, nil, testDeviceCtx, "99")
	c.Assert(err, IsNil)
	// 2 snaps, plus one track switch plus the remodel task, the
	// wait chain is tested in TestRemodel*
	c.Assert(tss, HasLen, 4)
}

func createLocalSnap(c *C, name, id string, revision int) (*snap.SideInfo, string) {
	yaml := fmt.Sprintf(`name: %s
version: 1.0
epoch: 1
`, name)
	si := &snap.SideInfo{
		RealName: name,
		Revision: snap.R(revision),
		SnapID:   id,
	}
	tmpPath := snaptest.MakeTestSnapWithFiles(c, yaml, nil)
	return si, tmpPath
}

func (s *deviceMgrRemodelSuite) TestRemodelTasksSwitchGadget(c *C) {
	newTrack := map[string]string{"other-gadget": "18"}
	s.testRemodelSwitchTasks(c, newTrack,
		map[string]interface{}{"gadget": "other-gadget=18"}, nil, nil, "")
}

func (s *deviceMgrRemodelSuite) TestRemodelTasksSwitchLocalGadget(c *C) {
	newTrack := map[string]string{"other-gadget": "18"}
	sis := make([]*snap.SideInfo, 1)
	paths := make([]string, 1)
	sis[0], paths[0] = createLocalSnap(c, "pc", "pcididididididididididididididid", 3)
	s.testRemodelSwitchTasks(c, newTrack,
		map[string]interface{}{"gadget": "other-gadget=18"},
		sis, paths, "")
}

func (s *deviceMgrRemodelSuite) TestRemodelTasksSwitchKernel(c *C) {
	newTrack := map[string]string{"other-kernel": "18"}
	s.testRemodelSwitchTasks(c, newTrack,
		map[string]interface{}{"kernel": "other-kernel=18"}, nil, nil, "")
}

func (s *deviceMgrRemodelSuite) TestRemodelTasksSwitchLocalKernel(c *C) {
	newTrack := map[string]string{"other-kernel": "18"}
	sis := make([]*snap.SideInfo, 1)
	paths := make([]string, 1)
	sis[0], paths[0] = createLocalSnap(c, "pc-kernel", "pckernelidididididididididididid", 3)
	s.testRemodelSwitchTasks(c, newTrack,
		map[string]interface{}{"kernel": "other-kernel=18"},
		sis, paths, "")
}

func (s *deviceMgrRemodelSuite) TestRemodelTasksSwitchKernelAndGadget(c *C) {
	newTrack := map[string]string{"other-kernel": "18", "other-gadget": "18"}
	s.testRemodelSwitchTasks(c, newTrack,
		map[string]interface{}{
			"kernel": "other-kernel=18",
			"gadget": "other-gadget=18"}, nil, nil, "")
}

func (s *deviceMgrRemodelSuite) TestRemodelTasksSwitchLocalKernelAndGadget(c *C) {
	newTrack := map[string]string{"other-kernel": "18", "other-gadget": "18"}
	sis := make([]*snap.SideInfo, 2)
	paths := make([]string, 2)
	sis[0], paths[0] = createLocalSnap(c, "pc-kernel", "pckernelidididididididididididid", 3)
	sis[1], paths[1] = createLocalSnap(c, "pc", "pcididididididididididididididid", 3)
	s.testRemodelSwitchTasks(c, newTrack,
		map[string]interface{}{
			"kernel": "other-kernel=18",
			"gadget": "other-gadget=18"},
		sis, paths, "")
}

func (s *deviceMgrRemodelSuite) TestRemodelTasksSwitchLocalKernelAndGadgetFails(c *C) {
	// Fails as if we use local files, all need to be provided to the API.
	newTrack := map[string]string{"other-kernel": "18", "other-gadget": "18"}
	sis := make([]*snap.SideInfo, 1)
	paths := make([]string, 1)
	sis[0], paths[0] = createLocalSnap(c, "pc-kernel", "pckernelidididididididididididid", 3)
	s.testRemodelSwitchTasks(c, newTrack,
		map[string]interface{}{
			"kernel": "other-kernel=18",
			"gadget": "other-gadget=18"},
		sis, paths,
		`no snap file provided for "other-gadget"`)
}

func (s *deviceMgrRemodelSuite) testRemodelSwitchTasks(c *C, whatNewTrack map[string]string, newModelOverrides map[string]interface{}, localSnaps []*snap.SideInfo, paths []string, expectedErr string) {
	s.state.Lock()
	defer s.state.Unlock()
	s.state.Set("seeded", true)
	s.state.Set("refresh-privacy-key", "some-privacy-key")

	var testDeviceCtx snapstate.DeviceContext

	var snapstateInstallWithDeviceContextCalled int
	restore := devicestate.MockSnapstateInstallPathWithDeviceContext(func(st *state.State, si *snap.SideInfo, path, name string, opts *snapstate.RevisionOptions, userID int, flags snapstate.Flags, prqt snapstate.PrereqTracker, deviceCtx snapstate.DeviceContext, fromChange string) (*state.TaskSet, error) {
		snapstateInstallWithDeviceContextCalled++
		newTrack, ok := whatNewTrack[name]
		c.Check(ok, Equals, true)
		c.Check(opts.Channel, Equals, newTrack)
		if localSnaps != nil {
			found := false
			for i := range localSnaps {
				if si.RealName == localSnaps[i].RealName {
					found = true
				}
			}
			c.Check(found, Equals, true)
		} else {
			c.Check(si, IsNil)
		}

		tDownload := s.state.NewTask("fake-download", fmt.Sprintf("Download %s", name))
		tDownload.Set("snap-setup", &snapstate.SnapSetup{
			SideInfo: &snap.SideInfo{
				RealName: name,
			},
		})
		tValidate := s.state.NewTask("validate-snap", fmt.Sprintf("Validate %s", name))
		tValidate.WaitFor(tDownload)
		tInstall := s.state.NewTask("fake-install", fmt.Sprintf("Install %s", name))
		tInstall.WaitFor(tValidate)
		ts := state.NewTaskSet(tDownload, tValidate, tInstall)
		ts.MarkEdge(tValidate, snapstate.LastBeforeLocalModificationsEdge)
		return ts, nil
	})
	defer restore()
	restore = devicestate.MockSnapstateInstallWithDeviceContext(func(ctx context.Context, st *state.State, name string, opts *snapstate.RevisionOptions, userID int, flags snapstate.Flags, prqt snapstate.PrereqTracker, deviceCtx snapstate.DeviceContext, fromChange string) (*state.TaskSet, error) {
		snapstateInstallWithDeviceContextCalled++
		newTrack, ok := whatNewTrack[name]
		c.Check(ok, Equals, true)
		c.Check(opts.Channel, Equals, newTrack)

		tDownload := s.state.NewTask("fake-download", fmt.Sprintf("Download %s", name))
		tDownload.Set("snap-setup", &snapstate.SnapSetup{
			SideInfo: &snap.SideInfo{
				RealName: name,
			},
		})
		tValidate := s.state.NewTask("validate-snap", fmt.Sprintf("Validate %s", name))
		tValidate.WaitFor(tDownload)
		tInstall := s.state.NewTask("fake-install", fmt.Sprintf("Install %s", name))
		tInstall.WaitFor(tValidate)
		ts := state.NewTaskSet(tDownload, tValidate, tInstall)
		ts.MarkEdge(tValidate, snapstate.LastBeforeLocalModificationsEdge)
		return ts, nil
	})
	defer restore()

	// set a model assertion
	current := s.brands.Model("canonical", "pc-model", map[string]interface{}{
		"architecture": "amd64",
		"kernel":       "pc-kernel",
		"gadget":       "pc",
		"base":         "core18",
	})
	current.KernelSnap().SnapID = "pckernelidididididididididididid"
	current.GadgetSnap().SnapID = "pcididididididididididididididid"
	err := assertstate.Add(s.state, current)
	c.Assert(err, IsNil)
	devicestatetest.SetDevice(s.state, &auth.DeviceState{
		Brand: "canonical",
		Model: "pc-model",
	})

	headers := map[string]interface{}{
		"architecture": "amd64",
		"kernel":       "pc-kernel",
		"gadget":       "pc",
		"base":         "core18",
		"revision":     "1",
	}
	for k, v := range newModelOverrides {
		headers[k] = v
	}
	new := s.brands.Model("canonical", "pc-model", headers)
	new.KernelSnap().SnapID = "pckernelidididididididididididid"
	new.GadgetSnap().SnapID = "pcididididididididididididididid"

	testDeviceCtx = &snapstatetest.TrivialDeviceContext{Remodeling: true, DeviceModel: new, OldDeviceModel: current}

	tss, err := devicestate.RemodelTasks(context.Background(), s.state, current, new, localSnaps, paths, testDeviceCtx, "99")
	if expectedErr == "" {
		c.Assert(err, IsNil)
		// 1 per switch-kernel/base/gadget plus the remodel task
		c.Assert(tss, HasLen, len(whatNewTrack)+1)
		// API was hit
		c.Assert(snapstateInstallWithDeviceContextCalled, Equals, len(whatNewTrack))
	} else {
		c.Assert(err.Error(), Equals, expectedErr)
	}
}

func (s *deviceMgrRemodelSuite) TestRemodelRequiredSnaps(c *C) {
	s.state.Lock()
	defer s.state.Unlock()
	s.state.Set("seeded", true)
	s.state.Set("refresh-privacy-key", "some-privacy-key")

	restore := devicestate.MockSnapstateInstallWithDeviceContext(func(ctx context.Context, st *state.State, name string, opts *snapstate.RevisionOptions, userID int, flags snapstate.Flags, prqt snapstate.PrereqTracker, deviceCtx snapstate.DeviceContext, fromChange string) (*state.TaskSet, error) {
		c.Check(flags.Required, Equals, true)
		c.Check(deviceCtx, NotNil)
		c.Check(deviceCtx.ForRemodeling(), Equals, true)

		tDownload := s.state.NewTask("fake-download", fmt.Sprintf("Download %s", name))
		tDownload.Set("snap-setup", &snapstate.SnapSetup{
			SideInfo: &snap.SideInfo{
				RealName: name,
			},
		})
		tValidate := s.state.NewTask("validate-snap", fmt.Sprintf("Validate %s", name))
		tValidate.WaitFor(tDownload)
		tInstall := s.state.NewTask("fake-install", fmt.Sprintf("Install %s", name))
		tInstall.WaitFor(tValidate)
		ts := state.NewTaskSet(tDownload, tValidate, tInstall)
		ts.MarkEdge(tValidate, snapstate.LastBeforeLocalModificationsEdge)
		return ts, nil
	})
	defer restore()

	// set a model assertion
	s.makeModelAssertionInState(c, "canonical", "pc-model", map[string]interface{}{
		"architecture": "amd64",
		"kernel":       "pc-kernel",
		"gadget":       "pc",
		"base":         "core18",
	})
	s.makeSerialAssertionInState(c, "canonical", "pc-model", "1234")
	devicestatetest.SetDevice(s.state, &auth.DeviceState{
		Brand:  "canonical",
		Model:  "pc-model",
		Serial: "1234",
	})

	new := s.brands.Model("canonical", "pc-model", map[string]interface{}{
		"architecture":   "amd64",
		"kernel":         "pc-kernel",
		"gadget":         "pc",
		"base":           "core18",
		"required-snaps": []interface{}{"new-required-snap-1", "new-required-snap-2"},
		"revision":       "1",
	})
	chg, err := devicestate.Remodel(s.state, new, nil, nil)
	c.Assert(err, IsNil)
	c.Assert(chg.Summary(), Equals, "Refresh model assertion from revision 0 to 1")

	tl := chg.Tasks()
	// 2 snaps,
	c.Assert(tl, HasLen, 2*3+1)

	deviceCtx, err := devicestate.DeviceCtx(s.state, tl[0], nil)
	c.Assert(err, IsNil)
	// deviceCtx is actually a remodelContext here
	remodCtx, ok := deviceCtx.(devicestate.RemodelContext)
	c.Assert(ok, Equals, true)
	c.Check(remodCtx.ForRemodeling(), Equals, true)
	c.Check(remodCtx.Kind(), Equals, devicestate.UpdateRemodel)
	c.Check(remodCtx.Model(), DeepEquals, new)
	c.Check(remodCtx.Store(), IsNil)

	// check the tasks
	tDownloadSnap1 := tl[0]
	tValidateSnap1 := tl[1]
	tInstallSnap1 := tl[2]
	tDownloadSnap2 := tl[3]
	tValidateSnap2 := tl[4]
	tInstallSnap2 := tl[5]
	tSetModel := tl[6]

	// check the tasks
	c.Assert(tDownloadSnap1.Kind(), Equals, "fake-download")
	c.Assert(tDownloadSnap1.Summary(), Equals, "Download new-required-snap-1")
	c.Assert(tDownloadSnap1.WaitTasks(), HasLen, 0)
	c.Assert(tValidateSnap1.Kind(), Equals, "validate-snap")
	c.Assert(tValidateSnap1.Summary(), Equals, "Validate new-required-snap-1")
	c.Assert(tDownloadSnap1.WaitTasks(), HasLen, 0)
	c.Assert(tDownloadSnap2.Kind(), Equals, "fake-download")
	c.Assert(tDownloadSnap2.Summary(), Equals, "Download new-required-snap-2")
	// check the ordering, download/validate everything first, then install

	// snap2 downloads wait for the downloads of snap1
	c.Assert(tDownloadSnap1.WaitTasks(), HasLen, 0)
	c.Assert(tValidateSnap1.WaitTasks(), DeepEquals, []*state.Task{
		tDownloadSnap1,
	})
	c.Assert(tDownloadSnap2.WaitTasks(), DeepEquals, []*state.Task{
		tValidateSnap1,
	})
	c.Assert(tValidateSnap2.WaitTasks(), DeepEquals, []*state.Task{
		tDownloadSnap2,
	})
	c.Assert(tInstallSnap1.WaitTasks(), DeepEquals, []*state.Task{
		// wait for own check-snap
		tValidateSnap1,
		// and also the last check-snap of the download chain
		tValidateSnap2,
	})
	c.Assert(tInstallSnap2.WaitTasks(), DeepEquals, []*state.Task{
		// last snap of the download chain
		tValidateSnap2,
		// previous install chain
		tInstallSnap1,
	})

	c.Assert(tSetModel.Kind(), Equals, "set-model")
	c.Assert(tSetModel.Summary(), Equals, "Set new model assertion")
	// setModel waits for everything in the change
	c.Assert(tSetModel.WaitTasks(), DeepEquals, []*state.Task{tDownloadSnap1, tValidateSnap1, tInstallSnap1, tDownloadSnap2, tValidateSnap2, tInstallSnap2})
}

func (s *deviceMgrRemodelSuite) TestRemodelSwitchKernelTrack(c *C) {
	s.state.Lock()
	defer s.state.Unlock()
	s.state.Set("seeded", true)
	s.state.Set("refresh-privacy-key", "some-privacy-key")

	restore := devicestate.MockSnapstateInstallWithDeviceContext(func(ctx context.Context, st *state.State, name string, opts *snapstate.RevisionOptions, userID int, flags snapstate.Flags, prqt snapstate.PrereqTracker, deviceCtx snapstate.DeviceContext, fromChange string) (*state.TaskSet, error) {
		c.Check(flags.Required, Equals, true)
		c.Check(deviceCtx, NotNil)
		c.Check(deviceCtx.ForRemodeling(), Equals, true)

		tDownload := s.state.NewTask("fake-download", fmt.Sprintf("Download %s", name))
		tDownload.Set("snap-setup", &snapstate.SnapSetup{
			SideInfo: &snap.SideInfo{
				RealName: name,
			},
		})
		tValidate := s.state.NewTask("validate-snap", fmt.Sprintf("Validate %s", name))
		tValidate.WaitFor(tDownload)
		tInstall := s.state.NewTask("fake-install", fmt.Sprintf("Install %s", name))
		tInstall.WaitFor(tValidate)
		ts := state.NewTaskSet(tDownload, tValidate, tInstall)
		ts.MarkEdge(tValidate, snapstate.LastBeforeLocalModificationsEdge)
		return ts, nil
	})
	defer restore()

	restore = devicestate.MockSnapstateUpdateWithDeviceContext(func(st *state.State, name string, opts *snapstate.RevisionOptions, userID int, flags snapstate.Flags, prqt snapstate.PrereqTracker, deviceCtx snapstate.DeviceContext, fromChange string) (*state.TaskSet, error) {
		c.Check(flags.Required, Equals, false)
		c.Check(flags.NoReRefresh, Equals, true)
		c.Check(deviceCtx, NotNil)
		c.Check(deviceCtx.ForRemodeling(), Equals, true)

		tDownload := s.state.NewTask("fake-download", fmt.Sprintf("Download %s from track %s", name, opts.Channel))
		tValidate := s.state.NewTask("validate-snap", fmt.Sprintf("Validate %s", name))
		tValidate.WaitFor(tDownload)
		tUpdate := s.state.NewTask("fake-update", fmt.Sprintf("Update %s to track %s", name, opts.Channel))
		tUpdate.WaitFor(tValidate)
		ts := state.NewTaskSet(tDownload, tValidate, tUpdate)
		ts.MarkEdge(tValidate, snapstate.LastBeforeLocalModificationsEdge)
		return ts, nil
	})
	defer restore()

	// set a model assertion
	s.makeModelAssertionInState(c, "canonical", "pc-model", map[string]interface{}{
		"architecture": "amd64",
		"kernel":       "pc-kernel",
		"gadget":       "pc",
		"base":         "core18",
	})
	s.makeSerialAssertionInState(c, "canonical", "pc-model", "1234")
	devicestatetest.SetDevice(s.state, &auth.DeviceState{
		Brand:  "canonical",
		Model:  "pc-model",
		Serial: "1234",
	})

	new := s.brands.Model("canonical", "pc-model", map[string]interface{}{
		"architecture":   "amd64",
		"kernel":         "pc-kernel=18",
		"gadget":         "pc",
		"base":           "core18",
		"required-snaps": []interface{}{"new-required-snap-1"},
		"revision":       "1",
	})
	chg, err := devicestate.Remodel(s.state, new, nil, nil)
	c.Assert(err, IsNil)
	c.Assert(chg.Summary(), Equals, "Refresh model assertion from revision 0 to 1")

	tl := chg.Tasks()
	c.Assert(tl, HasLen, 2*3+1)

	tDownloadKernel := tl[0]
	tValidateKernel := tl[1]
	tUpdateKernel := tl[2]
	tDownloadSnap1 := tl[3]
	tValidateSnap1 := tl[4]
	tInstallSnap1 := tl[5]
	tSetModel := tl[6]

	c.Assert(tDownloadKernel.Kind(), Equals, "fake-download")
	c.Assert(tDownloadKernel.Summary(), Equals, "Download pc-kernel from track 18")
	c.Assert(tValidateKernel.Kind(), Equals, "validate-snap")
	c.Assert(tValidateKernel.Summary(), Equals, "Validate pc-kernel")
	c.Assert(tUpdateKernel.Kind(), Equals, "fake-update")
	c.Assert(tUpdateKernel.Summary(), Equals, "Update pc-kernel to track 18")
	c.Assert(tDownloadSnap1.Kind(), Equals, "fake-download")
	c.Assert(tDownloadSnap1.Summary(), Equals, "Download new-required-snap-1")
	c.Assert(tValidateSnap1.Kind(), Equals, "validate-snap")
	c.Assert(tValidateSnap1.Summary(), Equals, "Validate new-required-snap-1")
	c.Assert(tInstallSnap1.Kind(), Equals, "fake-install")
	c.Assert(tInstallSnap1.Summary(), Equals, "Install new-required-snap-1")

	c.Assert(tSetModel.Kind(), Equals, "set-model")
	c.Assert(tSetModel.Summary(), Equals, "Set new model assertion")

	// check the ordering
	c.Assert(tDownloadSnap1.WaitTasks(), DeepEquals, []*state.Task{
		// previous download finished
		tValidateKernel,
	})
	c.Assert(tInstallSnap1.WaitTasks(), DeepEquals, []*state.Task{
		// last download in the chain finished
		tValidateSnap1,
		// and kernel got updated
		tUpdateKernel,
	})
	c.Assert(tUpdateKernel.WaitTasks(), DeepEquals, []*state.Task{
		// kernel is valid
		tValidateKernel,
		// and last download in the chain finished
		tValidateSnap1,
	})
}

func (s *deviceMgrRemodelSuite) TestRemodelLessRequiredSnaps(c *C) {
	s.state.Lock()
	defer s.state.Unlock()
	s.state.Set("seeded", true)
	s.state.Set("refresh-privacy-key", "some-privacy-key")

	// set a model assertion
	s.makeModelAssertionInState(c, "canonical", "pc-model", map[string]interface{}{
		"architecture":   "amd64",
		"kernel":         "pc-kernel",
		"gadget":         "pc",
		"base":           "core18",
		"required-snaps": []interface{}{"some-required-snap"},
	})
	s.makeSerialAssertionInState(c, "canonical", "pc-model", "1234")
	devicestatetest.SetDevice(s.state, &auth.DeviceState{
		Brand:  "canonical",
		Model:  "pc-model",
		Serial: "1234",
	})

	new := s.brands.Model("canonical", "pc-model", map[string]interface{}{
		"architecture": "amd64",
		"kernel":       "pc-kernel",
		"gadget":       "pc",
		"base":         "core18",
		"revision":     "1",
	})
	chg, err := devicestate.Remodel(s.state, new, nil, nil)
	c.Assert(err, IsNil)
	c.Assert(chg.Summary(), Equals, "Refresh model assertion from revision 0 to 1")

	tl := chg.Tasks()
	c.Assert(tl, HasLen, 1)
	tSetModel := tl[0]
	c.Assert(tSetModel.Kind(), Equals, "set-model")
	c.Assert(tSetModel.Summary(), Equals, "Set new model assertion")
}

type freshSessionStore struct {
	storetest.Store

	ensureDeviceSession int
}

func (sto *freshSessionStore) EnsureDeviceSession() error {
	sto.ensureDeviceSession += 1
	return nil
}

func (s *deviceMgrRemodelSuite) TestRemodelStoreSwitch(c *C) {
	s.state.Lock()
	defer s.state.Unlock()
	s.state.Set("seeded", true)
	s.state.Set("refresh-privacy-key", "some-privacy-key")

	var testStore snapstate.StoreService

	restore := devicestate.MockSnapstateInstallWithDeviceContext(func(ctx context.Context, st *state.State, name string, opts *snapstate.RevisionOptions, userID int, flags snapstate.Flags, prqt snapstate.PrereqTracker, deviceCtx snapstate.DeviceContext, fromChange string) (*state.TaskSet, error) {
		c.Check(flags.Required, Equals, true)
		c.Check(deviceCtx, NotNil)
		c.Check(deviceCtx.ForRemodeling(), Equals, true)

		c.Check(deviceCtx.Store(), Equals, testStore)

		tDownload := s.state.NewTask("fake-download", fmt.Sprintf("Download %s", name))
		tDownload.Set("snap-setup", &snapstate.SnapSetup{
			SideInfo: &snap.SideInfo{
				RealName: name,
			},
		})
		tValidate := s.state.NewTask("validate-snap", fmt.Sprintf("Validate %s", name))
		tValidate.WaitFor(tDownload)
		tInstall := s.state.NewTask("fake-install", fmt.Sprintf("Install %s", name))
		tInstall.WaitFor(tValidate)
		ts := state.NewTaskSet(tDownload, tValidate, tInstall)
		ts.MarkEdge(tValidate, snapstate.LastBeforeLocalModificationsEdge)
		return ts, nil
	})
	defer restore()

	// set a model assertion
	s.makeModelAssertionInState(c, "canonical", "pc-model", map[string]interface{}{
		"architecture": "amd64",
		"kernel":       "pc-kernel",
		"gadget":       "pc",
		"base":         "core18",
	})
	s.makeSerialAssertionInState(c, "canonical", "pc-model", "1234")
	devicestatetest.SetDevice(s.state, &auth.DeviceState{
		Brand:  "canonical",
		Model:  "pc-model",
		Serial: "1234",
	})

	new := s.brands.Model("canonical", "pc-model", map[string]interface{}{
		"architecture":   "amd64",
		"kernel":         "pc-kernel",
		"gadget":         "pc",
		"base":           "core18",
		"store":          "switched-store",
		"required-snaps": []interface{}{"new-required-snap-1", "new-required-snap-2"},
		"revision":       "1",
	})

	freshStore := &freshSessionStore{}
	testStore = freshStore

	s.newFakeStore = func(devBE storecontext.DeviceBackend) snapstate.StoreService {
		mod, err := devBE.Model()
		c.Check(err, IsNil)
		if err == nil {
			c.Check(mod, DeepEquals, new)
		}
		return testStore
	}

	chg, err := devicestate.Remodel(s.state, new, nil, nil)
	c.Assert(err, IsNil)
	c.Assert(chg.Summary(), Equals, "Refresh model assertion from revision 0 to 1")

	c.Check(freshStore.ensureDeviceSession, Equals, 1)

	tl := chg.Tasks()
	// 2 snaps * 3 tasks (from the mock install above) +
	// 1 "set-model" task at the end
	c.Assert(tl, HasLen, 2*3+1)

	deviceCtx, err := devicestate.DeviceCtx(s.state, tl[0], nil)
	c.Assert(err, IsNil)
	// deviceCtx is actually a remodelContext here
	remodCtx, ok := deviceCtx.(devicestate.RemodelContext)
	c.Assert(ok, Equals, true)
	c.Check(remodCtx.ForRemodeling(), Equals, true)
	c.Check(remodCtx.Kind(), Equals, devicestate.StoreSwitchRemodel)
	c.Check(remodCtx.Model(), DeepEquals, new)
	c.Check(remodCtx.Store(), Equals, testStore)
}

func (s *deviceMgrRemodelSuite) TestRemodelRereg(c *C) {
	s.state.Lock()
	defer s.state.Unlock()
	s.state.Set("seeded", true)

	// set a model assertion
	s.makeModelAssertionInState(c, "canonical", "pc-model", map[string]interface{}{
		"architecture": "amd64",
		"kernel":       "pc-kernel",
		"gadget":       "pc",
		"base":         "core18",
	})
	s.makeSerialAssertionInState(c, "canonical", "pc-model", "orig-serial")
	devicestatetest.SetDevice(s.state, &auth.DeviceState{
		Brand:           "canonical",
		Model:           "pc-model",
		Serial:          "orig-serial",
		SessionMacaroon: "old-session",
	})

	new := s.brands.Model("canonical", "rereg-model", map[string]interface{}{
		"architecture":   "amd64",
		"kernel":         "pc-kernel",
		"gadget":         "pc",
		"base":           "core18",
		"required-snaps": []interface{}{"new-required-snap-1", "new-required-snap-2"},
	})

	s.newFakeStore = func(devBE storecontext.DeviceBackend) snapstate.StoreService {
		mod, err := devBE.Model()
		c.Check(err, IsNil)
		if err == nil {
			c.Check(mod, DeepEquals, new)
		}
		return nil
	}

	chg, err := devicestate.Remodel(s.state, new, nil, nil)
	c.Assert(err, IsNil)

	c.Assert(chg.Summary(), Equals, "Remodel device to canonical/rereg-model (0)")

	tl := chg.Tasks()
	c.Assert(tl, HasLen, 2)

	// check the tasks
	tRequestSerial := tl[0]
	tPrepareRemodeling := tl[1]

	// check the tasks
	c.Assert(tRequestSerial.Kind(), Equals, "request-serial")
	c.Assert(tRequestSerial.Summary(), Equals, "Request new device serial")
	c.Assert(tRequestSerial.WaitTasks(), HasLen, 0)

	c.Assert(tPrepareRemodeling.Kind(), Equals, "prepare-remodeling")
	c.Assert(tPrepareRemodeling.Summary(), Equals, "Prepare remodeling")
	c.Assert(tPrepareRemodeling.WaitTasks(), DeepEquals, []*state.Task{tRequestSerial})
}

func (s *deviceMgrRemodelSuite) TestRemodelReregLocalFails(c *C) {
	s.state.Lock()
	defer s.state.Unlock()
	s.state.Set("seeded", true)

	// set a model assertion
	s.makeModelAssertionInState(c, "canonical", "pc-model", map[string]interface{}{
		"architecture": "amd64",
		"kernel":       "pc-kernel",
		"gadget":       "pc",
		"base":         "core18",
	})
	s.makeSerialAssertionInState(c, "canonical", "pc-model", "orig-serial")
	devicestatetest.SetDevice(s.state, &auth.DeviceState{
		Brand:           "canonical",
		Model:           "pc-model",
		Serial:          "orig-serial",
		SessionMacaroon: "old-session",
	})

	new := s.brands.Model("canonical", "rereg-model", map[string]interface{}{
		"architecture":   "amd64",
		"kernel":         "pc-kernel",
		"gadget":         "pc",
		"base":           "core18",
		"required-snaps": []interface{}{"new-required-snap-1", "new-required-snap-2"},
	})

	s.newFakeStore = func(devBE storecontext.DeviceBackend) snapstate.StoreService {
		mod, err := devBE.Model()
		c.Check(err, IsNil)
		if err == nil {
			c.Check(mod, DeepEquals, new)
		}
		return nil
	}

	sis := []*snap.SideInfo{{RealName: "pc-kernel"}, {RealName: "pc"}}
	paths := []string{"pc-kernel_1.snap", "pc_1.snap"}
	chg, err := devicestate.Remodel(s.state, new, sis, paths)
	c.Assert(err.Error(), Equals, "cannot remodel offline to different brand ID / model yet")
	c.Assert(chg, IsNil)
}

func (s *deviceMgrRemodelSuite) TestRemodelClash(c *C) {
	s.state.Lock()
	defer s.state.Unlock()
	s.state.Set("seeded", true)
	s.state.Set("refresh-privacy-key", "some-privacy-key")

	var clashing *asserts.Model

	restore := devicestate.MockSnapstateInstallWithDeviceContext(func(ctx context.Context, st *state.State, name string, opts *snapstate.RevisionOptions, userID int, flags snapstate.Flags, prqt snapstate.PrereqTracker, deviceCtx snapstate.DeviceContext, fromChange string) (*state.TaskSet, error) {
		// simulate things changing under our feet
		assertstatetest.AddMany(st, clashing)
		devicestatetest.SetDevice(s.state, &auth.DeviceState{
			Brand: "canonical",
			Model: clashing.Model(),
		})

		tDownload := s.state.NewTask("fake-download", fmt.Sprintf("Download %s", name))
		tDownload.Set("snap-setup", &snapstate.SnapSetup{
			SideInfo: &snap.SideInfo{
				RealName: name,
			},
		})
		tValidate := s.state.NewTask("validate-snap", fmt.Sprintf("Validate %s", name))
		tValidate.WaitFor(tDownload)
		tInstall := s.state.NewTask("fake-install", fmt.Sprintf("Install %s", name))
		tInstall.WaitFor(tValidate)
		ts := state.NewTaskSet(tDownload, tValidate, tInstall)
		ts.MarkEdge(tValidate, snapstate.LastBeforeLocalModificationsEdge)
		return ts, nil
	})
	defer restore()

	// set a model assertion
	s.makeModelAssertionInState(c, "canonical", "pc-model", map[string]interface{}{
		"architecture": "amd64",
		"kernel":       "pc-kernel",
		"gadget":       "pc",
		"base":         "core18",
	})
	s.makeSerialAssertionInState(c, "canonical", "pc-model", "1234")
	devicestatetest.SetDevice(s.state, &auth.DeviceState{
		Brand:  "canonical",
		Model:  "pc-model",
		Serial: "1234",
	})

	new := s.brands.Model("canonical", "pc-model", map[string]interface{}{
		"architecture":   "amd64",
		"kernel":         "pc-kernel",
		"gadget":         "pc",
		"base":           "core18",
		"required-snaps": []interface{}{"new-required-snap-1", "new-required-snap-2"},
		"revision":       "1",
	})
	other := s.brands.Model("canonical", "pc-model-other", map[string]interface{}{
		"architecture":   "amd64",
		"kernel":         "pc-kernel",
		"gadget":         "pc",
		"base":           "core18",
		"required-snaps": []interface{}{"new-required-snap-1", "new-required-snap-2"},
	})

	clashing = other
	_, err := devicestate.Remodel(s.state, new, nil, nil)
	c.Check(err, DeepEquals, &snapstate.ChangeConflictError{
		Message: "cannot start remodel, clashing with concurrent remodel to canonical/pc-model-other (0)",
	})

	// reset
	devicestatetest.SetDevice(s.state, &auth.DeviceState{
		Brand:  "canonical",
		Model:  "pc-model",
		Serial: "1234",
	})
	clashing = new
	_, err = devicestate.Remodel(s.state, new, nil, nil)
	c.Check(err, DeepEquals, &snapstate.ChangeConflictError{
		Message: "cannot start remodel, clashing with concurrent remodel to canonical/pc-model (1)",
	})
}

func (s *deviceMgrRemodelSuite) TestRemodelClashInProgress(c *C) {
	s.state.Lock()
	defer s.state.Unlock()
	s.state.Set("seeded", true)
	s.state.Set("refresh-privacy-key", "some-privacy-key")

	var chg *state.Change
	restore := devicestate.MockSnapstateInstallWithDeviceContext(func(ctx context.Context, st *state.State, name string, opts *snapstate.RevisionOptions, userID int, flags snapstate.Flags, prqt snapstate.PrereqTracker, deviceCtx snapstate.DeviceContext, fromChange string) (*state.TaskSet, error) {
		// simulate another started remodeling
		chg = st.NewChange("remodel", "other remodel")

		tDownload := s.state.NewTask("fake-download", fmt.Sprintf("Download %s", name))
		tDownload.Set("snap-setup", &snapstate.SnapSetup{
			SideInfo: &snap.SideInfo{
				RealName: name,
			},
		})
		tValidate := s.state.NewTask("validate-snap", fmt.Sprintf("Validate %s", name))
		tValidate.WaitFor(tDownload)
		tInstall := s.state.NewTask("fake-install", fmt.Sprintf("Install %s", name))
		tInstall.WaitFor(tValidate)
		ts := state.NewTaskSet(tDownload, tValidate, tInstall)
		ts.MarkEdge(tValidate, snapstate.LastBeforeLocalModificationsEdge)
		return ts, nil
	})
	defer restore()

	// set a model assertion
	s.makeModelAssertionInState(c, "canonical", "pc-model", map[string]interface{}{
		"architecture": "amd64",
		"kernel":       "pc-kernel",
		"gadget":       "pc",
		"base":         "core18",
	})
	s.makeSerialAssertionInState(c, "canonical", "pc-model", "1234")
	devicestatetest.SetDevice(s.state, &auth.DeviceState{
		Brand:  "canonical",
		Model:  "pc-model",
		Serial: "1234",
	})

	new := s.brands.Model("canonical", "pc-model", map[string]interface{}{
		"architecture":   "amd64",
		"kernel":         "pc-kernel",
		"gadget":         "pc",
		"base":           "core18",
		"required-snaps": []interface{}{"new-required-snap-1"},
		"revision":       "1",
	})

	_, err := devicestate.Remodel(s.state, new, nil, nil)
	c.Check(err, DeepEquals, &snapstate.ChangeConflictError{
		Message:    "cannot start remodel, clashing with concurrent one",
		ChangeKind: "remodel",
		ChangeID:   chg.ID(),
	})
}

func (s *deviceMgrRemodelSuite) TestReregRemodelClashAnyChange(c *C) {
	s.state.Lock()
	defer s.state.Unlock()
	s.state.Set("seeded", true)

	// set a model assertion
	s.makeModelAssertionInState(c, "canonical", "pc-model", map[string]interface{}{
		"architecture": "amd64",
		"kernel":       "pc-kernel",
		"gadget":       "pc",
		"base":         "core18",
	})
	s.makeSerialAssertionInState(c, "canonical", "pc-model", "orig-serial")
	devicestatetest.SetDevice(s.state, &auth.DeviceState{
		Brand:           "canonical",
		Model:           "pc-model",
		Serial:          "orig-serial",
		SessionMacaroon: "old-session",
	})

	new := s.brands.Model("canonical", "pc-model-2", map[string]interface{}{
		"architecture":   "amd64",
		"kernel":         "pc-kernel",
		"gadget":         "pc",
		"base":           "core18",
		"required-snaps": []interface{}{"new-required-snap-1", "new-required-snap-2"},
		"revision":       "1",
	})
	s.newFakeStore = func(devBE storecontext.DeviceBackend) snapstate.StoreService {
		// we never reach the place where this gets called
		c.Fatalf("unexpected call")
		return nil
	}

	// simulate any other change
	chg := s.state.NewChange("chg", "other change")
	chg.SetStatus(state.DoingStatus)

	_, err := devicestate.Remodel(s.state, new, nil, nil)
	c.Assert(err, NotNil)
	c.Assert(err, DeepEquals, &snapstate.ChangeConflictError{
		ChangeKind: "chg",
		Message:    `other changes in progress (conflicting change "chg"), change "remodel" not allowed until they are done`,
		ChangeID:   chg.ID(),
	})
}

func (s *deviceMgrRemodelSuite) TestRemodeling(c *C) {
	s.state.Lock()
	defer s.state.Unlock()

	// no changes
	c.Check(devicestate.RemodelingChange(s.state), IsNil)

	// other change
	s.state.NewChange("other", "...")
	c.Check(devicestate.RemodelingChange(s.state), IsNil)

	// remodel change
	chg := s.state.NewChange("remodel", "...")
	c.Check(devicestate.RemodelingChange(s.state), NotNil)

	// done
	chg.SetStatus(state.DoneStatus)
	c.Check(devicestate.RemodelingChange(s.state), IsNil)
}

func (s *deviceMgrRemodelSuite) TestDeviceCtxNoTask(c *C) {
	s.state.Lock()
	defer s.state.Unlock()
	// nothing in the state

	_, err := devicestate.DeviceCtx(s.state, nil, nil)
	c.Check(err, testutil.ErrorIs, state.ErrNoState)

	// have a model assertion
	model := s.brands.Model("canonical", "pc", map[string]interface{}{
		"gadget":       "pc",
		"kernel":       "kernel",
		"architecture": "amd64",
	})
	assertstatetest.AddMany(s.state, model)
	devicestatetest.SetDevice(s.state, &auth.DeviceState{
		Brand: "canonical",
		Model: "pc",
	})

	deviceCtx, err := devicestate.DeviceCtx(s.state, nil, nil)
	c.Assert(err, IsNil)
	c.Assert(deviceCtx.Model().BrandID(), Equals, "canonical")

	c.Check(deviceCtx.Classic(), Equals, false)
	c.Check(deviceCtx.Kernel(), Equals, "kernel")
	c.Check(deviceCtx.Base(), Equals, "")
	c.Check(deviceCtx.RunMode(), Equals, true)
	// not a uc20 model, so no modeenv
	c.Check(deviceCtx.HasModeenv(), Equals, false)
}

func (s *deviceMgrRemodelSuite) TestDeviceCtxGroundContext(c *C) {
	s.state.Lock()
	defer s.state.Unlock()

	// have a model assertion
	model := s.brands.Model("canonical", "pc", map[string]interface{}{
		"gadget":       "pc",
		"kernel":       "kernel",
		"architecture": "amd64",
	})
	assertstatetest.AddMany(s.state, model)
	devicestatetest.SetDevice(s.state, &auth.DeviceState{
		Brand: "canonical",
		Model: "pc",
	})

	deviceCtx, err := devicestate.DeviceCtx(s.state, nil, nil)
	c.Assert(err, IsNil)
	c.Assert(deviceCtx.Model().BrandID(), Equals, "canonical")
	groundCtx := deviceCtx.GroundContext()
	c.Check(groundCtx.ForRemodeling(), Equals, false)
	c.Check(groundCtx.Model().Model(), Equals, "pc")
	c.Check(groundCtx.Store, PanicMatches, `retrieved ground context is not intended to drive store operations`)
}

func (s *deviceMgrRemodelSuite) TestDeviceCtxProvided(c *C) {
	s.state.Lock()
	defer s.state.Unlock()

	model := assertstest.FakeAssertion(map[string]interface{}{
		"type":         "model",
		"authority-id": "canonical",
		"series":       "16",
		"brand-id":     "canonical",
		"model":        "pc",
		"gadget":       "pc",
		"kernel":       "kernel",
		"architecture": "amd64",
	}).(*asserts.Model)

	deviceCtx := &snapstatetest.TrivialDeviceContext{DeviceModel: model}

	deviceCtx1, err := devicestate.DeviceCtx(s.state, nil, deviceCtx)
	c.Assert(err, IsNil)
	c.Assert(deviceCtx1, Equals, deviceCtx)
}

func (s *deviceMgrRemodelSuite) TestCheckGadgetRemodelCompatible(c *C) {
	s.state.Lock()
	defer s.state.Unlock()

	currentSnapYaml := `
name: gadget
type: gadget
version: 123
`
	remodelSnapYaml := `
name: new-gadget
type: gadget
version: 123
`
	mockGadget := `
type: gadget
name: gadget
volumes:
  volume:
    schema: gpt
    bootloader: grub
`
	siCurrent := &snap.SideInfo{Revision: snap.R(123), RealName: "gadget"}
	// so that we get a directory
	currInfo := snaptest.MockSnapWithFiles(c, currentSnapYaml, siCurrent, nil)
	info := snaptest.MockSnapWithFiles(c, remodelSnapYaml, &snap.SideInfo{Revision: snap.R(1)}, nil)
	snapf, err := snapfile.Open(info.MountDir())
	c.Assert(err, IsNil)

	s.setupBrands()

	oldModel := fakeMyModel(map[string]interface{}{
		"architecture": "amd64",
		"gadget":       "gadget",
		"kernel":       "kernel",
	})
	deviceCtx := &snapstatetest.TrivialDeviceContext{DeviceModel: oldModel}

	// model assertion in device context
	newModel := fakeMyModel(map[string]interface{}{
		"architecture": "amd64",
		"gadget":       "new-gadget",
		"kernel":       "kernel",
	})
	remodelCtx := &snapstatetest.TrivialDeviceContext{DeviceModel: newModel, Remodeling: true, OldDeviceModel: oldModel}

	restore := devicestate.MockGadgetIsCompatible(func(current, update *gadget.Info) error {
		c.Assert(current.Volumes, HasLen, 1)
		c.Assert(update.Volumes, HasLen, 1)
		return errors.New("fail")
	})
	defer restore()

	// not on classic
	release.OnClassic = true
	err = devicestate.CheckGadgetRemodelCompatible(s.state, info, currInfo, snapf, snapstate.Flags{}, remodelCtx)
	c.Check(err, IsNil)
	release.OnClassic = false

	// nothing if not remodeling
	err = devicestate.CheckGadgetRemodelCompatible(s.state, info, currInfo, snapf, snapstate.Flags{}, deviceCtx)
	c.Check(err, IsNil)

	err = devicestate.CheckGadgetRemodelCompatible(s.state, info, currInfo, snapf, snapstate.Flags{}, remodelCtx)
	c.Check(err, ErrorMatches, "cannot read new gadget metadata: .*/new-gadget/1/meta/gadget.yaml: no such file or directory")

	// drop gadget.yaml to the new gadget
	err = os.WriteFile(filepath.Join(info.MountDir(), "meta/gadget.yaml"), []byte(mockGadget), 0644)
	c.Assert(err, IsNil)

	err = devicestate.CheckGadgetRemodelCompatible(s.state, info, currInfo, snapf, snapstate.Flags{}, remodelCtx)
	c.Check(err, ErrorMatches, "cannot read current gadget metadata: .*/gadget/123/meta/gadget.yaml: no such file or directory")

	// drop gadget.yaml to the current gadget
	err = os.WriteFile(filepath.Join(currInfo.MountDir(), "meta/gadget.yaml"), []byte(mockGadget), 0644)
	c.Assert(err, IsNil)

	err = devicestate.CheckGadgetRemodelCompatible(s.state, info, currInfo, snapf, snapstate.Flags{}, remodelCtx)
	c.Check(err, ErrorMatches, "cannot remodel to an incompatible gadget: fail")

	restore = devicestate.MockGadgetIsCompatible(func(current, update *gadget.Info) error {
		c.Assert(current.Volumes, HasLen, 1)
		c.Assert(update.Volumes, HasLen, 1)
		return nil
	})
	defer restore()

	err = devicestate.CheckGadgetRemodelCompatible(s.state, info, currInfo, snapf, snapstate.Flags{}, remodelCtx)
	c.Check(err, IsNil)

	// when remodeling to completely new gadget snap, there is no current
	// snap passed to the check callback
	err = devicestate.CheckGadgetRemodelCompatible(s.state, info, nil, snapf, snapstate.Flags{}, remodelCtx)
	c.Check(err, ErrorMatches, "cannot identify the current gadget snap")

	// mock data to obtain current gadget info
	devicestatetest.SetDevice(s.state, &auth.DeviceState{
		Brand: "canonical",
		Model: "gadget",
	})
	s.makeModelAssertionInState(c, "canonical", "gadget", map[string]interface{}{
		"architecture": "amd64",
		"kernel":       "kernel",
		"gadget":       "gadget",
	})

	err = devicestate.CheckGadgetRemodelCompatible(s.state, info, nil, snapf, snapstate.Flags{}, remodelCtx)
	c.Check(err, ErrorMatches, "cannot identify the current gadget snap")

	snapstate.Set(s.state, "gadget", &snapstate.SnapState{
		SnapType: "gadget",
		Sequence: []*snap.SideInfo{siCurrent},
		Current:  siCurrent.Revision,
		Active:   true,
	})

	err = devicestate.CheckGadgetRemodelCompatible(s.state, info, nil, snapf, snapstate.Flags{}, remodelCtx)
	c.Check(err, IsNil)
}

var (
	compatibleTestMockOkGadget = `
type: gadget
name: gadget
volumes:
  volume:
    schema: gpt
    bootloader: grub
    structure:
      - name: foo
        size: 10M
        type: 00000000-0000-0000-0000-0000deadbeef
`
)

func (s *deviceMgrRemodelSuite) testCheckGadgetRemodelCompatibleWithYaml(c *C, currentGadgetYaml, newGadgetYaml string, expErr string) {
	s.state.Lock()
	defer s.state.Unlock()

	currentSnapYaml := `
name: gadget
type: gadget
version: 123
`
	remodelSnapYaml := `
name: new-gadget
type: gadget
version: 123
`

	currInfo := snaptest.MockSnapWithFiles(c, currentSnapYaml, &snap.SideInfo{Revision: snap.R(123)}, [][]string{
		{"meta/gadget.yaml", currentGadgetYaml},
	})
	// gadget we're remodeling to is identical
	info := snaptest.MockSnapWithFiles(c, remodelSnapYaml, &snap.SideInfo{Revision: snap.R(1)}, [][]string{
		{"meta/gadget.yaml", newGadgetYaml},
	})
	snapf, err := snapfile.Open(info.MountDir())
	c.Assert(err, IsNil)

	s.setupBrands()
	// model assertion in device context
	oldModel := fakeMyModel(map[string]interface{}{
		"architecture": "amd64",
		"gadget":       "new-gadget",
		"kernel":       "krnl",
	})
	model := fakeMyModel(map[string]interface{}{
		"architecture": "amd64",
		"gadget":       "new-gadget",
		"kernel":       "krnl",
	})
	remodelCtx := &snapstatetest.TrivialDeviceContext{DeviceModel: model, Remodeling: true, OldDeviceModel: oldModel}

	err = devicestate.CheckGadgetRemodelCompatible(s.state, info, currInfo, snapf, snapstate.Flags{}, remodelCtx)
	if expErr == "" {
		c.Check(err, IsNil)
	} else {
		c.Check(err, ErrorMatches, expErr)
	}

}

func (s *deviceMgrRemodelSuite) TestCheckGadgetRemodelCompatibleWithYamlHappy(c *C) {
	s.testCheckGadgetRemodelCompatibleWithYaml(c, compatibleTestMockOkGadget, compatibleTestMockOkGadget, "")
}

func (s *deviceMgrRemodelSuite) TestCheckGadgetRemodelCompatibleWithYamlBad(c *C) {
	mockBadGadgetYaml := `
type: gadget
name: gadget
volumes:
  volume:
    schema: gpt
    bootloader: grub
    structure:
      - name: foo
        size: 20M
        type: 00000000-0000-0000-0000-0000deadbeef
`

	errMatch := `cannot remodel to an incompatible gadget: incompatible layout change: incompatible structure #0 \("foo"\) change: new valid structure size range \[20971520, 20971520\] is not compatible with current \(\[10485760, 10485760\]\)`
	s.testCheckGadgetRemodelCompatibleWithYaml(c, compatibleTestMockOkGadget, mockBadGadgetYaml, errMatch)
}

func (s *deviceMgrRemodelSuite) mockTasksNopHandler(kinds ...string) {
	nopHandler := func(task *state.Task, _ *tomb.Tomb) error { return nil }
	for _, kind := range kinds {
		s.o.TaskRunner().AddHandler(kind, nopHandler, nil)
	}
}

func asOffsetPtr(offs quantity.Offset) *quantity.Offset {
	goff := offs
	return &goff
}

func (s *deviceMgrRemodelSuite) TestRemodelGadgetAssetsUpdate(c *C) {
	var currentGadgetYaml = `
volumes:
  pc:
    bootloader: grub
    structure:
       - name: foo
         type: 00000000-0000-0000-0000-0000deadcafe
         filesystem: ext4
         size: 10M
         content:
            - source: foo-content
              target: /
       - name: bare-one
         type: bare
         size: 1M
         content:
            - image: bare.img
`

	var remodelGadgetYaml = `
volumes:
  pc:
    bootloader: grub
    structure:
       - name: foo
         type: 00000000-0000-0000-0000-0000deadcafe
         filesystem: ext4
         size: 10M
         content:
            - source: new-foo-content
              target: /
       - name: bare-one
         type: bare
         size: 1M
         content:
            - image: new-bare-content.img
`

	s.state.Lock()
	s.state.Set("seeded", true)
	s.state.Set("refresh-privacy-key", "some-privacy-key")

	s.mockTasksNopHandler("fake-download", "validate-snap", "set-model")

	// set a model assertion we remodel from
	s.makeModelAssertionInState(c, "canonical", "pc-model", map[string]interface{}{
		"architecture": "amd64",
		"kernel":       "pc-kernel",
		"gadget":       "pc",
		"base":         "core18",
	})
	s.makeSerialAssertionInState(c, "canonical", "pc-model", "serial")
	devicestatetest.SetDevice(s.state, &auth.DeviceState{
		Brand:  "canonical",
		Model:  "pc-model",
		Serial: "serial",
	})

	// the target model
	new := s.brands.Model("canonical", "pc-model", map[string]interface{}{
		"architecture": "amd64",
		"kernel":       "pc-kernel",
		"base":         "core18",
		"revision":     "1",
		// remodel to new gadget
		"gadget": "new-gadget",
	})

	// current gadget
	siModelGadget := &snap.SideInfo{
		RealName: "pc",
		Revision: snap.R(33),
		SnapID:   "foo-id",
	}
	currentGadgetInfo := snaptest.MockSnapWithFiles(c, snapYaml, siModelGadget, [][]string{
		{"meta/gadget.yaml", currentGadgetYaml},
	})
	snapstate.Set(s.state, "pc", &snapstate.SnapState{
		SnapType: "gadget",
		Sequence: []*snap.SideInfo{siModelGadget},
		Current:  siModelGadget.Revision,
		Active:   true,
	})

	// new gadget snap
	siNewModelGadget := &snap.SideInfo{
		RealName: "new-gadget",
		Revision: snap.R(34),
	}
	newGadgetInfo := snaptest.MockSnapWithFiles(c, snapYaml, siNewModelGadget, [][]string{
		{"meta/gadget.yaml", remodelGadgetYaml},
	})

	restore := devicestate.MockSnapstateInstallWithDeviceContext(func(ctx context.Context, st *state.State, name string, opts *snapstate.RevisionOptions, userID int, flags snapstate.Flags, prqt snapstate.PrereqTracker, deviceCtx snapstate.DeviceContext, fromChange string) (*state.TaskSet, error) {
		tDownload := s.state.NewTask("fake-download", fmt.Sprintf("Download %s", name))
		tValidate := s.state.NewTask("validate-snap", fmt.Sprintf("Validate %s", name))
		tValidate.WaitFor(tDownload)
		tGadgetUpdate := s.state.NewTask("update-gadget-assets", fmt.Sprintf("Update gadget %s", name))
		tGadgetUpdate.Set("snap-setup", &snapstate.SnapSetup{
			SideInfo: siNewModelGadget,
			Type:     snap.TypeGadget,
		})
		tGadgetUpdate.WaitFor(tValidate)
		ts := state.NewTaskSet(tDownload, tValidate, tGadgetUpdate)
		ts.MarkEdge(tValidate, snapstate.LastBeforeLocalModificationsEdge)
		return ts, nil
	})
	defer restore()
	restore = release.MockOnClassic(false)
	defer restore()

	gadgetUpdateCalled := false
	restore = devicestate.MockGadgetUpdate(func(model gadget.Model, current, update gadget.GadgetData, path string, policy gadget.UpdatePolicyFunc, _ gadget.ContentUpdateObserver) error {
		gadgetUpdateCalled = true
		c.Check(policy, NotNil)
		c.Check(reflect.ValueOf(policy).Pointer(), Equals, reflect.ValueOf(gadget.RemodelUpdatePolicy).Pointer())
		gd := gadget.GadgetData{
			Info: &gadget.Info{
				Volumes: map[string]*gadget.Volume{
					"pc": {
						Name:       "pc",
						Bootloader: "grub",
						Schema:     "gpt",
						Structure: []gadget.VolumeStructure{{
							VolumeName: "pc",
							Name:       "foo",
							Type:       "00000000-0000-0000-0000-0000deadcafe",
							Offset:     asOffsetPtr(gadget.NonMBRStartOffset),
							MinSize:    10 * quantity.SizeMiB,
							Size:       10 * quantity.SizeMiB,
							Filesystem: "ext4",
							Content: []gadget.VolumeContent{
								{UnresolvedSource: "foo-content", Target: "/"},
							},
							YamlIndex:       0,
							EnclosingVolume: &gadget.Volume{},
						}, {
							VolumeName: "pc",
							Name:       "bare-one",
							Type:       "bare",
							Offset:     asOffsetPtr(gadget.NonMBRStartOffset + 10*quantity.OffsetMiB),
							MinSize:    quantity.SizeMiB,
							Size:       quantity.SizeMiB,
							Content: []gadget.VolumeContent{
								{Image: "bare.img"},
							},
							YamlIndex:       1,
							EnclosingVolume: &gadget.Volume{},
						}},
					},
				},
			},
			RootDir: currentGadgetInfo.MountDir(),
		}
		gadget.SetEnclosingVolumeInStructs(gd.Info.Volumes)
		c.Check(current, DeepEquals, gd)
		gd = gadget.GadgetData{
			Info: &gadget.Info{
				Volumes: map[string]*gadget.Volume{
					"pc": {
						Name:       "pc",
						Bootloader: "grub",
						Schema:     "gpt",
						Structure: []gadget.VolumeStructure{{
							VolumeName: "pc",
							Name:       "foo",
							Type:       "00000000-0000-0000-0000-0000deadcafe",
							Offset:     asOffsetPtr(gadget.NonMBRStartOffset),
							MinSize:    10 * quantity.SizeMiB,
							Size:       10 * quantity.SizeMiB,
							Filesystem: "ext4",
							Content: []gadget.VolumeContent{
								{UnresolvedSource: "new-foo-content", Target: "/"},
							},
							YamlIndex: 0,
						}, {
							VolumeName: "pc",
							Name:       "bare-one",
							Type:       "bare",
							Offset:     asOffsetPtr(gadget.NonMBRStartOffset + 10*quantity.OffsetMiB),
							MinSize:    quantity.SizeMiB,
							Size:       quantity.SizeMiB,
							Content: []gadget.VolumeContent{
								{Image: "new-bare-content.img"},
							},
							YamlIndex: 1,
						}},
					},
				},
			},
			RootDir: newGadgetInfo.MountDir(),
		}
		gadget.SetEnclosingVolumeInStructs(gd.Info.Volumes)
		c.Check(update, DeepEquals, gd)
		return nil
	})
	defer restore()

	chg, err := devicestate.Remodel(s.state, new, nil, nil)
	c.Assert(err, IsNil)
	s.state.Unlock()

	s.settle(c)

	s.state.Lock()
	defer s.state.Unlock()

	// simulate restart
	s.mockRestartAndSettle(c, s.state, chg)

	c.Check(chg.IsReady(), Equals, true)
	c.Check(chg.Err(), IsNil)
	c.Check(gadgetUpdateCalled, Equals, true)
	c.Check(s.restartRequests, DeepEquals, []restart.RestartType{restart.RestartSystem})
}

func (s *deviceMgrRemodelSuite) TestRemodelGadgetAssetsParanoidCheck(c *C) {
	s.state.Lock()
	s.state.Set("seeded", true)
	s.state.Set("refresh-privacy-key", "some-privacy-key")

	s.mockTasksNopHandler("fake-download", "validate-snap", "set-model")

	// set a model assertion we remodel from
	s.makeModelAssertionInState(c, "canonical", "pc-model", map[string]interface{}{
		"architecture": "amd64",
		"kernel":       "pc-kernel",
		"gadget":       "pc",
		"base":         "core18",
	})
	s.makeSerialAssertionInState(c, "canonical", "pc-model", "serial")
	devicestatetest.SetDevice(s.state, &auth.DeviceState{
		Brand:  "canonical",
		Model:  "pc-model",
		Serial: "serial",
	})

	// the target model
	new := s.brands.Model("canonical", "pc-model", map[string]interface{}{
		"architecture": "amd64",
		"kernel":       "pc-kernel",
		"base":         "core18",
		"revision":     "1",
		// remodel to new gadget
		"gadget": "new-gadget",
	})

	// current gadget
	siModelGadget := &snap.SideInfo{
		RealName: "pc",
		Revision: snap.R(33),
		SnapID:   "foo-id",
	}
	snapstate.Set(s.state, "pc", &snapstate.SnapState{
		SnapType: "gadget",
		Sequence: []*snap.SideInfo{siModelGadget},
		Current:  siModelGadget.Revision,
		Active:   true,
	})

	// new gadget snap, name does not match the new model
	siUnexpectedModelGadget := &snap.SideInfo{
		RealName: "new-gadget-unexpected",
		Revision: snap.R(34),
	}
	restore := devicestate.MockSnapstateInstallWithDeviceContext(func(ctx context.Context, st *state.State, name string, opts *snapstate.RevisionOptions, userID int, flags snapstate.Flags, prqt snapstate.PrereqTracker, deviceCtx snapstate.DeviceContext, fromChange string) (*state.TaskSet, error) {
		tDownload := s.state.NewTask("fake-download", fmt.Sprintf("Download %s", name))
		tValidate := s.state.NewTask("validate-snap", fmt.Sprintf("Validate %s", name))
		tValidate.WaitFor(tDownload)
		tGadgetUpdate := s.state.NewTask("update-gadget-assets", fmt.Sprintf("Update gadget %s", name))
		tGadgetUpdate.Set("snap-setup", &snapstate.SnapSetup{
			SideInfo: siUnexpectedModelGadget,
			Type:     snap.TypeGadget,
		})
		tGadgetUpdate.WaitFor(tValidate)
		ts := state.NewTaskSet(tDownload, tValidate, tGadgetUpdate)
		ts.MarkEdge(tValidate, snapstate.LastBeforeLocalModificationsEdge)
		return ts, nil
	})
	defer restore()
	restore = release.MockOnClassic(false)
	defer restore()

	gadgetUpdateCalled := false
	restore = devicestate.MockGadgetUpdate(func(model gadget.Model, current, update gadget.GadgetData, path string, policy gadget.UpdatePolicyFunc, _ gadget.ContentUpdateObserver) error {
		return errors.New("unexpected call")
	})
	defer restore()

	chg, err := devicestate.Remodel(s.state, new, nil, nil)
	c.Assert(err, IsNil)
	s.state.Unlock()

	s.settle(c)

	s.state.Lock()
	defer s.state.Unlock()
	c.Check(chg.IsReady(), Equals, true)
	c.Assert(chg.Err(), ErrorMatches, `(?s).*\(cannot apply gadget assets update from non-model gadget snap "new-gadget-unexpected", expected "new-gadget" snap\)`)
	c.Check(gadgetUpdateCalled, Equals, false)
	c.Check(s.restartRequests, HasLen, 0)
}

func (s *deviceMgrSuite) TestRemodelSwitchBase(c *C) {
	s.state.Lock()
	defer s.state.Unlock()
	s.state.Set("seeded", true)
	s.state.Set("refresh-privacy-key", "some-privacy-key")

	var testDeviceCtx snapstate.DeviceContext

	var snapstateInstallWithDeviceContextCalled int
	restore := devicestate.MockSnapstateInstallWithDeviceContext(func(ctx context.Context, st *state.State, name string, opts *snapstate.RevisionOptions, userID int, flags snapstate.Flags, prqt snapstate.PrereqTracker, deviceCtx snapstate.DeviceContext, fromChange string) (*state.TaskSet, error) {
		snapstateInstallWithDeviceContextCalled++
		c.Check(name, Equals, "core20")

		tDownload := s.state.NewTask("fake-download", fmt.Sprintf("Download %s", name))
		tValidate := s.state.NewTask("validate-snap", fmt.Sprintf("Validate %s", name))
		tValidate.WaitFor(tDownload)
		tInstall := s.state.NewTask("fake-install", fmt.Sprintf("Install %s", name))
		tInstall.WaitFor(tValidate)
		ts := state.NewTaskSet(tDownload, tValidate, tInstall)
		ts.MarkEdge(tValidate, snapstate.LastBeforeLocalModificationsEdge)
		return ts, nil
	})
	defer restore()

	// set a model assertion
	current := s.brands.Model("canonical", "pc-model", map[string]interface{}{
		"architecture": "amd64",
		"kernel":       "pc-kernel",
		"gadget":       "pc",
		"base":         "core18",
	})
	err := assertstate.Add(s.state, current)
	c.Assert(err, IsNil)
	devicestatetest.SetDevice(s.state, &auth.DeviceState{
		Brand: "canonical",
		Model: "pc-model",
	})

	new := s.brands.Model("canonical", "pc-model", map[string]interface{}{
		"architecture": "amd64",
		"kernel":       "pc-kernel",
		"gadget":       "pc",
		"base":         "core20",
		"revision":     "1",
	})

	testDeviceCtx = &snapstatetest.TrivialDeviceContext{Remodeling: true, DeviceModel: new, OldDeviceModel: current}

	tss, err := devicestate.RemodelTasks(context.Background(), s.state, current, new, nil, nil, testDeviceCtx, "99")
	c.Assert(err, IsNil)
	// 1 switch to a new base plus the remodel task
	c.Assert(tss, HasLen, 2)
	// API was hit
	c.Assert(snapstateInstallWithDeviceContextCalled, Equals, 1)
}

func (s *deviceMgrRemodelSuite) TestRemodelUC20RequiredSnapsAndRecoverySystem(c *C) {
	s.state.Lock()
	defer s.state.Unlock()
	s.state.Set("seeded", true)
	s.state.Set("refresh-privacy-key", "some-privacy-key")

	restore := devicestate.MockSnapstateInstallWithDeviceContext(func(ctx context.Context, st *state.State, name string, opts *snapstate.RevisionOptions, userID int, flags snapstate.Flags, prqt snapstate.PrereqTracker, deviceCtx snapstate.DeviceContext, fromChange string) (*state.TaskSet, error) {
		c.Check(flags.Required, Equals, true)
		c.Check(deviceCtx, NotNil)
		c.Check(deviceCtx.ForRemodeling(), Equals, true)

		tDownload := s.state.NewTask("fake-download", fmt.Sprintf("Download %s", name))
		tDownload.Set("snap-setup", &snapstate.SnapSetup{
			SideInfo: &snap.SideInfo{
				RealName: name,
			},
		})
		tValidate := s.state.NewTask("validate-snap", fmt.Sprintf("Validate %s", name))
		tValidate.WaitFor(tDownload)
		tInstall := s.state.NewTask("fake-install", fmt.Sprintf("Install %s", name))
		tInstall.WaitFor(tValidate)
		ts := state.NewTaskSet(tDownload, tValidate, tInstall)
		ts.MarkEdge(tValidate, snapstate.LastBeforeLocalModificationsEdge)
		return ts, nil
	})
	defer restore()

	restore = devicestate.MockSnapstateUpdateWithDeviceContext(func(st *state.State, name string, opts *snapstate.RevisionOptions, userID int, flags snapstate.Flags, prqt snapstate.PrereqTracker, deviceCtx snapstate.DeviceContext, fromChange string) (*state.TaskSet, error) {
		c.Check(flags.Required, Equals, false)
		c.Check(flags.NoReRefresh, Equals, true)
		c.Check(deviceCtx, NotNil)

		tDownload := s.state.NewTask("fake-download", fmt.Sprintf("Download %s from track %s", name, opts.Channel))
		tDownload.Set("snap-setup", &snapstate.SnapSetup{
			SideInfo: &snap.SideInfo{
				RealName: name,
			},
		})
		tValidate := s.state.NewTask("validate-snap", fmt.Sprintf("Validate %s", name))
		tValidate.WaitFor(tDownload)
		tUpdate := s.state.NewTask("fake-update", fmt.Sprintf("Update %s to track %s", name, opts.Channel))
		tUpdate.WaitFor(tValidate)
		ts := state.NewTaskSet(tDownload, tValidate, tUpdate)
		ts.MarkEdge(tValidate, snapstate.LastBeforeLocalModificationsEdge)
		return ts, nil
	})
	defer restore()

	now := time.Now()
	restore = devicestate.MockTimeNow(func() time.Time { return now })
	defer restore()

	// set a model assertion
	s.makeModelAssertionInState(c, "canonical", "pc-model", map[string]interface{}{
		"architecture": "amd64",
		"base":         "core20",
		"grade":        "dangerous",
		"snaps": []interface{}{
			map[string]interface{}{
				"name":            "pc-kernel",
				"id":              snaptest.AssertedSnapID("pc-kernel"),
				"type":            "kernel",
				"default-channel": "20",
			},
			map[string]interface{}{
				"name":            "pc",
				"id":              snaptest.AssertedSnapID("pc"),
				"type":            "gadget",
				"default-channel": "20",
			},
			map[string]interface{}{
				"name":            "snapd",
				"id":              snaptest.AssertedSnapID("snapd"),
				"type":            "snapd",
				"default-channel": "latest",
			},
		},
	})
	s.makeSerialAssertionInState(c, "canonical", "pc-model", "serial")
	devicestatetest.SetDevice(s.state, &auth.DeviceState{
		Brand:  "canonical",
		Model:  "pc-model",
		Serial: "serial",
	})
	// current gadget
	siModelGadget := &snap.SideInfo{
		RealName: "pc",
		Revision: snap.R(33),
		SnapID:   snaptest.AssertedSnapID("pc"),
	}
	snapstate.Set(s.state, "pc", &snapstate.SnapState{
		SnapType:        "gadget",
		Sequence:        []*snap.SideInfo{siModelGadget},
		Current:         siModelGadget.Revision,
		Active:          true,
		TrackingChannel: "20/stable",
	})
	// current kernel
	siModelKernel := &snap.SideInfo{
		RealName: "pc-kernel",
		Revision: snap.R(32),
		SnapID:   snaptest.AssertedSnapID("pc-kernel"),
	}
	snapstate.Set(s.state, "pc-kernel", &snapstate.SnapState{
		SnapType:        "kernel",
		Sequence:        []*snap.SideInfo{siModelKernel},
		Current:         siModelKernel.Revision,
		Active:          true,
		TrackingChannel: "20/stable",
	})
	// current base
	siModelBase := &snap.SideInfo{
		RealName: "core20",
		Revision: snap.R(31),
		SnapID:   snaptest.AssertedSnapID("core20"),
	}
	snapstate.Set(s.state, "core20", &snapstate.SnapState{
		SnapType:        "base",
		Sequence:        []*snap.SideInfo{siModelBase},
		Current:         siModelBase.Revision,
		Active:          true,
		TrackingChannel: "latest/stable",
	})
	// and snapd
	siModelSnapd := &snap.SideInfo{
		RealName: "snapd",
		Revision: snap.R(55),
		SnapID:   snaptest.AssertedSnapID("snapd"),
	}
	snapstate.Set(s.state, "snapd", &snapstate.SnapState{
		SnapType:        "snapd",
		Sequence:        []*snap.SideInfo{siModelSnapd},
		Current:         siModelSnapd.Revision,
		Active:          true,
		TrackingChannel: "latest/stable",
	})

	// New model, that changes snapd tracking channel and with 2 new required snaps
	new := s.brands.Model("canonical", "pc-model", map[string]interface{}{
		"architecture": "amd64",
		"base":         "core20",
		"grade":        "dangerous",
		"revision":     "1",
		"snaps": []interface{}{
			map[string]interface{}{
				"name":            "pc-kernel",
				"id":              snaptest.AssertedSnapID("pc-kernel"),
				"type":            "kernel",
				"default-channel": "20",
			},
			map[string]interface{}{
				"name":            "pc",
				"id":              snaptest.AssertedSnapID("pc"),
				"type":            "gadget",
				"default-channel": "20",
			},
			map[string]interface{}{
				"name":            "snapd",
				"id":              snaptest.AssertedSnapID("snapd"),
				"type":            "snapd",
				"default-channel": "latest/edge",
			},
			map[string]interface{}{
				"name":     "new-required-snap-1",
				"id":       snaptest.AssertedSnapID("new-required-snap-1"),
				"presence": "required",
			},
			map[string]interface{}{
				"name":     "new-required-snap-2",
				"id":       snaptest.AssertedSnapID("new-required-snap-2"),
				"presence": "required",
			},
			map[string]interface{}{
				"name":     "new-optional-snap-1",
				"id":       snaptest.AssertedSnapID("new-optional-snap-1"),
				"presence": "optional",
			},
		},
	})
	chg, err := devicestate.Remodel(s.state, new, nil, nil)
	c.Assert(err, IsNil)
	c.Assert(chg.Summary(), Equals, "Refresh model assertion from revision 0 to 1")

	tl := chg.Tasks()
	// 3 snaps (3 tasks for each) + recovery system (2 tasks) + set-model
	c.Assert(tl, HasLen, 3*3+2+1)

	deviceCtx, err := devicestate.DeviceCtx(s.state, tl[0], nil)
	c.Assert(err, IsNil)
	// deviceCtx is actually a remodelContext here
	remodCtx, ok := deviceCtx.(devicestate.RemodelContext)
	c.Assert(ok, Equals, true)
	c.Check(remodCtx.ForRemodeling(), Equals, true)
	c.Check(remodCtx.Kind(), Equals, devicestate.UpdateRemodel)
	c.Check(remodCtx.Model(), DeepEquals, new)
	c.Check(remodCtx.Store(), IsNil)

	// check the tasks
	tDownloadSnap1 := tl[0]
	tValidateSnap1 := tl[1]
	tInstallSnap1 := tl[2]
	tDownloadSnap2 := tl[3]
	tValidateSnap2 := tl[4]
	tInstallSnap2 := tl[5]
	tDownloadSnap3 := tl[6]
	tValidateSnap3 := tl[7]
	tInstallSnap3 := tl[8]
	tCreateRecovery := tl[9]
	tFinalizeRecovery := tl[10]
	tSetModel := tl[11]

	// check the tasks

	c.Assert(tDownloadSnap1.Kind(), Equals, "fake-download")
	c.Assert(tDownloadSnap1.Summary(), Equals, "Download snapd from track latest/edge")
	c.Assert(tValidateSnap1.Kind(), Equals, "validate-snap")
	c.Assert(tValidateSnap1.Summary(), Equals, "Validate snapd")

	c.Assert(tDownloadSnap2.Kind(), Equals, "fake-download")
	c.Assert(tDownloadSnap2.Summary(), Equals, "Download new-required-snap-1")
	c.Assert(tValidateSnap2.Kind(), Equals, "validate-snap")
	c.Assert(tValidateSnap2.Summary(), Equals, "Validate new-required-snap-1")

	c.Assert(tDownloadSnap3.Kind(), Equals, "fake-download")
	c.Assert(tDownloadSnap3.Summary(), Equals, "Download new-required-snap-2")
	c.Assert(tValidateSnap3.Kind(), Equals, "validate-snap")
	c.Assert(tValidateSnap3.Summary(), Equals, "Validate new-required-snap-2")

	expectedLabel := now.Format("20060102")
	c.Assert(tCreateRecovery.Kind(), Equals, "create-recovery-system")
	c.Assert(tCreateRecovery.Summary(), Equals, fmt.Sprintf("Create recovery system with label %q", expectedLabel))
	c.Assert(tFinalizeRecovery.Kind(), Equals, "finalize-recovery-system")
	c.Assert(tFinalizeRecovery.Summary(), Equals, fmt.Sprintf("Finalize recovery system with label %q", expectedLabel))

	// check the ordering, download/validate everything first, then install

	c.Assert(tDownloadSnap1.WaitTasks(), HasLen, 0)
	c.Assert(tValidateSnap1.WaitTasks(), DeepEquals, []*state.Task{
		tDownloadSnap1,
	})
	c.Assert(tInstallSnap1.WaitTasks(), DeepEquals, []*state.Task{
		tValidateSnap1,
		tValidateSnap3,
		// wait for recovery system to be created
		tCreateRecovery,
		// and then finalized
		tFinalizeRecovery,
	})

	// snap2 downloads wait for the downloads of snap1
	c.Assert(tDownloadSnap2.WaitTasks(), DeepEquals, []*state.Task{
		tValidateSnap1,
	})
	c.Assert(tValidateSnap2.WaitTasks(), DeepEquals, []*state.Task{
		tDownloadSnap2,
	})
	c.Assert(tInstallSnap2.WaitTasks(), DeepEquals, []*state.Task{
		tValidateSnap2,
		tInstallSnap1,
	})
	c.Assert(tInstallSnap3.WaitTasks(), DeepEquals, []*state.Task{
		tValidateSnap3,
		// previous install chain
		tInstallSnap2,
	})
	c.Assert(tCreateRecovery.WaitTasks(), DeepEquals, []*state.Task{
		// last snap of the download chain
		tValidateSnap3,
	})
	c.Assert(tFinalizeRecovery.WaitTasks(), DeepEquals, []*state.Task{
		// recovery system being created
		tCreateRecovery,
		// last snap of the download chain (added later)
		tValidateSnap3,
	})

	c.Assert(tSetModel.Kind(), Equals, "set-model")
	c.Assert(tSetModel.Summary(), Equals, "Set new model assertion")
	// setModel waits for everything in the change
	c.Assert(tSetModel.WaitTasks(), DeepEquals, []*state.Task{
		tDownloadSnap1, tValidateSnap1, tInstallSnap1,
		tDownloadSnap2, tValidateSnap2, tInstallSnap2,
		tDownloadSnap3, tValidateSnap3, tInstallSnap3,
		tCreateRecovery, tFinalizeRecovery,
	})

	// verify recovery system setup data on appropriate tasks
	var systemSetupData map[string]interface{}
	err = tCreateRecovery.Get("recovery-system-setup", &systemSetupData)
	c.Assert(err, IsNil)
	c.Assert(systemSetupData, DeepEquals, map[string]interface{}{
		"label":            expectedLabel,
		"directory":        filepath.Join(boot.InitramfsUbuntuSeedDir, "systems", expectedLabel),
		"snap-setup-tasks": []interface{}{tDownloadSnap1.ID(), tDownloadSnap2.ID(), tDownloadSnap3.ID()},
	})
	// cross references of to recovery system setup data
	for _, tsk := range []*state.Task{tFinalizeRecovery, tSetModel} {
		var otherTaskID string
		// finalize-recovery-system points to create-recovery-system
		err = tsk.Get("recovery-system-setup-task", &otherTaskID)
		c.Assert(err, IsNil, Commentf("recovery system setup task ID missing in %s", tsk.Kind()))
		c.Assert(otherTaskID, Equals, tCreateRecovery.ID())
	}
}

func (s *deviceMgrRemodelSuite) TestRemodelUC20SwitchKernelGadgetBaseSnaps(c *C) {
	s.testRemodelUC20SwitchKernelGadgetBaseSnaps(c, &prepareRemodelFlags{})
}

func (s *deviceMgrRemodelSuite) TestRemodelUC20SwitchKernelGadgetBaseSnapsLocalSnaps(c *C) {
	s.testRemodelUC20SwitchKernelGadgetBaseSnaps(c, &prepareRemodelFlags{localSnaps: true})
}

func (s *deviceMgrRemodelSuite) TestRemodelUC20SwitchKernelGadgetBaseSnapsLocalSnapsFails(c *C) {
	s.testRemodelUC20SwitchKernelGadgetBaseSnaps(c,
		&prepareRemodelFlags{localSnaps: true, missingSnap: true})
}

type prepareRemodelFlags struct {
	localSnaps  bool
	missingSnap bool
}

func (s *deviceMgrRemodelSuite) testRemodelUC20SwitchKernelGadgetBaseSnaps(c *C, testFlags *prepareRemodelFlags) {
	s.state.Lock()
	defer s.state.Unlock()
	s.state.Set("seeded", true)
	s.state.Set("refresh-privacy-key", "some-privacy-key")

	restore := devicestate.MockSnapstateUpdateWithDeviceContext(func(st *state.State, name string, opts *snapstate.RevisionOptions, userID int, flags snapstate.Flags, prqt snapstate.PrereqTracker, deviceCtx snapstate.DeviceContext, fromChange string) (*state.TaskSet, error) {
		c.Check(flags.Required, Equals, false)
		c.Check(flags.NoReRefresh, Equals, true)
		c.Check(deviceCtx, NotNil)
		c.Check(testFlags.localSnaps, Equals, false)

		// This task would not really be added if we have a local snap,
		// but we keep it anyway to simplify the checks we do at the end.
		tDownload := s.state.NewTask("fake-download", fmt.Sprintf("Download %s from track %s", name, opts.Channel))
		tDownload.Set("snap-setup", &snapstate.SnapSetup{
			SideInfo: &snap.SideInfo{
				RealName: name,
			},
		})
		tValidate := s.state.NewTask("validate-snap", fmt.Sprintf("Validate %s", name))
		tValidate.WaitFor(tDownload)
		tUpdate := s.state.NewTask("fake-update", fmt.Sprintf("Update %s to track %s", name, opts.Channel))
		tUpdate.WaitFor(tValidate)
		ts := state.NewTaskSet(tDownload, tValidate, tUpdate)
		ts.MarkEdge(tValidate, snapstate.LastBeforeLocalModificationsEdge)
		return ts, nil
	})
	defer restore()

	restore = devicestate.MockSnapstateUpdatePathWithDeviceContext(func(st *state.State, si *snap.SideInfo, path, name string, opts *snapstate.RevisionOptions, userID int, flags snapstate.Flags, prqt snapstate.PrereqTracker, deviceCtx snapstate.DeviceContext, fromChange string) (*state.TaskSet, error) {
		c.Check(flags.Required, Equals, false)
		c.Check(flags.NoReRefresh, Equals, true)
		c.Check(deviceCtx, NotNil)
		c.Check(si, NotNil)
		c.Check(si.RealName, Equals, name)

		// This task would not really be added if we have a local snap,
		// but we keep it anyway to simplify the checks we do at the end.
		tDownload := s.state.NewTask("fake-download", fmt.Sprintf("Download %s from track %s", name, opts.Channel))
		tDownload.Set("snap-setup", &snapstate.SnapSetup{
			SideInfo: &snap.SideInfo{
				RealName: name,
			},
		})
		tValidate := s.state.NewTask("validate-snap", fmt.Sprintf("Validate %s", name))
		tValidate.WaitFor(tDownload)
		tUpdate := s.state.NewTask("fake-update", fmt.Sprintf("Update %s to track %s", name, opts.Channel))
		tUpdate.WaitFor(tValidate)
		ts := state.NewTaskSet(tDownload, tValidate, tUpdate)
		ts.MarkEdge(tValidate, snapstate.LastBeforeLocalModificationsEdge)
		return ts, nil
	})
	defer restore()

	restore = devicestate.MockSnapstateInstallWithDeviceContext(func(ctx context.Context, st *state.State, name string, opts *snapstate.RevisionOptions, userID int, flags snapstate.Flags, prqt snapstate.PrereqTracker, deviceCtx snapstate.DeviceContext, fromChange string) (*state.TaskSet, error) {
		// snaps will be refreshed so calls go through update
		c.Errorf("unexpected call, test broken")
		return nil, fmt.Errorf("unexpected call")
	})
	defer restore()

	now := time.Now()
	restore = devicestate.MockTimeNow(func() time.Time { return now })
	defer restore()

	// set a model assertion
	s.makeModelAssertionInState(c, "canonical", "pc-model", map[string]interface{}{
		"architecture": "amd64",
		"base":         "core20",
		"grade":        "dangerous",
		"snaps": []interface{}{
			map[string]interface{}{
				"name":            "pc-kernel",
				"id":              snaptest.AssertedSnapID("pc-kernel"),
				"type":            "kernel",
				"default-channel": "20",
			},
			map[string]interface{}{
				"name":            "pc",
				"id":              snaptest.AssertedSnapID("pc"),
				"type":            "gadget",
				"default-channel": "20",
			},
		},
	})
	s.makeSerialAssertionInState(c, "canonical", "pc-model", "serial")
	devicestatetest.SetDevice(s.state, &auth.DeviceState{
		Brand:  "canonical",
		Model:  "pc-model",
		Serial: "serial",
	})

	// current gadget
	siModelGadget := &snap.SideInfo{
		RealName: "pc",
		Revision: snap.R(33),
		SnapID:   snaptest.AssertedSnapID("pc"),
	}
	snapstate.Set(s.state, "pc", &snapstate.SnapState{
		SnapType: "gadget",
		Sequence: []*snap.SideInfo{siModelGadget},
		Current:  siModelGadget.Revision,
		Active:   true,
	})
	// current kernel
	siModelKernel := &snap.SideInfo{
		RealName: "pc-kernel",
		Revision: snap.R(32),
		SnapID:   snaptest.AssertedSnapID("pc-kernel"),
	}
	snapstate.Set(s.state, "pc-kernel", &snapstate.SnapState{
		SnapType: "kernel",
		Sequence: []*snap.SideInfo{siModelKernel},
		Current:  siModelKernel.Revision,
		Active:   true,
	})
	// and base
	siModelBase := &snap.SideInfo{
		RealName: "core20",
		Revision: snap.R(31),
		SnapID:   snaptest.AssertedSnapID("core20"),
	}
	snapstate.Set(s.state, "core20", &snapstate.SnapState{
		SnapType:        "base",
		Sequence:        []*snap.SideInfo{siModelBase},
		Current:         siModelBase.Revision,
		Active:          true,
		TrackingChannel: "latest/stable",
	})

	new := s.brands.Model("canonical", "pc-model", map[string]interface{}{
		"architecture": "amd64",
		"base":         "core20",
		"grade":        "dangerous",
		"revision":     "1",
		"snaps": []interface{}{
			map[string]interface{}{
				"name":            "pc-kernel",
				"id":              snaptest.AssertedSnapID("pc-kernel"),
				"type":            "kernel",
				"default-channel": "21/edge",
			},
			map[string]interface{}{
				"name":            "pc",
				"id":              snaptest.AssertedSnapID("pc"),
				"type":            "gadget",
				"default-channel": "21/stable",
			},
			map[string]interface{}{
				"name":            "core20",
				"id":              snaptest.AssertedSnapID("core20"),
				"type":            "base",
				"default-channel": "latest/edge",
			},
		},
	})

	var localSnaps []*snap.SideInfo
	var paths []string
	if testFlags.localSnaps {
		localSnaps = []*snap.SideInfo{siModelKernel, siModelBase}
		paths = []string{"pc-kernel_101.snap", "core20"}
		if !testFlags.missingSnap {
			localSnaps = append(localSnaps, siModelGadget)
			paths = append(paths, "pc_101.snap")
		}
	}

	chg, err := devicestate.Remodel(s.state, new, localSnaps, paths)
	if testFlags.missingSnap {
		c.Assert(chg, IsNil)
		c.Assert(err.Error(), Equals, `no snap file provided for "pc" (track changed)`)
		return
	}
	c.Assert(err, IsNil)
	c.Assert(chg.Summary(), Equals, "Refresh model assertion from revision 0 to 1")

	tl := chg.Tasks()
	// 3 snaps (3 tasks for each) + recovery system (2 tasks) + set-model
	c.Assert(tl, HasLen, 3*3+2+1)

	deviceCtx, err := devicestate.DeviceCtx(s.state, tl[0], nil)
	c.Assert(err, IsNil)
	// deviceCtx is actually a remodelContext here
	remodCtx, ok := deviceCtx.(devicestate.RemodelContext)
	c.Assert(ok, Equals, true)
	c.Check(remodCtx.ForRemodeling(), Equals, true)
	c.Check(remodCtx.Kind(), Equals, devicestate.UpdateRemodel)
	c.Check(remodCtx.Model(), DeepEquals, new)
	c.Check(remodCtx.Store(), IsNil)

	// check the tasks
	tDownloadKernel := tl[0]
	tValidateKernel := tl[1]
	tInstallKernel := tl[2]
	tDownloadBase := tl[3]
	tValidateBase := tl[4]
	tInstallBase := tl[5]
	tDownloadGadget := tl[6]
	tValidateGadget := tl[7]
	tInstallGadget := tl[8]
	tCreateRecovery := tl[9]
	tFinalizeRecovery := tl[10]
	tSetModel := tl[11]

	// check the tasks
	c.Assert(tDownloadKernel.Kind(), Equals, "fake-download")
	c.Assert(tDownloadKernel.Summary(), Equals, "Download pc-kernel from track 21/edge")
	c.Assert(tDownloadKernel.WaitTasks(), HasLen, 0)
	c.Assert(tValidateKernel.Kind(), Equals, "validate-snap")
	c.Assert(tValidateKernel.Summary(), Equals, "Validate pc-kernel")
	c.Assert(tDownloadBase.Kind(), Equals, "fake-download")
	c.Assert(tDownloadBase.Summary(), Equals, "Download core20 from track latest/edge")
	c.Assert(tDownloadBase.WaitTasks(), HasLen, 1)
	c.Assert(tValidateBase.Kind(), Equals, "validate-snap")
	c.Assert(tValidateBase.Summary(), Equals, "Validate core20")
	c.Assert(tDownloadGadget.Kind(), Equals, "fake-download")
	c.Assert(tDownloadGadget.Summary(), Equals, "Download pc from track 21/stable")
	c.Assert(tDownloadGadget.WaitTasks(), HasLen, 1)
	c.Assert(tValidateGadget.Kind(), Equals, "validate-snap")
	c.Assert(tValidateGadget.Summary(), Equals, "Validate pc")
	expectedLabel := now.Format("20060102")
	c.Assert(tCreateRecovery.Kind(), Equals, "create-recovery-system")
	c.Assert(tCreateRecovery.Summary(), Equals, fmt.Sprintf("Create recovery system with label %q", expectedLabel))
	c.Assert(tFinalizeRecovery.Kind(), Equals, "finalize-recovery-system")
	c.Assert(tFinalizeRecovery.Summary(), Equals, fmt.Sprintf("Finalize recovery system with label %q", expectedLabel))
	// check the ordering, download/validate everything first, then install

	// gadget downloads wait for the downloads of kernel
	c.Assert(tDownloadKernel.WaitTasks(), HasLen, 0)
	c.Assert(tValidateKernel.WaitTasks(), DeepEquals, []*state.Task{
		tDownloadKernel,
	})
	c.Assert(tInstallKernel.WaitTasks(), DeepEquals, []*state.Task{
		tValidateKernel,
		tValidateGadget,
		// wait for recovery system to be created
		tCreateRecovery,
		// and then finalized
		tFinalizeRecovery,
	})
	c.Assert(tInstallBase.WaitTasks(), DeepEquals, []*state.Task{
		tValidateBase,
		// previous install chain
		tInstallKernel,
	})
	c.Assert(tInstallGadget.WaitTasks(), DeepEquals, []*state.Task{
		tValidateGadget,
		// previous install chain
		tInstallBase,
	})
	c.Assert(tCreateRecovery.WaitTasks(), DeepEquals, []*state.Task{
		// last snap of the download chain
		tValidateGadget,
	})
	c.Assert(tFinalizeRecovery.WaitTasks(), DeepEquals, []*state.Task{
		// recovery system being created
		tCreateRecovery,
		// last snap of the download chain (added later)
		tValidateGadget,
	})

	c.Assert(tSetModel.Kind(), Equals, "set-model")
	c.Assert(tSetModel.Summary(), Equals, "Set new model assertion")
	// setModel waits for everything in the change
	c.Assert(tSetModel.WaitTasks(), DeepEquals, []*state.Task{
		tDownloadKernel, tValidateKernel, tInstallKernel,
		tDownloadBase, tValidateBase, tInstallBase,
		tDownloadGadget, tValidateGadget, tInstallGadget,
		tCreateRecovery, tFinalizeRecovery,
	})

	// verify recovery system setup data on appropriate tasks
	var systemSetupData map[string]interface{}
	err = tCreateRecovery.Get("recovery-system-setup", &systemSetupData)
	c.Assert(err, IsNil)
	c.Assert(systemSetupData, DeepEquals, map[string]interface{}{
		"label":            expectedLabel,
		"directory":        filepath.Join(boot.InitramfsUbuntuSeedDir, "systems", expectedLabel),
		"snap-setup-tasks": []interface{}{tDownloadKernel.ID(), tDownloadBase.ID(), tDownloadGadget.ID()},
	})
}

func (s *deviceMgrRemodelSuite) TestRemodelUC20SwitchKernelBaseGadgetSnapsInstalledSnaps(c *C) {
	// remodel switches to a new set of kernel, base and gadget snaps, but
	// those happen to be already installed and tracking the right channels,
	// this scenario can happen when the system has gone through many
	// remodels and the new gadget, kernel, base snaps were required by one
	// of the prior models
	s.state.Lock()
	defer s.state.Unlock()
	s.state.Set("seeded", true)
	s.state.Set("refresh-privacy-key", "some-privacy-key")

	restore := devicestate.MockSnapstateUpdateWithDeviceContext(func(st *state.State, name string, opts *snapstate.RevisionOptions, userID int, flags snapstate.Flags, prqt snapstate.PrereqTracker, deviceCtx snapstate.DeviceContext, fromChange string) (*state.TaskSet, error) {
		// no snaps are getting updated
		c.Errorf("unexpected call, test broken")
		return nil, fmt.Errorf("unexpected call")
	})
	defer restore()

	restore = devicestate.MockSnapstateInstallWithDeviceContext(func(ctx context.Context, st *state.State, name string, opts *snapstate.RevisionOptions, userID int, flags snapstate.Flags, prqt snapstate.PrereqTracker, deviceCtx snapstate.DeviceContext, fromChange string) (*state.TaskSet, error) {
		// no snaps are getting installed
		c.Errorf("unexpected call, test broken")
		return nil, fmt.Errorf("unexpected call")
	})
	defer restore()

	now := time.Now()
	restore = devicestate.MockTimeNow(func() time.Time { return now })
	defer restore()

	// set a model assertion
	s.makeModelAssertionInState(c, "canonical", "pc-model", map[string]interface{}{
		"architecture": "amd64",
		"base":         "core20",
		"grade":        "dangerous",
		"snaps": []interface{}{
			map[string]interface{}{
				"name":            "pc-kernel",
				"id":              snaptest.AssertedSnapID("pc-kernel"),
				"type":            "kernel",
				"default-channel": "20",
			},
			map[string]interface{}{
				"name":            "pc",
				"id":              snaptest.AssertedSnapID("pc"),
				"type":            "gadget",
				"default-channel": "20",
			},
		},
	})
	s.makeSerialAssertionInState(c, "canonical", "pc-model", "serial")
	devicestatetest.SetDevice(s.state, &auth.DeviceState{
		Brand:  "canonical",
		Model:  "pc-model",
		Serial: "serial",
	})

	// current gadget
	siModelGadget := &snap.SideInfo{
		RealName: "pc",
		Revision: snap.R(33),
		SnapID:   snaptest.AssertedSnapID("pc"),
	}
	snapstate.Set(s.state, "pc", &snapstate.SnapState{
		SnapType:        "gadget",
		Sequence:        []*snap.SideInfo{siModelGadget},
		Current:         siModelGadget.Revision,
		Active:          true,
		TrackingChannel: "20/stable",
	})
	// current kernel
	siModelKernel := &snap.SideInfo{
		RealName: "pc-kernel",
		Revision: snap.R(32),
		SnapID:   snaptest.AssertedSnapID("pc-kernel"),
	}
	snapstate.Set(s.state, "pc-kernel", &snapstate.SnapState{
		SnapType:        "kernel",
		Sequence:        []*snap.SideInfo{siModelKernel},
		Current:         siModelKernel.Revision,
		Active:          true,
		TrackingChannel: "20/stable",
	})
	// new gadget, base and kernel which are already installed
	for _, alreadyInstalledName := range []string{"pc-new", "pc-kernel-new", "core20-new"} {
		snapYaml := "name: pc-kernel-new\nversion: 1\ntype: kernel\n"
		channel := "20/stable"
		switch alreadyInstalledName {
		case "core20-new":
			snapYaml = "name: core20-new\nversion: 1\ntype: base\n"
			channel = "latest/stable"
		case "pc-new":
			snapYaml = "name: pc-new\nversion: 1\ntype: gadget\n"
		}
		si := &snap.SideInfo{
			RealName: alreadyInstalledName,
			Revision: snap.R(222),
			SnapID:   snaptest.AssertedSnapID(alreadyInstalledName),
		}
		info := snaptest.MakeSnapFileAndDir(c, snapYaml, nil, si)
		snapstate.Set(s.state, alreadyInstalledName, &snapstate.SnapState{
			SnapType:        string(info.Type()),
			Sequence:        []*snap.SideInfo{si},
			Current:         si.Revision,
			Active:          true,
			TrackingChannel: channel,
		})
	}

	new := s.brands.Model("canonical", "pc-model", map[string]interface{}{
		"architecture": "amd64",
		// switch to a new base which is already installed
		"base":     "core20-new",
		"grade":    "dangerous",
		"revision": "1",
		"snaps": []interface{}{
			map[string]interface{}{
				// switch to a new kernel which also is already
				// installed
				"name":            "pc-kernel-new",
				"id":              snaptest.AssertedSnapID("pc-kernel-new"),
				"type":            "kernel",
				"default-channel": "20/stable",
			},
			map[string]interface{}{
				"name":            "pc-new",
				"id":              snaptest.AssertedSnapID("pc-new"),
				"type":            "gadget",
				"default-channel": "20",
			},
		},
	})
	chg, err := devicestate.Remodel(s.state, new, nil, nil)
	c.Assert(err, IsNil)
	c.Assert(chg.Summary(), Equals, "Refresh model assertion from revision 0 to 1")

	tl := chg.Tasks()
	// 2 snaps (2 tasks for each) + assets update from kernel + gadget (3 tasks) + recovery system (2 tasks) + set-model
	c.Assert(tl, HasLen, 2*2+1+3+2+1)

	deviceCtx, err := devicestate.DeviceCtx(s.state, tl[0], nil)
	c.Assert(err, IsNil)
	// deviceCtx is actually a remodelContext here
	remodCtx, ok := deviceCtx.(devicestate.RemodelContext)
	c.Assert(ok, Equals, true)
	c.Check(remodCtx.ForRemodeling(), Equals, true)
	c.Check(remodCtx.Kind(), Equals, devicestate.UpdateRemodel)
	c.Check(remodCtx.Model(), DeepEquals, new)
	c.Check(remodCtx.Store(), IsNil)

	// check the tasks
	tPrepareKernel := tl[0]
	tUpdateAssetsKernel := tl[1]
	tLinkKernel := tl[2]
	tPrepareBase := tl[3]
	tLinkBase := tl[4]
	tPrepareGadget := tl[5]
	tUpdateAssets := tl[6]
	tUpdateCmdline := tl[7]
	tCreateRecovery := tl[8]
	tFinalizeRecovery := tl[9]
	tSetModel := tl[10]

	// check the tasks
	c.Assert(tPrepareKernel.Kind(), Equals, "prepare-snap")
	c.Assert(tPrepareKernel.Summary(), Equals, `Prepare snap "pc-kernel-new" (222) for remodel`)
	c.Assert(tPrepareKernel.WaitTasks(), HasLen, 0)
	c.Assert(tLinkKernel.Kind(), Equals, "link-snap")
	c.Assert(tLinkKernel.Summary(), Equals, `Make snap "pc-kernel-new" (222) available to the system during remodel`)
	c.Assert(tUpdateAssetsKernel.Kind(), Equals, "update-gadget-assets")
	c.Assert(tUpdateAssetsKernel.Summary(), Equals, `Update assets from kernel "pc-kernel-new" (222) for remodel`)
	c.Assert(tPrepareBase.Kind(), Equals, "prepare-snap")
	c.Assert(tPrepareBase.Summary(), Equals, `Prepare snap "core20-new" (222) for remodel`)
	c.Assert(tPrepareBase.WaitTasks(), HasLen, 1)
	c.Assert(tLinkBase.Kind(), Equals, "link-snap")
	c.Assert(tLinkBase.Summary(), Equals, `Make snap "core20-new" (222) available to the system during remodel`)
	c.Assert(tPrepareGadget.Kind(), Equals, "prepare-snap")
	c.Assert(tPrepareGadget.Summary(), Equals, `Prepare snap "pc-new" (222) for remodel`)
	c.Assert(tPrepareGadget.WaitTasks(), HasLen, 1)
	c.Assert(tUpdateAssets.Kind(), Equals, "update-gadget-assets")
	c.Assert(tUpdateAssets.Summary(), Equals, `Update assets from gadget "pc-new" (222) for remodel`)
	c.Assert(tUpdateAssets.WaitTasks(), HasLen, 2)
	c.Assert(tUpdateCmdline.Kind(), Equals, "update-gadget-cmdline")
	c.Assert(tUpdateCmdline.Summary(), Equals, `Update kernel command line from gadget "pc-new" (222) for remodel`)
	c.Assert(tUpdateCmdline.WaitTasks(), HasLen, 1)
	expectedLabel := now.Format("20060102")
	c.Assert(tCreateRecovery.Kind(), Equals, "create-recovery-system")
	c.Assert(tCreateRecovery.Summary(), Equals, fmt.Sprintf("Create recovery system with label %q", expectedLabel))
	c.Assert(tFinalizeRecovery.Kind(), Equals, "finalize-recovery-system")
	c.Assert(tFinalizeRecovery.Summary(), Equals, fmt.Sprintf("Finalize recovery system with label %q", expectedLabel))
	c.Assert(tSetModel.Kind(), Equals, "set-model")
	c.Assert(tSetModel.Summary(), Equals, "Set new model assertion")
	// check the ordering, prepare/link are part of download edge and come first
	c.Assert(tPrepareKernel.WaitTasks(), HasLen, 0)
	c.Assert(tLinkKernel.WaitTasks(), DeepEquals, []*state.Task{
		tUpdateAssetsKernel,
	})
	c.Assert(tUpdateAssetsKernel.WaitTasks(), DeepEquals, []*state.Task{
		tPrepareKernel,
		tPrepareGadget,
		tCreateRecovery,
		tFinalizeRecovery,
	})
	c.Assert(tPrepareBase.WaitTasks(), DeepEquals, []*state.Task{
		tPrepareKernel,
	})
	c.Assert(tLinkBase.WaitTasks(), DeepEquals, []*state.Task{
		tPrepareBase,
		tLinkKernel,
	})
	c.Assert(tPrepareGadget.WaitTasks(), DeepEquals, []*state.Task{
		tPrepareBase,
	})
	c.Assert(tUpdateAssets.WaitTasks(), DeepEquals, []*state.Task{
		tPrepareGadget,
		tLinkBase,
	})
	c.Assert(tUpdateCmdline.WaitTasks(), DeepEquals, []*state.Task{
		tUpdateAssets,
	})
	c.Assert(tCreateRecovery.WaitTasks(), DeepEquals, []*state.Task{
		// last snap of the download chain (in this case prepare & link
		// for existing snaps)
		tPrepareGadget,
	})
	c.Assert(tFinalizeRecovery.WaitTasks(), DeepEquals, []*state.Task{
		// recovery system being created
		tCreateRecovery,
		// last snap of the download chain (see above)
		tPrepareGadget,
	})
	// setModel waits for everything in the change
	c.Assert(tSetModel.WaitTasks(), DeepEquals, []*state.Task{
		tPrepareKernel, tUpdateAssetsKernel, tLinkKernel,
		tPrepareBase, tLinkBase,
		tPrepareGadget, tUpdateAssets, tUpdateCmdline,
		tCreateRecovery, tFinalizeRecovery,
	})
	// verify recovery system setup data on appropriate tasks
	var systemSetupData map[string]interface{}
	err = tCreateRecovery.Get("recovery-system-setup", &systemSetupData)
	c.Assert(err, IsNil)
	c.Assert(systemSetupData, DeepEquals, map[string]interface{}{
		"label":            expectedLabel,
		"directory":        filepath.Join(boot.InitramfsUbuntuSeedDir, "systems", expectedLabel),
		"snap-setup-tasks": []interface{}{tPrepareKernel.ID(), tPrepareBase.ID(), tPrepareGadget.ID()},
	})
}

func (s *deviceMgrRemodelSuite) TestRemodelUC20SwitchKernelBaseGadgetSnapsInstalledSnapsDifferentChannelThanNew(c *C) {
	s.testRemodelUC20SwitchKernelBaseGadgetSnapsInstalledSnapsDifferentChannelThanNew(
		c, &switchDifferentChannelThanNew{})
}

func (s *deviceMgrRemodelSuite) TestRemodelUC20SwitchKernelBaseGadgetSnapsInstalledSnapsDifferentChannelThanNewLocal(c *C) {
	s.testRemodelUC20SwitchKernelBaseGadgetSnapsInstalledSnapsDifferentChannelThanNew(
		c, &switchDifferentChannelThanNew{localSnaps: true})
}

type switchDifferentChannelThanNew struct {
	localSnaps bool
}

func (s *deviceMgrRemodelSuite) testRemodelUC20SwitchKernelBaseGadgetSnapsInstalledSnapsDifferentChannelThanNew(
	c *C, opts *switchDifferentChannelThanNew) {
	// kernel, base and gadget snaps that are used by the new model are
	// already installed, but track a different channel from what is set in
	// the new model
	s.state.Lock()
	defer s.state.Unlock()
	s.state.Set("seeded", true)
	s.state.Set("refresh-privacy-key", "some-privacy-key")

	callsToMockedUpdate := 0
	restore := devicestate.MockSnapstateUpdateWithDeviceContext(func(st *state.State, name string, opts *snapstate.RevisionOptions, userID int, flags snapstate.Flags, prqt snapstate.PrereqTracker, deviceCtx snapstate.DeviceContext, fromChange string) (*state.TaskSet, error) {
		c.Assert(strutil.ListContains([]string{"core20-new", "pc-kernel-new", "pc-new"}, name), Equals, true,
			Commentf("unexpected snap %q", name))
		callsToMockedUpdate++
		c.Check(flags.Required, Equals, false)
		c.Check(flags.NoReRefresh, Equals, true)
		c.Check(deviceCtx, NotNil)

		// pretend the new channel has the same revision, so update is a
		// simple channel switch
		tSwitchChannel := s.state.NewTask("switch-snap-channel", fmt.Sprintf("Switch %s channel to %s", name, opts.Channel))
		typ := "kernel"
		rev := snap.R(222)
		if name == "core20-new" {
			typ = "base"
			rev = snap.R(223)
		} else if name == "pc-new" {
			typ = "gadget"
			rev = snap.R(224)
		}
		tSwitchChannel.Set("snap-setup", &snapstate.SnapSetup{
			SideInfo: &snap.SideInfo{
				RealName: name,
				Revision: rev,
				SnapID:   snaptest.AssertedSnapID(name),
			},
			Flags: snapstate.Flags{}.ForSnapSetup(),
			Type:  snap.Type(typ),
		})
		ts := state.NewTaskSet(tSwitchChannel)
		// no download-and-checks-done edge
		return ts, nil
	})
	defer restore()

	callsToMockedUpdatePath := 0
	restore = devicestate.MockSnapstateUpdatePathWithDeviceContext(func(st *state.State, si *snap.SideInfo, path, name string, opts *snapstate.RevisionOptions, userID int, flags snapstate.Flags, prqt snapstate.PrereqTracker, deviceCtx snapstate.DeviceContext, fromChange string) (*state.TaskSet, error) {
		callsToMockedUpdatePath++
		c.Assert(strutil.ListContains([]string{"core20-new", "pc-kernel-new", "pc-new"}, name), Equals, true,
			Commentf("unexpected snap %q", name))
		c.Check(flags.Required, Equals, false)
		c.Check(flags.NoReRefresh, Equals, true)
		c.Check(deviceCtx, NotNil)
		c.Check(si, NotNil)
		c.Check(si.RealName, Equals, name)

		// switch channel using SideInfo from the local snap
		tSwitchChannel := s.state.NewTask("switch-snap-channel", fmt.Sprintf("Switch %s channel to %s", name, opts.Channel))
		typ := "kernel"
		if name == "core20-new" {
			typ = "base"
		} else if name == "pc-new" {
			typ = "gadget"
		}
		tSwitchChannel.Set("snap-setup", &snapstate.SnapSetup{
			SideInfo: si,
			Flags:    snapstate.Flags{}.ForSnapSetup(),
			Type:     snap.Type(typ),
		})
		ts := state.NewTaskSet(tSwitchChannel)
		// no download-and-checks-done edge
		return ts, nil
	})
	defer restore()

	restore = devicestate.MockSnapstateInstallWithDeviceContext(func(ctx context.Context, st *state.State, name string, opts *snapstate.RevisionOptions, userID int, flags snapstate.Flags, prqt snapstate.PrereqTracker, deviceCtx snapstate.DeviceContext, fromChange string) (*state.TaskSet, error) {
		// no snaps are getting installed
		c.Errorf("unexpected call, test broken")
		return nil, fmt.Errorf("unexpected call")
	})
	defer restore()

	now := time.Now()
	restore = devicestate.MockTimeNow(func() time.Time { return now })
	defer restore()

	// set a model assertion
	s.makeModelAssertionInState(c, "canonical", "pc-model", map[string]interface{}{
		"architecture": "amd64",
		"base":         "core20",
		"grade":        "dangerous",
		"snaps": []interface{}{
			map[string]interface{}{
				"name":            "pc-kernel",
				"id":              snaptest.AssertedSnapID("pc-kernel"),
				"type":            "kernel",
				"default-channel": "20",
			},
			map[string]interface{}{
				"name":            "pc",
				"id":              snaptest.AssertedSnapID("pc"),
				"type":            "gadget",
				"default-channel": "20",
			},
		},
	})
	s.makeSerialAssertionInState(c, "canonical", "pc-model", "serial")
	devicestatetest.SetDevice(s.state, &auth.DeviceState{
		Brand:  "canonical",
		Model:  "pc-model",
		Serial: "serial",
	})

	// current gadget
	siModelGadget := &snap.SideInfo{
		RealName: "pc",
		Revision: snap.R(33),
		SnapID:   snaptest.AssertedSnapID("pc"),
	}
	snapstate.Set(s.state, "pc", &snapstate.SnapState{
		SnapType:        "gadget",
		Sequence:        []*snap.SideInfo{siModelGadget},
		Current:         siModelGadget.Revision,
		Active:          true,
		TrackingChannel: "20/stable",
	})
	// current kernel
	siModelKernel := &snap.SideInfo{
		RealName: "pc-kernel",
		Revision: snap.R(32),
		SnapID:   snaptest.AssertedSnapID("pc-kernel"),
	}
	snapstate.Set(s.state, "pc-kernel", &snapstate.SnapState{
		SnapType:        "kernel",
		Sequence:        []*snap.SideInfo{siModelKernel},
		Current:         siModelKernel.Revision,
		Active:          true,
		TrackingChannel: "20/stable",
	})
	// new gadget and kernel which are already installed
	for _, alreadyInstalledName := range []string{"pc-kernel-new", "core20-new", "pc-new"} {
		snapYaml := "name: pc-kernel-new\nversion: 1\ntype: kernel\n"
		channel := "other/other"
		if alreadyInstalledName == "core20-new" {
			snapYaml = "name: core20-new\nversion: 1\ntype: base\n"
		} else if alreadyInstalledName == "pc-new" {
			snapYaml = "name: pc-new\nversion: 1\ntype: gadget\n"
		}
		si := &snap.SideInfo{
			RealName: alreadyInstalledName,
			Revision: snap.R(222),
			SnapID:   snaptest.AssertedSnapID(alreadyInstalledName),
		}
		info := snaptest.MakeSnapFileAndDir(c, snapYaml, nil, si)
		snapstate.Set(s.state, alreadyInstalledName, &snapstate.SnapState{
			SnapType:        string(info.Type()),
			Sequence:        []*snap.SideInfo{si},
			Current:         si.Revision,
			Active:          true,
			TrackingChannel: channel,
		})
	}

	new := s.brands.Model("canonical", "pc-model", map[string]interface{}{
		"architecture": "amd64",
		// switch to a new base which is already installed
		"base":     "core20-new",
		"grade":    "dangerous",
		"revision": "1",
		"snaps": []interface{}{
			map[string]interface{}{
				// switch to a new kernel which also is already
				// installed, but tracks a different channel
				// than what we have in snap state
				"name":            "pc-kernel-new",
				"id":              snaptest.AssertedSnapID("pc-kernel-new"),
				"type":            "kernel",
				"default-channel": "20",
			},
			map[string]interface{}{
				"name":            "pc-new",
				"id":              snaptest.AssertedSnapID("pc-new"),
				"type":            "gadget",
				"default-channel": "20",
			},
			map[string]interface{}{
				// similar case for the base snap
				"name":            "core20-new",
				"id":              snaptest.AssertedSnapID("core20-new"),
				"type":            "base",
				"default-channel": "latest/stable",
			},
		},
	})

	var localSnaps []*snap.SideInfo
	var paths []string
	if opts.localSnaps {
		for i, name := range []string{"pc-kernel-new", "core20-new", "pc-new"} {
			si, path := createLocalSnap(c, name, snaptest.AssertedSnapID(name), 222+i)
			localSnaps = append(localSnaps, si)
			paths = append(paths, path)
		}
	}

	chg, err := devicestate.Remodel(s.state, new, localSnaps, paths)
	c.Assert(err, IsNil)
	c.Assert(chg.Summary(), Equals, "Refresh model assertion from revision 0 to 1")
	if opts.localSnaps {
		c.Check(callsToMockedUpdate, Equals, 0)
		c.Check(callsToMockedUpdatePath, Equals, 3)
	} else {
		c.Check(callsToMockedUpdate, Equals, 3)
		c.Check(callsToMockedUpdatePath, Equals, 0)
	}

	tl := chg.Tasks()
	// 2 snaps with (snap switch channel + link snap) + gadget assets update
	// for the kernel snap + gadget snap (switch channel, assets update, cmdline update) +
	// recovery system (2 tasks) + set-model
	c.Assert(tl, HasLen, 2*2+1+3+2+1)

	deviceCtx, err := devicestate.DeviceCtx(s.state, tl[0], nil)
	c.Assert(err, IsNil)
	// deviceCtx is actually a remodelContext here
	remodCtx, ok := deviceCtx.(devicestate.RemodelContext)
	c.Assert(ok, Equals, true)
	c.Check(remodCtx.ForRemodeling(), Equals, true)
	c.Check(remodCtx.Kind(), Equals, devicestate.UpdateRemodel)
	c.Check(remodCtx.Model(), DeepEquals, new)
	c.Check(remodCtx.Store(), IsNil)

	// check the tasks
	tSwitchChannelKernel := tl[0]
	tUpdateAssetsFromKernel := tl[1]
	tLinkKernel := tl[2]
	tSwitchChannelBase := tl[3]
	tLinkBase := tl[4]
	tSwitchChannelGadget := tl[5]
	tUpdateAssetsFromGadget := tl[6]
	tUpdateCmdlineFromGadget := tl[7]
	tCreateRecovery := tl[8]
	tFinalizeRecovery := tl[9]
	tSetModel := tl[10]

	// check the tasks
	c.Assert(tSwitchChannelKernel.Kind(), Equals, "switch-snap-channel")
	c.Assert(tSwitchChannelKernel.Summary(), Equals, `Switch pc-kernel-new channel to 20/stable`)
	c.Assert(tSwitchChannelKernel.WaitTasks(), HasLen, 0)
	c.Assert(tUpdateAssetsFromKernel.Kind(), Equals, "update-gadget-assets")
	c.Assert(tUpdateAssetsFromKernel.Summary(), Equals, `Update assets from kernel "pc-kernel-new" (222) for remodel`)
	c.Assert(tLinkKernel.Kind(), Equals, "link-snap")
	c.Assert(tLinkKernel.Summary(), Equals, `Make snap "pc-kernel-new" (222) available to the system during remodel`)
	c.Assert(tSwitchChannelBase.Kind(), Equals, "switch-snap-channel")
	c.Assert(tSwitchChannelBase.Summary(), Equals, `Switch core20-new channel to latest/stable`)
	c.Assert(tLinkBase.Kind(), Equals, "link-snap")
	c.Assert(tLinkBase.Summary(), Equals, `Make snap "core20-new" (223) available to the system during remodel`)
	c.Assert(tSwitchChannelGadget.Kind(), Equals, "switch-snap-channel")
	c.Assert(tSwitchChannelGadget.Summary(), Equals, `Switch pc-new channel to 20/stable`)
	c.Assert(tUpdateAssetsFromGadget.Kind(), Equals, "update-gadget-assets")
	c.Assert(tUpdateAssetsFromGadget.Summary(), Equals, `Update assets from gadget "pc-new" (224) for remodel`)
	c.Assert(tUpdateCmdlineFromGadget.Kind(), Equals, "update-gadget-cmdline")
	c.Assert(tUpdateCmdlineFromGadget.Summary(), Equals, `Update kernel command line from gadget "pc-new" (224) for remodel`)
	expectedLabel := now.Format("20060102")
	c.Assert(tCreateRecovery.Kind(), Equals, "create-recovery-system")
	c.Assert(tCreateRecovery.Summary(), Equals, fmt.Sprintf("Create recovery system with label %q", expectedLabel))
	c.Assert(tFinalizeRecovery.Kind(), Equals, "finalize-recovery-system")
	c.Assert(tFinalizeRecovery.Summary(), Equals, fmt.Sprintf("Finalize recovery system with label %q", expectedLabel))
	c.Assert(tSetModel.Kind(), Equals, "set-model")
	c.Assert(tSetModel.Summary(), Equals, "Set new model assertion")
	// check the ordering, prepare/link are part of download edge and come first
	c.Assert(tSwitchChannelKernel.WaitTasks(), HasLen, 0)
	c.Assert(tSwitchChannelBase.WaitTasks(), DeepEquals, []*state.Task{
		tSwitchChannelKernel,
	})
	c.Assert(tSwitchChannelGadget.WaitTasks(), DeepEquals, []*state.Task{
		tSwitchChannelBase,
	})
	c.Assert(tCreateRecovery.WaitTasks(), DeepEquals, []*state.Task{
		tSwitchChannelGadget,
	})
	c.Assert(tFinalizeRecovery.WaitTasks(), DeepEquals, []*state.Task{
		// recovery system being created
		tCreateRecovery,
		tSwitchChannelGadget,
	})
	c.Check(tUpdateAssetsFromKernel.WaitTasks(), DeepEquals, []*state.Task{
		tSwitchChannelKernel, tSwitchChannelGadget,
		tCreateRecovery, tFinalizeRecovery,
	})
	c.Check(tLinkKernel.WaitTasks(), DeepEquals, []*state.Task{
		tUpdateAssetsFromKernel,
	})
	c.Assert(tLinkBase.WaitTasks(), DeepEquals, []*state.Task{
		tSwitchChannelBase, tLinkKernel,
	})
	// setModel waits for everything in the change
	c.Assert(tSetModel.WaitTasks(), DeepEquals, []*state.Task{
		tSwitchChannelKernel, tUpdateAssetsFromKernel, tLinkKernel,
		tSwitchChannelBase, tLinkBase,
		tSwitchChannelGadget, tUpdateAssetsFromGadget, tUpdateCmdlineFromGadget,
		tCreateRecovery, tFinalizeRecovery,
	})
	// verify recovery system setup data on appropriate tasks
	var systemSetupData map[string]interface{}
	err = tCreateRecovery.Get("recovery-system-setup", &systemSetupData)
	c.Assert(err, IsNil)
	c.Assert(systemSetupData, DeepEquals, map[string]interface{}{
		"label":     expectedLabel,
		"directory": filepath.Join(boot.InitramfsUbuntuSeedDir, "systems", expectedLabel),
		// tasks carrying snap-setup are tracked
		"snap-setup-tasks": []interface{}{
			tSwitchChannelKernel.ID(),
			tSwitchChannelBase.ID(),
			tSwitchChannelGadget.ID(),
		},
	})
}

func (s *deviceMgrRemodelSuite) TestRemodelUC20SwitchKernelBaseSnapsInstalledSnapsWithUpdates(c *C) {
	s.state.Lock()
	defer s.state.Unlock()
	s.state.Set("seeded", true)
	s.state.Set("refresh-privacy-key", "some-privacy-key")

	restore := devicestate.MockSnapstateUpdateWithDeviceContext(func(st *state.State, name string, opts *snapstate.RevisionOptions, userID int, flags snapstate.Flags, prqt snapstate.PrereqTracker, deviceCtx snapstate.DeviceContext, fromChange string) (*state.TaskSet, error) {
		c.Check(flags.Required, Equals, false)
		c.Check(flags.NoReRefresh, Equals, true)
		c.Check(deviceCtx, NotNil)

		tDownload := s.state.NewTask("fake-download", fmt.Sprintf("Download %s from track %s", name, opts.Channel))
		tValidate := s.state.NewTask("validate-snap", fmt.Sprintf("Validate %s", name))
		tValidate.WaitFor(tDownload)
		tUpdate := s.state.NewTask("fake-update", fmt.Sprintf("Update %s to track %s", name, opts.Channel))
		tUpdate.WaitFor(tValidate)
		ts := state.NewTaskSet(tDownload, tValidate, tUpdate)
		ts.MarkEdge(tValidate, snapstate.LastBeforeLocalModificationsEdge)
		return ts, nil
	})
	defer restore()

	restore = devicestate.MockSnapstateInstallWithDeviceContext(func(ctx context.Context, st *state.State, name string, opts *snapstate.RevisionOptions, userID int, flags snapstate.Flags, prqt snapstate.PrereqTracker, deviceCtx snapstate.DeviceContext, fromChange string) (*state.TaskSet, error) {
		// no snaps are getting installed
		c.Errorf("unexpected call, test broken")
		return nil, fmt.Errorf("unexpected call")
	})
	defer restore()

	now := time.Now()
	restore = devicestate.MockTimeNow(func() time.Time { return now })
	defer restore()

	// set a model assertion
	s.makeModelAssertionInState(c, "canonical", "pc-model", map[string]interface{}{
		"architecture": "amd64",
		"base":         "core20",
		"grade":        "dangerous",
		"snaps": []interface{}{
			map[string]interface{}{
				"name":            "pc-kernel",
				"id":              snaptest.AssertedSnapID("pc-kernel"),
				"type":            "kernel",
				"default-channel": "20",
			},
			map[string]interface{}{
				"name":            "pc",
				"id":              snaptest.AssertedSnapID("pc"),
				"type":            "gadget",
				"default-channel": "20",
			},
		},
	})
	s.makeSerialAssertionInState(c, "canonical", "pc-model", "serial")
	devicestatetest.SetDevice(s.state, &auth.DeviceState{
		Brand:  "canonical",
		Model:  "pc-model",
		Serial: "serial",
	})

	// current gadget
	siModelGadget := &snap.SideInfo{
		RealName: "pc",
		Revision: snap.R(33),
		SnapID:   snaptest.AssertedSnapID("pc"),
	}
	snapstate.Set(s.state, "pc", &snapstate.SnapState{
		SnapType:        "gadget",
		Sequence:        []*snap.SideInfo{siModelGadget},
		Current:         siModelGadget.Revision,
		Active:          true,
		TrackingChannel: "20/stable",
	})
	// current kernel
	siModelKernel := &snap.SideInfo{
		RealName: "pc-kernel",
		Revision: snap.R(32),
		SnapID:   snaptest.AssertedSnapID("pc-kernel"),
	}
	snapstate.Set(s.state, "pc-kernel", &snapstate.SnapState{
		SnapType:        "kernel",
		Sequence:        []*snap.SideInfo{siModelKernel},
		Current:         siModelKernel.Revision,
		Active:          true,
		TrackingChannel: "20/stable",
	})
	// new gadget and kernel which are already installed
	for _, alreadyInstalledName := range []string{"pc-kernel-new", "core20-new"} {
		snapYaml := "name: pc-kernel-new\nversion: 1\ntype: kernel\n"
		channel := "kernel/stable"
		if alreadyInstalledName == "core20-new" {
			snapYaml = "name: core20-new\nversion: 1\ntype: base\n"
			channel = "base/stable"
		}
		si := &snap.SideInfo{
			RealName: alreadyInstalledName,
			Revision: snap.R(222),
			SnapID:   snaptest.AssertedSnapID(alreadyInstalledName),
		}
		info := snaptest.MakeSnapFileAndDir(c, snapYaml, nil, si)
		snapstate.Set(s.state, alreadyInstalledName, &snapstate.SnapState{
			SnapType:        string(info.Type()),
			Sequence:        []*snap.SideInfo{si},
			Current:         si.Revision,
			Active:          true,
			TrackingChannel: channel,
		})
	}

	// new kernel and base are already installed, but using a different channel
	new := s.brands.Model("canonical", "pc-model", map[string]interface{}{
		"architecture": "amd64",
		// switch to a new base which is already installed
		"base":     "core20-new",
		"grade":    "dangerous",
		"revision": "1",
		"snaps": []interface{}{
			map[string]interface{}{
				"name":            "pc-kernel-new",
				"id":              snaptest.AssertedSnapID("pc-kernel-new"),
				"type":            "kernel",
				"default-channel": "kernel/edge",
			},
			map[string]interface{}{
				"name":            "pc",
				"id":              snaptest.AssertedSnapID("pc"),
				"type":            "gadget",
				"default-channel": "20",
			},
			map[string]interface{}{
				"name":            "core20-new",
				"id":              snaptest.AssertedSnapID("core20-new"),
				"type":            "base",
				"default-channel": "base/edge",
			},
		},
	})
	chg, err := devicestate.Remodel(s.state, new, nil, nil)
	c.Assert(err, IsNil)
	c.Assert(chg.Summary(), Equals, "Refresh model assertion from revision 0 to 1")

	tl := chg.Tasks()
	// 2 snaps (3 tasks for each) + recovery system (2 tasks) + set-model
	c.Assert(tl, HasLen, 2*3+2+1)

	deviceCtx, err := devicestate.DeviceCtx(s.state, tl[0], nil)
	c.Assert(err, IsNil)
	// deviceCtx is actually a remodelContext here
	remodCtx, ok := deviceCtx.(devicestate.RemodelContext)
	c.Assert(ok, Equals, true)
	c.Check(remodCtx.ForRemodeling(), Equals, true)
	c.Check(remodCtx.Kind(), Equals, devicestate.UpdateRemodel)
	c.Check(remodCtx.Model(), DeepEquals, new)
	c.Check(remodCtx.Store(), IsNil)

	// check the tasks
	tDownloadKernel := tl[0]
	tValidateKernel := tl[1]
	tInstallKernel := tl[2]
	tDownloadBase := tl[3]
	tValidateBase := tl[4]
	tInstallBase := tl[5]
	tCreateRecovery := tl[6]
	tFinalizeRecovery := tl[7]
	tSetModel := tl[8]

	// check the tasks
	expectedLabel := now.Format("20060102")
	c.Assert(tDownloadKernel.Kind(), Equals, "fake-download")
	c.Assert(tDownloadKernel.Summary(), Equals, "Download pc-kernel-new from track kernel/edge")
	c.Assert(tDownloadKernel.WaitTasks(), HasLen, 0)
	c.Assert(tValidateKernel.Kind(), Equals, "validate-snap")
	c.Assert(tValidateKernel.Summary(), Equals, "Validate pc-kernel-new")
	c.Assert(tDownloadBase.Kind(), Equals, "fake-download")
	c.Assert(tDownloadBase.Summary(), Equals, "Download core20-new from track base/edge")
	c.Assert(tDownloadBase.WaitTasks(), HasLen, 1)
	c.Assert(tValidateBase.Kind(), Equals, "validate-snap")
	c.Assert(tValidateBase.Summary(), Equals, "Validate core20-new")
	c.Assert(tCreateRecovery.Kind(), Equals, "create-recovery-system")
	c.Assert(tCreateRecovery.Summary(), Equals, fmt.Sprintf("Create recovery system with label %q", expectedLabel))
	c.Assert(tFinalizeRecovery.Kind(), Equals, "finalize-recovery-system")
	c.Assert(tFinalizeRecovery.Summary(), Equals, fmt.Sprintf("Finalize recovery system with label %q", expectedLabel))
	c.Assert(tSetModel.Kind(), Equals, "set-model")
	c.Assert(tSetModel.Summary(), Equals, "Set new model assertion")
	// check the ordering, prepare/link are part of download edge and come first
	c.Assert(tDownloadKernel.WaitTasks(), HasLen, 0)
	c.Assert(tValidateKernel.WaitTasks(), DeepEquals, []*state.Task{
		tDownloadKernel,
	})
	c.Assert(tInstallKernel.WaitTasks(), DeepEquals, []*state.Task{
		tValidateKernel,
		tValidateBase,
		// wait for recovery system to be created
		tCreateRecovery,
		// and then finalized
		tFinalizeRecovery,
	})
	c.Assert(tInstallBase.WaitTasks(), DeepEquals, []*state.Task{
		tValidateBase,
		// previous install chain
		tInstallKernel,
	})
	c.Assert(tCreateRecovery.WaitTasks(), DeepEquals, []*state.Task{
		// last snap of the download chain
		tValidateBase,
	})
	c.Assert(tFinalizeRecovery.WaitTasks(), DeepEquals, []*state.Task{
		// recovery system being created
		tCreateRecovery,
		// last snap of the download chain (added later)
		tValidateBase,
	})

	c.Assert(tSetModel.Kind(), Equals, "set-model")
	c.Assert(tSetModel.Summary(), Equals, "Set new model assertion")
	// setModel waits for everything in the change
	c.Assert(tSetModel.WaitTasks(), DeepEquals, []*state.Task{
		tDownloadKernel, tValidateKernel, tInstallKernel,
		tDownloadBase, tValidateBase, tInstallBase,
		tCreateRecovery, tFinalizeRecovery,
	})

	// verify recovery system setup data on appropriate tasks
	var systemSetupData map[string]interface{}
	err = tCreateRecovery.Get("recovery-system-setup", &systemSetupData)
	c.Assert(err, IsNil)
	c.Assert(systemSetupData, DeepEquals, map[string]interface{}{
		"label":            expectedLabel,
		"directory":        filepath.Join(boot.InitramfsUbuntuSeedDir, "systems", expectedLabel),
		"snap-setup-tasks": []interface{}{tDownloadKernel.ID(), tDownloadBase.ID()},
	})
}

func (s *deviceMgrRemodelSuite) TestRemodelUC20EssentialSnapsTrackingDifferentChannelThanDefaultSameAsNew(c *C) {
	// essential snaps from new model are already installed and track
	// channels different than declared in the old model, but already the
	// same as in the new one
	s.state.Lock()
	defer s.state.Unlock()
	s.state.Set("seeded", true)
	s.state.Set("refresh-privacy-key", "some-privacy-key")

	restore := devicestate.MockSnapstateUpdateWithDeviceContext(func(st *state.State, name string, opts *snapstate.RevisionOptions, userID int, flags snapstate.Flags, prqt snapstate.PrereqTracker, deviceCtx snapstate.DeviceContext, fromChange string) (*state.TaskSet, error) {
		// no snaps are getting updated
		return nil, fmt.Errorf("unexpected update call")
	})
	defer restore()

	restore = devicestate.MockSnapstateInstallWithDeviceContext(func(ctx context.Context, st *state.State, name string, opts *snapstate.RevisionOptions, userID int, flags snapstate.Flags, prqt snapstate.PrereqTracker, deviceCtx snapstate.DeviceContext, fromChange string) (*state.TaskSet, error) {
		// no snaps are getting installed
		return nil, fmt.Errorf("unexpected install call")
	})
	defer restore()

	now := time.Now()
	restore = devicestate.MockTimeNow(func() time.Time { return now })
	defer restore()

	// set a model assertion
	s.makeModelAssertionInState(c, "canonical", "pc-model", map[string]interface{}{
		"architecture": "amd64",
		"base":         "core20",
		"grade":        "dangerous",
		"snaps": []interface{}{
			map[string]interface{}{
				"name":            "pc-kernel",
				"id":              snaptest.AssertedSnapID("pc-kernel"),
				"type":            "kernel",
				"default-channel": "20",
			},
			map[string]interface{}{
				"name":            "pc",
				"id":              snaptest.AssertedSnapID("pc"),
				"type":            "gadget",
				"default-channel": "20",
			},
		},
	})
	s.makeSerialAssertionInState(c, "canonical", "pc-model", "serial")
	devicestatetest.SetDevice(s.state, &auth.DeviceState{
		Brand:  "canonical",
		Model:  "pc-model",
		Serial: "serial",
	})

	// base, kernel & gadget snaps already track the default channels
	// declared in new model

	// current gadget
	siModelGadget := &snap.SideInfo{
		RealName: "pc",
		Revision: snap.R(33),
		SnapID:   snaptest.AssertedSnapID("pc"),
	}
	snapstate.Set(s.state, "pc", &snapstate.SnapState{
		SnapType:        "gadget",
		Sequence:        []*snap.SideInfo{siModelGadget},
		Current:         siModelGadget.Revision,
		Active:          true,
		TrackingChannel: "20/edge",
	})
	// current kernel
	siModelKernel := &snap.SideInfo{
		RealName: "pc-kernel",
		Revision: snap.R(32),
		SnapID:   snaptest.AssertedSnapID("pc-kernel"),
	}
	snapstate.Set(s.state, "pc-kernel", &snapstate.SnapState{
		SnapType:        "kernel",
		Sequence:        []*snap.SideInfo{siModelKernel},
		Current:         siModelKernel.Revision,
		Active:          true,
		TrackingChannel: "20/edge",
	})
	// current base
	siModelBase := &snap.SideInfo{
		RealName: "core20",
		Revision: snap.R(32),
		SnapID:   snaptest.AssertedSnapID("core20"),
	}
	snapstate.Set(s.state, "core20", &snapstate.SnapState{
		SnapType:        "base",
		Sequence:        []*snap.SideInfo{siModelBase},
		Current:         siModelBase.Revision,
		Active:          true,
		TrackingChannel: "20/edge",
	})

	// new kernel and base are already installed, but using a different channel
	new := s.brands.Model("canonical", "pc-model", map[string]interface{}{
		"architecture": "amd64",
		"base":         "core20",
		"grade":        "dangerous",
		"revision":     "1",
		"snaps": []interface{}{
			map[string]interface{}{
				"name":            "pc-kernel",
				"id":              snaptest.AssertedSnapID("pc-kernel"),
				"type":            "kernel",
				"default-channel": "20/edge",
			},
			map[string]interface{}{
				"name":            "pc",
				"id":              snaptest.AssertedSnapID("pc"),
				"type":            "gadget",
				"default-channel": "20/edge",
			},
			map[string]interface{}{
				"name":            "core20",
				"id":              snaptest.AssertedSnapID("core20"),
				"type":            "base",
				"default-channel": "20/edge",
			},
		},
	})
	chg, err := devicestate.Remodel(s.state, new, nil, nil)
	c.Assert(err, IsNil)
	c.Assert(chg.Summary(), Equals, "Refresh model assertion from revision 0 to 1")

	tl := chg.Tasks()
	// recovery system (2 tasks) + set-model
	c.Assert(tl, HasLen, 3)

	deviceCtx, err := devicestate.DeviceCtx(s.state, tl[0], nil)
	c.Assert(err, IsNil)
	// deviceCtx is actually a remodelContext here
	remodCtx, ok := deviceCtx.(devicestate.RemodelContext)
	c.Assert(ok, Equals, true)
	c.Check(remodCtx.ForRemodeling(), Equals, true)
	c.Check(remodCtx.Kind(), Equals, devicestate.UpdateRemodel)
	c.Check(remodCtx.Model(), DeepEquals, new)
	c.Check(remodCtx.Store(), IsNil)

	// check the tasks
	tCreateRecovery := tl[0]
	tFinalizeRecovery := tl[1]
	tSetModel := tl[2]

	// check the tasks
	expectedLabel := now.Format("20060102")
	c.Assert(tCreateRecovery.Kind(), Equals, "create-recovery-system")
	c.Assert(tCreateRecovery.Summary(), Equals, fmt.Sprintf("Create recovery system with label %q", expectedLabel))
	c.Assert(tFinalizeRecovery.Kind(), Equals, "finalize-recovery-system")
	c.Assert(tFinalizeRecovery.Summary(), Equals, fmt.Sprintf("Finalize recovery system with label %q", expectedLabel))
	c.Assert(tSetModel.Kind(), Equals, "set-model")
	c.Assert(tSetModel.Summary(), Equals, "Set new model assertion")
	c.Assert(tCreateRecovery.WaitTasks(), HasLen, 0)
	c.Assert(tFinalizeRecovery.WaitTasks(), DeepEquals, []*state.Task{
		// recovery system being created
		tCreateRecovery,
	})

	c.Assert(tSetModel.Kind(), Equals, "set-model")
	c.Assert(tSetModel.Summary(), Equals, "Set new model assertion")
	// setModel waits for everything in the change
	c.Assert(tSetModel.WaitTasks(), DeepEquals, []*state.Task{
		tCreateRecovery, tFinalizeRecovery,
	})

	// verify recovery system setup data on appropriate tasks
	var systemSetupData map[string]interface{}
	err = tCreateRecovery.Get("recovery-system-setup", &systemSetupData)
	c.Assert(err, IsNil)
	c.Assert(systemSetupData, DeepEquals, map[string]interface{}{
		"label":            expectedLabel,
		"directory":        filepath.Join(boot.InitramfsUbuntuSeedDir, "systems", expectedLabel),
		"snap-setup-tasks": nil,
	})
}

func (s *deviceMgrRemodelSuite) TestRemodelUC20EssentialSnapsAlreadyInstalledAndLocal(c *C) {
	// remodel when the essential snaps declared in new model are already
	// installed, but have a local revision
	s.state.Lock()
	defer s.state.Unlock()
	s.state.Set("seeded", true)
	s.state.Set("refresh-privacy-key", "some-privacy-key")

	restore := devicestate.MockSnapstateUpdateWithDeviceContext(func(st *state.State, name string, opts *snapstate.RevisionOptions, userID int, flags snapstate.Flags, prqt snapstate.PrereqTracker, deviceCtx snapstate.DeviceContext, fromChange string) (*state.TaskSet, error) {
		// no snaps are getting updated
		return nil, fmt.Errorf("unexpected update call")
	})
	defer restore()

	restore = devicestate.MockSnapstateInstallWithDeviceContext(func(ctx context.Context, st *state.State, name string, opts *snapstate.RevisionOptions, userID int, flags snapstate.Flags, prqt snapstate.PrereqTracker, deviceCtx snapstate.DeviceContext, fromChange string) (*state.TaskSet, error) {
		// no snaps are getting installed
		return nil, fmt.Errorf("unexpected install call")
	})
	defer restore()

	now := time.Now()
	restore = devicestate.MockTimeNow(func() time.Time { return now })
	defer restore()

	// set a model assertion
	s.makeModelAssertionInState(c, "canonical", "pc-model", map[string]interface{}{
		"architecture": "amd64",
		"base":         "core20",
		"grade":        "dangerous",
		"snaps": []interface{}{
			map[string]interface{}{
				"name":            "pc-kernel",
				"id":              snaptest.AssertedSnapID("pc-kernel"),
				"type":            "kernel",
				"default-channel": "20",
			},
			map[string]interface{}{
				"name":            "pc",
				"id":              snaptest.AssertedSnapID("pc"),
				"type":            "gadget",
				"default-channel": "20",
			},
		},
	})
	s.makeSerialAssertionInState(c, "canonical", "pc-model", "serial")
	devicestatetest.SetDevice(s.state, &auth.DeviceState{
		Brand:  "canonical",
		Model:  "pc-model",
		Serial: "serial",
	})

	// base, kernel & gadget snaps are already present but are unasserted
	// and have local revisions

	// current gadget
	siModelGadget := &snap.SideInfo{
		RealName: "pc",
		Revision: snap.R(-33),
	}
	snapstate.Set(s.state, "pc", &snapstate.SnapState{
		SnapType:        "gadget",
		Sequence:        []*snap.SideInfo{siModelGadget},
		Current:         siModelGadget.Revision,
		Active:          true,
		TrackingChannel: "",
	})
	// current kernel
	siModelKernel := &snap.SideInfo{
		RealName: "pc-kernel",
		Revision: snap.R(-32),
	}
	snapstate.Set(s.state, "pc-kernel", &snapstate.SnapState{
		SnapType:        "kernel",
		Sequence:        []*snap.SideInfo{siModelKernel},
		Current:         siModelKernel.Revision,
		Active:          true,
		TrackingChannel: "",
	})
	// current base
	siModelBase := &snap.SideInfo{
		RealName: "core20",
		Revision: snap.R(-32),
	}
	snapstate.Set(s.state, "core20", &snapstate.SnapState{
		SnapType:        "base",
		Sequence:        []*snap.SideInfo{siModelBase},
		Current:         siModelBase.Revision,
		Active:          true,
		TrackingChannel: "",
	})

	// new kernel and base are already installed, but using a different channel
	new := s.brands.Model("canonical", "pc-model", map[string]interface{}{
		"architecture": "amd64",
		"base":         "core20",
		"grade":        "dangerous",
		"revision":     "1",
		"snaps": []interface{}{
			map[string]interface{}{
				"name":            "pc-kernel",
				"id":              snaptest.AssertedSnapID("pc-kernel"),
				"type":            "kernel",
				"default-channel": "20/edge",
			},
			map[string]interface{}{
				"name":            "pc",
				"id":              snaptest.AssertedSnapID("pc"),
				"type":            "gadget",
				"default-channel": "20/edge",
			},
			map[string]interface{}{
				"name":            "core20",
				"id":              snaptest.AssertedSnapID("core20"),
				"type":            "base",
				"default-channel": "20/edge",
			},
		},
	})
	chg, err := devicestate.Remodel(s.state, new, nil, nil)
	c.Assert(err, IsNil)
	c.Assert(chg.Summary(), Equals, "Refresh model assertion from revision 0 to 1")

	tl := chg.Tasks()
	// recovery system (2 tasks) + set-model
	c.Assert(tl, HasLen, 3)

	deviceCtx, err := devicestate.DeviceCtx(s.state, tl[0], nil)
	c.Assert(err, IsNil)
	// deviceCtx is actually a remodelContext here
	remodCtx, ok := deviceCtx.(devicestate.RemodelContext)
	c.Assert(ok, Equals, true)
	c.Check(remodCtx.ForRemodeling(), Equals, true)
	c.Check(remodCtx.Kind(), Equals, devicestate.UpdateRemodel)
	c.Check(remodCtx.Model(), DeepEquals, new)
	c.Check(remodCtx.Store(), IsNil)

	// check the tasks
	tCreateRecovery := tl[0]
	tFinalizeRecovery := tl[1]
	tSetModel := tl[2]

	// check the tasks
	expectedLabel := now.Format("20060102")
	c.Assert(tCreateRecovery.Kind(), Equals, "create-recovery-system")
	c.Assert(tCreateRecovery.Summary(), Equals, fmt.Sprintf("Create recovery system with label %q", expectedLabel))
	c.Assert(tFinalizeRecovery.Kind(), Equals, "finalize-recovery-system")
	c.Assert(tFinalizeRecovery.Summary(), Equals, fmt.Sprintf("Finalize recovery system with label %q", expectedLabel))
	c.Assert(tSetModel.Kind(), Equals, "set-model")
	c.Assert(tSetModel.Summary(), Equals, "Set new model assertion")
	c.Assert(tCreateRecovery.WaitTasks(), HasLen, 0)
	c.Assert(tFinalizeRecovery.WaitTasks(), DeepEquals, []*state.Task{
		// recovery system being created
		tCreateRecovery,
	})

	c.Assert(tSetModel.Kind(), Equals, "set-model")
	c.Assert(tSetModel.Summary(), Equals, "Set new model assertion")
	// setModel waits for everything in the change
	c.Assert(tSetModel.WaitTasks(), DeepEquals, []*state.Task{
		tCreateRecovery, tFinalizeRecovery,
	})

	// verify recovery system setup data on appropriate tasks
	var systemSetupData map[string]interface{}
	err = tCreateRecovery.Get("recovery-system-setup", &systemSetupData)
	c.Assert(err, IsNil)
	c.Assert(systemSetupData, DeepEquals, map[string]interface{}{
		"label":            expectedLabel,
		"directory":        filepath.Join(boot.InitramfsUbuntuSeedDir, "systems", expectedLabel),
		"snap-setup-tasks": nil,
	})
}

func (s *deviceMgrRemodelSuite) TestRemodelUC20BaseNoDownloadSimpleChannelSwitch(c *C) {
	// remodel when a channel declared in new model carries the same
	// revision as already installed, so there is no full fledged, but a
	// simple channel switch
	s.state.Lock()
	defer s.state.Unlock()
	s.state.Set("seeded", true)
	s.state.Set("refresh-privacy-key", "some-privacy-key")

	restore := devicestate.MockSnapstateUpdateWithDeviceContext(func(st *state.State, name string, opts *snapstate.RevisionOptions, userID int, flags snapstate.Flags, prqt snapstate.PrereqTracker, deviceCtx snapstate.DeviceContext, fromChange string) (*state.TaskSet, error) {
		// expecting an update call for the base snap
		c.Assert(name, Equals, "core20")
		c.Check(flags.Required, Equals, false)
		c.Check(flags.NoReRefresh, Equals, true)
		c.Check(deviceCtx, NotNil)

		tSwitchChannel := s.state.NewTask("switch-snap-channel", fmt.Sprintf("Switch %s channel to %s", name, opts.Channel))
		ts := state.NewTaskSet(tSwitchChannel)
		// no download-and-checks-done edge
		return ts, nil
	})
	defer restore()

	restore = devicestate.MockSnapstateInstallWithDeviceContext(func(ctx context.Context, st *state.State, name string, opts *snapstate.RevisionOptions, userID int, flags snapstate.Flags, prqt snapstate.PrereqTracker, deviceCtx snapstate.DeviceContext, fromChange string) (*state.TaskSet, error) {
		// no snaps are getting installed
		return nil, fmt.Errorf("unexpected install call")
	})
	defer restore()

	now := time.Now()
	restore = devicestate.MockTimeNow(func() time.Time { return now })
	defer restore()

	// set a model assertion
	s.makeModelAssertionInState(c, "canonical", "pc-model", map[string]interface{}{
		"architecture": "amd64",
		"base":         "core20",
		"grade":        "dangerous",
		"snaps": []interface{}{
			map[string]interface{}{
				"name":            "pc-kernel",
				"id":              snaptest.AssertedSnapID("pc-kernel"),
				"type":            "kernel",
				"default-channel": "20",
			},
			map[string]interface{}{
				"name":            "pc",
				"id":              snaptest.AssertedSnapID("pc"),
				"type":            "gadget",
				"default-channel": "20",
			},
		},
	})
	s.makeSerialAssertionInState(c, "canonical", "pc-model", "serial")
	devicestatetest.SetDevice(s.state, &auth.DeviceState{
		Brand:  "canonical",
		Model:  "pc-model",
		Serial: "serial",
	})

	// current gadget
	siModelGadget := &snap.SideInfo{
		RealName: "pc",
		Revision: snap.R(33),
		SnapID:   snaptest.AssertedSnapID("pc"),
	}
	snapstate.Set(s.state, "pc", &snapstate.SnapState{
		SnapType:        "gadget",
		Sequence:        []*snap.SideInfo{siModelGadget},
		Current:         siModelGadget.Revision,
		Active:          true,
		TrackingChannel: "20/stable",
	})
	// current kernel
	siModelKernel := &snap.SideInfo{
		RealName: "pc-kernel",
		Revision: snap.R(32),
		SnapID:   snaptest.AssertedSnapID("pc-kernel"),
	}
	snapstate.Set(s.state, "pc-kernel", &snapstate.SnapState{
		SnapType:        "kernel",
		Sequence:        []*snap.SideInfo{siModelKernel},
		Current:         siModelKernel.Revision,
		Active:          true,
		TrackingChannel: "20/stable",
	})
	// current base
	siModelBase := &snap.SideInfo{
		RealName: "core20",
		Revision: snap.R(32),
		SnapID:   snaptest.AssertedSnapID("core20"),
	}
	snapstate.Set(s.state, "core20", &snapstate.SnapState{
		SnapType: "base",
		Sequence: []*snap.SideInfo{siModelBase},
		Current:  siModelBase.Revision,
		Active:   true,
		// the same channel as in the current model
		TrackingChannel: "latest/stable",
	})

	// base uses a new default channel
	new := s.brands.Model("canonical", "pc-model", map[string]interface{}{
		"architecture": "amd64",
		"base":         "core20",
		"grade":        "dangerous",
		"revision":     "1",
		"snaps": []interface{}{
			map[string]interface{}{
				"name":            "pc-kernel",
				"id":              snaptest.AssertedSnapID("pc-kernel"),
				"type":            "kernel",
				"default-channel": "20",
			},
			map[string]interface{}{
				"name":            "pc",
				"id":              snaptest.AssertedSnapID("pc"),
				"type":            "gadget",
				"default-channel": "20",
			},
			map[string]interface{}{
				"name":            "core20",
				"id":              snaptest.AssertedSnapID("core20"),
				"type":            "base",
				"default-channel": "latest/edge",
			},
		},
	})
	chg, err := devicestate.Remodel(s.state, new, nil, nil)
	c.Assert(err, IsNil)
	c.Assert(chg.Summary(), Equals, "Refresh model assertion from revision 0 to 1")

	tl := chg.Tasks()
	// 1 switch channel + recovery system (2 tasks) + set-model
	c.Assert(tl, HasLen, 4)

	deviceCtx, err := devicestate.DeviceCtx(s.state, tl[0], nil)
	c.Assert(err, IsNil)
	// deviceCtx is actually a remodelContext here
	remodCtx, ok := deviceCtx.(devicestate.RemodelContext)
	c.Assert(ok, Equals, true)
	c.Check(remodCtx.ForRemodeling(), Equals, true)
	c.Check(remodCtx.Kind(), Equals, devicestate.UpdateRemodel)
	c.Check(remodCtx.Model(), DeepEquals, new)
	c.Check(remodCtx.Store(), IsNil)

	// check the tasks
	tSwitchChannel := tl[0]
	tCreateRecovery := tl[1]
	tFinalizeRecovery := tl[2]
	tSetModel := tl[3]

	// check the tasks
	expectedLabel := now.Format("20060102")
	// added by mock
	c.Assert(tSwitchChannel.Kind(), Equals, "switch-snap-channel")
	c.Assert(tSwitchChannel.Summary(), Equals, "Switch core20 channel to latest/edge")
	c.Assert(tCreateRecovery.Kind(), Equals, "create-recovery-system")
	c.Assert(tCreateRecovery.Summary(), Equals, fmt.Sprintf("Create recovery system with label %q", expectedLabel))
	c.Assert(tFinalizeRecovery.Kind(), Equals, "finalize-recovery-system")
	c.Assert(tFinalizeRecovery.Summary(), Equals, fmt.Sprintf("Finalize recovery system with label %q", expectedLabel))
	c.Assert(tSetModel.Kind(), Equals, "set-model")
	c.Assert(tSetModel.Summary(), Equals, "Set new model assertion")
	c.Assert(tCreateRecovery.WaitTasks(), HasLen, 0)
	c.Assert(tFinalizeRecovery.WaitTasks(), DeepEquals, []*state.Task{
		// recovery system being created
		tCreateRecovery,
	})

	c.Assert(tSetModel.Kind(), Equals, "set-model")
	c.Assert(tSetModel.Summary(), Equals, "Set new model assertion")
	// setModel waits for everything in the change
	c.Assert(tSetModel.WaitTasks(), DeepEquals, []*state.Task{
		tSwitchChannel, tCreateRecovery, tFinalizeRecovery,
	})

	// verify recovery system setup data on appropriate tasks
	var systemSetupData map[string]interface{}
	err = tCreateRecovery.Get("recovery-system-setup", &systemSetupData)
	c.Assert(err, IsNil)
	c.Assert(systemSetupData, DeepEquals, map[string]interface{}{
		"label":            expectedLabel,
		"directory":        filepath.Join(boot.InitramfsUbuntuSeedDir, "systems", expectedLabel),
		"snap-setup-tasks": nil,
	})
}

func (s *deviceMgrRemodelSuite) TestRemodelUC20EssentialNoDownloadSimpleChannelSwitch(c *C) {
	// remodel when a non-essential snap in the new model specifies a new
	// channel, but the revision is already installed. so there is no full
	// fledged install, but a simple channel switch
	s.state.Lock()
	defer s.state.Unlock()
	s.state.Set("seeded", true)
	s.state.Set("refresh-privacy-key", "some-privacy-key")

	restore := devicestate.MockSnapstateUpdateWithDeviceContext(func(st *state.State, name string, opts *snapstate.RevisionOptions, userID int, flags snapstate.Flags, prqt snapstate.PrereqTracker, deviceCtx snapstate.DeviceContext, fromChange string) (*state.TaskSet, error) {
		// expecting an update call for the base snap
		c.Assert(name, Equals, "snap-1")
		c.Check(flags.Required, Equals, false)
		c.Check(flags.NoReRefresh, Equals, true)
		c.Check(deviceCtx, NotNil)

		tSwitchChannel := s.state.NewTask("switch-snap-channel", fmt.Sprintf("Switch %s channel to %s", name, opts.Channel))
		ts := state.NewTaskSet(tSwitchChannel)
		// no download-and-checks-done edge
		return ts, nil
	})
	defer restore()

	restore = devicestate.MockSnapstateInstallWithDeviceContext(func(ctx context.Context, st *state.State, name string, opts *snapstate.RevisionOptions, userID int, flags snapstate.Flags, prqt snapstate.PrereqTracker, deviceCtx snapstate.DeviceContext, fromChange string) (*state.TaskSet, error) {
		// no snaps are getting installed
		return nil, fmt.Errorf("unexpected install call")
	})
	defer restore()

	// set a model assertion
	s.makeModelAssertionInState(c, "canonical", "pc-model", map[string]interface{}{
		"architecture": "amd64",
		"base":         "core20",
		"grade":        "dangerous",
		"snaps": []interface{}{
			map[string]interface{}{
				"name":            "pc-kernel",
				"id":              snaptest.AssertedSnapID("pc-kernel"),
				"type":            "kernel",
				"default-channel": "20",
			},
			map[string]interface{}{
				"name":            "pc",
				"id":              snaptest.AssertedSnapID("pc"),
				"type":            "gadget",
				"default-channel": "20",
			},
			map[string]interface{}{
				"name":            "snap-1",
				"id":              snaptest.AssertedSnapID("snap-1"),
				"type":            "app",
				"default-channel": "latest/stable",
			},
			map[string]interface{}{
				"name":            "snap-1-base",
				"id":              snaptest.AssertedSnapID("snap-1-base"),
				"type":            "base",
				"default-channel": "latest/stable",
			},
		},
	})
	s.makeSerialAssertionInState(c, "canonical", "pc-model", "serial")
	devicestatetest.SetDevice(s.state, &auth.DeviceState{
		Brand:  "canonical",
		Model:  "pc-model",
		Serial: "serial",
	})

	// current gadget
	siModelGadget := &snap.SideInfo{
		RealName: "pc",
		Revision: snap.R(33),
		SnapID:   snaptest.AssertedSnapID("pc"),
	}
	snapstate.Set(s.state, "pc", &snapstate.SnapState{
		SnapType:        "gadget",
		Sequence:        []*snap.SideInfo{siModelGadget},
		Current:         siModelGadget.Revision,
		Active:          true,
		TrackingChannel: "20/stable",
	})
	// current kernel
	siModelKernel := &snap.SideInfo{
		RealName: "pc-kernel",
		Revision: snap.R(32),
		SnapID:   snaptest.AssertedSnapID("pc-kernel"),
	}
	snapstate.Set(s.state, "pc-kernel", &snapstate.SnapState{
		SnapType:        "kernel",
		Sequence:        []*snap.SideInfo{siModelKernel},
		Current:         siModelKernel.Revision,
		Active:          true,
		TrackingChannel: "20/stable",
	})
	// current base
	siModelBase := &snap.SideInfo{
		RealName: "core20",
		Revision: snap.R(32),
		SnapID:   snaptest.AssertedSnapID("core20"),
	}
	snapstate.Set(s.state, "core20", &snapstate.SnapState{
		SnapType:        "base",
		Sequence:        []*snap.SideInfo{siModelBase},
		Current:         siModelBase.Revision,
		Active:          true,
		TrackingChannel: "latest/stable",
	})
	// current snap-1-base
	appBase := &snap.SideInfo{
		RealName: "snap-1-base",
		Revision: snap.R(32),
		SnapID:   snaptest.AssertedSnapID("snap-1-base"),
	}
	snapstate.Set(s.state, "snap-1-base", &snapstate.SnapState{
		SnapType:        "base",
		Sequence:        []*snap.SideInfo{appBase},
		Current:         appBase.Revision,
		Active:          true,
		TrackingChannel: "latest/stable",
	})
	// current snap-1 app
	appSnapBase := &snap.SideInfo{
		RealName: "snap-1",
		Revision: snap.R(12),
		SnapID:   snaptest.AssertedSnapID("snap-1"),
	}

	const appYaml = `
name: snap-1
version: 1
base: snap-1-base
`

	info := snaptest.MakeSnapFileAndDir(c, appYaml, nil, appSnapBase)

	snapstate.Set(s.state, "snap-1", &snapstate.SnapState{
		SnapType: "app",
		Sequence: []*snap.SideInfo{&info.SideInfo},
		Current:  info.Revision,
		Active:   true,
		// the same channel as in the current model
		TrackingChannel: "latest/stable",
	})

	// snap-1 uses a new default channel
	new := s.brands.Model("canonical", "pc-model", map[string]interface{}{
		"architecture": "amd64",
		"base":         "core20",
		"grade":        "dangerous",
		"revision":     "1",
		"snaps": []interface{}{
			map[string]interface{}{
				"name":            "pc-kernel",
				"id":              snaptest.AssertedSnapID("pc-kernel"),
				"type":            "kernel",
				"default-channel": "20",
			},
			map[string]interface{}{
				"name":            "pc",
				"id":              snaptest.AssertedSnapID("pc"),
				"type":            "gadget",
				"default-channel": "20",
			},
			map[string]interface{}{
				"name":            "snap-1",
				"id":              snaptest.AssertedSnapID("snap-1"),
				"type":            "app",
				"default-channel": "latest/edge",
			},
			map[string]interface{}{
				"name":            "snap-1-base",
				"id":              snaptest.AssertedSnapID("snap-1-base"),
				"type":            "app",
				"default-channel": "latest/stable",
			},
		},
	})
	chg, err := devicestate.Remodel(s.state, new, nil, nil)
	c.Assert(err, IsNil)
	c.Assert(chg.Summary(), Equals, "Refresh model assertion from revision 0 to 1")

	tl := chg.Tasks()
	// 1 switch channel + recovery system (2 tasks) + set-model
	c.Assert(tl, HasLen, 4)

	deviceCtx, err := devicestate.DeviceCtx(s.state, tl[0], nil)
	c.Assert(err, IsNil)
	// deviceCtx is actually a remodelContext here
	remodCtx, ok := deviceCtx.(devicestate.RemodelContext)
	c.Assert(ok, Equals, true)
	c.Check(remodCtx.ForRemodeling(), Equals, true)
	c.Check(remodCtx.Kind(), Equals, devicestate.UpdateRemodel)
	c.Check(remodCtx.Model(), DeepEquals, new)
	c.Check(remodCtx.Store(), IsNil)

	// check the tasks
	tSwitchChannel := tl[0]
	tCreateRecovery := tl[1]
	tFinalizeRecovery := tl[2]
	tSetModel := tl[3]

	// check the tasks
	c.Assert(tSwitchChannel.Kind(), Equals, "switch-snap-channel")
	c.Assert(tSwitchChannel.Summary(), Equals, "Switch snap-1 channel to latest/edge")
	c.Assert(tCreateRecovery.Kind(), Equals, "create-recovery-system")
	c.Assert(tFinalizeRecovery.Kind(), Equals, "finalize-recovery-system")
	c.Assert(tSetModel.Kind(), Equals, "set-model")
	c.Assert(tCreateRecovery.WaitTasks(), HasLen, 0)
	c.Assert(tFinalizeRecovery.WaitTasks(), DeepEquals, []*state.Task{
		// recovery system being created
		tCreateRecovery,
	})
}

type remodelUC20LabelConflictsTestCase struct {
	now              time.Time
	breakPermissions bool
	expectedErr      string
}

func (s *deviceMgrRemodelSuite) testRemodelUC20LabelConflicts(c *C, tc remodelUC20LabelConflictsTestCase) {
	s.state.Lock()
	defer s.state.Unlock()
	s.state.Set("seeded", true)
	s.state.Set("refresh-privacy-key", "some-privacy-key")

	restore := devicestate.MockSnapstateInstallWithDeviceContext(func(ctx context.Context, st *state.State, name string, opts *snapstate.RevisionOptions, userID int, flags snapstate.Flags, prqt snapstate.PrereqTracker, deviceCtx snapstate.DeviceContext, fromChange string) (*state.TaskSet, error) {
		c.Errorf("unexpected call, test broken")
		return nil, fmt.Errorf("unexpected call")
	})
	defer restore()

	restore = devicestate.MockTimeNow(func() time.Time { return tc.now })
	defer restore()

	// set a model assertion
	s.makeModelAssertionInState(c, "canonical", "pc-model", map[string]interface{}{
		"architecture": "amd64",
		"base":         "core20",
		"grade":        "dangerous",
		"snaps": []interface{}{
			map[string]interface{}{
				"name":            "pc-kernel",
				"id":              snaptest.AssertedSnapID("pc-kernel"),
				"type":            "kernel",
				"default-channel": "20",
			},
			map[string]interface{}{
				"name":            "pc",
				"id":              snaptest.AssertedSnapID("pc"),
				"type":            "gadget",
				"default-channel": "20",
			},
		},
	})
	s.makeSerialAssertionInState(c, "canonical", "pc-model", "serial")
	devicestatetest.SetDevice(s.state, &auth.DeviceState{
		Brand:  "canonical",
		Model:  "pc-model",
		Serial: "serial",
	})
	// current gadget
	siModelGadget := &snap.SideInfo{
		RealName: "pc",
		Revision: snap.R(33),
		SnapID:   snaptest.AssertedSnapID("pc"),
	}
	snapstate.Set(s.state, "pc", &snapstate.SnapState{
		SnapType:        "gadget",
		Sequence:        []*snap.SideInfo{siModelGadget},
		Current:         siModelGadget.Revision,
		Active:          true,
		TrackingChannel: "20/stable",
	})
	// current kernel
	siModelKernel := &snap.SideInfo{
		RealName: "pc-kernel",
		Revision: snap.R(32),
		SnapID:   snaptest.AssertedSnapID("pc-kernel"),
	}
	snapstate.Set(s.state, "pc-kernel", &snapstate.SnapState{
		SnapType:        "kernel",
		Sequence:        []*snap.SideInfo{siModelKernel},
		Current:         siModelKernel.Revision,
		Active:          true,
		TrackingChannel: "20/stable",
	})
	// and base
	siModelBase := &snap.SideInfo{
		RealName: "core20",
		Revision: snap.R(31),
		SnapID:   snaptest.AssertedSnapID("core20"),
	}
	snapstate.Set(s.state, "core20", &snapstate.SnapState{
		SnapType:        "base",
		Sequence:        []*snap.SideInfo{siModelBase},
		Current:         siModelBase.Revision,
		Active:          true,
		TrackingChannel: "latest/stable",
	})

	new := s.brands.Model("canonical", "pc-model", map[string]interface{}{
		"architecture": "amd64",
		"base":         "core20",
		"grade":        "dangerous",
		"revision":     "1",
		"snaps": []interface{}{
			map[string]interface{}{
				"name":            "pc-kernel",
				"id":              snaptest.AssertedSnapID("pc-kernel"),
				"type":            "kernel",
				"default-channel": "20",
			},
			map[string]interface{}{
				"name":            "pc",
				"id":              snaptest.AssertedSnapID("pc"),
				"type":            "gadget",
				"default-channel": "20",
			},
		},
	})

	labelBase := tc.now.Format("20060102")
	// create a conflict with base label
	err := os.MkdirAll(filepath.Join(boot.InitramfsUbuntuSeedDir, "systems", labelBase), 0755)
	c.Assert(err, IsNil)
	for i := 0; i < 5; i++ {
		// create conflicting labels with numerical suffices
		l := fmt.Sprintf("%s-%d", labelBase, i)
		err := os.MkdirAll(filepath.Join(boot.InitramfsUbuntuSeedDir, "systems", l), 0755)
		c.Assert(err, IsNil)
	}
	// and some confusing labels
	for _, suffix := range []string{"--", "-abc", "-abc-1", "foo", "-"} {
		err := os.MkdirAll(filepath.Join(boot.InitramfsUbuntuSeedDir, "systems", labelBase+suffix), 0755)
		c.Assert(err, IsNil)
	}
	// and a label that will force a max number
	err = os.MkdirAll(filepath.Join(boot.InitramfsUbuntuSeedDir, "systems", labelBase+"-990"), 0755)
	c.Assert(err, IsNil)

	if tc.breakPermissions {
		systemsDir := filepath.Join(boot.InitramfsUbuntuSeedDir, "systems")
		c.Assert(os.Chmod(systemsDir, 0000), IsNil)
		defer os.Chmod(systemsDir, 0755)
	}

	chg, err := devicestate.Remodel(s.state, new, nil, nil)
	if tc.expectedErr == "" {
		c.Assert(err, IsNil)
		c.Assert(chg, NotNil)

		var tCreateRecovery *state.Task
		for _, tsk := range chg.Tasks() {
			if tsk.Kind() == "create-recovery-system" {
				tCreateRecovery = tsk
				break
			}
		}
		happyLabel := labelBase + "-991"
		c.Assert(tCreateRecovery, NotNil)
		c.Assert(tCreateRecovery.Summary(), Equals, fmt.Sprintf("Create recovery system with label %q", happyLabel))
		var systemSetupData map[string]interface{}
		err = tCreateRecovery.Get("recovery-system-setup", &systemSetupData)
		c.Assert(err, IsNil)
		c.Assert(systemSetupData["label"], Equals, happyLabel)
	} else {
		c.Assert(err, ErrorMatches, tc.expectedErr)
		c.Assert(chg, IsNil)
	}
}

func (s *deviceMgrRemodelSuite) TestRemodelUC20LabelConflictsHappy(c *C) {
	now := time.Now()
	s.testRemodelUC20LabelConflicts(c, remodelUC20LabelConflictsTestCase{now: now})
}

func (s *deviceMgrRemodelSuite) TestRemodelUC20LabelConflictsError(c *C) {
	if os.Geteuid() == 0 {
		c.Skip("the test cannot be executed by the root user")
	}
	now := time.Now()
	nowLabel := now.Format("20060102")
	s.testRemodelUC20LabelConflicts(c, remodelUC20LabelConflictsTestCase{
		now:              now,
		breakPermissions: true,
		expectedErr:      fmt.Sprintf(`cannot select non-conflicting label for recovery system "%[1]s": stat .*/run/mnt/ubuntu-seed/systems/%[1]s: permission denied`, nowLabel),
	})
}

type uc20RemodelSetModelTestCase struct {
	// errors on consecutive reseals
	resealErr    []error
	taskLogMatch string
	logMatch     string
}

func (s *deviceMgrRemodelSuite) testUC20RemodelSetModel(c *C, tc uc20RemodelSetModelTestCase) {
	s.state.Lock()
	defer s.state.Unlock()
	s.state.Set("seeded", true)
	s.state.Set("refresh-privacy-key", "some-privacy-key")

	devicestate.SetBootOkRan(s.mgr, true)
	devicestate.SetBootRevisionsUpdated(s.mgr, true)

	c.Assert(os.MkdirAll(filepath.Join(boot.InitramfsUbuntuBootDir, "device"), 0755), IsNil)

	s.mockTasksNopHandler("fake-download", "validate-snap", "fake-install",
		// create recovery system requests are boot, which is not done here
		"create-recovery-system", "finalize-recovery-system")

	// set a model assertion we remodel from
	model := s.makeModelAssertionInState(c, "canonical", "pc-model", map[string]interface{}{
		"architecture": "amd64",
		"base":         "core20",
		"grade":        "dangerous",
		"snaps": []interface{}{
			map[string]interface{}{
				"name":            "pc-kernel",
				"id":              snaptest.AssertedSnapID("pc-kernel"),
				"type":            "kernel",
				"default-channel": "20",
			},
			map[string]interface{}{
				"name":            "pc",
				"id":              snaptest.AssertedSnapID("pc"),
				"type":            "gadget",
				"default-channel": "20",
			},
		},
	})
	s.makeSerialAssertionInState(c, "canonical", "pc-model", "serial")
	devicestatetest.SetDevice(s.state, &auth.DeviceState{
		Brand:  "canonical",
		Model:  "pc-model",
		Serial: "serial",
	})

	oldSeededTs := time.Now().AddDate(0, 0, -1)
	s.state.Set("seeded-systems", []devicestate.SeededSystem{
		{
			System:    "0000",
			Model:     model.Model(),
			BrandID:   model.BrandID(),
			Timestamp: model.Timestamp(),
			SeedTime:  oldSeededTs,
		},
	})
	// current gadget
	siModelGadget := &snap.SideInfo{
		RealName: "pc",
		Revision: snap.R(1),
		SnapID:   snaptest.AssertedSnapID("pc"),
	}
	snapstate.Set(s.state, "pc", &snapstate.SnapState{
		SnapType:        "gadget",
		Sequence:        []*snap.SideInfo{siModelGadget},
		Current:         siModelGadget.Revision,
		Active:          true,
		TrackingChannel: "20/stable",
	})
	// current kernel
	siModelKernel := &snap.SideInfo{
		RealName: "pc-kernel",
		Revision: snap.R(1),
		SnapID:   snaptest.AssertedSnapID("pc-kernel"),
	}
	snapstate.Set(s.state, "pc-kernel", &snapstate.SnapState{
		SnapType:        "kernel",
		Sequence:        []*snap.SideInfo{siModelKernel},
		Current:         siModelKernel.Revision,
		Active:          true,
		TrackingChannel: "20/stable",
	})
	// and base
	siModelBase := &snap.SideInfo{
		RealName: "core20",
		Revision: snap.R(31),
		SnapID:   snaptest.AssertedSnapID("core20"),
	}
	snapstate.Set(s.state, "core20", &snapstate.SnapState{
		SnapType:        "base",
		Sequence:        []*snap.SideInfo{siModelBase},
		Current:         siModelBase.Revision,
		Active:          true,
		TrackingChannel: "latest/stable",
	})

	// the target model
	new := s.brands.Model("canonical", "pc-model", map[string]interface{}{
		"architecture": "amd64",
		"base":         "core20",
		"grade":        "dangerous",
		"revision":     "1",
		"snaps": []interface{}{
			map[string]interface{}{
				"name":            "pc-kernel",
				"id":              snaptest.AssertedSnapID("pc-kernel"),
				"type":            "kernel",
				"default-channel": "20",
			},
			map[string]interface{}{
				"name":            "pc",
				"id":              snaptest.AssertedSnapID("pc"),
				"type":            "gadget",
				"default-channel": "20",
			},
		},
	})

	restore := devicestate.MockSnapstateInstallWithDeviceContext(func(ctx context.Context, st *state.State, name string, opts *snapstate.RevisionOptions, userID int, flags snapstate.Flags, prqt snapstate.PrereqTracker, deviceCtx snapstate.DeviceContext, fromChange string) (*state.TaskSet, error) {
		tDownload := s.state.NewTask("fake-download", fmt.Sprintf("Download %s", name))
		tValidate := s.state.NewTask("validate-snap", fmt.Sprintf("Validate %s", name))
		tValidate.WaitFor(tDownload)
		tInstall := s.state.NewTask("fake-install", fmt.Sprintf("Install %s", name))
		tInstall.WaitFor(tValidate)
		ts := state.NewTaskSet(tDownload, tValidate, tInstall)
		ts.MarkEdge(tValidate, snapstate.LastBeforeLocalModificationsEdge)
		return ts, nil
	})
	defer restore()
	restore = release.MockOnClassic(false)
	defer restore()

	buf, restore := logger.MockLogger()
	defer restore()

	m := boot.Modeenv{
		Mode: "run",

		GoodRecoverySystems:    []string{"0000"},
		CurrentRecoverySystems: []string{"0000"},

		Model:          model.Model(),
		BrandID:        model.BrandID(),
		Grade:          string(model.Grade()),
		ModelSignKeyID: model.SignKeyID(),
	}
	c.Assert(m.WriteTo(""), IsNil)

	now := time.Now()
	expectedLabel := now.Format("20060102")
	restore = devicestate.MockTimeNow(func() time.Time { return now })
	defer restore()
	s.state.Set("tried-systems", []string{expectedLabel})

	resealKeyCalls := 0
	restore = boot.MockResealKeyToModeenv(func(rootdir string, modeenv *boot.Modeenv, expectReseal bool, u boot.Unlocker) error {
		resealKeyCalls++
		c.Assert(len(tc.resealErr) >= resealKeyCalls, Equals, true)
		c.Check(modeenv.GoodRecoverySystems, DeepEquals, []string{"0000", expectedLabel})
		c.Check(modeenv.CurrentRecoverySystems, DeepEquals, []string{"0000", expectedLabel})
		return tc.resealErr[resealKeyCalls-1]
	})
	defer restore()

	chg, err := devicestate.Remodel(s.state, new, nil, nil)
	c.Assert(err, IsNil)
	var setModelTask *state.Task
	for _, tsk := range chg.Tasks() {
		if tsk.Kind() == "set-model" {
			setModelTask = tsk
			break
		}
	}
	s.state.Unlock()

	s.settle(c)

	s.state.Lock()
	c.Check(chg.IsReady(), Equals, true)
	c.Assert(chg.Err(), IsNil)
	c.Check(resealKeyCalls, Equals, len(tc.resealErr))
	// even if errors occur during reseal, set-model is a point of no return
	c.Check(setModelTask.Status(), Equals, state.DoneStatus)
	var seededSystems []devicestate.SeededSystem
	c.Assert(s.state.Get("seeded-systems", &seededSystems), IsNil)
	hasError := false
	for _, err := range tc.resealErr {
		if err != nil {
			hasError = true
			break
		}
	}
	if !hasError {
		c.Check(setModelTask.Log(), HasLen, 0)

		c.Assert(seededSystems, HasLen, 2)
		// the system was seeded after our mocked 'now' or at the same
		// time if clock resolution is very low, but not before it
		c.Check(seededSystems[0].SeedTime.Before(now), Equals, false)
		seededSystems[0].SeedTime = time.Time{}
		c.Check(seededSystems[1].SeedTime.Equal(oldSeededTs), Equals, true)
		seededSystems[1].SeedTime = time.Time{}
		c.Check(seededSystems, DeepEquals, []devicestate.SeededSystem{
			{
				System:    expectedLabel,
				Model:     new.Model(),
				BrandID:   new.BrandID(),
				Revision:  new.Revision(),
				Timestamp: new.Timestamp(),
			},
			{
				System:    "0000",
				Model:     model.Model(),
				BrandID:   model.BrandID(),
				Timestamp: model.Timestamp(),
				Revision:  model.Revision(),
			},
		})
	} else {
		// however, error is still logged, both to the task and the logger
		c.Check(strings.Join(setModelTask.Log(), "\n"), Matches, tc.taskLogMatch)
		c.Check(buf.String(), Matches, tc.logMatch)

		c.Assert(seededSystems, HasLen, 1)
		c.Check(seededSystems[0].SeedTime.Equal(oldSeededTs), Equals, true)
		seededSystems[0].SeedTime = time.Time{}
		c.Check(seededSystems, DeepEquals, []devicestate.SeededSystem{
			{
				System:    "0000",
				Model:     model.Model(),
				BrandID:   model.BrandID(),
				Timestamp: model.Timestamp(),
				Revision:  model.Revision(),
			},
		})
	}
}

func (s *deviceMgrRemodelSuite) TestUC20RemodelLocalNonEssentialInstall(c *C) {
	s.testUC20RemodelLocalNonEssential(c,
		&uc20RemodelLocalNonEssentialCase{isUpdate: false})
}

func (s *deviceMgrRemodelSuite) TestUC20RemodelLocalNonEssentialUpdate(c *C) {
	s.testUC20RemodelLocalNonEssential(c,
		&uc20RemodelLocalNonEssentialCase{isUpdate: true})
}

func (s *deviceMgrRemodelSuite) TestUC20RemodelLocalNonEssentialInstallExtraSnap(c *C) {
	// We check that it is fine to pass down a snap that is not used,
	// although we might change the behavior in the future.
	s.testUC20RemodelLocalNonEssential(c,
		&uc20RemodelLocalNonEssentialCase{isUpdate: false, notUsedSnap: true})
}

func (s *deviceMgrRemodelSuite) TestUC20RemodelLocalNonEssentialUpdateExtraSnap(c *C) {
	// We check that it is fine to pass down a snap that is not used,
	// although we might change the behavior in the future.
	s.testUC20RemodelLocalNonEssential(c,
		&uc20RemodelLocalNonEssentialCase{isUpdate: true, notUsedSnap: true})
}

type uc20RemodelLocalNonEssentialCase struct {
	isUpdate    bool
	notUsedSnap bool
}

func (s *deviceMgrRemodelSuite) testUC20RemodelLocalNonEssential(c *C, tc *uc20RemodelLocalNonEssentialCase) {
	s.state.Lock()
	defer s.state.Unlock()
	s.state.Set("seeded", true)
	s.state.Set("refresh-privacy-key", "some-privacy-key")

	devicestate.SetBootOkRan(s.mgr, true)
	devicestate.SetBootRevisionsUpdated(s.mgr, true)

	c.Assert(os.MkdirAll(filepath.Join(boot.InitramfsUbuntuBootDir, "device"), 0755), IsNil)

	s.mockTasksNopHandler("fake-download", "validate-snap", "fake-install",
		// create recovery system requests are boot, which is not done here
		"create-recovery-system", "finalize-recovery-system")

	// set a model assertion we remodel from
	essentialSnaps := []interface{}{
		map[string]interface{}{
			"name":            "pc-kernel",
			"id":              snaptest.AssertedSnapID("pc-kernel"),
			"type":            "kernel",
			"default-channel": "20",
		},
		map[string]interface{}{
			"name":            "pc",
			"id":              snaptest.AssertedSnapID("pc"),
			"type":            "gadget",
			"default-channel": "20",
		},
	}
	snaps := essentialSnaps
	if tc.isUpdate {
		snaps = append(snaps, map[string]interface{}{
			"name":            "some-snap",
			"id":              snaptest.AssertedSnapID("some-snap"),
			"type":            "app",
			"default-channel": "latest",
		})
	}
	model := s.makeModelAssertionInState(c, "canonical", "pc-model", map[string]interface{}{
		"architecture": "amd64",
		"base":         "core20",
		"grade":        "dangerous",
		"snaps":        snaps,
	})
	s.makeSerialAssertionInState(c, "canonical", "pc-model", "serial")
	devicestatetest.SetDevice(s.state, &auth.DeviceState{
		Brand:  "canonical",
		Model:  "pc-model",
		Serial: "serial",
	})

	oldSeededTs := time.Now().AddDate(0, 0, -1)
	s.state.Set("seeded-systems", []devicestate.SeededSystem{
		{
			System:    "0000",
			Model:     model.Model(),
			BrandID:   model.BrandID(),
			Timestamp: model.Timestamp(),
			SeedTime:  oldSeededTs,
		},
	})
	// current gadget
	siModelGadget := &snap.SideInfo{
		RealName: "pc",
		Revision: snap.R(1),
		SnapID:   snaptest.AssertedSnapID("pc"),
	}
	snapstate.Set(s.state, "pc", &snapstate.SnapState{
		SnapType:        "gadget",
		Sequence:        []*snap.SideInfo{siModelGadget},
		Current:         siModelGadget.Revision,
		Active:          true,
		TrackingChannel: "20/stable",
	})
	// current kernel
	siModelKernel := &snap.SideInfo{
		RealName: "pc-kernel",
		Revision: snap.R(1),
		SnapID:   snaptest.AssertedSnapID("pc-kernel"),
	}
	snapstate.Set(s.state, "pc-kernel", &snapstate.SnapState{
		SnapType:        "kernel",
		Sequence:        []*snap.SideInfo{siModelKernel},
		Current:         siModelKernel.Revision,
		Active:          true,
		TrackingChannel: "20/stable",
	})
	// base
	siModelBase := &snap.SideInfo{
		RealName: "core20",
		Revision: snap.R(31),
		SnapID:   snaptest.AssertedSnapID("core20"),
	}
	snapstate.Set(s.state, "core20", &snapstate.SnapState{
		SnapType:        "base",
		Sequence:        []*snap.SideInfo{siModelBase},
		Current:         siModelBase.Revision,
		Active:          true,
		TrackingChannel: "latest/stable",
	})
	// extra snap
	if tc.isUpdate {
		siSomeSnap := &snap.SideInfo{
			RealName: "some-snap",
			Revision: snap.R(1),
			SnapID:   snaptest.AssertedSnapID("some-snap"),
		}
		snapstate.Set(s.state, "some-snap", &snapstate.SnapState{
			SnapType:        "app",
			Sequence:        []*snap.SideInfo{siSomeSnap},
			Current:         siSomeSnap.Revision,
			Active:          true,
			TrackingChannel: "latest/stable",
		})
	}

	newModelSnaps := essentialSnaps
	newModelSnaps = append(newModelSnaps, map[string]interface{}{
		"name":            "some-snap",
		"id":              snaptest.AssertedSnapID("some-snap"),
		"type":            "app",
		"default-channel": "new-channel",
	})

	new := s.brands.Model("canonical", "pc-model", map[string]interface{}{
		"architecture": "amd64",
		"base":         "core20",
		"grade":        "dangerous",
		"revision":     "1",
		"snaps":        newModelSnaps,
	})

	installWithDeviceContextCalled := 0
	restore := devicestate.MockSnapstateInstallPathWithDeviceContext(func(st *state.State, si *snap.SideInfo, path, name string, opts *snapstate.RevisionOptions, userID int, flags snapstate.Flags, prqt snapstate.PrereqTracker, deviceCtx snapstate.DeviceContext, fromChange string) (*state.TaskSet, error) {
		installWithDeviceContextCalled++
		c.Check(si, NotNil)
		c.Check(si.RealName, Equals, name)
		c.Check(si.RealName, Not(Equals), "not-used-snap")

		tValidate := s.state.NewTask("validate-snap", fmt.Sprintf("Validate %s", name))
		tValidate.Set("snap-setup",
			&snapstate.SnapSetup{SideInfo: si, Channel: opts.Channel})
		tInstall := s.state.NewTask("fake-install", fmt.Sprintf("Install %s", name))
		tInstall.WaitFor(tValidate)
		ts := state.NewTaskSet(tValidate, tInstall)
		ts.MarkEdge(tValidate, snapstate.LastBeforeLocalModificationsEdge)
		return ts, nil
	})
	defer restore()

	updateWithDeviceContextCalled := 0
	restore = devicestate.MockSnapstateUpdatePathWithDeviceContext(func(st *state.State, si *snap.SideInfo, path, name string, opts *snapstate.RevisionOptions, userID int, flags snapstate.Flags, prqt snapstate.PrereqTracker, deviceCtx snapstate.DeviceContext, fromChange string) (*state.TaskSet, error) {
		updateWithDeviceContextCalled++
		c.Check(flags.Required, Equals, false)
		c.Check(flags.NoReRefresh, Equals, true)
		c.Check(deviceCtx, NotNil)
		c.Check(si, NotNil)
		c.Check(si.RealName, Equals, name)
		c.Check(si.RealName, Not(Equals), "not-used-snap")

		tValidate := s.state.NewTask("validate-snap", fmt.Sprintf("Validate %s", name))
		tValidate.Set("snap-setup",
			&snapstate.SnapSetup{SideInfo: si, Channel: opts.Channel})
		tInstall := s.state.NewTask("fake-install", fmt.Sprintf("Install %s", name))
		tInstall.WaitFor(tValidate)
		ts := state.NewTaskSet(tValidate, tInstall)
		ts.MarkEdge(tValidate, snapstate.LastBeforeLocalModificationsEdge)
		return ts, nil
	})
	defer restore()

	restore = release.MockOnClassic(false)
	defer restore()

	m := boot.Modeenv{
		Mode: "run",

		GoodRecoverySystems:    []string{"0000"},
		CurrentRecoverySystems: []string{"0000"},

		Model:          model.Model(),
		BrandID:        model.BrandID(),
		Grade:          string(model.Grade()),
		ModelSignKeyID: model.SignKeyID(),
	}
	c.Assert(m.WriteTo(""), IsNil)

	now := time.Now()
	expectedLabel := now.Format("20060102")
	restore = devicestate.MockTimeNow(func() time.Time { return now })
	defer restore()
	s.state.Set("tried-systems", []string{expectedLabel})

	resealKeyCalls := 0
	restore = boot.MockResealKeyToModeenv(func(rootdir string, modeenv *boot.Modeenv, expectReseal bool, u boot.Unlocker) error {
		resealKeyCalls++
		c.Check(modeenv.GoodRecoverySystems, DeepEquals, []string{"0000", expectedLabel})
		c.Check(modeenv.CurrentRecoverySystems, DeepEquals, []string{"0000", expectedLabel})
		return nil
	})
	defer restore()

	siSomeSnapNew, path := createLocalSnap(c, "some-snap", snaptest.AssertedSnapID("some-snap"), 3)
	localSnaps := []*snap.SideInfo{siSomeSnapNew}
	paths := []string{path}
	if tc.notUsedSnap {
		siNotUsed, pathNotUsed := createLocalSnap(c, "not-used-snap", snaptest.AssertedSnapID("not-used-snap"), 3)
		localSnaps = append(localSnaps, siNotUsed)
		paths = append(paths, pathNotUsed)
	}

	chg, err := devicestate.Remodel(s.state, new, localSnaps, paths)
	c.Assert(err, IsNil)
	if tc.isUpdate {
		c.Check(installWithDeviceContextCalled, Equals, 0)
		c.Check(updateWithDeviceContextCalled, Equals, 1)
	} else {
		c.Check(installWithDeviceContextCalled, Equals, 1)
		c.Check(updateWithDeviceContextCalled, Equals, 0)
	}
	var setModelTask *state.Task
	for _, tsk := range chg.Tasks() {
		if tsk.Kind() == "set-model" {
			setModelTask = tsk
			break
		}
	}
	s.state.Unlock()

	s.settle(c)

	s.state.Lock()
	c.Check(chg.IsReady(), Equals, true)
	c.Assert(chg.Err(), IsNil)
	// even if errors occur during reseal, set-model is a point of no return
	c.Check(setModelTask.Status(), Equals, state.DoneStatus)
	var seededSystems []devicestate.SeededSystem
	c.Assert(s.state.Get("seeded-systems", &seededSystems), IsNil)

	c.Check(setModelTask.Log(), HasLen, 0)

	c.Assert(seededSystems, HasLen, 2)
	// the system was seeded after our mocked 'now' or at the same
	// time if clock resolution is very low, but not before it
	c.Check(seededSystems[0].SeedTime.Before(now), Equals, false)
	seededSystems[0].SeedTime = time.Time{}
	c.Check(seededSystems[1].SeedTime.Equal(oldSeededTs), Equals, true)
	seededSystems[1].SeedTime = time.Time{}
	c.Check(seededSystems, DeepEquals, []devicestate.SeededSystem{
		{
			System:    expectedLabel,
			Model:     new.Model(),
			BrandID:   new.BrandID(),
			Revision:  new.Revision(),
			Timestamp: new.Timestamp(),
		},
		{
			System:    "0000",
			Model:     model.Model(),
			BrandID:   model.BrandID(),
			Timestamp: model.Timestamp(),
			Revision:  model.Revision(),
		},
	})
}

func (s *deviceMgrRemodelSuite) TestUC20RemodelSetModelHappy(c *C) {
	s.testUC20RemodelSetModel(c, uc20RemodelSetModelTestCase{
		resealErr: []error{
			nil, // promote recovery system
			nil, // device change pre model write
			nil, // device change post model write
		},
	})
}

func (s *deviceMgrRemodelSuite) TestUC20RemodelSetModelErr(c *C) {
	s.testUC20RemodelSetModel(c, uc20RemodelSetModelTestCase{
		resealErr: []error{
			nil, // promote tried recovery system
			// keep this comment so that gofmt does not complain
			fmt.Errorf("mock reseal error"), // device change pre model write
		},
		taskLogMatch: `.* cannot complete remodel: \[cannot switch device: mock reseal error\]`,
		logMatch:     `(?s).* cannot complete remodel: \[cannot switch device: mock reseal error\].`,
	})
}

func (s *deviceMgrRemodelSuite) TestUC20RemodelSetModelWithReboot(c *C) {
	// check that set-model does the right thing even if it is restarted
	// after an unexpected reboot; this gets complicated as we cannot
	// panic() at a random place in the task runner, so we set up the state
	// such that the set-model task completes once and is re-run again

	s.state.Lock()
	defer s.state.Unlock()
	s.state.Set("seeded", true)
	s.state.Set("refresh-privacy-key", "some-privacy-key")

	devicestate.SetBootOkRan(s.mgr, true)
	devicestate.SetBootRevisionsUpdated(s.mgr, true)

	s.newFakeStore = func(devBE storecontext.DeviceBackend) snapstate.StoreService {
		return &freshSessionStore{}
	}

	s.mockTasksNopHandler("fake-download", "validate-snap", "fake-install",
		"check-snap", "request-serial",
		// create recovery system requests are boot, which is not done
		// here
		"create-recovery-system", "finalize-recovery-system")

	// set a model assertion we remodel from
	model := s.makeModelAssertionInState(c, "canonical", "pc-model", map[string]interface{}{
		"architecture": "amd64",
		"base":         "core20",
		"grade":        "dangerous",
		"snaps": []interface{}{
			map[string]interface{}{
				"name":            "pc-kernel",
				"id":              snaptest.AssertedSnapID("pc-kernel"),
				"type":            "kernel",
				"default-channel": "20",
			},
			map[string]interface{}{
				"name":            "pc",
				"id":              snaptest.AssertedSnapID("pc"),
				"type":            "gadget",
				"default-channel": "20",
			},
		},
	})
	writeDeviceModelToUbuntuBoot(c, model)
	// the gadget needs to be mocked
	info := snaptest.MakeSnapFileAndDir(c, "name: pc\nversion: 1\ntype: gadget\n", nil, &snap.SideInfo{
		SnapID:   snaptest.AssertedSnapID("pc"),
		Revision: snap.R(1),
		RealName: "pc",
	})
	snapstate.Set(s.state, info.InstanceName(), &snapstate.SnapState{
		SnapType: string(info.Type()),
		Active:   true,
		Sequence: []*snap.SideInfo{&info.SideInfo},
		Current:  info.Revision,
	})

	s.makeSerialAssertionInState(c, "canonical", "pc-model", "serial")
	devicestatetest.SetDevice(s.state, &auth.DeviceState{
		Brand:  "canonical",
		Model:  "pc-model",
		Serial: "serial",
	})
	oldSeededTs := time.Now().AddDate(0, 0, -1)
	s.state.Set("seeded-systems", []devicestate.SeededSystem{
		{
			System:    "0000",
			Model:     model.Model(),
			BrandID:   model.BrandID(),
			Timestamp: model.Timestamp(),
			SeedTime:  oldSeededTs,
		},
	})
	// current gadget
	siModelGadget := &snap.SideInfo{
		RealName: "pc",
		Revision: snap.R(33),
		SnapID:   snaptest.AssertedSnapID("pc"),
	}
	snapstate.Set(s.state, "pc", &snapstate.SnapState{
		SnapType:        "gadget",
		Sequence:        []*snap.SideInfo{siModelGadget},
		Current:         siModelGadget.Revision,
		Active:          true,
		TrackingChannel: "20/stable",
	})
	// current kernel
	siModelKernel := &snap.SideInfo{
		RealName: "pc-kernel",
		Revision: snap.R(32),
		SnapID:   snaptest.AssertedSnapID("pc-kernel"),
	}
	snapstate.Set(s.state, "pc-kernel", &snapstate.SnapState{
		SnapType:        "kernel",
		Sequence:        []*snap.SideInfo{siModelKernel},
		Current:         siModelKernel.Revision,
		Active:          true,
		TrackingChannel: "20/stable",
	})
	// and base
	siModelBase := &snap.SideInfo{
		RealName: "core20",
		Revision: snap.R(31),
		SnapID:   snaptest.AssertedSnapID("core20"),
	}
	snapstate.Set(s.state, "core20", &snapstate.SnapState{
		SnapType:        "base",
		Sequence:        []*snap.SideInfo{siModelBase},
		Current:         siModelBase.Revision,
		Active:          true,
		TrackingChannel: "latest/stable",
	})

	// the target model, since it's a new model altogether a reregistration
	// will be triggered
	new := s.brands.Model("canonical", "pc-new-model", map[string]interface{}{
		"architecture": "amd64",
		"base":         "core20",
		"grade":        "dangerous",
		"revision":     "1",
		"snaps": []interface{}{
			map[string]interface{}{
				"name":            "pc-kernel",
				"id":              snaptest.AssertedSnapID("pc-kernel"),
				"type":            "kernel",
				"default-channel": "20",
			},
			map[string]interface{}{
				"name":            "pc",
				"id":              snaptest.AssertedSnapID("pc"),
				"type":            "gadget",
				"default-channel": "20",
			},
		},
	})

	restore := devicestate.MockSnapstateInstallWithDeviceContext(func(ctx context.Context, st *state.State, name string, opts *snapstate.RevisionOptions, userID int, flags snapstate.Flags, prqt snapstate.PrereqTracker, deviceCtx snapstate.DeviceContext, fromChange string) (*state.TaskSet, error) {
		tDownload := s.state.NewTask("fake-download", fmt.Sprintf("Download %s", name))
		tValidate := s.state.NewTask("validate-snap", fmt.Sprintf("Validate %s", name))
		tValidate.WaitFor(tDownload)
		tInstall := s.state.NewTask("fake-install", fmt.Sprintf("Install %s", name))
		tInstall.WaitFor(tValidate)
		ts := state.NewTaskSet(tDownload, tValidate, tInstall)
		ts.MarkEdge(tValidate, snapstate.LastBeforeLocalModificationsEdge)
		return ts, nil
	})
	defer restore()
	restore = release.MockOnClassic(false)
	defer restore()

	m := boot.Modeenv{
		Mode: "run",

		GoodRecoverySystems:    []string{"0000"},
		CurrentRecoverySystems: []string{"0000"},

		Model:          model.Model(),
		BrandID:        model.BrandID(),
		Grade:          string(model.Grade()),
		ModelSignKeyID: model.SignKeyID(),
	}
	c.Assert(m.WriteTo(""), IsNil)

	now := time.Now()
	restore = devicestate.MockTimeNow(func() time.Time { return now })
	defer restore()
	expectedLabel := now.Format("20060102")
	s.state.Set("tried-systems", []string{expectedLabel})

	resealKeyCalls := 0
	restore = boot.MockResealKeyToModeenv(func(rootdir string, modeenv *boot.Modeenv, expectReseal bool, u boot.Unlocker) error {
		resealKeyCalls++
		// calls:
		// 1 - promote recovery system
		// 2 - reseal with both models
		// 3 - reseal with new model as current
		// (mocked reboot)
		// 4 - promote recovery system
		// 5 - reseal with new model as current and try; before reboot
		//     set-model changed the model in the state, the new model
		//     replaced the old one, and thus the remodel context
		//     carries the new model in ground context
		// 6 - reseal with new model as current
		c.Check(modeenv.GoodRecoverySystems, DeepEquals, []string{"0000", expectedLabel})
		c.Check(modeenv.CurrentRecoverySystems, DeepEquals, []string{"0000", expectedLabel})
		switch resealKeyCalls {
		case 2:
			c.Check(modeenv.Model, Equals, model.Model())
			c.Check(modeenv.TryModel, Equals, new.Model())
			c.Check(filepath.Join(boot.InitramfsUbuntuBootDir, "device/model"),
				testutil.FileContains, fmt.Sprintf("model: %s\n", model.Model()))
			// old model's revision is 0
			c.Check(filepath.Join(boot.InitramfsUbuntuBootDir, "device/model"),
				Not(testutil.FileContains), "revision:")
		case 3:
			c.Check(modeenv.Model, Equals, new.Model())
			c.Check(modeenv.TryModel, Equals, "")
			c.Check(filepath.Join(boot.InitramfsUbuntuBootDir, "device/model"),
				testutil.FileContains, fmt.Sprintf("model: %s\n", new.Model()))
			c.Check(filepath.Join(boot.InitramfsUbuntuBootDir, "device/model"),
				testutil.FileContains, fmt.Sprintf("revision: %v\n", new.Revision()))
		case 5:
			c.Check(modeenv.Model, Equals, model.Model())
			c.Check(modeenv.TryModel, Equals, new.Model())
			// we are in an after reboot scenario, the file contains
			// the new model
			c.Check(filepath.Join(boot.InitramfsUbuntuBootDir, "device/model"),
				testutil.FileContains, fmt.Sprintf("model: %s\n", new.Model()))
			c.Check(filepath.Join(boot.InitramfsUbuntuBootDir, "device/model"),
				testutil.FileContains, fmt.Sprintf("revision: %v\n", new.Revision()))
			// check unlocker
			u()()
		case 6:
			c.Check(modeenv.Model, Equals, new.Model())
			c.Check(modeenv.TryModel, Equals, "")
			c.Check(filepath.Join(boot.InitramfsUbuntuBootDir, "device/model"),
				testutil.FileContains, fmt.Sprintf("model: %s\n", new.Model()))
			c.Check(filepath.Join(boot.InitramfsUbuntuBootDir, "device/model"),
				testutil.FileContains, fmt.Sprintf("revision: %v\n", new.Revision()))
			// check unlocker
			u()()
		}
		if resealKeyCalls > 6 {
			c.Fatalf("unexpected #%v call to reseal key to modeenv", resealKeyCalls)
		}
		return nil
	})
	defer restore()

	chg, err := devicestate.Remodel(s.state, new, nil, nil)
	c.Assert(err, IsNil)

	// since we cannot panic in random place in code that runs under
	// taskrunner, we reset the task status and retry the change again, but
	// we cannot do that once a change has become ready, thus inject a task
	// that will request a reboot and keep retrying, thus stopping execution
	// and keeping the change in a not ready state
	fakeRebootCalls := 0
	fakeRebootCallsReady := false
	s.o.TaskRunner().AddHandler("fake-reboot-and-stall", func(task *state.Task, _ *tomb.Tomb) error {
		fakeRebootCalls++
		if fakeRebootCalls == 1 {
			st := task.State()
			st.Lock()
			defer st.Unlock()
			// not strictly needed, but underlines there's a reboot
			// happening
			restart.Request(st, restart.RestartSystemNow, nil)
		}
		if fakeRebootCallsReady {
			return nil
		}
		// we're not ready, so that the change does not complete yet
		return &state.Retry{}
	}, nil)
	fakeRebootTask := s.state.NewTask("fake-reboot-and-stall", "fake reboot and stalling injected by tests")
	chg.AddTask(fakeRebootTask)
	var setModelTask *state.Task
	for _, tsk := range chg.Tasks() {
		if tsk.Kind() == "set-model" {
			c.Fatalf("set-model present too early")
		}
		// make fake-reboot run after all tasks
		if tsk.Kind() != "fake-reboot-and-stall" {
			fakeRebootTask.WaitFor(tsk)
		}
	}
	s.state.Unlock()

	s.settle(c)

	s.state.Lock()
	// set model was injected by prepare-remodeling
	for _, tsk := range chg.Tasks() {
		if tsk.Kind() == "set-model" {
			setModelTask = tsk
			break
		}
	}
	c.Check(chg.IsReady(), Equals, false)
	c.Assert(chg.Err(), IsNil)
	// injected by fake restart
	c.Check(s.restartRequests, DeepEquals, []restart.RestartType{restart.RestartSystemNow})
	// 3 calls: promote tried system, old & new model, just the new model
	c.Check(resealKeyCalls, Equals, 3)
	// even if errors occur during reseal, set-model is done
	c.Check(setModelTask.Status(), Equals, state.DoneStatus)

	// reset the set-model state back to do, simulating a task restart after a reboot
	setModelTask.SetStatus(state.DoStatus)

	// the seeded systems has already been populated
	var seededSystems []devicestate.SeededSystem
	c.Assert(s.state.Get("seeded-systems", &seededSystems), IsNil)
	c.Assert(seededSystems, HasLen, 2)
	// we need to be smart about checking seed time, also verify
	// timestamps separately to avoid timezone problems
	newSeededTs := seededSystems[0].SeedTime
	// the system was seeded after our mocked 'now' or at the same
	// time if clock resolution is very low, but not before it
	c.Check(newSeededTs.Before(now), Equals, false)
	seededSystems[0].SeedTime = time.Time{}
	c.Check(seededSystems[1].SeedTime.Equal(oldSeededTs), Equals, true)
	seededSystems[1].SeedTime = time.Time{}
	expectedSeededSystems := []devicestate.SeededSystem{
		{
			System:    expectedLabel,
			Model:     new.Model(),
			BrandID:   new.BrandID(),
			Revision:  new.Revision(),
			Timestamp: new.Timestamp(),
		},
		{
			System:    "0000",
			Model:     model.Model(),
			BrandID:   model.BrandID(),
			Timestamp: model.Timestamp(),
			Revision:  model.Revision(),
		},
	}
	c.Check(seededSystems, DeepEquals, expectedSeededSystems)

	fakeRebootCallsReady = true
	// now redo the task again
	s.state.Unlock()

	s.settle(c)

	s.state.Lock()
	c.Check(chg.IsReady(), Equals, true)
	c.Check(chg.Err(), IsNil)
	c.Check(resealKeyCalls, Equals, 6)
	c.Check(setModelTask.Status(), Equals, state.DoneStatus)

	c.Assert(s.state.Get("seeded-systems", &seededSystems), IsNil)
	c.Assert(seededSystems, HasLen, 2)
	// seed time should be unchanged
	c.Check(seededSystems[0].SeedTime.Equal(newSeededTs), Equals, true)
	seededSystems[0].SeedTime = time.Time{}
	c.Check(seededSystems[1].SeedTime.Equal(oldSeededTs), Equals, true)
	seededSystems[1].SeedTime = time.Time{}
	c.Check(seededSystems, DeepEquals, []devicestate.SeededSystem{
		{
			System:    expectedLabel,
			Model:     new.Model(),
			BrandID:   new.BrandID(),
			Revision:  new.Revision(),
			Timestamp: new.Timestamp(),
		},
		{
			System:    "0000",
			Model:     model.Model(),
			BrandID:   model.BrandID(),
			Timestamp: model.Timestamp(),
			Revision:  model.Revision(),
		},
	})
}

func (s *deviceMgrRemodelSuite) testRemodelTasksSelfContainedModelMissingDep(c *C, missingWhat []string, missingWhen string) {
	s.state.Lock()
	defer s.state.Unlock()
	s.state.Set("seeded", true)
	s.state.Set("refresh-privacy-key", "some-privacy-key")

	var testDeviceCtx snapstate.DeviceContext

	// set a model assertion we remodel from
	current := s.makeModelAssertionInState(c, "canonical", "pc-model", map[string]interface{}{
		"architecture": "amd64",
		"base":         "core20",
		"grade":        "dangerous",
		"snaps": []interface{}{
			map[string]interface{}{
				"name":            "pc-kernel",
				"id":              snaptest.AssertedSnapID("pc-kernel"),
				"type":            "kernel",
				"default-channel": "20",
			},
			map[string]interface{}{
				"name":            "pc",
				"id":              snaptest.AssertedSnapID("pc"),
				"type":            "gadget",
				"default-channel": "20",
			},
		},
	})

	snapsupTemplate := &snapstate.SnapSetup{
		SideInfo: &snap.SideInfo{
			RealName: "foo-missing-deps",
			SnapID:   snaptest.AssertedSnapID("foo-missing-deps"),
			Revision: snap.R("123"),
		},
		Type: "app",
	}
	if strutil.ListContains(missingWhat, "base") {
		snapsupTemplate.Base = "foo-base"
	}
	if strutil.ListContains(missingWhat, "content") {
		snapsupTemplate.Prereq = []string{"foo-content"}
	}

	restore := devicestate.MockSnapstateInstallWithDeviceContext(func(ctx context.Context, st *state.State, name string, opts *snapstate.RevisionOptions, userID int, flags snapstate.Flags, prqt snapstate.PrereqTracker, deviceCtx snapstate.DeviceContext, fromChange string) (*state.TaskSet, error) {
		if missingWhen != "install" {
			c.Errorf("unexpected call to install for snap %q", name)
			return nil, fmt.Errorf("unexpected call")
		}
		c.Check(flags.Required, Equals, true)
		c.Check(deviceCtx, Equals, testDeviceCtx)
		c.Check(fromChange, Equals, "99")

		tDownload := s.state.NewTask("fake-download", fmt.Sprintf("Download %s", name))
		tDownload.Set("snap-setup", snapsupTemplate)
		tValidate := s.state.NewTask("validate-snap", fmt.Sprintf("Validate %s", name))
		tValidate.WaitFor(tDownload)
		tInstall := s.state.NewTask("fake-install", fmt.Sprintf("Install %s", name))
		tInstall.WaitFor(tValidate)
		ts := state.NewTaskSet(tDownload, tValidate, tInstall)
		ts.MarkEdge(tValidate, snapstate.LastBeforeLocalModificationsEdge)
		return ts, nil
	})
	defer restore()

	restore = devicestate.MockSnapstateUpdateWithDeviceContext(func(st *state.State, name string, opts *snapstate.RevisionOptions, userID int, flags snapstate.Flags, prqt snapstate.PrereqTracker, deviceCtx snapstate.DeviceContext, fromChange string) (*state.TaskSet, error) {
		if missingWhen == "install" {
			c.Errorf("unexpected call to update for snap %q", name)
			return nil, fmt.Errorf("unexpected call")
		}
		c.Check(flags.Required, Equals, false)
		c.Check(flags.NoReRefresh, Equals, true)
		c.Check(deviceCtx, Equals, testDeviceCtx)
		c.Check(fromChange, Equals, "99")
		c.Check(opts.Channel, Equals, "latest/stable")

		var ts *state.TaskSet
		if missingWhen == "update" {
			tDownload := s.state.NewTask("fake-download", fmt.Sprintf("Download %s to track %s", name, opts.Channel))
			tValidate := s.state.NewTask("validate-snap", fmt.Sprintf("Validate %s", name))
			tValidate.WaitFor(tDownload)
			// set snap-setup on a different task now
			tValidate.Set("snap-setup", snapsupTemplate)
			tUpdate := s.state.NewTask("fake-update", fmt.Sprintf("Update %s to track %s", name, opts.Channel))
			tUpdate.WaitFor(tValidate)
			ts = state.NewTaskSet(tDownload, tValidate, tUpdate)
			ts.MarkEdge(tValidate, snapstate.LastBeforeLocalModificationsEdge)
		} else {
			// switch-channel
			tSwitch := s.state.NewTask("fake-switch-channel", fmt.Sprintf("Switch snap %s channel to %s", name, opts.Channel))
			ts = state.NewTaskSet(tSwitch)
			// no edge
		}
		return ts, nil
	})
	defer restore()

	if missingWhen != "install" {
		fooYaml := `
name: foo-missing-base
version: 1
@MISSING@
`
		contentPlug := `
plugs:
  foo-content-data:
    interface: content
    target: $SNAP/data-dir
    default-provider: foo-content
`
		missing := ""
		if strutil.ListContains(missingWhat, "base") {
			missing += "base: foo-base\n"
		}
		if strutil.ListContains(missingWhat, "content") {
			missing += contentPlug
		}
		fooYaml = strings.Replace(fooYaml, "@MISSING@", missing, 1)
		// the gadget needs to be mocked
		info := snaptest.MakeSnapFileAndDir(c, fooYaml, nil, &snap.SideInfo{
			SnapID:   snaptest.AssertedSnapID("foo-missing-deps"),
			Revision: snap.R(1),
			RealName: "foo-missing-deps",
		})
		snapstate.Set(s.state, info.InstanceName(), &snapstate.SnapState{
			SnapType:        string(info.Type()),
			Active:          true,
			Sequence:        []*snap.SideInfo{&info.SideInfo},
			Current:         info.Revision,
			TrackingChannel: "latest/stable",
		})
	}

	new := s.brands.Model("canonical", "pc-new-model", map[string]interface{}{
		"architecture": "amd64",
		"base":         "core20",
		"grade":        "dangerous",
		"revision":     "1",
		"snaps": []interface{}{
			map[string]interface{}{
				"name":            "pc-kernel",
				"id":              snaptest.AssertedSnapID("pc-kernel"),
				"type":            "kernel",
				"default-channel": "20",
			},
			map[string]interface{}{
				"name":            "pc",
				"id":              snaptest.AssertedSnapID("pc"),
				"type":            "gadget",
				"default-channel": "20",
			},
			map[string]interface{}{
				"name": "foo-missing-deps",
				"id":   snaptest.AssertedSnapID("foo-missing-deps"),
			},
		},
	})

	// current gadget
	siModelGadget := &snap.SideInfo{
		RealName: "pc",
		Revision: snap.R(33),
		SnapID:   snaptest.AssertedSnapID("pc"),
	}
	snapstate.Set(s.state, "pc", &snapstate.SnapState{
		SnapType:        "gadget",
		Sequence:        []*snap.SideInfo{siModelGadget},
		Current:         siModelGadget.Revision,
		Active:          true,
		TrackingChannel: "20/stable",
	})
	// current kernel
	siModelKernel := &snap.SideInfo{
		RealName: "pc-kernel",
		Revision: snap.R(32),
		SnapID:   snaptest.AssertedSnapID("pc-kernel"),
	}
	snapstate.Set(s.state, "pc-kernel", &snapstate.SnapState{
		SnapType:        "kernel",
		Sequence:        []*snap.SideInfo{siModelKernel},
		Current:         siModelKernel.Revision,
		Active:          true,
		TrackingChannel: "20/stable",
	})
	// and base
	siModelBase := &snap.SideInfo{
		RealName: "core20",
		Revision: snap.R(31),
		SnapID:   snaptest.AssertedSnapID("core20"),
	}
	snapstate.Set(s.state, "core20", &snapstate.SnapState{
		SnapType:        "base",
		Sequence:        []*snap.SideInfo{siModelBase},
		Current:         siModelBase.Revision,
		Active:          true,
		TrackingChannel: "latest/stable",
	})

	testDeviceCtx = &snapstatetest.TrivialDeviceContext{Remodeling: true}

	tss, err := devicestate.RemodelTasks(context.Background(), s.state, current, new, nil, nil, testDeviceCtx, "99")
	errMsg := `cannot remodel with incomplete model, the following snaps are required but not listed: "foo-base"`
	switch {
	case strutil.ListContains(missingWhat, "base") && strutil.ListContains(missingWhat, "content"):
		errMsg = `cannot remodel with incomplete model, the following snaps are required but not listed: "foo-base", "foo-content"`
	case strutil.ListContains(missingWhat, "content"):
		errMsg = `cannot remodel with incomplete model, the following snaps are required but not listed: "foo-content"`
	}
	c.Assert(err, ErrorMatches, errMsg)
	c.Assert(tss, IsNil)
}

func (s *deviceMgrRemodelSuite) TestRemodelTasksSelfContainedModelMissingBaseInstall(c *C) {
	s.testRemodelTasksSelfContainedModelMissingDep(c, []string{"base"}, "install")
}

func (s *deviceMgrRemodelSuite) TestRemodelTasksSelfContainedModelMissingBaseUpdate(c *C) {
	s.testRemodelTasksSelfContainedModelMissingDep(c, []string{"base"}, "update")
}

func (s *deviceMgrRemodelSuite) TestRemodelTasksSelfContainedModelMissingBaseSwitchChannel(c *C) {
	// snap is installed in the system, the update is a simple switch
	// channel operation hence no revision change; the model doesn't mention
	// the snap's base
	s.testRemodelTasksSelfContainedModelMissingDep(c, []string{"base"}, "switch-channel")
}

func (s *deviceMgrRemodelSuite) TestRemodelTasksSelfContainedModelMissingBaseExisting(c *C) {
	// a snap already exists in the system, has no updates but its base
	// isn't mentioned in the model
	s.testRemodelTasksSelfContainedModelMissingDep(c, []string{"base"}, "existing")
}

func (s *deviceMgrRemodelSuite) TestRemodelTasksSelfContainedModelMissingContentInstall(c *C) {
	s.testRemodelTasksSelfContainedModelMissingDep(c, []string{"content"}, "install")
}

func (s *deviceMgrRemodelSuite) TestRemodelTasksSelfContainedModelMissingContentExisting(c *C) {
	// a snap already exists in the system, has no updates but its default
	// content provider isn't mentioned in the model
	s.testRemodelTasksSelfContainedModelMissingDep(c, []string{"content"}, "existing")
}

func (s *deviceMgrRemodelSuite) TestRemodelTasksSelfContainedModelMissingAllInstall(c *C) {
	s.testRemodelTasksSelfContainedModelMissingDep(c, []string{"content", "base"}, "install")
}

func (s *deviceMgrRemodelSuite) TestRemodelTasksSelfContainedModelMissingDepsOfMultipleSnaps(c *C) {
	// multiple new snaps that are missing their dependencies, some
	// dependencies are shared between those snaps
	s.state.Lock()
	defer s.state.Unlock()
	s.state.Set("seeded", true)
	s.state.Set("refresh-privacy-key", "some-privacy-key")

	var testDeviceCtx snapstate.DeviceContext

	// set a model assertion we remodel from
	current := s.makeModelAssertionInState(c, "canonical", "pc-model", map[string]interface{}{
		"architecture": "amd64",
		"base":         "core20",
		"grade":        "dangerous",
		"snaps": []interface{}{
			map[string]interface{}{
				"name":            "pc-kernel",
				"id":              snaptest.AssertedSnapID("pc-kernel"),
				"type":            "kernel",
				"default-channel": "20",
			},
			map[string]interface{}{
				"name":            "pc",
				"id":              snaptest.AssertedSnapID("pc"),
				"type":            "gadget",
				"default-channel": "20",
			},
		},
	})

	restore := devicestate.MockSnapstateInstallWithDeviceContext(func(ctx context.Context, st *state.State, name string, opts *snapstate.RevisionOptions, userID int, flags snapstate.Flags, prqt snapstate.PrereqTracker, deviceCtx snapstate.DeviceContext, fromChange string) (*state.TaskSet, error) {
		if name != "foo-missing-deps" {
			c.Errorf("unexpected call to install for snap %q", name)
			return nil, fmt.Errorf("unexpected call")
		}
		c.Check(flags.Required, Equals, true)
		c.Check(deviceCtx, Equals, testDeviceCtx)
		c.Check(fromChange, Equals, "99")

		tDownload := s.state.NewTask("fake-download", fmt.Sprintf("Download %s", name))
		snapsupFoo := &snapstate.SnapSetup{
			SideInfo: &snap.SideInfo{
				RealName: "foo-missing-deps",
				SnapID:   snaptest.AssertedSnapID("foo-missing-deps"),
				Revision: snap.R("123"),
			},
			Type:   "app",
			Base:   "foo-base",
			Prereq: []string{"foo-content"},
		}
		tDownload.Set("snap-setup", snapsupFoo)
		tValidate := s.state.NewTask("validate-snap", fmt.Sprintf("Validate %s", name))
		tValidate.WaitFor(tDownload)
		tInstall := s.state.NewTask("fake-install", fmt.Sprintf("Install %s", name))
		tInstall.WaitFor(tValidate)
		ts := state.NewTaskSet(tDownload, tValidate, tInstall)
		ts.MarkEdge(tValidate, snapstate.LastBeforeLocalModificationsEdge)
		return ts, nil
	})
	defer restore()

	restore = devicestate.MockSnapstateUpdateWithDeviceContext(func(st *state.State, name string, opts *snapstate.RevisionOptions, userID int, flags snapstate.Flags, prqt snapstate.PrereqTracker, deviceCtx snapstate.DeviceContext, fromChange string) (*state.TaskSet, error) {
		if name != "bar-missing-deps" {
			c.Errorf("unexpected call to update for snap %q", name)
			return nil, fmt.Errorf("unexpected call")
		}
		c.Check(flags.Required, Equals, false)
		c.Check(flags.NoReRefresh, Equals, true)
		c.Check(deviceCtx, Equals, testDeviceCtx)
		c.Check(fromChange, Equals, "99")
		c.Check(opts.Channel, Equals, "latest/stable")

		return state.NewTaskSet(), nil
	})
	defer restore()

	// bar is missing the base, and a shared content provider which is
	// missed by foo as well
	barYaml := `
name: bar-missing-deps
version: 1
base: bar-base
plugs:
  bar-content-data:
    interface: content
    target: $SNAP/data-dir
    default-provider: foo-content
`
	// the gadget needs to be mocked
	info := snaptest.MakeSnapFileAndDir(c, barYaml, nil, &snap.SideInfo{
		SnapID:   snaptest.AssertedSnapID("bar-missing-deps"),
		Revision: snap.R(1),
		RealName: "bar-missing-deps",
	})
	snapstate.Set(s.state, info.InstanceName(), &snapstate.SnapState{
		SnapType:        string(info.Type()),
		Active:          true,
		Sequence:        []*snap.SideInfo{&info.SideInfo},
		Current:         info.Revision,
		TrackingChannel: "latest/stable",
	})

	new := s.brands.Model("canonical", "pc-new-model", map[string]interface{}{
		"architecture": "amd64",
		"base":         "core20",
		"grade":        "dangerous",
		"revision":     "1",
		"snaps": []interface{}{
			map[string]interface{}{
				"name":            "pc-kernel",
				"id":              snaptest.AssertedSnapID("pc-kernel"),
				"type":            "kernel",
				"default-channel": "20",
			},
			map[string]interface{}{
				"name":            "pc",
				"id":              snaptest.AssertedSnapID("pc"),
				"type":            "gadget",
				"default-channel": "20",
			},
			map[string]interface{}{
				"name": "foo-missing-deps",
				"id":   snaptest.AssertedSnapID("foo-missing-deps"),
			},
			map[string]interface{}{
				"name": "bar-missing-deps",
				"id":   snaptest.AssertedSnapID("bar-missing-deps"),
			},
		},
	})

	// current gadget
	siModelGadget := &snap.SideInfo{
		RealName: "pc",
		Revision: snap.R(33),
		SnapID:   snaptest.AssertedSnapID("pc"),
	}
	snapstate.Set(s.state, "pc", &snapstate.SnapState{
		SnapType:        "gadget",
		Sequence:        []*snap.SideInfo{siModelGadget},
		Current:         siModelGadget.Revision,
		Active:          true,
		TrackingChannel: "20/stable",
	})
	// current kernel
	siModelKernel := &snap.SideInfo{
		RealName: "pc-kernel",
		Revision: snap.R(32),
		SnapID:   snaptest.AssertedSnapID("pc-kernel"),
	}
	snapstate.Set(s.state, "pc-kernel", &snapstate.SnapState{
		SnapType:        "kernel",
		Sequence:        []*snap.SideInfo{siModelKernel},
		Current:         siModelKernel.Revision,
		Active:          true,
		TrackingChannel: "20/stable",
	})
	// and base
	siModelBase := &snap.SideInfo{
		RealName: "core20",
		Revision: snap.R(31),
		SnapID:   snaptest.AssertedSnapID("core20"),
	}
	snapstate.Set(s.state, "core20", &snapstate.SnapState{
		SnapType:        "base",
		Sequence:        []*snap.SideInfo{siModelBase},
		Current:         siModelBase.Revision,
		Active:          true,
		TrackingChannel: "latest/stable",
	})

	testDeviceCtx = &snapstatetest.TrivialDeviceContext{Remodeling: true}

	tss, err := devicestate.RemodelTasks(context.Background(), s.state, current, new, nil, nil, testDeviceCtx, "99")
	errMsg := `cannot remodel with incomplete model, the following snaps are required but not listed: "bar-base", "foo-base", "foo-content"`
	c.Assert(err, ErrorMatches, errMsg)
	c.Assert(tss, IsNil)
}

<<<<<<< HEAD
type fakeSequenceStore struct {
	storetest.Store

	fn func(*asserts.AssertionType, []string, int, *auth.UserState) (asserts.Assertion, error)
}

func (f *fakeSequenceStore) SeqFormingAssertion(assertType *asserts.AssertionType, sequenceKey []string, sequence int, user *auth.UserState) (asserts.Assertion, error) {
	return f.fn(assertType, sequenceKey, sequence, user)
}

func (s *deviceMgrSuite) TestRemodelUpdateFromValidationSetLatest(c *C) {
	s.testRemodelUpdateFromValidationSet(c, "")
}

func (s *deviceMgrSuite) TestRemodelUpdateFromValidationSetSpecific(c *C) {
	s.testRemodelUpdateFromValidationSet(c, "1")
}

func (s *deviceMgrSuite) testRemodelUpdateFromValidationSet(c *C, sequence string) {
=======
func (s *deviceMgrRemodelSuite) TestRemodelVerifyOrderOfTasks(c *C) {
>>>>>>> b7383cf2
	s.state.Lock()
	defer s.state.Unlock()
	s.state.Set("seeded", true)
	s.state.Set("refresh-privacy-key", "some-privacy-key")

	var testDeviceCtx snapstate.DeviceContext

<<<<<<< HEAD
	snapsupTemplate := &snapstate.SnapSetup{
		SideInfo: &snap.SideInfo{
			RealName: "snap-1",
			SnapID:   snaptest.AssertedSnapID("snap-1"),
			Revision: snap.R(2),
		},
		Type: "app",
	}

	restore := devicestate.MockSnapstateUpdateWithDeviceContext(func(st *state.State, name string, opts *snapstate.RevisionOptions, userID int, flags snapstate.Flags, prqt snapstate.PrereqTracker, deviceCtx snapstate.DeviceContext, fromChange string) (*state.TaskSet, error) {
		c.Check(name, Equals, "snap-1")
		c.Check(opts.Revision, Equals, snap.R(2))

		tDownload := s.state.NewTask("fake-download", fmt.Sprintf("Download %s to track %s", name, opts.Channel))
		tValidate := s.state.NewTask("validate-snap", fmt.Sprintf("Validate %s", name))
		tValidate.WaitFor(tDownload)
		// set snap-setup on a different task now
		tValidate.Set("snap-setup", snapsupTemplate)
		tUpdate := s.state.NewTask("fake-update", fmt.Sprintf("Update %s to track %s", name, opts.Channel))
		tUpdate.WaitFor(tValidate)
		ts := state.NewTaskSet(tDownload, tValidate, tUpdate)
		ts.MarkEdge(tValidate, snapstate.LastBeforeLocalModificationsEdge)
		return ts, nil
	})
	defer restore()

	currentModel := s.brands.Model("canonical", "pc-model", map[string]interface{}{
		"architecture": "amd64",
		"base":         "core20",
=======
	// set a model assertion we remodel from
	current := s.makeModelAssertionInState(c, "canonical", "pc-model", map[string]interface{}{
		"architecture": "amd64",
		"base":         "core20",
		"grade":        "dangerous",
>>>>>>> b7383cf2
		"snaps": []interface{}{
			map[string]interface{}{
				"name":            "pc-kernel",
				"id":              snaptest.AssertedSnapID("pc-kernel"),
				"type":            "kernel",
<<<<<<< HEAD
				"default-channel": "latest/stable",
=======
				"default-channel": "20",
>>>>>>> b7383cf2
			},
			map[string]interface{}{
				"name":            "pc",
				"id":              snaptest.AssertedSnapID("pc"),
				"type":            "gadget",
<<<<<<< HEAD
				"default-channel": "latest/stable",
			},
			map[string]interface{}{
				"name":            "snap-1",
				"id":              snaptest.AssertedSnapID("snap-1"),
				"type":            "app",
				"default-channel": "latest/stable",
			},
		},
	})
	err := assertstate.Add(s.state, currentModel)
	c.Assert(err, IsNil)

	err = devicestatetest.SetDevice(s.state, &auth.DeviceState{
		Brand: "canonical",
		Model: "pc-model",
	})
	c.Assert(err, IsNil)

	snapstate.Set(s.state, "core20", &snapstate.SnapState{
		SnapType: "base",
		Sequence: []*snap.SideInfo{{
			RealName: "core20",
			Revision: snap.R(1),
			SnapID:   snaptest.AssertedSnapID("core20"),
		}},
		Current:         snap.R(1),
		Active:          true,
		TrackingChannel: "latest/stable",
	})

	snapstate.Set(s.state, "pc-kernel", &snapstate.SnapState{
		SnapType: "kernel",
		Sequence: []*snap.SideInfo{{
			RealName: "pc-kernel",
			Revision: snap.R(1),
			SnapID:   snaptest.AssertedSnapID("pc-kernel"),
		}},
		Current:         snap.R(1),
		Active:          true,
		TrackingChannel: "latest/stable",
	})

	snapstate.Set(s.state, "pc", &snapstate.SnapState{
		SnapType: "gadget",
		Sequence: []*snap.SideInfo{{
			RealName: "pc",
			Revision: snap.R(1),
			SnapID:   snaptest.AssertedSnapID("pc"),
		}},
		Current:         snap.R(1),
		Active:          true,
		TrackingChannel: "latest/stable",
	})

	snapstate.Set(s.state, "snap-1", &snapstate.SnapState{
		SnapType: "app",
		Sequence: []*snap.SideInfo{{
			RealName: "snap-1",
			Revision: snap.R(1),
			SnapID:   snaptest.AssertedSnapID("snap-1"),
		}},
		Current:         snap.R(1),
		Active:          true,
		TrackingChannel: "latest/stable",
	})

	validationSetInModel := map[string]interface{}{
		"account-id": "canonical",
		"name":       "vset-1",
		"mode":       "enforce",
	}

	if sequence != "" {
		validationSetInModel["sequence"] = sequence
	}

	newModel := s.brands.Model("canonical", "pc-model", map[string]interface{}{
		"architecture":    "amd64",
		"base":            "core20",
		"revision":        "1",
		"validation-sets": []interface{}{validationSetInModel},
		"snaps": []interface{}{
			map[string]interface{}{
				"name":            "pc-kernel",
				"id":              snaptest.AssertedSnapID("pc-kernel"),
				"type":            "kernel",
				"default-channel": "latest/stable",
			},
			map[string]interface{}{
				"name":            "pc",
				"id":              snaptest.AssertedSnapID("pc"),
				"type":            "gadget",
				"default-channel": "latest/stable",
			},
			map[string]interface{}{
				"name":            "snap-1",
				"id":              snaptest.AssertedSnapID("snap-1"),
				"type":            "app",
				"default-channel": "latest/stable",
			},
		},
	})

	vset, err := s.brands.Signing("canonical").Sign(asserts.ValidationSetType, map[string]interface{}{
		"type":         "validation-set",
		"authority-id": "canonical",
		"series":       "16",
		"account-id":   "canonical",
		"name":         "vset-1",
		"sequence":     "1",
		"snaps": []interface{}{
			map[string]interface{}{
				"name":     "snap-1",
				"id":       snaptest.AssertedSnapID("snap-1"),
				"revision": "2",
				"presence": "required",
			},
		},
		"timestamp": time.Now().UTC().Format(time.RFC3339),
	}, nil, "")
	c.Assert(err, IsNil)

	testDeviceCtx = &snapstatetest.TrivialDeviceContext{
		Remodeling:     true,
		DeviceModel:    newModel,
		OldDeviceModel: currentModel,
		CtxStore: &fakeSequenceStore{
			fn: func(*asserts.AssertionType, []string, int, *auth.UserState) (asserts.Assertion, error) {
				return vset, nil
			},
		},
	}

	tss, err := devicestate.RemodelTasks(context.Background(), s.state, currentModel, newModel, nil, nil, testDeviceCtx, "99")
	c.Assert(err, IsNil)

	// snap update, create recovery system, set model
	c.Assert(tss, HasLen, 3)
}

func (s *deviceMgrSuite) TestRemodelInvalidEssentialFromValidationSet(c *C) {
	s.testRemodelInvalidFromValidationSet(c, "pc")
}

func (s *deviceMgrSuite) TestRemodelInvalidNonEssentialFromValidationSet(c *C) {
	s.testRemodelInvalidFromValidationSet(c, "snap-1")
}

func (s *deviceMgrSuite) testRemodelInvalidFromValidationSet(c *C, invalidSnap string) {
	s.state.Lock()
	defer s.state.Unlock()
	s.state.Set("seeded", true)
	s.state.Set("refresh-privacy-key", "some-privacy-key")

	var testDeviceCtx snapstate.DeviceContext

	currentModel := s.brands.Model("canonical", "pc-model", map[string]interface{}{
		"architecture": "amd64",
		"base":         "core20",
		"snaps": []interface{}{
			map[string]interface{}{
				"name":            "pc-kernel",
				"id":              snaptest.AssertedSnapID("pc-kernel"),
				"type":            "kernel",
				"default-channel": "latest/stable",
			},
			map[string]interface{}{
				"name":            "pc",
				"id":              snaptest.AssertedSnapID("pc"),
				"type":            "gadget",
				"default-channel": "latest/stable",
			},
		},
	})
	err := assertstate.Add(s.state, currentModel)
	c.Assert(err, IsNil)

	err = devicestatetest.SetDevice(s.state, &auth.DeviceState{
		Brand: "canonical",
		Model: "pc-model",
	})
	c.Assert(err, IsNil)

	newModel := s.brands.Model("canonical", "pc-model", map[string]interface{}{
		"architecture": "amd64",
		"base":         "core20",
		"revision":     "1",
		"validation-sets": []interface{}{
			map[string]interface{}{
				"account-id": "canonical",
				"name":       "vset-1",
				"mode":       "enforce",
			},
		},
		"snaps": []interface{}{
			map[string]interface{}{
				"name":            "pc-kernel",
				"id":              snaptest.AssertedSnapID("pc-kernel"),
				"type":            "kernel",
				"default-channel": "latest/stable",
=======
				"default-channel": "20",
			},
		},
	})

	kernelSnapsupTemplate := &snapstate.SnapSetup{
		SideInfo: &snap.SideInfo{
			RealName: "kernel-new",
			SnapID:   snaptest.AssertedSnapID("kernel-new"),
			Revision: snap.R("123"),
		},
		Type: "kernel",
	}

	fooSnapsupTemplate := &snapstate.SnapSetup{
		SideInfo: &snap.SideInfo{
			RealName: "foo-with-base",
			SnapID:   snaptest.AssertedSnapID("foo-with-base"),
			Revision: snap.R("123"),
		},
		Type: "app",
		Base: "foo-base",
	}

	fooBaseSnapsupTemplate := &snapstate.SnapSetup{
		SideInfo: &snap.SideInfo{
			RealName: "foo-base",
			SnapID:   snaptest.AssertedSnapID("foo-base"),
			Revision: snap.R("123"),
		},
		Type: "base",
	}

	barSnapsupTemplate := &snapstate.SnapSetup{
		SideInfo: &snap.SideInfo{
			RealName: "bar-with-base",
			SnapID:   snaptest.AssertedSnapID("bar-with-base"),
			Revision: snap.R("123"),
		},
		Type: "app",
		Base: "bar-base",
	}

	barBaseSnapsupTemplate := &snapstate.SnapSetup{
		SideInfo: &snap.SideInfo{
			RealName: "bar-base",
			SnapID:   snaptest.AssertedSnapID("bar-base"),
			Revision: snap.R("123"),
		},
		Type: "base",
	}

	restore := devicestate.MockSnapstateInstallWithDeviceContext(func(ctx context.Context, st *state.State, name string, opts *snapstate.RevisionOptions, userID int, flags snapstate.Flags, prqt snapstate.PrereqTracker, deviceCtx snapstate.DeviceContext, fromChange string) (*state.TaskSet, error) {
		// currently we do not set essential snaps as required as they are
		// prevented from being removed by other means
		if name != "kernel-new" {
			c.Check(flags.Required, Equals, true)
		}
		c.Check(deviceCtx, Equals, testDeviceCtx)
		c.Check(fromChange, Equals, "99")

		tDownload := s.state.NewTask("fake-download", fmt.Sprintf("Download %s", name))
		switch name {
		case "kernel-new":
			tDownload.Set("snap-setup", kernelSnapsupTemplate)
		case "foo-with-base":
			tDownload.Set("snap-setup", fooSnapsupTemplate)
		case "bar-with-base":
			tDownload.Set("snap-setup", barSnapsupTemplate)
		case "foo-base":
			tDownload.Set("snap-setup", fooBaseSnapsupTemplate)
		case "bar-base":
			tDownload.Set("snap-setup", barBaseSnapsupTemplate)
		default:
			c.Fatalf("unexpected call to install for snap %q", name)
		}
		tValidate := s.state.NewTask("validate-snap", fmt.Sprintf("Validate %s", name))
		tValidate.WaitFor(tDownload)
		tInstall := s.state.NewTask("fake-install", fmt.Sprintf("Install %s", name))
		tInstall.WaitFor(tValidate)
		ts := state.NewTaskSet(tDownload, tValidate, tInstall)
		ts.MarkEdge(tValidate, snapstate.LastBeforeLocalModificationsEdge)
		return ts, nil
	})
	defer restore()

	new := s.brands.Model("canonical", "pc-new-model", map[string]interface{}{
		"architecture": "amd64",
		"base":         "core20",
		"grade":        "dangerous",
		"revision":     "1",
		"snaps": []interface{}{
			map[string]interface{}{
				"name":            "kernel-new",
				"id":              snaptest.AssertedSnapID("kernel-new"),
				"type":            "kernel",
				"default-channel": "20",
>>>>>>> b7383cf2
			},
			map[string]interface{}{
				"name":            "pc",
				"id":              snaptest.AssertedSnapID("pc"),
				"type":            "gadget",
<<<<<<< HEAD
				"default-channel": "latest/stable",
			},
			map[string]interface{}{
				"name":            "snap-1",
				"id":              snaptest.AssertedSnapID("snap-1"),
				"type":            "app",
				"default-channel": "latest/stable",
			},
		},
	})

	vset, err := s.brands.Signing("canonical").Sign(asserts.ValidationSetType, map[string]interface{}{
		"type":         "validation-set",
		"authority-id": "canonical",
		"series":       "16",
		"account-id":   "canonical",
		"name":         "vset-1",
		"sequence":     "1",
		"snaps": []interface{}{
			map[string]interface{}{
				"name":     invalidSnap,
				"id":       snaptest.AssertedSnapID(invalidSnap),
				"presence": "invalid",
			},
		},
		"timestamp": time.Now().UTC().Format(time.RFC3339),
	}, nil, "")
	c.Assert(err, IsNil)

	testDeviceCtx = &snapstatetest.TrivialDeviceContext{
		Remodeling:     true,
		DeviceModel:    newModel,
		OldDeviceModel: currentModel,
		CtxStore: &fakeSequenceStore{
			fn: func(*asserts.AssertionType, []string, int, *auth.UserState) (asserts.Assertion, error) {
				return vset, nil
			},
		},
	}

	_, err = devicestate.RemodelTasks(context.Background(), s.state, currentModel, newModel, nil, nil, testDeviceCtx, "99")
	c.Assert(err, ErrorMatches, fmt.Sprintf("snap presence is invalid: %s", invalidSnap))
}

func (s *deviceMgrSuite) TestOfflineRemodelPresentValidationSet(c *C) {
	s.testOfflineRemodelValidationSet(c, false)
}

func (s *deviceMgrSuite) TestOfflineRemodelMissingValidationSet(c *C) {
	s.testOfflineRemodelValidationSet(c, true)
}

func (s *deviceMgrSuite) testOfflineRemodelValidationSet(c *C, missing bool) {
	s.state.Lock()
	defer s.state.Unlock()
	s.state.Set("seeded", true)
	s.state.Set("refresh-privacy-key", "some-privacy-key")

	var testDeviceCtx snapstate.DeviceContext

	currentModel := s.brands.Model("canonical", "pc-model", map[string]interface{}{
		"architecture": "amd64",
		"base":         "core20",
		"snaps": []interface{}{
			map[string]interface{}{
				"name":            "pc-kernel",
				"id":              snaptest.AssertedSnapID("pc-kernel"),
				"type":            "kernel",
				"default-channel": "latest/stable",
			},
			map[string]interface{}{
				"name":            "pc",
				"id":              snaptest.AssertedSnapID("pc"),
				"type":            "gadget",
				"default-channel": "latest/stable",
			},
		},
	})
	err := assertstate.Add(s.state, currentModel)
	c.Assert(err, IsNil)

	err = devicestatetest.SetDevice(s.state, &auth.DeviceState{
		Brand: "canonical",
		Model: "pc-model",
	})
	c.Assert(err, IsNil)

	newModel := s.brands.Model("canonical", "pc-model", map[string]interface{}{
		"architecture": "amd64",
		"base":         "core20",
		"revision":     "1",
		"validation-sets": []interface{}{
			map[string]interface{}{
				"account-id": "canonical",
				"name":       "vset-1",
				"mode":       "enforce",
			},
		},
		"snaps": []interface{}{
			map[string]interface{}{
				"name":            "pc-kernel",
				"id":              snaptest.AssertedSnapID("pc-kernel"),
				"type":            "kernel",
				"default-channel": "latest/stable",
			},
			map[string]interface{}{
				"name":            "pc",
				"id":              snaptest.AssertedSnapID("pc"),
				"type":            "gadget",
				"default-channel": "latest/stable",
			},
			map[string]interface{}{
				"name":            "snap-1",
				"id":              snaptest.AssertedSnapID("snap-1"),
				"type":            "app",
				"default-channel": "latest/stable",
			},
		},
	})

	if !missing {
		vset, err := s.brands.Signing("canonical").Sign(asserts.ValidationSetType, map[string]interface{}{
			"type":         "validation-set",
			"authority-id": "canonical",
			"series":       "16",
			"account-id":   "canonical",
			"name":         "vset-1",
			"sequence":     "1",
			"snaps": []interface{}{
				map[string]interface{}{
					"name":     "snap-1",
					"id":       snaptest.AssertedSnapID("snap-1"),
					"presence": "invalid",
				},
			},
			"timestamp": time.Now().UTC().Format(time.RFC3339),
		}, nil, "")
		c.Assert(err, IsNil)

		err = assertstate.Add(s.state, vset)
		c.Assert(err, IsNil)
	}

	testDeviceCtx = &snapstatetest.TrivialDeviceContext{
		Remodeling:     true,
		DeviceModel:    newModel,
		OldDeviceModel: currentModel,
		CtxStore: &fakeSequenceStore{
			fn: func(*asserts.AssertionType, []string, int, *auth.UserState) (asserts.Assertion, error) {
				c.Errorf("should not be called during an offline remodel")
				return nil, nil
			},
		},
	}

	// content doesn't really matter for this test, since we just use the
	// presence of local snaps to determine if this is an offline remodel
	sis := make([]*snap.SideInfo, 1)
	paths := make([]string, 1)
	sis[0], paths[0] = createLocalSnap(c, "pc", snaptest.AssertedSnapID("pc"), 1)

	_, err = devicestate.RemodelTasks(context.Background(), s.state, currentModel, newModel, sis, paths, testDeviceCtx, "99")
	if missing {
		c.Assert(err, ErrorMatches, "validation-set assertion not found")
	} else {
		c.Assert(err, ErrorMatches, "snap presence is invalid: snap-1")
	}
}

func (s *deviceMgrSuite) TestRemodelRequiredSnapMissingFromModel(c *C) {
	s.state.Lock()
	defer s.state.Unlock()
	s.state.Set("seeded", true)
	s.state.Set("refresh-privacy-key", "some-privacy-key")

	var testDeviceCtx snapstate.DeviceContext

	currentModel := s.brands.Model("canonical", "pc-model", map[string]interface{}{
		"architecture": "amd64",
		"base":         "core20",
		"snaps": []interface{}{
			map[string]interface{}{
				"name":            "pc-kernel",
				"id":              snaptest.AssertedSnapID("pc-kernel"),
				"type":            "kernel",
				"default-channel": "latest/stable",
			},
			map[string]interface{}{
				"name":            "pc",
				"id":              snaptest.AssertedSnapID("pc"),
				"type":            "gadget",
				"default-channel": "latest/stable",
			},
		},
	})
	err := assertstate.Add(s.state, currentModel)
	c.Assert(err, IsNil)

	err = devicestatetest.SetDevice(s.state, &auth.DeviceState{
		Brand: "canonical",
		Model: "pc-model",
	})
	c.Assert(err, IsNil)

	newModel := s.brands.Model("canonical", "pc-model", map[string]interface{}{
		"architecture": "amd64",
		"base":         "core20",
		"revision":     "1",
		"validation-sets": []interface{}{
			map[string]interface{}{
				"account-id": "canonical",
				"name":       "vset-1",
				"mode":       "enforce",
			},
		},
		"snaps": []interface{}{
			map[string]interface{}{
				"name":            "pc-kernel",
				"id":              snaptest.AssertedSnapID("pc-kernel"),
				"type":            "kernel",
				"default-channel": "latest/stable",
			},
			map[string]interface{}{
				"name":            "pc",
				"id":              snaptest.AssertedSnapID("pc"),
				"type":            "gadget",
				"default-channel": "latest/stable",
			},
		},
	})

	vset, err := s.brands.Signing("canonical").Sign(asserts.ValidationSetType, map[string]interface{}{
		"type":         "validation-set",
		"authority-id": "canonical",
		"series":       "16",
		"account-id":   "canonical",
		"name":         "vset-1",
		"sequence":     "1",
		"snaps": []interface{}{
			map[string]interface{}{
				"name":     "snap-1",
				"id":       snaptest.AssertedSnapID("snap-1"),
				"presence": "required",
			},
		},
		"timestamp": time.Now().UTC().Format(time.RFC3339),
	}, nil, "")
	c.Assert(err, IsNil)

	testDeviceCtx = &snapstatetest.TrivialDeviceContext{
		Remodeling:     true,
		DeviceModel:    newModel,
		OldDeviceModel: currentModel,
		CtxStore: &fakeSequenceStore{
			fn: func(*asserts.AssertionType, []string, int, *auth.UserState) (asserts.Assertion, error) {
				return vset, nil
			},
		},
	}

	_, err = devicestate.RemodelTasks(context.Background(), s.state, currentModel, newModel, nil, nil, testDeviceCtx, "99")
	c.Assert(err, ErrorMatches, "cannot have required snap in validation set that is not present in the model: snap-1")
=======
				"default-channel": "20",
			},
			map[string]interface{}{
				"name": "foo-with-base",
				"id":   snaptest.AssertedSnapID("foo-with-base"),
			},
			map[string]interface{}{
				"name": "bar-with-base",
				"id":   snaptest.AssertedSnapID("bar-with-base"),
			},
			map[string]interface{}{
				"name": "foo-base",
				"type": "base",
				"id":   snaptest.AssertedSnapID("foo-base"),
			},
			map[string]interface{}{
				"name": "bar-base",
				"type": "base",
				"id":   snaptest.AssertedSnapID("bar-base"),
			},
		},
	})

	// current gadget
	siModelGadget := &snap.SideInfo{
		RealName: "pc",
		Revision: snap.R(33),
		SnapID:   snaptest.AssertedSnapID("pc"),
	}
	snapstate.Set(s.state, "pc", &snapstate.SnapState{
		SnapType:        "gadget",
		Sequence:        []*snap.SideInfo{siModelGadget},
		Current:         siModelGadget.Revision,
		Active:          true,
		TrackingChannel: "20/stable",
	})

	// current kernel
	siModelKernel := &snap.SideInfo{
		RealName: "pc-kernel",
		Revision: snap.R(32),
		SnapID:   snaptest.AssertedSnapID("pc-kernel"),
	}
	snapstate.Set(s.state, "pc-kernel", &snapstate.SnapState{
		SnapType:        "kernel",
		Sequence:        []*snap.SideInfo{siModelKernel},
		Current:         siModelKernel.Revision,
		Active:          true,
		TrackingChannel: "20/stable",
	})

	// and base
	siModelBase := &snap.SideInfo{
		RealName: "core20",
		Revision: snap.R(31),
		SnapID:   snaptest.AssertedSnapID("core20"),
	}
	snapstate.Set(s.state, "core20", &snapstate.SnapState{
		SnapType:        "base",
		Sequence:        []*snap.SideInfo{siModelBase},
		Current:         siModelBase.Revision,
		Active:          true,
		TrackingChannel: "latest/stable",
	})

	testDeviceCtx = &snapstatetest.TrivialDeviceContext{Remodeling: true, DeviceModel: new, OldDeviceModel: current}

	tss, err := devicestate.RemodelTasks(context.Background(), s.state, current, new, nil, nil, testDeviceCtx, "99")
	c.Assert(err, IsNil)

	// 5 snaps + create recovery system + set model
	c.Assert(tss, HasLen, 7)

	verifyOrderOfSnapSetups(c, tss, []snap.Type{
		snap.TypeKernel, snap.TypeBase, snap.TypeBase, snap.TypeApp, snap.TypeApp,
	})
}

func verifyOrderOfSnapSetups(c *C, tss []*state.TaskSet, expectedTypes []snap.Type) {
	foundTypes := make([]snap.Type, 0, len(expectedTypes))
	for _, ts := range tss {
		snapsup := snapSetupFromTaskSet(ts)
		if snapsup == nil {
			continue
		}
		foundTypes = append(foundTypes, snapsup.Type)
	}
	c.Check(foundTypes, DeepEquals, expectedTypes)
}

func snapSetupFromTaskSet(ts *state.TaskSet) *snapstate.SnapSetup {
	for _, t := range ts.Tasks() {
		snapsup, err := snapstate.TaskSnapSetup(t)
		if err != nil {
			continue
		}
		return snapsup
	}
	return nil
>>>>>>> b7383cf2
}<|MERGE_RESOLUTION|>--- conflicted
+++ resolved
@@ -5595,7 +5595,6 @@
 	c.Assert(tss, IsNil)
 }
 
-<<<<<<< HEAD
 type fakeSequenceStore struct {
 	storetest.Store
 
@@ -5615,9 +5614,6 @@
 }
 
 func (s *deviceMgrSuite) testRemodelUpdateFromValidationSet(c *C, sequence string) {
-=======
-func (s *deviceMgrRemodelSuite) TestRemodelVerifyOrderOfTasks(c *C) {
->>>>>>> b7383cf2
 	s.state.Lock()
 	defer s.state.Unlock()
 	s.state.Set("seeded", true)
@@ -5625,7 +5621,6 @@
 
 	var testDeviceCtx snapstate.DeviceContext
 
-<<<<<<< HEAD
 	snapsupTemplate := &snapstate.SnapSetup{
 		SideInfo: &snap.SideInfo{
 			RealName: "snap-1",
@@ -5655,29 +5650,17 @@
 	currentModel := s.brands.Model("canonical", "pc-model", map[string]interface{}{
 		"architecture": "amd64",
 		"base":         "core20",
-=======
-	// set a model assertion we remodel from
-	current := s.makeModelAssertionInState(c, "canonical", "pc-model", map[string]interface{}{
-		"architecture": "amd64",
-		"base":         "core20",
-		"grade":        "dangerous",
->>>>>>> b7383cf2
 		"snaps": []interface{}{
 			map[string]interface{}{
 				"name":            "pc-kernel",
 				"id":              snaptest.AssertedSnapID("pc-kernel"),
 				"type":            "kernel",
-<<<<<<< HEAD
 				"default-channel": "latest/stable",
-=======
-				"default-channel": "20",
->>>>>>> b7383cf2
 			},
 			map[string]interface{}{
 				"name":            "pc",
 				"id":              snaptest.AssertedSnapID("pc"),
 				"type":            "gadget",
-<<<<<<< HEAD
 				"default-channel": "latest/stable",
 			},
 			map[string]interface{}{
@@ -5879,7 +5862,299 @@
 				"id":              snaptest.AssertedSnapID("pc-kernel"),
 				"type":            "kernel",
 				"default-channel": "latest/stable",
-=======
+			},
+			map[string]interface{}{
+				"name":            "pc",
+				"id":              snaptest.AssertedSnapID("pc"),
+				"type":            "gadget",
+				"default-channel": "latest/stable",
+			},
+			map[string]interface{}{
+				"name":            "snap-1",
+				"id":              snaptest.AssertedSnapID("snap-1"),
+				"type":            "app",
+				"default-channel": "latest/stable",
+			},
+		},
+	})
+
+	vset, err := s.brands.Signing("canonical").Sign(asserts.ValidationSetType, map[string]interface{}{
+		"type":         "validation-set",
+		"authority-id": "canonical",
+		"series":       "16",
+		"account-id":   "canonical",
+		"name":         "vset-1",
+		"sequence":     "1",
+		"snaps": []interface{}{
+			map[string]interface{}{
+				"name":     invalidSnap,
+				"id":       snaptest.AssertedSnapID(invalidSnap),
+				"presence": "invalid",
+			},
+		},
+		"timestamp": time.Now().UTC().Format(time.RFC3339),
+	}, nil, "")
+	c.Assert(err, IsNil)
+
+	testDeviceCtx = &snapstatetest.TrivialDeviceContext{
+		Remodeling:     true,
+		DeviceModel:    newModel,
+		OldDeviceModel: currentModel,
+		CtxStore: &fakeSequenceStore{
+			fn: func(*asserts.AssertionType, []string, int, *auth.UserState) (asserts.Assertion, error) {
+				return vset, nil
+			},
+		},
+	}
+
+	_, err = devicestate.RemodelTasks(context.Background(), s.state, currentModel, newModel, nil, nil, testDeviceCtx, "99")
+	c.Assert(err, ErrorMatches, fmt.Sprintf("snap presence is invalid: %s", invalidSnap))
+}
+
+func (s *deviceMgrSuite) TestOfflineRemodelPresentValidationSet(c *C) {
+	s.testOfflineRemodelValidationSet(c, false)
+}
+
+func (s *deviceMgrSuite) TestOfflineRemodelMissingValidationSet(c *C) {
+	s.testOfflineRemodelValidationSet(c, true)
+}
+
+func (s *deviceMgrSuite) testOfflineRemodelValidationSet(c *C, missing bool) {
+	s.state.Lock()
+	defer s.state.Unlock()
+	s.state.Set("seeded", true)
+	s.state.Set("refresh-privacy-key", "some-privacy-key")
+
+	var testDeviceCtx snapstate.DeviceContext
+
+	currentModel := s.brands.Model("canonical", "pc-model", map[string]interface{}{
+		"architecture": "amd64",
+		"base":         "core20",
+		"snaps": []interface{}{
+			map[string]interface{}{
+				"name":            "pc-kernel",
+				"id":              snaptest.AssertedSnapID("pc-kernel"),
+				"type":            "kernel",
+				"default-channel": "latest/stable",
+			},
+			map[string]interface{}{
+				"name":            "pc",
+				"id":              snaptest.AssertedSnapID("pc"),
+				"type":            "gadget",
+				"default-channel": "latest/stable",
+			},
+		},
+	})
+	err := assertstate.Add(s.state, currentModel)
+	c.Assert(err, IsNil)
+
+	err = devicestatetest.SetDevice(s.state, &auth.DeviceState{
+		Brand: "canonical",
+		Model: "pc-model",
+	})
+	c.Assert(err, IsNil)
+
+	newModel := s.brands.Model("canonical", "pc-model", map[string]interface{}{
+		"architecture": "amd64",
+		"base":         "core20",
+		"revision":     "1",
+		"validation-sets": []interface{}{
+			map[string]interface{}{
+				"account-id": "canonical",
+				"name":       "vset-1",
+				"mode":       "enforce",
+			},
+		},
+		"snaps": []interface{}{
+			map[string]interface{}{
+				"name":            "pc-kernel",
+				"id":              snaptest.AssertedSnapID("pc-kernel"),
+				"type":            "kernel",
+				"default-channel": "latest/stable",
+			},
+			map[string]interface{}{
+				"name":            "pc",
+				"id":              snaptest.AssertedSnapID("pc"),
+				"type":            "gadget",
+				"default-channel": "latest/stable",
+			},
+			map[string]interface{}{
+				"name":            "snap-1",
+				"id":              snaptest.AssertedSnapID("snap-1"),
+				"type":            "app",
+				"default-channel": "latest/stable",
+			},
+		},
+	})
+
+	if !missing {
+		vset, err := s.brands.Signing("canonical").Sign(asserts.ValidationSetType, map[string]interface{}{
+			"type":         "validation-set",
+			"authority-id": "canonical",
+			"series":       "16",
+			"account-id":   "canonical",
+			"name":         "vset-1",
+			"sequence":     "1",
+			"snaps": []interface{}{
+				map[string]interface{}{
+					"name":     "snap-1",
+					"id":       snaptest.AssertedSnapID("snap-1"),
+					"presence": "invalid",
+				},
+			},
+			"timestamp": time.Now().UTC().Format(time.RFC3339),
+		}, nil, "")
+		c.Assert(err, IsNil)
+
+		err = assertstate.Add(s.state, vset)
+		c.Assert(err, IsNil)
+	}
+
+	testDeviceCtx = &snapstatetest.TrivialDeviceContext{
+		Remodeling:     true,
+		DeviceModel:    newModel,
+		OldDeviceModel: currentModel,
+		CtxStore: &fakeSequenceStore{
+			fn: func(*asserts.AssertionType, []string, int, *auth.UserState) (asserts.Assertion, error) {
+				c.Errorf("should not be called during an offline remodel")
+				return nil, nil
+			},
+		},
+	}
+
+	// content doesn't really matter for this test, since we just use the
+	// presence of local snaps to determine if this is an offline remodel
+	sis := make([]*snap.SideInfo, 1)
+	paths := make([]string, 1)
+	sis[0], paths[0] = createLocalSnap(c, "pc", snaptest.AssertedSnapID("pc"), 1)
+
+	_, err = devicestate.RemodelTasks(context.Background(), s.state, currentModel, newModel, sis, paths, testDeviceCtx, "99")
+	if missing {
+		c.Assert(err, ErrorMatches, "validation-set assertion not found")
+	} else {
+		c.Assert(err, ErrorMatches, "snap presence is invalid: snap-1")
+	}
+}
+
+func (s *deviceMgrSuite) TestRemodelRequiredSnapMissingFromModel(c *C) {
+	s.state.Lock()
+	defer s.state.Unlock()
+	s.state.Set("seeded", true)
+	s.state.Set("refresh-privacy-key", "some-privacy-key")
+
+	var testDeviceCtx snapstate.DeviceContext
+
+	currentModel := s.brands.Model("canonical", "pc-model", map[string]interface{}{
+		"architecture": "amd64",
+		"base":         "core20",
+		"snaps": []interface{}{
+			map[string]interface{}{
+				"name":            "pc-kernel",
+				"id":              snaptest.AssertedSnapID("pc-kernel"),
+				"type":            "kernel",
+				"default-channel": "latest/stable",
+			},
+			map[string]interface{}{
+				"name":            "pc",
+				"id":              snaptest.AssertedSnapID("pc"),
+				"type":            "gadget",
+				"default-channel": "latest/stable",
+			},
+		},
+	})
+	err := assertstate.Add(s.state, currentModel)
+	c.Assert(err, IsNil)
+
+	err = devicestatetest.SetDevice(s.state, &auth.DeviceState{
+		Brand: "canonical",
+		Model: "pc-model",
+	})
+	c.Assert(err, IsNil)
+
+	newModel := s.brands.Model("canonical", "pc-model", map[string]interface{}{
+		"architecture": "amd64",
+		"base":         "core20",
+		"revision":     "1",
+		"validation-sets": []interface{}{
+			map[string]interface{}{
+				"account-id": "canonical",
+				"name":       "vset-1",
+				"mode":       "enforce",
+			},
+		},
+		"snaps": []interface{}{
+			map[string]interface{}{
+				"name":            "pc-kernel",
+				"id":              snaptest.AssertedSnapID("pc-kernel"),
+				"type":            "kernel",
+				"default-channel": "latest/stable",
+			},
+			map[string]interface{}{
+				"name":            "pc",
+				"id":              snaptest.AssertedSnapID("pc"),
+				"type":            "gadget",
+				"default-channel": "latest/stable",
+			},
+		},
+	})
+
+	vset, err := s.brands.Signing("canonical").Sign(asserts.ValidationSetType, map[string]interface{}{
+		"type":         "validation-set",
+		"authority-id": "canonical",
+		"series":       "16",
+		"account-id":   "canonical",
+		"name":         "vset-1",
+		"sequence":     "1",
+		"snaps": []interface{}{
+			map[string]interface{}{
+				"name":     "snap-1",
+				"id":       snaptest.AssertedSnapID("snap-1"),
+				"presence": "required",
+			},
+		},
+		"timestamp": time.Now().UTC().Format(time.RFC3339),
+	}, nil, "")
+	c.Assert(err, IsNil)
+
+	testDeviceCtx = &snapstatetest.TrivialDeviceContext{
+		Remodeling:     true,
+		DeviceModel:    newModel,
+		OldDeviceModel: currentModel,
+		CtxStore: &fakeSequenceStore{
+			fn: func(*asserts.AssertionType, []string, int, *auth.UserState) (asserts.Assertion, error) {
+				return vset, nil
+			},
+		},
+	}
+
+	_, err = devicestate.RemodelTasks(context.Background(), s.state, currentModel, newModel, nil, nil, testDeviceCtx, "99")
+	c.Assert(err, ErrorMatches, "cannot have required snap in validation set that is not present in the model: snap-1")
+}
+
+func (s *deviceMgrRemodelSuite) TestRemodelVerifyOrderOfTasks(c *C) {
+	s.state.Lock()
+	defer s.state.Unlock()
+	s.state.Set("seeded", true)
+	s.state.Set("refresh-privacy-key", "some-privacy-key")
+
+	var testDeviceCtx snapstate.DeviceContext
+
+	// set a model assertion we remodel from
+	current := s.makeModelAssertionInState(c, "canonical", "pc-model", map[string]interface{}{
+		"architecture": "amd64",
+		"base":         "core20",
+		"grade":        "dangerous",
+		"snaps": []interface{}{
+			map[string]interface{}{
+				"name":            "pc-kernel",
+				"id":              snaptest.AssertedSnapID("pc-kernel"),
+				"type":            "kernel",
+				"default-channel": "20",
+			},
+			map[string]interface{}{
+				"name":            "pc",
+				"id":              snaptest.AssertedSnapID("pc"),
+				"type":            "gadget",
 				"default-channel": "20",
 			},
 		},
@@ -5977,276 +6252,11 @@
 				"id":              snaptest.AssertedSnapID("kernel-new"),
 				"type":            "kernel",
 				"default-channel": "20",
->>>>>>> b7383cf2
 			},
 			map[string]interface{}{
 				"name":            "pc",
 				"id":              snaptest.AssertedSnapID("pc"),
 				"type":            "gadget",
-<<<<<<< HEAD
-				"default-channel": "latest/stable",
-			},
-			map[string]interface{}{
-				"name":            "snap-1",
-				"id":              snaptest.AssertedSnapID("snap-1"),
-				"type":            "app",
-				"default-channel": "latest/stable",
-			},
-		},
-	})
-
-	vset, err := s.brands.Signing("canonical").Sign(asserts.ValidationSetType, map[string]interface{}{
-		"type":         "validation-set",
-		"authority-id": "canonical",
-		"series":       "16",
-		"account-id":   "canonical",
-		"name":         "vset-1",
-		"sequence":     "1",
-		"snaps": []interface{}{
-			map[string]interface{}{
-				"name":     invalidSnap,
-				"id":       snaptest.AssertedSnapID(invalidSnap),
-				"presence": "invalid",
-			},
-		},
-		"timestamp": time.Now().UTC().Format(time.RFC3339),
-	}, nil, "")
-	c.Assert(err, IsNil)
-
-	testDeviceCtx = &snapstatetest.TrivialDeviceContext{
-		Remodeling:     true,
-		DeviceModel:    newModel,
-		OldDeviceModel: currentModel,
-		CtxStore: &fakeSequenceStore{
-			fn: func(*asserts.AssertionType, []string, int, *auth.UserState) (asserts.Assertion, error) {
-				return vset, nil
-			},
-		},
-	}
-
-	_, err = devicestate.RemodelTasks(context.Background(), s.state, currentModel, newModel, nil, nil, testDeviceCtx, "99")
-	c.Assert(err, ErrorMatches, fmt.Sprintf("snap presence is invalid: %s", invalidSnap))
-}
-
-func (s *deviceMgrSuite) TestOfflineRemodelPresentValidationSet(c *C) {
-	s.testOfflineRemodelValidationSet(c, false)
-}
-
-func (s *deviceMgrSuite) TestOfflineRemodelMissingValidationSet(c *C) {
-	s.testOfflineRemodelValidationSet(c, true)
-}
-
-func (s *deviceMgrSuite) testOfflineRemodelValidationSet(c *C, missing bool) {
-	s.state.Lock()
-	defer s.state.Unlock()
-	s.state.Set("seeded", true)
-	s.state.Set("refresh-privacy-key", "some-privacy-key")
-
-	var testDeviceCtx snapstate.DeviceContext
-
-	currentModel := s.brands.Model("canonical", "pc-model", map[string]interface{}{
-		"architecture": "amd64",
-		"base":         "core20",
-		"snaps": []interface{}{
-			map[string]interface{}{
-				"name":            "pc-kernel",
-				"id":              snaptest.AssertedSnapID("pc-kernel"),
-				"type":            "kernel",
-				"default-channel": "latest/stable",
-			},
-			map[string]interface{}{
-				"name":            "pc",
-				"id":              snaptest.AssertedSnapID("pc"),
-				"type":            "gadget",
-				"default-channel": "latest/stable",
-			},
-		},
-	})
-	err := assertstate.Add(s.state, currentModel)
-	c.Assert(err, IsNil)
-
-	err = devicestatetest.SetDevice(s.state, &auth.DeviceState{
-		Brand: "canonical",
-		Model: "pc-model",
-	})
-	c.Assert(err, IsNil)
-
-	newModel := s.brands.Model("canonical", "pc-model", map[string]interface{}{
-		"architecture": "amd64",
-		"base":         "core20",
-		"revision":     "1",
-		"validation-sets": []interface{}{
-			map[string]interface{}{
-				"account-id": "canonical",
-				"name":       "vset-1",
-				"mode":       "enforce",
-			},
-		},
-		"snaps": []interface{}{
-			map[string]interface{}{
-				"name":            "pc-kernel",
-				"id":              snaptest.AssertedSnapID("pc-kernel"),
-				"type":            "kernel",
-				"default-channel": "latest/stable",
-			},
-			map[string]interface{}{
-				"name":            "pc",
-				"id":              snaptest.AssertedSnapID("pc"),
-				"type":            "gadget",
-				"default-channel": "latest/stable",
-			},
-			map[string]interface{}{
-				"name":            "snap-1",
-				"id":              snaptest.AssertedSnapID("snap-1"),
-				"type":            "app",
-				"default-channel": "latest/stable",
-			},
-		},
-	})
-
-	if !missing {
-		vset, err := s.brands.Signing("canonical").Sign(asserts.ValidationSetType, map[string]interface{}{
-			"type":         "validation-set",
-			"authority-id": "canonical",
-			"series":       "16",
-			"account-id":   "canonical",
-			"name":         "vset-1",
-			"sequence":     "1",
-			"snaps": []interface{}{
-				map[string]interface{}{
-					"name":     "snap-1",
-					"id":       snaptest.AssertedSnapID("snap-1"),
-					"presence": "invalid",
-				},
-			},
-			"timestamp": time.Now().UTC().Format(time.RFC3339),
-		}, nil, "")
-		c.Assert(err, IsNil)
-
-		err = assertstate.Add(s.state, vset)
-		c.Assert(err, IsNil)
-	}
-
-	testDeviceCtx = &snapstatetest.TrivialDeviceContext{
-		Remodeling:     true,
-		DeviceModel:    newModel,
-		OldDeviceModel: currentModel,
-		CtxStore: &fakeSequenceStore{
-			fn: func(*asserts.AssertionType, []string, int, *auth.UserState) (asserts.Assertion, error) {
-				c.Errorf("should not be called during an offline remodel")
-				return nil, nil
-			},
-		},
-	}
-
-	// content doesn't really matter for this test, since we just use the
-	// presence of local snaps to determine if this is an offline remodel
-	sis := make([]*snap.SideInfo, 1)
-	paths := make([]string, 1)
-	sis[0], paths[0] = createLocalSnap(c, "pc", snaptest.AssertedSnapID("pc"), 1)
-
-	_, err = devicestate.RemodelTasks(context.Background(), s.state, currentModel, newModel, sis, paths, testDeviceCtx, "99")
-	if missing {
-		c.Assert(err, ErrorMatches, "validation-set assertion not found")
-	} else {
-		c.Assert(err, ErrorMatches, "snap presence is invalid: snap-1")
-	}
-}
-
-func (s *deviceMgrSuite) TestRemodelRequiredSnapMissingFromModel(c *C) {
-	s.state.Lock()
-	defer s.state.Unlock()
-	s.state.Set("seeded", true)
-	s.state.Set("refresh-privacy-key", "some-privacy-key")
-
-	var testDeviceCtx snapstate.DeviceContext
-
-	currentModel := s.brands.Model("canonical", "pc-model", map[string]interface{}{
-		"architecture": "amd64",
-		"base":         "core20",
-		"snaps": []interface{}{
-			map[string]interface{}{
-				"name":            "pc-kernel",
-				"id":              snaptest.AssertedSnapID("pc-kernel"),
-				"type":            "kernel",
-				"default-channel": "latest/stable",
-			},
-			map[string]interface{}{
-				"name":            "pc",
-				"id":              snaptest.AssertedSnapID("pc"),
-				"type":            "gadget",
-				"default-channel": "latest/stable",
-			},
-		},
-	})
-	err := assertstate.Add(s.state, currentModel)
-	c.Assert(err, IsNil)
-
-	err = devicestatetest.SetDevice(s.state, &auth.DeviceState{
-		Brand: "canonical",
-		Model: "pc-model",
-	})
-	c.Assert(err, IsNil)
-
-	newModel := s.brands.Model("canonical", "pc-model", map[string]interface{}{
-		"architecture": "amd64",
-		"base":         "core20",
-		"revision":     "1",
-		"validation-sets": []interface{}{
-			map[string]interface{}{
-				"account-id": "canonical",
-				"name":       "vset-1",
-				"mode":       "enforce",
-			},
-		},
-		"snaps": []interface{}{
-			map[string]interface{}{
-				"name":            "pc-kernel",
-				"id":              snaptest.AssertedSnapID("pc-kernel"),
-				"type":            "kernel",
-				"default-channel": "latest/stable",
-			},
-			map[string]interface{}{
-				"name":            "pc",
-				"id":              snaptest.AssertedSnapID("pc"),
-				"type":            "gadget",
-				"default-channel": "latest/stable",
-			},
-		},
-	})
-
-	vset, err := s.brands.Signing("canonical").Sign(asserts.ValidationSetType, map[string]interface{}{
-		"type":         "validation-set",
-		"authority-id": "canonical",
-		"series":       "16",
-		"account-id":   "canonical",
-		"name":         "vset-1",
-		"sequence":     "1",
-		"snaps": []interface{}{
-			map[string]interface{}{
-				"name":     "snap-1",
-				"id":       snaptest.AssertedSnapID("snap-1"),
-				"presence": "required",
-			},
-		},
-		"timestamp": time.Now().UTC().Format(time.RFC3339),
-	}, nil, "")
-	c.Assert(err, IsNil)
-
-	testDeviceCtx = &snapstatetest.TrivialDeviceContext{
-		Remodeling:     true,
-		DeviceModel:    newModel,
-		OldDeviceModel: currentModel,
-		CtxStore: &fakeSequenceStore{
-			fn: func(*asserts.AssertionType, []string, int, *auth.UserState) (asserts.Assertion, error) {
-				return vset, nil
-			},
-		},
-	}
-
-	_, err = devicestate.RemodelTasks(context.Background(), s.state, currentModel, newModel, nil, nil, testDeviceCtx, "99")
-	c.Assert(err, ErrorMatches, "cannot have required snap in validation set that is not present in the model: snap-1")
-=======
 				"default-channel": "20",
 			},
 			map[string]interface{}{
@@ -6346,5 +6356,4 @@
 		return snapsup
 	}
 	return nil
->>>>>>> b7383cf2
 }