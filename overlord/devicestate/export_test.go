--- conflicted
+++ resolved
@@ -204,18 +204,18 @@
 	}
 }
 
-<<<<<<< HEAD
 func MockCheckTPMAvailability(f func() error) (restore func()) {
 	old := checkTPMAvailability
 	checkTPMAvailability = f
 	return func() {
 		checkTPMAvailability = old
-=======
+	}
+}
+
 func MockHttputilNewHTTPClient(f func(opts *httputil.ClientOptions) *http.Client) (restore func()) {
 	old := httputilNewHTTPClient
 	httputilNewHTTPClient = f
 	return func() {
 		httputilNewHTTPClient = old
->>>>>>> 05bb62da
 	}
 }