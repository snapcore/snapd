// -*- Mode: Go; indent-tabs-mode: t -*-

/*
 * Copyright (C) 2021 Canonical Ltd
 *
 * This program is free software: you can redistribute it and/or modify
 * it under the terms of the GNU General Public License version 3 as
 * published by the Free Software Foundation.
 *
 * This program is distributed in the hope that it will be useful,
 * but WITHOUT ANY WARRANTY; without even the implied warranty of
 * MERCHANTABILITY or FITNESS FOR A PARTICULAR PURPOSE.  See the
 * GNU General Public License for more details.
 *
 * You should have received a copy of the GNU General Public License
 * along with this program.  If not, see <http://www.gnu.org/licenses/>.
 *
 */

package devicestate

import (
	"compress/gzip"
	"fmt"
	"os"
	"os/exec"
	"path/filepath"

	"gopkg.in/tomb.v2"

	"github.com/snapcore/snapd/asserts"
	"github.com/snapcore/snapd/asserts/sysdb"
	"github.com/snapcore/snapd/boot"
	"github.com/snapcore/snapd/dirs"
	"github.com/snapcore/snapd/gadget"
	"github.com/snapcore/snapd/gadget/install"
	"github.com/snapcore/snapd/logger"
	"github.com/snapcore/snapd/osutil"
	"github.com/snapcore/snapd/overlord/restart"
	"github.com/snapcore/snapd/overlord/snapstate"
	"github.com/snapcore/snapd/overlord/state"
	"github.com/snapcore/snapd/randutil"
	"github.com/snapcore/snapd/secboot"
	"github.com/snapcore/snapd/sysconfig"
	"github.com/snapcore/snapd/timings"
)

var (
	bootMakeRunnable            = boot.MakeRunnableSystem
	bootEnsureNextBootToRunMode = boot.EnsureNextBootToRunMode
	installRun                  = install.Run
	installFactoryReset         = func(mod gadget.Model, gadgetRoot, kernelRoot, device string, options install.Options, _ gadget.ContentObserver, _ timings.Measurer) (*install.InstalledSystemSideData, error) {
		return nil, fmt.Errorf("not implemented")
	}

	sysconfigConfigureTargetSystem = sysconfig.ConfigureTargetSystem
)

func setSysconfigCloudOptions(opts *sysconfig.Options, gadgetDir string, model *asserts.Model) {
	ubuntuSeedCloudCfg := filepath.Join(boot.InitramfsUbuntuSeedDir, "data/etc/cloud/cloud.cfg.d")

	grade := model.Grade()

	// we always set the cloud-init src directory if it exists, it is
	// automatically ignored by sysconfig in the case it shouldn't be used
	if osutil.IsDirectory(ubuntuSeedCloudCfg) {
		opts.CloudInitSrcDir = ubuntuSeedCloudCfg
	}

	switch {
	// if the gadget has a cloud.conf file, always use that regardless of grade
	case sysconfig.HasGadgetCloudConf(gadgetDir):
		opts.AllowCloudInit = true

	// next thing is if are in secured grade and didn't have gadget config, we
	// disable cloud-init always, clouds should have their own config via
	// gadgets for grade secured
	case grade == asserts.ModelSecured:
		opts.AllowCloudInit = false

	// all other cases we allow cloud-init to run, either through config that is
	// available at runtime via a CI-DATA USB drive, or via config on
	// ubuntu-seed if that is allowed by the model grade, etc.
	default:
		opts.AllowCloudInit = true
	}
}

func writeModel(model *asserts.Model, where string) error {
	f, err := os.OpenFile(where, os.O_WRONLY|os.O_CREATE|os.O_EXCL, 0644)
	if err != nil {
		return err
	}
	defer f.Close()
	return asserts.NewEncoder(f).Encode(model)
}

func writeLogs(rootdir string, fromMode string) error {
	// XXX: would be great to use native journal format but it's tied
	//      to machine-id, we could journal -o export but there
	//      is no systemd-journal-remote on core{,18,20}
	//
	// XXX: or only log if persistent journal is enabled?
	logPath := filepath.Join(rootdir, "var/log/install-mode.log.gz")
	if fromMode == "factory-reset" {
		logPath = filepath.Join(rootdir, "var/log/factory-reset-mode.log.gz")
	}
	if err := os.MkdirAll(filepath.Dir(logPath), 0755); err != nil {
		return err
	}

	f, err := os.Create(logPath)
	if err != nil {
		return err
	}
	defer f.Close()

	gz := gzip.NewWriter(f)
	defer gz.Close()

	cmd := exec.Command("journalctl", "-b", "0", "--all")
	cmd.Stdout = gz
	if err := cmd.Run(); err != nil {
		return fmt.Errorf("cannot collect journal output: %v", err)
	}
	if err := gz.Flush(); err != nil {
		return fmt.Errorf("cannot flush compressed log output: %v", err)
	}

	return nil
}

func writeTimesyncdClock(srcRootDir, dstRootDir string) error {
	// keep track of the time
	const timesyncClockInRoot = "/var/lib/systemd/timesync/clock"
	clockSrc := filepath.Join(srcRootDir, timesyncClockInRoot)
	clockDst := filepath.Join(dstRootDir, timesyncClockInRoot)
	if err := os.MkdirAll(filepath.Dir(clockDst), 0755); err != nil {
		return fmt.Errorf("cannot store the clock: %v", err)
	}
	if !osutil.FileExists(clockSrc) {
		logger.Noticef("timesyncd clock timestamp %v does not exist", clockSrc)
		return nil
	}
	// clock file is owned by a specific user/group, thus preserve
	// attributes of the source
	if err := osutil.CopyFile(clockSrc, clockDst, osutil.CopyFlagPreserveAll); err != nil {
		return fmt.Errorf("cannot copy clock: %v", err)
	}
	// the file is empty however, its modification timestamp is used to set
	// up the current time
	if err := os.Chtimes(clockDst, timeNow(), timeNow()); err != nil {
		return fmt.Errorf("cannot update clock timestamp: %v", err)
	}
	return nil
}

func writeTimings(st *state.State, rootdir, fromMode string) error {
	changeKind := "install-system"
	logPath := filepath.Join(rootdir, "var/log/install-timings.txt.gz")
	if fromMode == "factory-reset" {
		changeKind = "factory-reset"
		logPath = filepath.Join(rootdir, "var/log/factory-reset-timings.txt.gz")
	}

	if err := os.MkdirAll(filepath.Dir(logPath), 0755); err != nil {
		return err
	}

	f, err := os.Create(logPath)
	if err != nil {
		return err
	}
	defer f.Close()

	gz := gzip.NewWriter(f)
	defer gz.Close()

	var chgIDs []string
	for _, chg := range st.Changes() {
		if chg.Kind() == "seed" || chg.Kind() == changeKind {
			// this is captured via "--ensure=seed" and
			// "--ensure=install-system" below
			continue
		}
		chgIDs = append(chgIDs, chg.ID())
	}

	// state must be unlocked for "snap changes/debug timings" to work
	st.Unlock()
	defer st.Lock()

	// XXX: ugly, ugly, but using the internal timings requires
	//      some refactor as a lot of the required bits are not
	//      exported right now
	// first all changes
	fmt.Fprintf(gz, "---- Output of: snap changes\n")
	cmd := exec.Command("snap", "changes")
	cmd.Stdout = gz
	if err := cmd.Run(); err != nil {
		return fmt.Errorf("cannot collect timings output: %v", err)
	}
	fmt.Fprintf(gz, "\n")
	// then the seeding
	fmt.Fprintf(gz, "---- Output of snap debug timings --ensure=seed\n")
	cmd = exec.Command("snap", "debug", "timings", "--ensure=seed")
	cmd.Stdout = gz
	if err := cmd.Run(); err != nil {
		return fmt.Errorf("cannot collect timings output: %v", err)
	}
	fmt.Fprintf(gz, "\n")
	// then the install
	fmt.Fprintf(gz, "---- Output of snap debug timings --ensure=%v\n", changeKind)
	cmd = exec.Command("snap", "debug", "timings", fmt.Sprintf("--ensure=%v", changeKind))
	cmd.Stdout = gz
	if err := cmd.Run(); err != nil {
		return fmt.Errorf("cannot collect timings output: %v", err)
	}
	// then the other changes (if there are any)
	for _, chgID := range chgIDs {
		fmt.Fprintf(gz, "---- Output of snap debug timings %s\n", chgID)
		cmd = exec.Command("snap", "debug", "timings", chgID)
		cmd.Stdout = gz
		if err := cmd.Run(); err != nil {
			return fmt.Errorf("cannot collect timings output: %v", err)
		}
		fmt.Fprintf(gz, "\n")
	}

	if err := gz.Flush(); err != nil {
		return fmt.Errorf("cannot flush timings output: %v", err)
	}

	return nil
}

func (m *DeviceManager) doSetupRunSystem(t *state.Task, _ *tomb.Tomb) error {
	st := t.State()
	st.Lock()
	defer st.Unlock()

	perfTimings := state.TimingsForTask(t)
	defer perfTimings.Save(st)

	// get gadget dir
	deviceCtx, err := DeviceCtx(st, t, nil)
	if err != nil {
		return fmt.Errorf("cannot get device context: %v", err)
	}
	gadgetInfo, err := snapstate.GadgetInfo(st, deviceCtx)
	if err != nil {
		return fmt.Errorf("cannot get gadget info: %v", err)
	}
	gadgetDir := gadgetInfo.MountDir()

	kernelInfo, err := snapstate.KernelInfo(st, deviceCtx)
	if err != nil {
		return fmt.Errorf("cannot get kernel info: %v", err)
	}
	kernelDir := kernelInfo.MountDir()

	modeEnv, err := maybeReadModeenv()
	if err != nil {
		return err
	}
	if modeEnv == nil {
		return fmt.Errorf("missing modeenv, cannot proceed")
	}

	// bootstrap
	bopts := install.Options{
		Mount: true,
	}
	encryptionType, err := m.checkEncryption(st, deviceCtx)
	if err != nil {
		return err
	}
	bopts.EncryptionType = encryptionType
	useEncryption := (encryptionType != secboot.EncryptionTypeNone)

	model := deviceCtx.Model()

	// make sure that gadget is usable for the set up we want to use it in
	validationConstraints := gadget.ValidationConstraints{
		EncryptedData: useEncryption,
	}
	var ginfo *gadget.Info
	timings.Run(perfTimings, "read-info-and-validate", "Read and validate gagdet info", func(timings.Measurer) {
		ginfo, err = gadget.ReadInfoAndValidate(gadgetDir, model, &validationConstraints)
	})
	if err != nil {
		return fmt.Errorf("cannot use gadget: %v", err)
	}
	if err := gadget.ValidateContent(ginfo, gadgetDir, kernelDir); err != nil {
		return fmt.Errorf("cannot use gadget: %v", err)
	}

	var trustedInstallObserver *boot.TrustedAssetsInstallObserver
	// get a nice nil interface by default
	var installObserver gadget.ContentObserver
	trustedInstallObserver, err = boot.TrustedAssetsInstallObserverForModel(model, gadgetDir, useEncryption)
	if err != nil && err != boot.ErrObserverNotApplicable {
		return fmt.Errorf("cannot setup asset install observer: %v", err)
	}
	if err == nil {
		installObserver = trustedInstallObserver
		if !useEncryption {
			// there will be no key sealing, so past the
			// installation pass no other methods need to be called
			trustedInstallObserver = nil
		}
	}

	var installedSystem *install.InstalledSystemSideData
	// run the create partition code
	logger.Noticef("create and deploy partitions")
	timings.Run(perfTimings, "install-run", "Install the run system", func(tm timings.Measurer) {
		st.Unlock()
		defer st.Lock()
		installedSystem, err = installRun(model, gadgetDir, kernelDir, "", bopts, installObserver, tm)
	})
	if err != nil {
		return fmt.Errorf("cannot install system: %v", err)
	}

	if trustedInstallObserver != nil {
		// sanity check
		if installedSystem.KeysForRoles == nil || installedSystem.KeysForRoles[gadget.SystemData] == nil || installedSystem.KeysForRoles[gadget.SystemSave] == nil {
			return fmt.Errorf("internal error: system encryption keys are unset")
		}
		dataKeySet := installedSystem.KeysForRoles[gadget.SystemData]
		saveKeySet := installedSystem.KeysForRoles[gadget.SystemSave]

		// make note of the encryption keys
		trustedInstallObserver.ChosenEncryptionKeys(dataKeySet.Key, saveKeySet.Key)

		// keep track of recovery assets
		if err := trustedInstallObserver.ObserveExistingTrustedRecoveryAssets(boot.InitramfsUbuntuSeedDir); err != nil {
			return fmt.Errorf("cannot observe existing trusted recovery assets: err")
		}
		if err := saveKeys(installedSystem.KeysForRoles); err != nil {
			return err
		}
		// write markers containing a secret to pair data and save
		if err := writeMarkers(); err != nil {
			return err
		}
	}

	// keep track of the model we installed
	err = os.MkdirAll(filepath.Join(boot.InitramfsUbuntuBootDir, "device"), 0755)
	if err != nil {
		return fmt.Errorf("cannot store the model: %v", err)
	}
	err = writeModel(model, filepath.Join(boot.InitramfsUbuntuBootDir, "device/model"))
	if err != nil {
		return fmt.Errorf("cannot store the model: %v", err)
	}

	// preserve systemd-timesyncd clock timestamp, so that RTC-less devices
	// can start with a more recent time on the next boot
	if err := writeTimesyncdClock(dirs.GlobalRootDir, boot.InstallHostWritableDir); err != nil {
		return fmt.Errorf("cannot seed timesyncd clock: %v", err)
	}

	// configure the run system
	opts := &sysconfig.Options{TargetRootDir: boot.InstallHostWritableDir, GadgetDir: gadgetDir}
	// configure cloud init
	setSysconfigCloudOptions(opts, gadgetDir, model)
	timings.Run(perfTimings, "sysconfig-configure-target-system", "Configure target system", func(timings.Measurer) {
		err = sysconfigConfigureTargetSystem(model, opts)
	})
	if err != nil {
		return err
	}

	// TODO: FIXME: this should go away after we have time to design a proper
	//              solution
	// TODO: only run on specific models?

	// on some specific devices, we need to create these directories in
	// _writable_defaults in order to allow the install-device hook to install
	// some files there, this eventually will go away when we introduce a proper
	// mechanism not using system-files to install files onto the root
	// filesystem from the install-device hook
	if err := fixupWritableDefaultDirs(boot.InstallHostWritableDir); err != nil {
		return err
	}

	// make it bootable
	logger.Noticef("make system runnable")
	bootBaseInfo, err := snapstate.BootBaseInfo(st, deviceCtx)
	if err != nil {
		return fmt.Errorf("cannot get boot base info: %v", err)
	}
	recoverySystemDir := filepath.Join("/systems", modeEnv.RecoverySystem)
	bootWith := &boot.BootableSet{
		Base:              bootBaseInfo,
		BasePath:          bootBaseInfo.MountFile(),
		Kernel:            kernelInfo,
		KernelPath:        kernelInfo.MountFile(),
		RecoverySystemDir: recoverySystemDir,
		UnpackedGadgetDir: gadgetDir,
	}
	timings.Run(perfTimings, "boot-make-runnable", "Make target system runnable", func(timings.Measurer) {
		err = bootMakeRunnable(deviceCtx.Model(), bootWith, trustedInstallObserver)
	})
	if err != nil {
		return fmt.Errorf("cannot make system runnable: %v", err)
	}
	return nil
}

func fixupWritableDefaultDirs(systemDataDir string) error {
	// the _writable_default directory is used to put files in place on
	// ubuntu-data from install mode, so we abuse it here for a specific device
	// to let that device install files with system-files and the install-device
	// hook

	// eventually this will be a proper, supported, designed mechanism instead
	// of just this hack, but this hack is just creating the directories, since
	// the system-files interface only allows creating the file, not creating
	// the directories leading up to that file, and since the file is deeply
	// nested we would effectively have to give all permission to the device
	// to create any file on ubuntu-data which we don't want to do, so we keep
	// this restriction to let the device create one specific file, and then
	// we behind the scenes just create the directories for the device

	for _, subDirToCreate := range []string{"/etc/udev/rules.d", "/etc/modprobe.d", "/etc/modules-load.d/"} {
		dirToCreate := sysconfig.WritableDefaultsDir(systemDataDir, subDirToCreate)

		if err := os.MkdirAll(dirToCreate, 0755); err != nil {
			return err
		}
	}

	return nil
}

// writeMarkers writes markers containing the same secret to pair data and save.
func writeMarkers() error {
	// ensure directory for markers exists
	if err := os.MkdirAll(boot.InstallHostFDEDataDir, 0755); err != nil {
		return err
	}
	if err := os.MkdirAll(boot.InstallHostFDESaveDir, 0755); err != nil {
		return err
	}

	// generate a secret random marker
	markerSecret, err := randutil.CryptoTokenBytes(32)
	if err != nil {
		return fmt.Errorf("cannot create ubuntu-data/save marker secret: %v", err)
	}

	dataMarker := filepath.Join(boot.InstallHostFDEDataDir, "marker")
	if err := osutil.AtomicWriteFile(dataMarker, markerSecret, 0600, 0); err != nil {
		return err
	}

	saveMarker := filepath.Join(boot.InstallHostFDESaveDir, "marker")
	if err := osutil.AtomicWriteFile(saveMarker, markerSecret, 0600, 0); err != nil {
		return err
	}

	return nil
}

func saveKeys(keysForRoles map[string]*install.EncryptionKeySet) error {
	dataKeySet := keysForRoles[gadget.SystemData]

	// ensure directory for keys exists
	if err := os.MkdirAll(boot.InstallHostFDEDataDir, 0755); err != nil {
		return err
	}

	// Write the recovery key
	recoveryKeyFile := filepath.Join(boot.InstallHostFDEDataDir, "recovery.key")
	if err := dataKeySet.RecoveryKey.Save(recoveryKeyFile); err != nil {
		return fmt.Errorf("cannot store recovery key: %v", err)
	}

	saveKeySet := keysForRoles[gadget.SystemSave]
	if saveKeySet == nil {
		// no system-save support
		return nil
	}

	saveKey := filepath.Join(boot.InstallHostFDEDataDir, "ubuntu-save.key")
	reinstallSaveKey := filepath.Join(boot.InstallHostFDEDataDir, "reinstall.key")

	if err := saveKeySet.Key.Save(saveKey); err != nil {
		return fmt.Errorf("cannot store system save key: %v", err)
	}
	if err := saveKeySet.RecoveryKey.Save(reinstallSaveKey); err != nil {
		return fmt.Errorf("cannot store reinstall key: %v", err)
	}
	return nil
}

var secbootCheckTPMKeySealingSupported = secboot.CheckTPMKeySealingSupported

// checkEncryption verifies whether encryption should be used based on the
// model grade and the availability of a TPM device or a fde-setup hook
// in the kernel.
func (m *DeviceManager) checkEncryption(st *state.State, deviceCtx snapstate.DeviceContext) (res secboot.EncryptionType, err error) {
	model := deviceCtx.Model()
	secured := model.Grade() == asserts.ModelSecured
	dangerous := model.Grade() == asserts.ModelDangerous
	encrypted := model.StorageSafety() == asserts.StorageSafetyEncrypted

	// check if we should disable encryption non-secured devices
	// TODO:UC20: this is not the final mechanism to bypass encryption
	if dangerous && osutil.FileExists(filepath.Join(boot.InitramfsUbuntuSeedDir, ".force-unencrypted")) {
		return res, nil
	}

	// check if the model prefers to be unencrypted
	// TODO: provide way to select via install chooser menu
	//       if the install is unencrypted or encrypted
	if model.StorageSafety() == asserts.StorageSafetyPreferUnencrypted {
		logger.Noticef(`installing system unencrypted to comply with prefer-unencrypted storage-safety model option`)
		return res, nil
	}

	// check if encryption is available
	var (
		hasFDESetupHook    bool
		checkEncryptionErr error
	)
	if kernelInfo, err := snapstate.KernelInfo(st, deviceCtx); err == nil {
		if hasFDESetupHook = hasFDESetupHookInKernel(kernelInfo); hasFDESetupHook {
			res, checkEncryptionErr = m.checkFDEFeatures()
		}
	}
	// Note that having a fde-setup hook will disable the build-in
	// secboot encryption
	if !hasFDESetupHook {
		checkEncryptionErr = secbootCheckTPMKeySealingSupported()
		if checkEncryptionErr == nil {
			res = secboot.EncryptionTypeLUKS
		}
	}

	// check if encryption is required
	if checkEncryptionErr != nil {
		if secured {
			return res, fmt.Errorf("cannot encrypt device storage as mandated by model grade secured: %v", checkEncryptionErr)
		}
		if encrypted {
			return res, fmt.Errorf("cannot encrypt device storage as mandated by encrypted storage-safety model option: %v", checkEncryptionErr)
		}

		if hasFDESetupHook {
			logger.Noticef("not encrypting device storage as querying kernel fde-setup hook did not succeed: %v", checkEncryptionErr)
		} else {
			logger.Noticef("not encrypting device storage as checking TPM gave: %v", checkEncryptionErr)
		}

		// not required, go without
		return res, nil
	}

	return res, nil
}

// RebootOptions can be attached to restart-system-to-run-mode tasks to control
// their restart behavior.
type RebootOptions struct {
	Op string `json:"op,omitempty"`
}

const (
	RebootHaltOp     = "halt"
	RebootPoweroffOp = "poweroff"
)

func (m *DeviceManager) doRestartSystemToRunMode(t *state.Task, _ *tomb.Tomb) error {
	st := t.State()
	st.Lock()
	defer st.Unlock()

	perfTimings := state.TimingsForTask(t)
	defer perfTimings.Save(st)

	modeEnv, err := maybeReadModeenv()
	if err != nil {
		return err
	}

	if modeEnv == nil {
		return fmt.Errorf("missing modeenv, cannot proceed")
	}

	// ensure the next boot goes into run mode
	if err := bootEnsureNextBootToRunMode(modeEnv.RecoverySystem); err != nil {
		return err
	}

	var rebootOpts RebootOptions
	err = t.Get("reboot", &rebootOpts)
	if err != nil && err != state.ErrNoState {
		return err
	}

	// write timing information
	if err := writeTimings(st, boot.InstallHostWritableDir, modeEnv.Mode); err != nil {
		logger.Noticef("cannot write timings: %v", err)
	}
	// store install-mode log into ubuntu-data partition
	if err := writeLogs(boot.InstallHostWritableDir, modeEnv.Mode); err != nil {
		logger.Noticef("cannot write installation log: %v", err)
	}

	// request by default a restart as the last action after a
	// successful install or what install-device requested via
	// snapctl reboot
	rst := restart.RestartSystemNow
	what := "restart"
	switch rebootOpts.Op {
	case RebootHaltOp:
		what = "halt"
		rst = restart.RestartSystemHaltNow
	case RebootPoweroffOp:
		what = "poweroff"
		rst = restart.RestartSystemPoweroffNow
	}
	logger.Noticef("request immediate system %s", what)
	restart.Request(st, rst, nil)

	return nil
}

<<<<<<< HEAD
func (m *DeviceManager) doFactoryReset(t *state.Task, _ *tomb.Tomb) error {
=======
func (m *DeviceManager) doFactoryResetRunSystem(t *state.Task, _ *tomb.Tomb) error {
>>>>>>> d0c49e08
	st := t.State()
	st.Lock()
	defer st.Unlock()

<<<<<<< HEAD
	// are timings useful here?
=======
>>>>>>> d0c49e08
	perfTimings := state.TimingsForTask(t)
	defer perfTimings.Save(st)
	// get gadget dir
	deviceCtx, err := DeviceCtx(st, t, nil)
	if err != nil {
		return fmt.Errorf("cannot get device context: %v", err)
	}
	gadgetInfo, err := snapstate.GadgetInfo(st, deviceCtx)
	if err != nil {
		return fmt.Errorf("cannot get gadget info: %v", err)
	}
	gadgetDir := gadgetInfo.MountDir()

	kernelInfo, err := snapstate.KernelInfo(st, deviceCtx)
	if err != nil {
		return fmt.Errorf("cannot get kernel info: %v", err)
	}
	kernelDir := kernelInfo.MountDir()

	modeEnv, err := maybeReadModeenv()
	if err != nil {
		return err
	}
	if modeEnv == nil {
		return fmt.Errorf("missing modeenv, cannot proceed")
	}

	// bootstrap
	bopts := install.Options{
		Mount: true,
	}
	encryptionType, err := m.checkEncryption(st, deviceCtx)
	if err != nil {
		return err
	}
	bopts.EncryptionType = encryptionType
	useEncryption := (encryptionType != secboot.EncryptionTypeNone)
	hasMaker := osutil.FileExists(filepath.Join(boot.InstallHostFDESaveDir, "marker"))
	// TODO verify that the same encryption mechanism is used
	if hasMaker != useEncryption {
		prevStatus := "encrypted"
		if !hasMaker {
			prevStatus = "unencrypted"
		}
		// the original system was (un)encrypted
		return fmt.Errorf("cannot perform factory reset using different encryption, the original system was %v", prevStatus)
	}

	model := deviceCtx.Model()

	// make sure that gadget is usable for the set up we want to use it in
	validationConstraints := gadget.ValidationConstraints{
		EncryptedData: useEncryption,
	}
	var ginfo *gadget.Info
	timings.Run(perfTimings, "read-info-and-validate", "Read and validate gagdet info", func(timings.Measurer) {
		ginfo, err = gadget.ReadInfoAndValidate(gadgetDir, model, &validationConstraints)
	})
	if err != nil {
		return fmt.Errorf("cannot use gadget: %v", err)
	}
	if err := gadget.ValidateContent(ginfo, gadgetDir, kernelDir); err != nil {
		return fmt.Errorf("cannot use gadget: %v", err)
	}

	// run the create partition code
	logger.Noticef("create and deploy partitions")
	timings.Run(perfTimings, "factory-reset", "Factory reset", func(tm timings.Measurer) {
		st.Unlock()
		defer st.Lock()
		_, err = installFactoryReset(model, gadgetDir, kernelDir, "", bopts, nil, tm)
	})
	if err != nil {
		return fmt.Errorf("cannot perform factory reset: %v", err)
	}

	// TODO: splice into a common install/reset helper?

	// keep track of the model we installed
	err = os.MkdirAll(filepath.Join(boot.InitramfsUbuntuBootDir, "device"), 0755)
	if err != nil {
		return fmt.Errorf("cannot store the model: %v", err)
	}
	err = writeModel(model, filepath.Join(boot.InitramfsUbuntuBootDir, "device/model"))
	if err != nil {
		return fmt.Errorf("cannot store the model: %v", err)
	}

	// preserve systemd-timesyncd clock timestamp, so that RTC-less devices
	// can start with a more recent time on the next boot
	if err := writeTimesyncdClock(dirs.GlobalRootDir, boot.InstallHostWritableDir); err != nil {
		return fmt.Errorf("cannot seed timesyncd clock: %v", err)
	}

	// configure the run system
	opts := &sysconfig.Options{TargetRootDir: boot.InstallHostWritableDir, GadgetDir: gadgetDir}
	// configure cloud init
	setSysconfigCloudOptions(opts, gadgetDir, model)
	timings.Run(perfTimings, "sysconfig-configure-target-system", "Configure target system", func(timings.Measurer) {
		err = sysconfigConfigureTargetSystem(model, opts)
	})
	if err != nil {
		return err
	}

<<<<<<< HEAD
=======
	if err := restoreDeviceFromSave(model); err != nil {
		return fmt.Errorf("cannot restore data from save: %v", err)
	}

	// on some specific devices, we need to create these directories in
	// _writable_defaults in order to allow the install-device hook to install
	// some files there, this eventually will go away when we introduce a proper
	// mechanism not using system-files to install files onto the root
	// filesystem from the install-device hook
	if err := fixupWritableDefaultDirs(boot.InstallHostWritableDir); err != nil {
		return err
	}

>>>>>>> d0c49e08
	// make it bootable
	logger.Noticef("make system runnable")
	bootBaseInfo, err := snapstate.BootBaseInfo(st, deviceCtx)
	if err != nil {
		return fmt.Errorf("cannot get boot base info: %v", err)
	}
	recoverySystemDir := filepath.Join("/systems", modeEnv.RecoverySystem)
	bootWith := &boot.BootableSet{
		Base:              bootBaseInfo,
		BasePath:          bootBaseInfo.MountFile(),
		Kernel:            kernelInfo,
		KernelPath:        kernelInfo.MountFile(),
		RecoverySystemDir: recoverySystemDir,
		UnpackedGadgetDir: gadgetDir,
	}
	timings.Run(perfTimings, "boot-make-runnable", "Make target system runnable", func(timings.Measurer) {
		err = bootMakeRunnable(deviceCtx.Model(), bootWith, nil)
	})
	if err != nil {
		return fmt.Errorf("cannot make system runnable: %v", err)
	}
<<<<<<< HEAD

	// TODO: see notes in install handler

	// on some specific devices, we need to create these directories in
	// _writable_defaults in order to allow the install-device hook to install
	// some files there, this eventually will go away when we introduce a proper
	// mechanism not using system-files to install files onto the root
	// filesystem from the install-device hook
	if err := fixupWritableDefaultDirs(boot.InstallHostWritableDir); err != nil {
		return err
	}

	if err := restoreDeviceFromSave(model); err != nil {
		return fmt.Errorf("cannot restore data from save: %v", err)
	}
=======
>>>>>>> d0c49e08
	return nil
}

func restoreDeviceFromSave(model *asserts.Model) error {
<<<<<<< HEAD
=======
	// we could also look at factory-reset-bootstrap.json left by
	// snap-bootstrap, but the mount was already verified during boot
	mounted, err := osutil.IsMounted(boot.InitramfsUbuntuSaveDir)
	if err != nil {
		return fmt.Errorf("cannot determine ubuntu-save mount state: %v", err)
	}
	if !mounted {
		logger.Noticef("not restoring from save, ubuntu-save not mounted")
		return nil
	}
>>>>>>> d0c49e08
	// TODO anything else we want to restore?
	return restoreDeviceSerialFromSave(model)
}

func restoreDeviceSerialFromSave(model *asserts.Model) error {
	fromDevice := filepath.Join(boot.InstallHostDeviceSaveDir)
	logger.Debugf("looking for serial assertion and device key under %v", fromDevice)
	fromDB, err := sysdb.OpenAt(fromDevice)
	if err != nil {
		return err
	}
	// key pair manager always uses ubuntu-save whenever it's available
	kp, err := asserts.OpenFSKeypairManager(fromDevice)
	if err != nil {
		return err
	}
	// there should be a serial assertion for the current model
	serials, err := fromDB.FindMany(asserts.SerialType, map[string]string{
		"brand-id": model.BrandID(),
		"model":    model.Model(),
	})
	if (err != nil && asserts.IsNotFound(err)) || len(serials) == 0 {
		// there is no serial assertion in the old system that matches
		// our model, it is still possible that the old system could
		// have generated device keys and sent out a serial request, but
		// for simplicity we ignore this scenario and a new set of keys
		// will be generated after booting into the run system
		logger.Debugf("no serial assertion for %v/%v", model.BrandID(), model.Model())
		return nil
	}
	if err != nil {
		return err
	}
	logger.Noticef("found %v serial assertions for %v/%v", len(serials), model.BrandID(), model.Model())

	var serialAs *asserts.Serial
	for _, serial := range serials {
<<<<<<< HEAD
		maybeCurrentSerialAs, ok := serial.(*asserts.Serial)
		if !ok {
			return fmt.Errorf("cannot use an invalid serial assertion")
		}
=======
		maybeCurrentSerialAs := serial.(*asserts.Serial)
>>>>>>> d0c49e08
		// serial assertion is signed with the device key, its ID is in the
		// header
		deviceKeyID := maybeCurrentSerialAs.DeviceKey().ID()
		logger.Debugf("serial assertion device key ID: %v", deviceKeyID)

		// there can be multiple serial assertions, as the device could
		// have exercised the registration a number of times, but each
		// time it unregisters, the old key is removed and a new one is
		// generated
		_, err = kp.Get(deviceKeyID)
		if err != nil {
			if asserts.IsKeyNotFound(err) {
				logger.Debugf("no key with ID %v", deviceKeyID)
				continue
			}
			return fmt.Errorf("cannot obtain device key: %v", err)
		} else {
			serialAs = maybeCurrentSerialAs
			break
		}
	}

	if serialAs == nil {
		// no serial assertion that matches the model, brand and is
		// signed with a device key that is present in the filesystem
		logger.Debugf("no valid serial assertions")
		return nil
	}

	logger.Debugf("found a serial assertion for %v/%v, with serial %v",
		model.BrandID(), model.Model(), serialAs.Serial())

	toDB, err := sysdb.OpenAt(filepath.Join(boot.InstallHostWritableDir, "var/lib/snapd/assertions"))
	if err != nil {
		return err
	}

	logger.Debugf("importing serial and model assertions")
	b := asserts.NewBatch(nil)
	err = b.Fetch(toDB,
		func(ref *asserts.Ref) (asserts.Assertion, error) { return ref.Resolve(fromDB.Find) },
		func(f asserts.Fetcher) error {
			if err := f.Save(model); err != nil {
				return err
			}
			return f.Save(serialAs)
		})
	if err != nil {
		return fmt.Errorf("cannot fetch assertions: %v", err)
	}
	if err := b.CommitTo(toDB, nil); err != nil {
		return fmt.Errorf("cannot commit assertions: %v", err)
	}
	return nil
}<|MERGE_RESOLUTION|>--- conflicted
+++ resolved
@@ -631,19 +631,11 @@
 	return nil
 }
 
-<<<<<<< HEAD
-func (m *DeviceManager) doFactoryReset(t *state.Task, _ *tomb.Tomb) error {
-=======
 func (m *DeviceManager) doFactoryResetRunSystem(t *state.Task, _ *tomb.Tomb) error {
->>>>>>> d0c49e08
 	st := t.State()
 	st.Lock()
 	defer st.Unlock()
 
-<<<<<<< HEAD
-	// are timings useful here?
-=======
->>>>>>> d0c49e08
 	perfTimings := state.TimingsForTask(t)
 	defer perfTimings.Save(st)
 	// get gadget dir
@@ -749,8 +741,6 @@
 		return err
 	}
 
-<<<<<<< HEAD
-=======
 	if err := restoreDeviceFromSave(model); err != nil {
 		return fmt.Errorf("cannot restore data from save: %v", err)
 	}
@@ -764,7 +754,6 @@
 		return err
 	}
 
->>>>>>> d0c49e08
 	// make it bootable
 	logger.Noticef("make system runnable")
 	bootBaseInfo, err := snapstate.BootBaseInfo(st, deviceCtx)
@@ -786,30 +775,10 @@
 	if err != nil {
 		return fmt.Errorf("cannot make system runnable: %v", err)
 	}
-<<<<<<< HEAD
-
-	// TODO: see notes in install handler
-
-	// on some specific devices, we need to create these directories in
-	// _writable_defaults in order to allow the install-device hook to install
-	// some files there, this eventually will go away when we introduce a proper
-	// mechanism not using system-files to install files onto the root
-	// filesystem from the install-device hook
-	if err := fixupWritableDefaultDirs(boot.InstallHostWritableDir); err != nil {
-		return err
-	}
-
-	if err := restoreDeviceFromSave(model); err != nil {
-		return fmt.Errorf("cannot restore data from save: %v", err)
-	}
-=======
->>>>>>> d0c49e08
 	return nil
 }
 
 func restoreDeviceFromSave(model *asserts.Model) error {
-<<<<<<< HEAD
-=======
 	// we could also look at factory-reset-bootstrap.json left by
 	// snap-bootstrap, but the mount was already verified during boot
 	mounted, err := osutil.IsMounted(boot.InitramfsUbuntuSaveDir)
@@ -820,7 +789,6 @@
 		logger.Noticef("not restoring from save, ubuntu-save not mounted")
 		return nil
 	}
->>>>>>> d0c49e08
 	// TODO anything else we want to restore?
 	return restoreDeviceSerialFromSave(model)
 }
@@ -858,14 +826,7 @@
 
 	var serialAs *asserts.Serial
 	for _, serial := range serials {
-<<<<<<< HEAD
-		maybeCurrentSerialAs, ok := serial.(*asserts.Serial)
-		if !ok {
-			return fmt.Errorf("cannot use an invalid serial assertion")
-		}
-=======
 		maybeCurrentSerialAs := serial.(*asserts.Serial)
->>>>>>> d0c49e08
 		// serial assertion is signed with the device key, its ID is in the
 		// header
 		deviceKeyID := maybeCurrentSerialAs.DeviceKey().ID()
