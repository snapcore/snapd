// -*- Mode: Go; indent-tabs-mode: t -*-

/*
 * Copyright (C) 2019 Canonical Ltd
 *
 * This program is free software: you can redistribute it and/or modify
 * it under the terms of the GNU General Public License version 3 as
 * published by the Free Software Foundation.
 *
 * This program is distributed in the hope that it will be useful,
 * but WITHOUT ANY WARRANTY; without even the implied warranty of
 * MERCHANTABILITY or FITNESS FOR A PARTICULAR PURPOSE.  See the
 * GNU General Public License for more details.
 *
 * You should have received a copy of the GNU General Public License
 * along with this program.  If not, see <http://www.gnu.org/licenses/>.
 *
 */

package devicestate

import (
	"fmt"
<<<<<<< HEAD
=======
	"io/ioutil"
>>>>>>> 5516ddd3
	"os"
	"os/exec"
	"path/filepath"

	"gopkg.in/tomb.v2"

	"github.com/snapcore/snapd/asserts"
	"github.com/snapcore/snapd/boot"
	"github.com/snapcore/snapd/dirs"
	"github.com/snapcore/snapd/osutil"
	"github.com/snapcore/snapd/overlord/snapstate"
	"github.com/snapcore/snapd/overlord/state"
	"github.com/snapcore/snapd/timings"
)

var bootMakeBootable = boot.MakeBootable

func (m *DeviceManager) doSetupRunSystem(t *state.Task, _ *tomb.Tomb) error {
	st := t.State()
	st.Lock()
	defer st.Unlock()

	perfTimings := timings.NewForTask(t)
	defer perfTimings.Save(st)

	// get gadget dir
	deviceCtx, err := DeviceCtx(st, t, nil)
	if err != nil {
		return fmt.Errorf("cannot get device context: %v", err)
	}
	gadgetInfo, err := snapstate.GadgetInfo(st, deviceCtx)
	if err != nil {
		return fmt.Errorf("cannot get gadget info: %v", err)
	}
	gadgetDir := gadgetInfo.MountDir()

	args := []string{
		// create partitions missing from the device
		"create-partitions",
		// mount filesystems after they're created
		"--mount",
	}

	useEncryption, err := checkEncryption(deviceCtx.Model())
	if err != nil {
		return err
	}
	if useEncryption {
		ubuntuBootDir := filepath.Join(dirs.RunMnt, "ubuntu-boot")

		args = append(args,
			// enable data encryption
			"--encrypt",
			// location to store the keyfile
			"--key-file", filepath.Join(ubuntuBootDir, "ubuntu-data.keyfile.unsealed"),
		)
	}
	args = append(args, gadgetDir)

	// run the create partition code
	st.Unlock()
	output, err := exec.Command(filepath.Join(dirs.DistroLibExecDir, "snap-bootstrap"), args...).CombinedOutput()
	st.Lock()
	if err != nil {
		return fmt.Errorf("cannot create partitions: %v", osutil.OutputErr(output, err))
	}

	// configure the run system
	if err := configureRunSystem(); err != nil {
		return err
	}

	// make it bootable
	kernelInfo, err := snapstate.KernelInfo(st, deviceCtx)
	if err != nil {
		return fmt.Errorf("cannot get gadget info: %v", err)
	}

	bootBaseInfo, err := snapstate.BootBaseInfo(st, deviceCtx)
	if err != nil {
		return fmt.Errorf("cannot get boot base info: %v", err)
	}
	recoverySystemDir := filepath.Join("/systems", m.modeEnv.RecoverySystem)
	bootWith := &boot.BootableSet{
		Base:              bootBaseInfo,
		BasePath:          bootBaseInfo.MountFile(),
		Kernel:            kernelInfo,
		KernelPath:        kernelInfo.MountFile(),
		RecoverySystemDir: recoverySystemDir,
	}
	rootdir := dirs.GlobalRootDir
	if err := bootMakeBootable(deviceCtx.Model(), rootdir, bootWith); err != nil {
		return fmt.Errorf("cannot make run system bootable: %v", err)
	}

	// support dropping cloud-init for grade: dangerous
	cloudCfg := filepath.Join(dirs.RunMnt, "ubuntu-seed/cloud.cfg.d")
	if osutil.IsDirectory(cloudCfg) && deviceCtx.Model().Grade() == asserts.ModelDangerous {
		ubuntuDataCloudCfgDir := filepath.Join(dirs.RunMnt, "ubuntu-data/system-data/etc/cloud/cloud.cfg.d/")
		if err := os.MkdirAll(ubuntuDataCloudCfgDir, 0755); err != nil {
			return fmt.Errorf("cannot make cloud config dir: %v", err)
		}
		ccl, err := filepath.Glob(filepath.Join(cloudCfg, "*.cfg"))
		if err != nil {
			return err
		}
		for _, cc := range ccl {
			if err := osutil.CopyFile(cc, filepath.Join(ubuntuDataCloudCfgDir, filepath.Base(cc)), 0); err != nil {
				return err
			}
		}
	}

	// request a restart as the last action after a successful install
	st.RequestRestart(state.RestartSystem)

	return nil
}

// TODO:UC20: set to real TPM availability check function
var checkTPMAvailability = func() error {
	return nil
}

// checkEncryption verifies whether encryption should be used based on the
// model grade and the availability of a TPM device.
func checkEncryption(model *asserts.Model) (res bool, err error) {
	secured := model.Grade() == asserts.ModelSecured
	dangerous := model.Grade() == asserts.ModelDangerous

	// check if we should disable encryption non-secured devices
	// TODO:UC20: this is not the final mechanism to bypass encryption
	if dangerous && osutil.FileExists(filepath.Join(dirs.RunMnt, "ubuntu-seed", ".force-unencrypted")) {
		return false, nil
	}

	// encryption is required in secured devices and optional in other grades
	if err := checkTPMAvailability(); err != nil {
		if secured {
			return false, fmt.Errorf("cannot encrypt secured device: %v", err)
		}
		return false, nil
	}

	return true, nil
}

// configureRunSystem configures the ubuntu-data partition with any
// configuration needed from e.g. the gadget or for cloud-init
func configureRunSystem() error {
	// disable cloud-init by default (as it's not confined)
	// TODO:UC20: 1. allow drop-in cloud.cfg.d/* in mode dangerous
	//            2. allow gadget cloud.cfg.d/* (with whitelisted keys?)
	//            3. allow cloud.cfg.d (with whitelisted keys) for non
	//               grade dangerous systems
	ubuntuDataCloud := filepath.Join(dirs.RunMnt, "ubuntu-data/system-data/etc/cloud/")
	if err := os.MkdirAll(ubuntuDataCloud, 0755); err != nil {
		return fmt.Errorf("cannot make cloud config dir: %v", err)
	}
	if err := ioutil.WriteFile(filepath.Join(ubuntuDataCloud, "cloud-init.disabled"), nil, 0644); err != nil {
		return fmt.Errorf("cannot disable cloud-init: %v", err)
	}
	return nil
}<|MERGE_RESOLUTION|>--- conflicted
+++ resolved
@@ -21,10 +21,7 @@
 
 import (
 	"fmt"
-<<<<<<< HEAD
-=======
 	"io/ioutil"
->>>>>>> 5516ddd3
 	"os"
 	"os/exec"
 	"path/filepath"
@@ -93,7 +90,7 @@
 	}
 
 	// configure the run system
-	if err := configureRunSystem(); err != nil {
+	if err := configureRunSystem(deviceCtx); err != nil {
 		return err
 	}
 
@@ -120,7 +117,46 @@
 		return fmt.Errorf("cannot make run system bootable: %v", err)
 	}
 
-	// support dropping cloud-init for grade: dangerous
+	// request a restart as the last action after a successful install
+	st.RequestRestart(state.RestartSystem)
+
+	return nil
+}
+
+// TODO:UC20: set to real TPM availability check function
+var checkTPMAvailability = func() error {
+	return nil
+}
+
+// checkEncryption verifies whether encryption should be used based on the
+// model grade and the availability of a TPM device.
+func checkEncryption(model *asserts.Model) (res bool, err error) {
+	secured := model.Grade() == asserts.ModelSecured
+	dangerous := model.Grade() == asserts.ModelDangerous
+
+	// check if we should disable encryption non-secured devices
+	// TODO:UC20: this is not the final mechanism to bypass encryption
+	if dangerous && osutil.FileExists(filepath.Join(dirs.RunMnt, "ubuntu-seed", ".force-unencrypted")) {
+		return false, nil
+	}
+
+	// encryption is required in secured devices and optional in other grades
+	if err := checkTPMAvailability(); err != nil {
+		if secured {
+			return false, fmt.Errorf("cannot encrypt secured device: %v", err)
+		}
+		return false, nil
+	}
+
+	return true, nil
+}
+
+func configureCloudInit(deviceCtx snapstate.DeviceContext) error {
+	// disable cloud-init by default (as it's not confined)
+
+	// 0. TODO:UC20: check gadget cloud.cfg.d/* (with whitelisted keys?)
+
+	// 1. check for grade: dangerous and a custom cloud init
 	cloudCfg := filepath.Join(dirs.RunMnt, "ubuntu-seed/cloud.cfg.d")
 	if osutil.IsDirectory(cloudCfg) && deviceCtx.Model().Grade() == asserts.ModelDangerous {
 		ubuntuDataCloudCfgDir := filepath.Join(dirs.RunMnt, "ubuntu-data/system-data/etc/cloud/cloud.cfg.d/")
@@ -136,50 +172,13 @@
 				return err
 			}
 		}
-	}
-
-	// request a restart as the last action after a successful install
-	st.RequestRestart(state.RestartSystem)
-
-	return nil
-}
-
-// TODO:UC20: set to real TPM availability check function
-var checkTPMAvailability = func() error {
-	return nil
-}
-
-// checkEncryption verifies whether encryption should be used based on the
-// model grade and the availability of a TPM device.
-func checkEncryption(model *asserts.Model) (res bool, err error) {
-	secured := model.Grade() == asserts.ModelSecured
-	dangerous := model.Grade() == asserts.ModelDangerous
-
-	// check if we should disable encryption non-secured devices
-	// TODO:UC20: this is not the final mechanism to bypass encryption
-	if dangerous && osutil.FileExists(filepath.Join(dirs.RunMnt, "ubuntu-seed", ".force-unencrypted")) {
-		return false, nil
-	}
-
-	// encryption is required in secured devices and optional in other grades
-	if err := checkTPMAvailability(); err != nil {
-		if secured {
-			return false, fmt.Errorf("cannot encrypt secured device: %v", err)
-		}
-		return false, nil
-	}
-
-	return true, nil
-}
-
-// configureRunSystem configures the ubuntu-data partition with any
-// configuration needed from e.g. the gadget or for cloud-init
-func configureRunSystem() error {
-	// disable cloud-init by default (as it's not confined)
-	// TODO:UC20: 1. allow drop-in cloud.cfg.d/* in mode dangerous
-	//            2. allow gadget cloud.cfg.d/* (with whitelisted keys?)
-	//            3. allow cloud.cfg.d (with whitelisted keys) for non
-	//               grade dangerous systems
+		return nil
+	}
+
+	// 2. TODO:UC20: allow cloud.cfg.d (with whitelisted keys) for non
+	//    grade dangerous systems
+
+	// 3. nothing of the above applied, disable cloud-init
 	ubuntuDataCloud := filepath.Join(dirs.RunMnt, "ubuntu-data/system-data/etc/cloud/")
 	if err := os.MkdirAll(ubuntuDataCloud, 0755); err != nil {
 		return fmt.Errorf("cannot make cloud config dir: %v", err)
@@ -187,5 +186,16 @@
 	if err := ioutil.WriteFile(filepath.Join(ubuntuDataCloud, "cloud-init.disabled"), nil, 0644); err != nil {
 		return fmt.Errorf("cannot disable cloud-init: %v", err)
 	}
+
+	return nil
+}
+
+// configureRunSystem configures the ubuntu-data partition with any
+// configuration needed from e.g. the gadget or for cloud-init
+func configureRunSystem(deviceCtx snapstate.DeviceContext) error {
+	if err := configureCloudInit(deviceCtx); err != nil {
+		return err
+	}
+
 	return nil
 }