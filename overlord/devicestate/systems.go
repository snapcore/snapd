--- conflicted
+++ resolved
@@ -210,20 +210,6 @@
 	}
 
 	optsSnaps := make([]*seedwriter.OptionsSnap, 0, len(model.RequiredWithEssentialSnaps()))
-<<<<<<< HEAD
-
-	// collect all snaps that are present
-	modelSnaps := make(map[string]*snap.Info)
-	for _, sn := range model.EssentialSnaps() {
-		info, present, err := getInfo(sn.SnapName())
-		if err != nil {
-			return nil, "", fmt.Errorf("cannot obtain snap information: %v", err)
-		}
-		// grab those
-		logger.Noticef("essential snap: %v", sn.SnapName())
-		if !present {
-			return nil, "", fmt.Errorf("internal error: essential snap %q not present", sn.SnapName())
-=======
 	// collect all snaps that are present
 	modelSnaps := make(map[string]*snap.Info)
 
@@ -253,34 +239,12 @@
 		if _, ok := modelSnaps[info.MountFile()]; ok {
 			// we've already seen this snap
 			return nil
->>>>>>> 78cc248e
 		}
 		// present locally
 		optsSnaps = append(optsSnaps, &seedwriter.OptionsSnap{
 			Path: info.MountFile(),
 		})
 		modelSnaps[info.MountFile()] = info
-<<<<<<< HEAD
-	}
-	for _, sn := range model.SnapsWithoutEssential() {
-		info, present, err := getInfo(sn.SnapName())
-		if err != nil {
-			return nil, "", fmt.Errorf("cannot obtain non-essential snap information: %v", err)
-		}
-		logger.Noticef("non-essential but %q snap %v", sn.Presence, sn.SnapName())
-		if sn.Presence == "optional" && !present {
-			// the snap is optional
-			continue
-		}
-		if !present {
-			return nil, "", fmt.Errorf("internal error: non-essential but %q snap %q not present", sn.Presence, sn.SnapName())
-		}
-		// present locally
-		optsSnaps = append(optsSnaps, &seedwriter.OptionsSnap{
-			Path: info.MountFile(),
-		})
-		modelSnaps[info.MountFile()] = info
-=======
 		return nil
 	}
 
@@ -300,7 +264,6 @@
 		if err := getModelSnap(sn.SnapName(), essential, sn.Presence); err != nil {
 			return nil, "", err
 		}
->>>>>>> 78cc248e
 	}
 	if err := w.SetOptionsSnaps(optsSnaps); err != nil {
 		return nil, "", err
@@ -326,11 +289,7 @@
 	for _, sn := range localSnaps {
 		info, ok := modelSnaps[sn.Path]
 		if !ok {
-<<<<<<< HEAD
-			return nil, recoverySystemDir, fmt.Errorf("internal error: no snap info for %q", sn.SnapName())
-=======
 			return nil, recoverySystemDir, fmt.Errorf("internal error: no snap info for %q", sn.Path)
->>>>>>> 78cc248e
 		}
 		// TODO: the side info derived here can be different from what
 		// we have in snap.Info, but getting it this way can be
