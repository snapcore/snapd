// -*- Mode: Go; indent-tabs-mode: t -*-

/*
 * Copyright (C) 2016-2018 Canonical Ltd
 *
 * This program is free software: you can redistribute it and/or modify
 * it under the terms of the GNU General Public License version 3 as
 * published by the Free Software Foundation.
 *
 * This program is distributed in the hope that it will be useful,
 * but WITHOUT ANY WARRANTY; without even the implied warranty of
 * MERCHANTABILITY or FITNESS FOR A PARTICULAR PURPOSE.  See the
 * GNU General Public License for more details.
 *
 * You should have received a copy of the GNU General Public License
 * along with this program.  If not, see <http://www.gnu.org/licenses/>.
 *
 */

package devicestate_test

import (
	"bytes"
	"encoding/json"
	"fmt"
	"io"
	"io/ioutil"
	"net"
	"net/http"
	"net/http/httptest"
	"net/url"
	"os"
	"sync"
	"testing"
	"time"

	. "gopkg.in/check.v1"
	"gopkg.in/tomb.v2"
	"gopkg.in/yaml.v2"

	"github.com/snapcore/snapd/asserts"
	"github.com/snapcore/snapd/asserts/assertstest"
	"github.com/snapcore/snapd/asserts/sysdb"
	"github.com/snapcore/snapd/boot/boottest"
	"github.com/snapcore/snapd/bootloader"
	"github.com/snapcore/snapd/dirs"
	"github.com/snapcore/snapd/httputil"
	"github.com/snapcore/snapd/interfaces"
	"github.com/snapcore/snapd/interfaces/builtin"
	"github.com/snapcore/snapd/logger"
	"github.com/snapcore/snapd/overlord"
	"github.com/snapcore/snapd/overlord/assertstate"
	"github.com/snapcore/snapd/overlord/auth"
	"github.com/snapcore/snapd/overlord/configstate/config"
	"github.com/snapcore/snapd/overlord/devicestate"
	"github.com/snapcore/snapd/overlord/hookstate"
	"github.com/snapcore/snapd/overlord/hookstate/ctlcmd"
	"github.com/snapcore/snapd/overlord/ifacestate/ifacerepo"
	"github.com/snapcore/snapd/overlord/snapstate"
	"github.com/snapcore/snapd/overlord/state"
	"github.com/snapcore/snapd/release"
	"github.com/snapcore/snapd/snap"
	"github.com/snapcore/snapd/snap/snaptest"
	"github.com/snapcore/snapd/store/storetest"
	"github.com/snapcore/snapd/strutil"
)

func TestDeviceManager(t *testing.T) { TestingT(t) }

type deviceMgrSuite struct {
	o       *overlord.Overlord
	state   *state.State
	se      *overlord.StateEngine
	hookMgr *hookstate.HookManager
	mgr     *devicestate.DeviceManager
	db      *asserts.Database

	bootloader *boottest.MockBootloader

	storeSigning *assertstest.StoreStack
	brandSigning *assertstest.SigningDB

	reqID string

	restoreOnClassic         func()
	restoreGenericClassicMod func()
	restoreSanitize          func()
}

var _ = Suite(&deviceMgrSuite{})
var testKeyLength = 1024

type fakeStore struct {
	storetest.Store

	state *state.State
	db    asserts.RODatabase
}

func (sto *fakeStore) pokeStateLock() {
	// the store should be called without the state lock held. Try
	// to acquire it.
	sto.state.Lock()
	sto.state.Unlock()
}

func (sto *fakeStore) Assertion(assertType *asserts.AssertionType, key []string, _ *auth.UserState) (asserts.Assertion, error) {
	sto.pokeStateLock()
	ref := &asserts.Ref{Type: assertType, PrimaryKey: key}
	return ref.Resolve(sto.db.Find)
}

func (s *deviceMgrSuite) SetUpTest(c *C) {
	dirs.SetRootDir(c.MkDir())
	os.MkdirAll(dirs.SnapRunDir, 0755)

	s.restoreSanitize = snap.MockSanitizePlugsSlots(func(snapInfo *snap.Info) {})

	s.bootloader = boottest.NewMockBootloader("mock", c.MkDir())
	bootloader.Force(s.bootloader)

	s.restoreOnClassic = release.MockOnClassic(false)

	s.storeSigning = assertstest.NewStoreStack("canonical", nil)
	s.o = overlord.Mock()
	s.state = s.o.State()
	s.se = s.o.StateEngine()

	s.restoreGenericClassicMod = sysdb.MockGenericClassicModel(s.storeSigning.GenericClassicModel)

	brandPrivKey, _ := assertstest.GenerateKey(752)
	s.brandSigning = assertstest.NewSigningDB("my-brand", brandPrivKey)

	db, err := asserts.OpenDatabase(&asserts.DatabaseConfig{
		Backstore:       asserts.NewMemoryBackstore(),
		Trusted:         s.storeSigning.Trusted,
		OtherPredefined: s.storeSigning.Generic,
	})
	c.Assert(err, IsNil)

	s.state.Lock()
	assertstate.ReplaceDB(s.state, db)
	s.state.Unlock()

	err = db.Add(s.storeSigning.StoreAccountKey(""))
	c.Assert(err, IsNil)

	hookMgr, err := hookstate.Manager(s.state, s.o.TaskRunner())
	c.Assert(err, IsNil)
	mgr, err := devicestate.Manager(s.state, hookMgr, s.o.TaskRunner())
	c.Assert(err, IsNil)

	s.db = db
	s.hookMgr = hookMgr
	s.o.AddManager(s.hookMgr)
	s.mgr = mgr
	s.o.AddManager(s.mgr)
	s.o.AddManager(s.o.TaskRunner())

	s.state.Lock()
	snapstate.ReplaceStore(s.state, &fakeStore{
		state: s.state,
		db:    s.storeSigning,
	})
	s.state.Unlock()
}

func (s *deviceMgrSuite) TearDownTest(c *C) {
	s.state.Lock()
	assertstate.ReplaceDB(s.state, nil)
	s.state.Unlock()
	bootloader.Force(nil)
	dirs.SetRootDir("")
	s.restoreGenericClassicMod()
	s.restoreOnClassic()
	s.restoreSanitize()
}

var settleTimeout = 15 * time.Second

func (s *deviceMgrSuite) settle(c *C) {
	err := s.o.Settle(settleTimeout)
	c.Assert(err, IsNil)
}

const (
	requestIDURLPath = "/api/v1/snaps/auth/request-id"
	serialURLPath    = "/api/v1/snaps/auth/devices"
)

// seeding avoids triggering a real full seeding, it simulates having it in process instead
func (s *deviceMgrSuite) seeding() {
	chg := s.state.NewChange("seed", "Seed system")
	chg.SetStatus(state.DoingStatus)
}

func (s *deviceMgrSuite) mockServer(c *C) *httptest.Server {
	expectedUserAgent := httputil.UserAgent()

	var mu sync.Mutex
	count := 0
	return httptest.NewServer(http.HandlerFunc(func(w http.ResponseWriter, r *http.Request) {
		switch r.Method {
		default:
			c.Fatalf("unexpected verb %q", r.Method)
		case "HEAD":
			if r.URL.Path != "/" {
				c.Fatalf("unexpected HEAD request %q", r.URL.String())
			}
			switch s.reqID {
			case "REQID-42":
				w.Header().Set("Snap-Store-Version", "6")
			case "REQID-41":
				w.Header().Set("Snap-Store-Version", "5")
			default:
				c.Fatalf("unexpected HEAD request w/reqID %q", s.reqID)
			}
			w.WriteHeader(200)
			return
		case "POST":
			// carry on
		}

		if s.reqID == "REQID-42" {
			c.Check(r.Header.Get("X-Snap-Device-Service-URL"), Matches, "http://[^/]*/bad/svc/")
		}

		switch r.URL.Path {
		default:
			c.Fatalf("unexpected POST request %q", r.URL.String())
		case requestIDURLPath, "/svc/request-id":
			if s.reqID == "REQID-501" {
				w.WriteHeader(501)
				return
			}
			w.WriteHeader(200)
			c.Check(r.Header.Get("User-Agent"), Equals, expectedUserAgent)
			io.WriteString(w, fmt.Sprintf(`{"request-id": "%s"}`, s.reqID))

		case "/svc/serial":
			c.Check(r.Header.Get("X-Extra-Header"), Equals, "extra")
			fallthrough
		case serialURLPath:
			if s.reqID == "REQID-42" {
				c.Check(r.Header.Get("X-Extra-Header"), Equals, "extra")
			}
			c.Check(r.Header.Get("User-Agent"), Equals, expectedUserAgent)

			mu.Lock()
			serialNum := 9999 + count
			count++
			mu.Unlock()

			b, err := ioutil.ReadAll(r.Body)
			c.Assert(err, IsNil)
			a, err := asserts.Decode(b)
			c.Assert(err, IsNil)
			serialReq, ok := a.(*asserts.SerialRequest)
			c.Assert(ok, Equals, true)
			err = asserts.SignatureCheck(serialReq, serialReq.DeviceKey())
			c.Assert(err, IsNil)
			brandID := serialReq.BrandID()
			model := serialReq.Model()
			authID := "canonical"
			keyID := ""
			switch model {
			case "pc", "pc2":
			case "classic-alt-store":
				c.Check(brandID, Equals, "canonical")
			case "generic-classic":
				c.Check(brandID, Equals, "generic")
				authID = "generic"
				keyID = s.storeSigning.GenericKey.PublicKeyID()
			/*case "my-model":
			c.Check(brandID, Equals, "my-brand")
			authID = "generic"
			keyID = s.storeSigning.GenericKey.PublicKeyID()
			*/
			default:
				c.Fatal("unknown model")
			}
			reqID := serialReq.RequestID()
			if reqID == "REQID-BADREQ" {
				w.Header().Set("Content-Type", "application/json")
				w.WriteHeader(400)
				w.Write([]byte(`{
  "error_list": [{"message": "bad serial-request"}]
}`))
				return
			}
			if reqID == "REQID-POLL" && serialNum != 10002 {
				w.WriteHeader(202)
				return
			}
			serialStr := fmt.Sprintf("%d", serialNum)
			if serialReq.Serial() != "" {
				// use proposed serial
				serialStr = serialReq.Serial()
			}
			serial, err := s.storeSigning.Sign(asserts.SerialType, map[string]interface{}{
				"authority-id":        authID,
				"brand-id":            brandID,
				"model":               model,
				"serial":              serialStr,
				"device-key":          serialReq.HeaderString("device-key"),
				"device-key-sha3-384": serialReq.SignKeyID(),
				"timestamp":           time.Now().Format(time.RFC3339),
			}, serialReq.Body(), keyID)
			c.Assert(err, IsNil)
			w.Header().Set("Content-Type", asserts.MediaType)
			w.WriteHeader(200)
			encoded := asserts.Encode(serial)
			switch reqID {
			case "REQID-SERIAL-W-BAD-MODEL":
				encoded = bytes.Replace(encoded, []byte("model: pc"), []byte("model: foo"), 1)
			}
			w.Write(encoded)
		}
	}))
}

func (s *deviceMgrSuite) setupGadget(c *C, snapYaml string, snapContents string) {
	sideInfoGadget := &snap.SideInfo{
		RealName: "gadget",
		Revision: snap.R(2),
	}
	snaptest.MockSnap(c, snapYaml, sideInfoGadget)
	snapstate.Set(s.state, "gadget", &snapstate.SnapState{
		SnapType: "gadget",
		Active:   true,
		Sequence: []*snap.SideInfo{sideInfoGadget},
		Current:  sideInfoGadget.Revision,
	})
}

func (s *deviceMgrSuite) setupCore(c *C, name, snapYaml string, snapContents string) {
	sideInfoCore := &snap.SideInfo{
		RealName: name,
		Revision: snap.R(3),
	}
	snaptest.MockSnap(c, snapYaml, sideInfoCore)
	snapstate.Set(s.state, name, &snapstate.SnapState{
		SnapType: "os",
		Active:   true,
		Sequence: []*snap.SideInfo{sideInfoCore},
		Current:  sideInfoCore.Revision,
	})
}

func (s *deviceMgrSuite) findBecomeOperationalChange(skipIDs ...string) *state.Change {
	for _, chg := range s.state.Changes() {
		if chg.Kind() == "become-operational" && !strutil.ListContains(skipIDs, chg.ID()) {
			return chg
		}
	}
	return nil
}

func (s *deviceMgrSuite) TestFullDeviceRegistrationHappy(c *C) {
	r1 := devicestate.MockKeyLength(testKeyLength)
	defer r1()

	s.reqID = "REQID-1"
	mockServer := s.mockServer(c)
	defer mockServer.Close()

	r2 := devicestate.MockBaseStoreURL(mockServer.URL)
	defer r2()

	// setup state as will be done by first-boot
	s.state.Lock()
	defer s.state.Unlock()

	s.makeModelAssertionInState(c, "canonical", "pc", map[string]interface{}{
		"architecture": "amd64",
		"kernel":       "pc-kernel",
		"gadget":       "pc",
	})

	auth.SetDevice(s.state, &auth.DeviceState{
		Brand: "canonical",
		Model: "pc",
	})

	// avoid full seeding
	s.seeding()

	// not started without gadget
	s.state.Unlock()
	s.se.Ensure()
	s.state.Lock()

	becomeOperational := s.findBecomeOperationalChange()
	c.Check(becomeOperational, IsNil)

	s.setupGadget(c, `
name: pc
type: gadget
version: gadget
`, "")

	// runs the whole device registration process
	s.state.Unlock()
	s.settle(c)
	s.state.Lock()

	becomeOperational = s.findBecomeOperationalChange()
	c.Assert(becomeOperational, NotNil)

	c.Check(becomeOperational.Status().Ready(), Equals, true)
	c.Check(becomeOperational.Err(), IsNil)

	device, err := auth.Device(s.state)
	c.Assert(err, IsNil)
	c.Check(device.Brand, Equals, "canonical")
	c.Check(device.Model, Equals, "pc")
	c.Check(device.Serial, Equals, "9999")

	ok := false
	select {
	case <-s.mgr.Registered():
		ok = true
	case <-time.After(5 * time.Second):
		c.Fatal("should have been marked registered")
	}
	c.Check(ok, Equals, true)

	a, err := s.db.Find(asserts.SerialType, map[string]string{
		"brand-id": "canonical",
		"model":    "pc",
		"serial":   "9999",
	})
	c.Assert(err, IsNil)
	serial := a.(*asserts.Serial)

	privKey, err := devicestate.KeypairManager(s.mgr).Get(serial.DeviceKey().ID())
	c.Assert(err, IsNil)
	c.Check(privKey, NotNil)

	c.Check(device.KeyID, Equals, privKey.PublicKey().ID())
}

func (s *deviceMgrSuite) TestFullDeviceRegistrationHappyWithProxy(c *C) {
	r1 := devicestate.MockKeyLength(testKeyLength)
	defer r1()

	s.reqID = "REQID-1"
	mockServer := s.mockServer(c)
	defer mockServer.Close()

	// as core.proxy.store is set, should not need to do this but just in case
	r2 := devicestate.MockBaseStoreURL(mockServer.URL + "/direct/baaad/")
	defer r2()

	// setup state as will be done by first-boot
	s.state.Lock()
	defer s.state.Unlock()

	tr := config.NewTransaction(s.state)
	c.Assert(tr.Set("core", "proxy.store", "foo"), IsNil)
	tr.Commit()
	operatorAcct := assertstest.NewAccount(s.storeSigning, "foo-operator", nil, "")
	c.Assert(assertstate.Add(s.state, operatorAcct), IsNil)

	// have a store assertion.
	stoAs, err := s.storeSigning.Sign(asserts.StoreType, map[string]interface{}{
		"store":       "foo",
		"url":         mockServer.URL,
		"operator-id": operatorAcct.AccountID(),
		"timestamp":   time.Now().Format(time.RFC3339),
	}, nil, "")
	c.Assert(err, IsNil)
	c.Assert(assertstate.Add(s.state, stoAs), IsNil)

	s.makeModelAssertionInState(c, "canonical", "pc", map[string]interface{}{
		"architecture": "amd64",
		"kernel":       "pc-kernel",
		"gadget":       "pc",
	})

	auth.SetDevice(s.state, &auth.DeviceState{
		Brand: "canonical",
		Model: "pc",
	})

	// avoid full seeding
	s.seeding()

	// not started without gadget
	s.state.Unlock()
	s.se.Ensure()
	s.state.Lock()

	becomeOperational := s.findBecomeOperationalChange()
	c.Check(becomeOperational, IsNil)

	s.setupGadget(c, `
name: pc
type: gadget
version: gadget
`, "")

	// runs the whole device registration process
	s.state.Unlock()
	s.settle(c)
	s.state.Lock()

	becomeOperational = s.findBecomeOperationalChange()
	c.Assert(becomeOperational, NotNil)

	c.Check(becomeOperational.Status().Ready(), Equals, true)
	c.Check(becomeOperational.Err(), IsNil)

	device, err := auth.Device(s.state)
	c.Assert(err, IsNil)
	c.Check(device.Brand, Equals, "canonical")
	c.Check(device.Model, Equals, "pc")
	c.Check(device.Serial, Equals, "9999")

	ok := false
	select {
	case <-s.mgr.Registered():
		ok = true
	case <-time.After(5 * time.Second):
		c.Fatal("should have been marked registered")
	}
	c.Check(ok, Equals, true)

	a, err := s.db.Find(asserts.SerialType, map[string]string{
		"brand-id": "canonical",
		"model":    "pc",
		"serial":   "9999",
	})
	c.Assert(err, IsNil)
	serial := a.(*asserts.Serial)

	privKey, err := devicestate.KeypairManager(s.mgr).Get(serial.DeviceKey().ID())
	c.Assert(err, IsNil)
	c.Check(privKey, NotNil)

	c.Check(device.KeyID, Equals, privKey.PublicKey().ID())
}

func (s *deviceMgrSuite) TestFullDeviceRegistrationHappyClassicNoGadget(c *C) {
	restore := release.MockOnClassic(true)
	defer restore()

	r1 := devicestate.MockKeyLength(testKeyLength)
	defer r1()

	s.reqID = "REQID-1"
	mockServer := s.mockServer(c)
	defer mockServer.Close()

	r2 := devicestate.MockBaseStoreURL(mockServer.URL)
	defer r2()

	// setup state as will be done by first-boot
	s.state.Lock()
	defer s.state.Unlock()

	s.makeModelAssertionInState(c, "canonical", "classic-alt-store", map[string]interface{}{
		"classic": "true",
		"store":   "alt-store",
	})

	auth.SetDevice(s.state, &auth.DeviceState{
		Brand: "canonical",
		Model: "classic-alt-store",
	})

	// avoid full seeding
	s.seeding()

	// runs the whole device registration process
	s.state.Unlock()
	s.settle(c)
	s.state.Lock()

	becomeOperational := s.findBecomeOperationalChange()
	c.Assert(becomeOperational, NotNil)

	c.Check(becomeOperational.Status().Ready(), Equals, true)
	c.Check(becomeOperational.Err(), IsNil)

	device, err := auth.Device(s.state)
	c.Assert(err, IsNil)
	c.Check(device.Brand, Equals, "canonical")
	c.Check(device.Model, Equals, "classic-alt-store")
	c.Check(device.Serial, Equals, "9999")

	a, err := s.db.Find(asserts.SerialType, map[string]string{
		"brand-id": "canonical",
		"model":    "classic-alt-store",
		"serial":   "9999",
	})
	c.Assert(err, IsNil)
	serial := a.(*asserts.Serial)

	privKey, err := devicestate.KeypairManager(s.mgr).Get(serial.DeviceKey().ID())
	c.Assert(err, IsNil)
	c.Check(privKey, NotNil)

	c.Check(device.KeyID, Equals, privKey.PublicKey().ID())
}

func (s *deviceMgrSuite) TestFullDeviceRegistrationHappyClassicFallback(c *C) {
	restore := release.MockOnClassic(true)
	defer restore()

	r1 := devicestate.MockKeyLength(testKeyLength)
	defer r1()

	s.reqID = "REQID-1"
	mockServer := s.mockServer(c)
	defer mockServer.Close()

	r2 := devicestate.MockBaseStoreURL(mockServer.URL)
	defer r2()

	// setup state as will be done by first-boot
	s.state.Lock()
	defer s.state.Unlock()

	// in this case is just marked seeded without snaps
	s.state.Set("seeded", true)

	// not started without some installation happening or happened
	s.state.Unlock()
	s.se.Ensure()
	s.state.Lock()

	becomeOperational := s.findBecomeOperationalChange()
	c.Check(becomeOperational, IsNil)

	// have a in-progress installation
	inst := s.state.NewChange("install", "...")
	task := s.state.NewTask("mount-snap", "...")
	inst.AddTask(task)

	// runs the whole device registration process
	s.state.Unlock()
	s.settle(c)
	s.state.Lock()

	becomeOperational = s.findBecomeOperationalChange()
	c.Assert(becomeOperational, NotNil)

	c.Check(becomeOperational.Status().Ready(), Equals, true)
	c.Check(becomeOperational.Err(), IsNil)

	device, err := auth.Device(s.state)
	c.Assert(err, IsNil)
	c.Check(device.Brand, Equals, "generic")
	c.Check(device.Model, Equals, "generic-classic")
	c.Check(device.Serial, Equals, "9999")

	// model was installed
	_, err = s.db.Find(asserts.ModelType, map[string]string{
		"series":   "16",
		"brand-id": "generic",
		"model":    "generic-classic",
		"classic":  "true",
	})
	c.Assert(err, IsNil)

	a, err := s.db.Find(asserts.SerialType, map[string]string{
		"brand-id": "generic",
		"model":    "generic-classic",
		"serial":   "9999",
	})
	c.Assert(err, IsNil)
	serial := a.(*asserts.Serial)

	privKey, err := devicestate.KeypairManager(s.mgr).Get(serial.DeviceKey().ID())
	c.Assert(err, IsNil)
	c.Check(privKey, NotNil)

	c.Check(device.KeyID, Equals, privKey.PublicKey().ID())

	// auto-refreshes are possible
	ok, err := devicestate.CanAutoRefresh(s.state)
	c.Assert(err, IsNil)
	c.Check(ok, Equals, true)
}

func (s *deviceMgrSuite) TestFullDeviceRegistrationAltBrandHappy(c *C) {
	c.Skip("not yet supported")
	r1 := devicestate.MockKeyLength(testKeyLength)
	defer r1()

	s.reqID = "REQID-1"
	mockServer := s.mockServer(c)
	defer mockServer.Close()

	r2 := devicestate.MockBaseStoreURL(mockServer.URL)
	defer r2()

	// setup state as will be done by first-boot
	s.state.Lock()
	defer s.state.Unlock()

	s.makeModelAssertionInState(c, "my-brand", "my-model", map[string]interface{}{
		"classic": "true",
		"store":   "alt-store",
	})

	s.setupGadget(c, `
name: gadget
type: gadget
version: gadget
`, "")

	auth.SetDevice(s.state, &auth.DeviceState{
		Brand: "my-brand",
		Model: "my-model",
	})

	// avoid full seeding
	s.seeding()

	// runs the whole device registration process
	s.state.Unlock()
	s.settle(c)
	s.state.Lock()

	becomeOperational := s.findBecomeOperationalChange()
	c.Assert(becomeOperational, NotNil)

	c.Check(becomeOperational.Status().Ready(), Equals, true)
	c.Check(becomeOperational.Err(), IsNil)

	device, err := auth.Device(s.state)
	c.Assert(err, IsNil)
	c.Check(device.Brand, Equals, "my-brand")
	c.Check(device.Model, Equals, "my-model")
	c.Check(device.Serial, Equals, "9999")

	a, err := s.db.Find(asserts.SerialType, map[string]string{
		"brand-id": "my-brand",
		"model":    "my-model",
		"serial":   "9999",
	})
	c.Assert(err, IsNil)
	serial := a.(*asserts.Serial)

	privKey, err := devicestate.KeypairManager(s.mgr).Get(serial.DeviceKey().ID())
	c.Assert(err, IsNil)
	c.Check(privKey, NotNil)

	c.Check(device.KeyID, Equals, privKey.PublicKey().ID())
}

func (s *deviceMgrSuite) TestDoRequestSerialIdempotentAfterAddSerial(c *C) {
	privKey, _ := assertstest.GenerateKey(testKeyLength)

	s.reqID = "REQID-1"
	mockServer := s.mockServer(c)
	defer mockServer.Close()

	restore := devicestate.MockBaseStoreURL(mockServer.URL)
	defer restore()

	restore = devicestate.MockRepeatRequestSerial("after-add-serial")
	defer restore()

	// setup state as done by first-boot/Ensure/doGenerateDeviceKey
	s.state.Lock()
	defer s.state.Unlock()

	s.setupGadget(c, `
name: gadget
type: gadget
version: gadget
`, "")

	auth.SetDevice(s.state, &auth.DeviceState{
		Brand: "canonical",
		Model: "pc",
		KeyID: privKey.PublicKey().ID(),
	})
	devicestate.KeypairManager(s.mgr).Put(privKey)

	t := s.state.NewTask("request-serial", "test")
	chg := s.state.NewChange("become-operational", "...")
	chg.AddTask(t)

	// avoid full seeding
	s.seeding()

	s.state.Unlock()
	s.se.Ensure()
	s.se.Wait()
	s.state.Lock()

	c.Check(chg.Status(), Equals, state.DoingStatus)
	device, err := auth.Device(s.state)
	c.Check(err, IsNil)
	_, err = s.db.Find(asserts.SerialType, map[string]string{
		"brand-id": "canonical",
		"model":    "pc",
		"serial":   "9999",
	})
	c.Assert(err, IsNil)

	ok := false
	select {
	case <-s.mgr.Registered():
	default:
		ok = true
	}
	c.Check(ok, Equals, true)

	s.state.Unlock()
	s.se.Ensure()
	s.se.Wait()
	s.state.Lock()

	// Repeated handler run but set original serial.
	c.Check(chg.Status(), Equals, state.DoneStatus)
	device, err = auth.Device(s.state)
	c.Check(err, IsNil)
	c.Check(device.Serial, Equals, "9999")

	ok = false
	select {
	case <-s.mgr.Registered():
		ok = true
	case <-time.After(5 * time.Second):
		c.Fatal("should have been marked registered")
	}
	c.Check(ok, Equals, true)
}

func (s *deviceMgrSuite) TestDoRequestSerialIdempotentAfterGotSerial(c *C) {
	privKey, _ := assertstest.GenerateKey(testKeyLength)

	s.reqID = "REQID-1"
	mockServer := s.mockServer(c)
	defer mockServer.Close()

	restore := devicestate.MockBaseStoreURL(mockServer.URL)
	defer restore()

	restore = devicestate.MockRepeatRequestSerial("after-got-serial")
	defer restore()

	// setup state as done by first-boot/Ensure/doGenerateDeviceKey
	s.state.Lock()
	defer s.state.Unlock()

	s.setupGadget(c, `
name: gadget
type: gadget
version: gadget
`, "")

	auth.SetDevice(s.state, &auth.DeviceState{
		Brand: "canonical",
		Model: "pc",
		KeyID: privKey.PublicKey().ID(),
	})
	devicestate.KeypairManager(s.mgr).Put(privKey)

	t := s.state.NewTask("request-serial", "test")
	chg := s.state.NewChange("become-operational", "...")
	chg.AddTask(t)

	// avoid full seeding
	s.seeding()

	s.state.Unlock()
	s.se.Ensure()
	s.se.Wait()
	s.state.Lock()

	c.Check(chg.Status(), Equals, state.DoingStatus)
	device, err := auth.Device(s.state)
	c.Check(err, IsNil)
	_, err = s.db.Find(asserts.SerialType, map[string]string{
		"brand-id": "canonical",
		"model":    "pc",
		"serial":   "9999",
	})
	c.Assert(asserts.IsNotFound(err), Equals, true)

	s.state.Unlock()
	s.se.Ensure()
	s.se.Wait()
	s.state.Lock()

	// Repeated handler run but set original serial.
	c.Check(chg.Status(), Equals, state.DoneStatus)
	device, err = auth.Device(s.state)
	c.Check(err, IsNil)
	c.Check(device.Serial, Equals, "9999")
}

func (s *deviceMgrSuite) TestDoRequestSerialErrorsOnNoHost(c *C) {
	if os.Getenv("http_proxy") != "" {
		c.Skip("cannot run test when http proxy is in use, the error pattern is different")
	}

	const nonexistent_host = "nowhere.nowhere.test"

	// check internet access
	_, err := net.LookupHost(nonexistent_host)
	if netErr, ok := err.(net.Error); !ok || netErr.Temporary() {
		c.Skip("cannot run test with no internet access, the error pattern is different")
	}

	privKey, _ := assertstest.GenerateKey(testKeyLength)

	nowhere := "http://" + nonexistent_host

	restore := devicestate.MockBaseStoreURL(nowhere)
	defer restore()

	// setup state as done by first-boot/Ensure/doGenerateDeviceKey
	s.state.Lock()
	defer s.state.Unlock()

	s.setupGadget(c, `
name: gadget
type: gadget
version: gadget
`, "")

	auth.SetDevice(s.state, &auth.DeviceState{
		Brand: "canonical",
		Model: "pc",
		KeyID: privKey.PublicKey().ID(),
	})
	devicestate.KeypairManager(s.mgr).Put(privKey)

	t := s.state.NewTask("request-serial", "test")
	chg := s.state.NewChange("become-operational", "...")
	chg.AddTask(t)

	// avoid full seeding
	s.seeding()

	s.state.Unlock()
	s.se.Ensure()
	s.se.Wait()
	s.state.Lock()

	c.Check(chg.Status(), Equals, state.ErrorStatus)
}

func (s *deviceMgrSuite) TestDoRequestSerialMaxTentatives(c *C) {
	privKey, _ := assertstest.GenerateKey(testKeyLength)

	// immediate
	r := devicestate.MockRetryInterval(0)
	defer r()

	r = devicestate.MockMaxTentatives(2)
	defer r()

	s.reqID = "REQID-501"
	mockServer := s.mockServer(c)
	defer mockServer.Close()

	restore := devicestate.MockBaseStoreURL(mockServer.URL)
	defer restore()

	restore = devicestate.MockRepeatRequestSerial("after-add-serial")
	defer restore()

	// setup state as done by first-boot/Ensure/doGenerateDeviceKey
	s.state.Lock()
	defer s.state.Unlock()

	s.setupGadget(c, `
name: gadget
type: gadget
version: gadget
`, "")

	auth.SetDevice(s.state, &auth.DeviceState{
		Brand: "canonical",
		Model: "pc",
		KeyID: privKey.PublicKey().ID(),
	})
	devicestate.KeypairManager(s.mgr).Put(privKey)

	t := s.state.NewTask("request-serial", "test")
	chg := s.state.NewChange("become-operational", "...")
	chg.AddTask(t)

	// avoid full seeding
	s.seeding()

	s.state.Unlock()
	s.se.Ensure()
	s.se.Wait()
	s.state.Lock()

	c.Check(chg.Status(), Equals, state.DoingStatus)

	s.state.Unlock()
	s.se.Ensure()
	s.se.Wait()
	s.state.Lock()

	c.Check(chg.Status(), Equals, state.ErrorStatus)
	c.Check(chg.Err(), ErrorMatches, `(?s).*cannot retrieve request-id for making a request for a serial: unexpected status 501.*`)
}

func (s *deviceMgrSuite) TestFullDeviceRegistrationPollHappy(c *C) {
	r1 := devicestate.MockKeyLength(testKeyLength)
	defer r1()

	s.reqID = "REQID-POLL"
	mockServer := s.mockServer(c)
	defer mockServer.Close()

	r2 := devicestate.MockBaseStoreURL(mockServer.URL)
	defer r2()

	// immediately
	r3 := devicestate.MockRetryInterval(0)
	defer r3()

	// setup state as will be done by first-boot
	s.state.Lock()
	defer s.state.Unlock()

	s.makeModelAssertionInState(c, "canonical", "pc", map[string]interface{}{
		"architecture": "amd64",
		"kernel":       "pc-kernel",
		"gadget":       "pc",
	})

	auth.SetDevice(s.state, &auth.DeviceState{
		Brand: "canonical",
		Model: "pc",
	})

	s.setupGadget(c, `
name: pc
type: gadget
version: gadget
`, "")

	// avoid full seeding
	s.seeding()

	// runs the whole device registration process with polling
	s.state.Unlock()
	s.settle(c)
	s.state.Lock()

	becomeOperational := s.findBecomeOperationalChange()
	c.Assert(becomeOperational, NotNil)

	// needs 3 more Retry passes of polling
	for i := 0; i < 3; i++ {
		s.state.Unlock()
		s.settle(c)
		s.state.Lock()
	}

	c.Check(becomeOperational.Status().Ready(), Equals, true)
	c.Check(becomeOperational.Err(), IsNil)

	device, err := auth.Device(s.state)
	c.Assert(err, IsNil)
	c.Check(device.Brand, Equals, "canonical")
	c.Check(device.Model, Equals, "pc")
	c.Check(device.Serial, Equals, "10002")

	a, err := s.db.Find(asserts.SerialType, map[string]string{
		"brand-id": "canonical",
		"model":    "pc",
		"serial":   "10002",
	})
	c.Assert(err, IsNil)
	serial := a.(*asserts.Serial)

	privKey, err := devicestate.KeypairManager(s.mgr).Get(serial.DeviceKey().ID())
	c.Assert(err, IsNil)
	c.Check(privKey, NotNil)

	c.Check(device.KeyID, Equals, privKey.PublicKey().ID())
}

func (s *deviceMgrSuite) TestFullDeviceRegistrationHappyPrepareDeviceHook(c *C) {
	r1 := devicestate.MockKeyLength(testKeyLength)
	defer r1()

	s.reqID = "REQID-1"
	mockServer := s.mockServer(c)
	defer mockServer.Close()

	r2 := hookstate.MockRunHook(func(ctx *hookstate.Context, _ *tomb.Tomb) ([]byte, error) {
		c.Assert(ctx.HookName(), Equals, "prepare-device")

		// snapctl set the registration params
		_, _, err := ctlcmd.Run(ctx, []string{"set", fmt.Sprintf("device-service.url=%q", mockServer.URL+"/svc/")}, 0)
		c.Assert(err, IsNil)

		h, err := json.Marshal(map[string]string{
			"x-extra-header": "extra",
		})
		c.Assert(err, IsNil)
		_, _, err = ctlcmd.Run(ctx, []string{"set", fmt.Sprintf("device-service.headers=%s", string(h))}, 0)
		c.Assert(err, IsNil)

		_, _, err = ctlcmd.Run(ctx, []string{"set", fmt.Sprintf("registration.proposed-serial=%q", "Y9999")}, 0)
		c.Assert(err, IsNil)

		d, err := yaml.Marshal(map[string]string{
			"mac": "00:00:00:00:ff:00",
		})
		c.Assert(err, IsNil)
		_, _, err = ctlcmd.Run(ctx, []string{"set", fmt.Sprintf("registration.body=%q", d)}, 0)
		c.Assert(err, IsNil)

		return nil, nil
	})
	defer r2()

	// as device-service.url is set, should not need to do this but just in case
	r3 := devicestate.MockBaseStoreURL(mockServer.URL + "/direct/baad/")
	defer r3()

	// setup state as will be done by first-boot
	// & have a gadget with a prepare-device hook
	s.state.Lock()
	defer s.state.Unlock()

	s.makeModelAssertionInState(c, "canonical", "pc2", map[string]interface{}{
		"architecture": "amd64",
		"kernel":       "pc-kernel",
		"gadget":       "gadget",
	})

	s.setupGadget(c, `
name: gadget
type: gadget
version: gadget
hooks:
    prepare-device:
`, "")

	auth.SetDevice(s.state, &auth.DeviceState{
		Brand: "canonical",
		Model: "pc2",
	})

	// avoid full seeding
	s.seeding()

	// runs the whole device registration process, note that the
	// device is not seeded yet
	s.state.Unlock()
	s.settle(c)
	s.state.Lock()

	// without a seeded device, there is no become-operational change
	becomeOperational := s.findBecomeOperationalChange()
	c.Assert(becomeOperational, IsNil)

	// now mark it as seeded
	s.state.Set("seeded", true)
	// and run the device registration again
	s.state.Unlock()
	s.settle(c)
	s.state.Lock()

	becomeOperational = s.findBecomeOperationalChange()
	c.Assert(becomeOperational, NotNil)

	c.Check(becomeOperational.Status().Ready(), Equals, true)
	c.Check(becomeOperational.Err(), IsNil)

	device, err := auth.Device(s.state)
	c.Assert(err, IsNil)
	c.Check(device.Brand, Equals, "canonical")
	c.Check(device.Model, Equals, "pc2")
	c.Check(device.Serial, Equals, "Y9999")

	a, err := s.db.Find(asserts.SerialType, map[string]string{
		"brand-id": "canonical",
		"model":    "pc2",
		"serial":   "Y9999",
	})
	c.Assert(err, IsNil)
	serial := a.(*asserts.Serial)

	var details map[string]interface{}
	err = yaml.Unmarshal(serial.Body(), &details)
	c.Assert(err, IsNil)

	c.Check(details, DeepEquals, map[string]interface{}{
		"mac": "00:00:00:00:ff:00",
	})

	privKey, err := devicestate.KeypairManager(s.mgr).Get(serial.DeviceKey().ID())
	c.Assert(err, IsNil)
	c.Check(privKey, NotNil)

	c.Check(device.KeyID, Equals, privKey.PublicKey().ID())
}

func (s *deviceMgrSuite) TestFullDeviceRegistrationHappyWithHookAndNewProxy(c *C) {
	s.testFullDeviceRegistrationHappyWithHookAndProxy(c, true)
}

func (s *deviceMgrSuite) TestFullDeviceRegistrationHappyWithHookAndOldProxy(c *C) {
	s.testFullDeviceRegistrationHappyWithHookAndProxy(c, false)
}

func (s *deviceMgrSuite) testFullDeviceRegistrationHappyWithHookAndProxy(c *C, newEnough bool) {
	r1 := devicestate.MockKeyLength(testKeyLength)
	defer r1()

	if newEnough {
		s.reqID = "REQID-42"
	} else {
		s.reqID = "REQID-41"
	}
	mockServer := s.mockServer(c)
	defer mockServer.Close()

	r2 := hookstate.MockRunHook(func(ctx *hookstate.Context, _ *tomb.Tomb) ([]byte, error) {
		c.Assert(ctx.HookName(), Equals, "prepare-device")

		deviceURL := mockServer.URL + "/bad/svc/"
		if !newEnough {
			deviceURL = mockServer.URL + "/svc/"
		}

		// snapctl set the registration params
		_, _, err := ctlcmd.Run(ctx, []string{"set", fmt.Sprintf("device-service.url=%q", deviceURL)}, 0)
		c.Assert(err, IsNil)

		h, err := json.Marshal(map[string]string{
			"x-extra-header": "extra",
		})
		c.Assert(err, IsNil)
		_, _, err = ctlcmd.Run(ctx, []string{"set", fmt.Sprintf("device-service.headers=%s", string(h))}, 0)
		c.Assert(err, IsNil)

		return nil, nil
	})
	defer r2()

	// as device-service.url is set, should not need to do this but just in case
	r3 := devicestate.MockBaseStoreURL(mockServer.URL + "/direct/baad/")
	defer r3()

	// setup state as will be done by first-boot
	// & have a gadget with a prepare-device hook
	s.state.Lock()
	defer s.state.Unlock()

	tr := config.NewTransaction(s.state)
	c.Assert(tr.Set("core", "proxy.store", "foo"), IsNil)
	tr.Commit()
	operatorAcct := assertstest.NewAccount(s.storeSigning, "foo-operator", nil, "")
	c.Assert(assertstate.Add(s.state, operatorAcct), IsNil)

	// have a store assertion.
	stoAs, err := s.storeSigning.Sign(asserts.StoreType, map[string]interface{}{
		"store":       "foo",
		"url":         mockServer.URL,
		"operator-id": operatorAcct.AccountID(),
		"timestamp":   time.Now().Format(time.RFC3339),
	}, nil, "")
	c.Assert(err, IsNil)
	c.Assert(assertstate.Add(s.state, stoAs), IsNil)

	s.makeModelAssertionInState(c, "canonical", "pc2", map[string]interface{}{
		"architecture": "amd64",
		"kernel":       "pc-kernel",
		"gadget":       "gadget",
	})

	s.setupGadget(c, `
name: gadget
type: gadget
version: gadget
hooks:
    prepare-device:
`, "")

	auth.SetDevice(s.state, &auth.DeviceState{
		Brand: "canonical",
		Model: "pc2",
	})

	// mark it as seeded
	s.state.Set("seeded", true)

	// runs the whole device registration process
	s.state.Unlock()
	s.settle(c)
	s.state.Lock()

	becomeOperational := s.findBecomeOperationalChange()
	c.Assert(becomeOperational, NotNil)

	c.Check(becomeOperational.Status().Ready(), Equals, true)
	c.Check(becomeOperational.Err(), IsNil)

	device, err := auth.Device(s.state)
	c.Assert(err, IsNil)
	c.Check(device.Brand, Equals, "canonical")
	c.Check(device.Model, Equals, "pc2")
	c.Check(device.Serial, Equals, "9999")

	a, err := s.db.Find(asserts.SerialType, map[string]string{
		"brand-id": "canonical",
		"model":    "pc2",
		"serial":   "9999",
	})
	c.Assert(err, IsNil)
	serial := a.(*asserts.Serial)

	privKey, err := devicestate.KeypairManager(s.mgr).Get(serial.DeviceKey().ID())
	c.Assert(err, IsNil)
	c.Check(privKey, NotNil)

	c.Check(device.KeyID, Equals, privKey.PublicKey().ID())
}

func (s *deviceMgrSuite) TestFullDeviceRegistrationErrorBackoff(c *C) {
	r1 := devicestate.MockKeyLength(testKeyLength)
	defer r1()

	s.reqID = "REQID-BADREQ"
	mockServer := s.mockServer(c)
	defer mockServer.Close()

	r2 := devicestate.MockBaseStoreURL(mockServer.URL)
	defer r2()

	// setup state as will be done by first-boot
	s.state.Lock()
	defer s.state.Unlock()

	// sanity
	c.Check(devicestate.EnsureOperationalAttempts(s.state), Equals, 0)

	s.makeModelAssertionInState(c, "canonical", "pc", map[string]interface{}{
		"architecture": "amd64",
		"kernel":       "pc-kernel",
		"gadget":       "pc",
	})

	auth.SetDevice(s.state, &auth.DeviceState{
		Brand: "canonical",
		Model: "pc",
	})

	s.setupGadget(c, `
name: pc
type: gadget
version: gadget
`, "")

	// avoid full seeding
	s.seeding()

	// try the whole device registration process
	s.state.Unlock()
	s.settle(c)
	s.state.Lock()

	becomeOperational := s.findBecomeOperationalChange()
	c.Assert(becomeOperational, NotNil)
	firstTryID := becomeOperational.ID()

	c.Check(becomeOperational.Status().Ready(), Equals, true)
	c.Check(becomeOperational.Err(), ErrorMatches, `(?s).*cannot deliver device serial request: bad serial-request.*`)

	device, err := auth.Device(s.state)
	c.Assert(err, IsNil)
	c.Check(device.KeyID, Not(Equals), "")
	keyID := device.KeyID

	c.Check(devicestate.EnsureOperationalShouldBackoff(s.mgr, time.Now()), Equals, true)
	c.Check(devicestate.EnsureOperationalShouldBackoff(s.mgr, time.Now().Add(6*time.Minute)), Equals, false)
	c.Check(devicestate.EnsureOperationalAttempts(s.state), Equals, 1)

	// try again the whole device registration process
	s.reqID = "REQID-1"
	devicestate.SetLastBecomeOperationalAttempt(s.mgr, time.Now().Add(-15*time.Minute))
	s.state.Unlock()
	s.settle(c)
	s.state.Lock()

	becomeOperational = s.findBecomeOperationalChange(firstTryID)
	c.Assert(becomeOperational, NotNil)

	c.Check(becomeOperational.Status().Ready(), Equals, true)
	c.Check(becomeOperational.Err(), IsNil)

	c.Check(devicestate.EnsureOperationalAttempts(s.state), Equals, 2)

	device, err = auth.Device(s.state)
	c.Assert(err, IsNil)
	c.Check(device.KeyID, Equals, keyID)
	c.Check(device.Serial, Equals, "10000")
}

func (s *deviceMgrSuite) TestEnsureBecomeOperationalShouldBackoff(c *C) {
	t0 := time.Now()
	c.Check(devicestate.EnsureOperationalShouldBackoff(s.mgr, t0), Equals, false)
	c.Check(devicestate.BecomeOperationalBackoff(s.mgr), Equals, 5*time.Minute)

	backoffs := []time.Duration{5, 10, 20, 40, 80, 160, 320, 640, 1440, 1440}
	t1 := t0
	for _, m := range backoffs {
		c.Check(devicestate.EnsureOperationalShouldBackoff(s.mgr, t1.Add(time.Duration(m-1)*time.Minute)), Equals, true)

		t1 = t1.Add(time.Duration(m+1) * time.Minute)
		c.Check(devicestate.EnsureOperationalShouldBackoff(s.mgr, t1), Equals, false)
		m *= 2
		if m > (12 * 60) {
			m = 24 * 60
		}
		c.Check(devicestate.BecomeOperationalBackoff(s.mgr), Equals, m*time.Minute)
	}
}

func (s *deviceMgrSuite) TestFullDeviceRegistrationMismatchedSerial(c *C) {
	r1 := devicestate.MockKeyLength(testKeyLength)
	defer r1()

	s.reqID = "REQID-SERIAL-W-BAD-MODEL"
	mockServer := s.mockServer(c)
	defer mockServer.Close()

	r2 := devicestate.MockBaseStoreURL(mockServer.URL)
	defer r2()

	// setup state as will be done by first-boot
	s.state.Lock()
	defer s.state.Unlock()

	// sanity
	c.Check(devicestate.EnsureOperationalAttempts(s.state), Equals, 0)

	s.setupGadget(c, `
name: gadget
type: gadget
version: gadget
`, "")

	s.makeModelAssertionInState(c, "canonical", "pc", map[string]interface{}{
		"architecture": "amd64",
		"kernel":       "pc-kernel",
		"gadget":       "pc",
	})

	auth.SetDevice(s.state, &auth.DeviceState{
		Brand: "canonical",
		Model: "pc",
	})

	// avoid full seeding
	s.seeding()

	// try the whole device registration process
	s.state.Unlock()
	s.settle(c)
	s.state.Lock()

	becomeOperational := s.findBecomeOperationalChange()
	c.Assert(becomeOperational, NotNil)

	c.Check(becomeOperational.Status().Ready(), Equals, true)
	c.Check(becomeOperational.Err(), ErrorMatches, `(?s).*obtained serial assertion does not match provided device identity information.*`)
}

func (s *deviceMgrSuite) TestDeviceAssertionsModelAndSerial(c *C) {
	// nothing in the state
	s.state.Lock()
	_, err := devicestate.Model(s.state)
	s.state.Unlock()
	c.Check(err, Equals, state.ErrNoState)
	s.state.Lock()
	_, err = devicestate.Serial(s.state)
	s.state.Unlock()
	c.Check(err, Equals, state.ErrNoState)

	_, err = s.mgr.Model()
	c.Check(err, Equals, state.ErrNoState)
	_, err = s.mgr.Serial()
	c.Check(err, Equals, state.ErrNoState)

	// just brand and model
	s.state.Lock()
	auth.SetDevice(s.state, &auth.DeviceState{
		Brand: "canonical",
		Model: "pc",
	})
	s.state.Unlock()
	_, err = s.mgr.Model()
	c.Check(err, Equals, state.ErrNoState)
	_, err = s.mgr.Serial()
	c.Check(err, Equals, state.ErrNoState)

	// have a model assertion
	model, err := s.storeSigning.Sign(asserts.ModelType, map[string]interface{}{
		"series":       "16",
		"brand-id":     "canonical",
		"model":        "pc",
		"gadget":       "pc",
		"kernel":       "kernel",
		"architecture": "amd64",
		"timestamp":    time.Now().Format(time.RFC3339),
	}, nil, "")
	c.Assert(err, IsNil)
	s.state.Lock()
	err = assertstate.Add(s.state, model)
	s.state.Unlock()
	c.Assert(err, IsNil)

	mod, err := s.mgr.Model()
	c.Assert(err, IsNil)
	c.Assert(mod.BrandID(), Equals, "canonical")

	s.state.Lock()
	mod, err = devicestate.Model(s.state)
	s.state.Unlock()
	c.Assert(err, IsNil)
	c.Assert(mod.BrandID(), Equals, "canonical")

	_, err = s.mgr.Serial()
	c.Check(err, Equals, state.ErrNoState)

	// have a serial as well
	s.state.Lock()
	auth.SetDevice(s.state, &auth.DeviceState{
		Brand:  "canonical",
		Model:  "pc",
		Serial: "8989",
	})
	s.state.Unlock()
	_, err = s.mgr.Model()
	c.Assert(err, IsNil)
	_, err = s.mgr.Serial()
	c.Check(err, Equals, state.ErrNoState)

	// have a serial assertion
	s.state.Lock()
	s.makeSerialAssertionInState(c, "canonical", "pc", "8989")
	s.state.Unlock()

	_, err = s.mgr.Model()
	c.Assert(err, IsNil)
	ser, err := s.mgr.Serial()
	c.Assert(err, IsNil)
	c.Check(ser.Serial(), Equals, "8989")

	s.state.Lock()
	ser, err = devicestate.Serial(s.state)
	s.state.Unlock()
	c.Assert(err, IsNil)
	c.Check(ser.Serial(), Equals, "8989")
}

func (s *deviceMgrSuite) TestDeviceAssertionsDeviceSessionRequestParams(c *C) {
	// nothing there
	_, err := s.mgr.DeviceSessionRequestParams("NONCE-1")
	c.Check(err, Equals, state.ErrNoState)

	// have a model assertion
	modela, err := s.storeSigning.Sign(asserts.ModelType, map[string]interface{}{
		"series":       "16",
		"brand-id":     "canonical",
		"model":        "pc",
		"gadget":       "pc",
		"kernel":       "kernel",
		"architecture": "amd64",
		"timestamp":    time.Now().Format(time.RFC3339),
	}, nil, "")
	c.Assert(err, IsNil)
	s.state.Lock()
	err = assertstate.Add(s.state, modela)
	s.state.Unlock()
	c.Assert(err, IsNil)

	// setup state as done by device initialisation
	s.state.Lock()
	devKey, _ := assertstest.GenerateKey(testKeyLength)
	encDevKey, err := asserts.EncodePublicKey(devKey.PublicKey())
	c.Check(err, IsNil)
	seriala, err := s.storeSigning.Sign(asserts.SerialType, map[string]interface{}{
		"brand-id":            "canonical",
		"model":               "pc",
		"serial":              "8989",
		"device-key":          string(encDevKey),
		"device-key-sha3-384": devKey.PublicKey().ID(),
		"timestamp":           time.Now().Format(time.RFC3339),
	}, nil, "")
	c.Assert(err, IsNil)
	err = assertstate.Add(s.state, seriala)
	c.Assert(err, IsNil)

	auth.SetDevice(s.state, &auth.DeviceState{
		Brand:  "canonical",
		Model:  "pc",
		Serial: "8989",
		KeyID:  devKey.PublicKey().ID(),
	})
	devicestate.KeypairManager(s.mgr).Put(devKey)
	s.state.Unlock()

	params, err := s.mgr.DeviceSessionRequestParams("NONCE-1")
	c.Assert(err, IsNil)

	c.Check(params.Model.Model(), Equals, "pc")

	c.Check(params.Serial.Model(), Equals, "pc")
	c.Check(params.Serial.Serial(), Equals, "8989")

	sessReq := params.Request
	// correctly signed with device key
	err = asserts.SignatureCheck(sessReq, devKey.PublicKey())
	c.Check(err, IsNil)

	c.Check(sessReq.BrandID(), Equals, "canonical")
	c.Check(sessReq.Model(), Equals, "pc")
	c.Check(sessReq.Serial(), Equals, "8989")
	c.Check(sessReq.Nonce(), Equals, "NONCE-1")
}

func (s *deviceMgrSuite) TestDeviceAssertionsProxyStore(c *C) {
	mockServer := s.mockServer(c)
	defer mockServer.Close()

	// nothing in the state
	s.state.Lock()
	_, err := devicestate.ProxyStore(s.state)
	s.state.Unlock()
	c.Check(err, Equals, state.ErrNoState)

	_, err = s.mgr.ProxyStore()
	c.Check(err, Equals, state.ErrNoState)

	// have a store referenced
	s.state.Lock()
	tr := config.NewTransaction(s.state)
	err = tr.Set("core", "proxy.store", "foo")
	tr.Commit()
	s.state.Unlock()
	c.Assert(err, IsNil)
	_, err = s.mgr.ProxyStore()
	c.Check(err, Equals, state.ErrNoState)

	operatorAcct := assertstest.NewAccount(s.storeSigning, "foo-operator", nil, "")
	s.state.Lock()
	err = assertstate.Add(s.state, operatorAcct)
	s.state.Unlock()
	c.Assert(err, IsNil)

	// have a store assertion.
	stoAs, err := s.storeSigning.Sign(asserts.StoreType, map[string]interface{}{
		"store":       "foo",
		"operator-id": operatorAcct.AccountID(),
		"url":         mockServer.URL,
		"timestamp":   time.Now().Format(time.RFC3339),
	}, nil, "")
	c.Assert(err, IsNil)
	s.state.Lock()
	err = assertstate.Add(s.state, stoAs)
	s.state.Unlock()
	c.Assert(err, IsNil)

	sto, err := s.mgr.ProxyStore()
	c.Assert(err, IsNil)
	c.Assert(sto.Store(), Equals, "foo")

	s.state.Lock()
	sto, err = devicestate.ProxyStore(s.state)
	s.state.Unlock()
	c.Assert(err, IsNil)
	c.Assert(sto.Store(), Equals, "foo")
	c.Assert(sto.URL().String(), Equals, mockServer.URL)
}

func (s *deviceMgrSuite) TestDeviceManagerEnsureSeedYamlAlreadySeeded(c *C) {
	s.state.Lock()
	s.state.Set("seeded", true)
	s.state.Unlock()

	called := false
	restore := devicestate.MockPopulateStateFromSeed(func(*state.State) ([]*state.TaskSet, error) {
		called = true
		return nil, nil
	})
	defer restore()

	err := devicestate.EnsureSeedYaml(s.mgr)
	c.Assert(err, IsNil)
	c.Assert(called, Equals, false)
}

func (s *deviceMgrSuite) TestDeviceManagerEnsureSeedYamlChangeInFlight(c *C) {
	s.state.Lock()
	chg := s.state.NewChange("seed", "just for testing")
	chg.AddTask(s.state.NewTask("test-task", "the change needs a task"))
	s.state.Unlock()

	called := false
	restore := devicestate.MockPopulateStateFromSeed(func(*state.State) ([]*state.TaskSet, error) {
		called = true
		return nil, nil
	})
	defer restore()

	err := devicestate.EnsureSeedYaml(s.mgr)
	c.Assert(err, IsNil)
	c.Assert(called, Equals, false)
}

func (s *deviceMgrSuite) TestDeviceManagerEnsureSeedYamlAlsoOnClassic(c *C) {
	release.OnClassic = true

	called := false
	restore := devicestate.MockPopulateStateFromSeed(func(*state.State) ([]*state.TaskSet, error) {
		called = true
		return nil, nil
	})
	defer restore()

	err := devicestate.EnsureSeedYaml(s.mgr)
	c.Assert(err, IsNil)
	c.Assert(called, Equals, true)
}

func (s *deviceMgrSuite) TestDeviceManagerEnsureSeedYamlHappy(c *C) {
	restore := devicestate.MockPopulateStateFromSeed(func(*state.State) (ts []*state.TaskSet, err error) {
		t := s.state.NewTask("test-task", "a random task")
		ts = append(ts, state.NewTaskSet(t))
		return ts, nil
	})
	defer restore()

	err := devicestate.EnsureSeedYaml(s.mgr)
	c.Assert(err, IsNil)

	s.state.Lock()
	defer s.state.Unlock()

	c.Check(s.state.Changes(), HasLen, 1)
}

func (s *deviceMgrSuite) TestDeviceManagerEnsureBootOkSkippedOnClassic(c *C) {
	release.OnClassic = true

	err := devicestate.EnsureBootOk(s.mgr)
	c.Assert(err, IsNil)
}

func (s *deviceMgrSuite) TestDeviceManagerEnsureBootOkBootloaderHappy(c *C) {
	s.bootloader.SetBootVars(map[string]string{
		"snap_mode":     "trying",
		"snap_try_core": "core_1.snap",
	})

	s.state.Lock()
	defer s.state.Unlock()
	siCore1 := &snap.SideInfo{RealName: "core", Revision: snap.R(1)}
	snapstate.Set(s.state, "core", &snapstate.SnapState{
		SnapType: "os",
		Active:   true,
		Sequence: []*snap.SideInfo{siCore1},
		Current:  siCore1.Revision,
	})

	s.state.Unlock()
	err := devicestate.EnsureBootOk(s.mgr)
	s.state.Lock()
	c.Assert(err, IsNil)

	m, err := s.bootloader.GetBootVars("snap_mode")
	c.Assert(err, IsNil)
	c.Assert(m, DeepEquals, map[string]string{"snap_mode": ""})
}

func (s *deviceMgrSuite) TestDeviceManagerEnsureBootOkUpdateBootRevisionsHappy(c *C) {
	// simulate that we have a new core_2, tried to boot it but that failed
	s.bootloader.SetBootVars(map[string]string{
		"snap_mode":     "",
		"snap_try_core": "core_2.snap",
		"snap_core":     "core_1.snap",
	})

	s.state.Lock()
	defer s.state.Unlock()
	siKernel1 := &snap.SideInfo{RealName: "kernel", Revision: snap.R(1)}
	snapstate.Set(s.state, "kernel", &snapstate.SnapState{
		SnapType: "kernel",
		Active:   true,
		Sequence: []*snap.SideInfo{siKernel1},
		Current:  siKernel1.Revision,
	})

	siCore1 := &snap.SideInfo{RealName: "core", Revision: snap.R(1)}
	siCore2 := &snap.SideInfo{RealName: "core", Revision: snap.R(2)}
	snapstate.Set(s.state, "core", &snapstate.SnapState{
		SnapType: "os",
		Active:   true,
		Sequence: []*snap.SideInfo{siCore1, siCore2},
		Current:  siCore2.Revision,
	})

	s.state.Unlock()
	err := devicestate.EnsureBootOk(s.mgr)
	s.state.Lock()
	c.Assert(err, IsNil)

	c.Check(s.state.Changes(), HasLen, 1)
	c.Check(s.state.Changes()[0].Kind(), Equals, "update-revisions")
}

func (s *deviceMgrSuite) TestDeviceManagerEnsureBootOkNotRunAgain(c *C) {
	s.bootloader.SetBootVars(map[string]string{
		"snap_mode":     "trying",
		"snap_try_core": "core_1.snap",
	})
	s.bootloader.SetErr = fmt.Errorf("ensure bootloader is not used")

	devicestate.SetBootOkRan(s.mgr, true)

	err := devicestate.EnsureBootOk(s.mgr)
	c.Assert(err, IsNil)
}

func (s *deviceMgrSuite) TestDeviceManagerEnsureBootOkError(c *C) {
	s.state.Lock()
	// seeded
	s.state.Set("seeded", true)
	// has serial
	auth.SetDevice(s.state, &auth.DeviceState{
		Brand:  "canonical",
		Model:  "pc",
		Serial: "8989",
	})
	s.state.Unlock()

	s.bootloader.GetErr = fmt.Errorf("bootloader err")

	devicestate.SetBootOkRan(s.mgr, false)

	err := s.mgr.Ensure()
	c.Assert(err, ErrorMatches, "devicemgr: bootloader err")
}

func (s *deviceMgrSuite) setupBrands(c *C) {
	brandAcct := assertstest.NewAccount(s.storeSigning, "my-brand", map[string]interface{}{
		"account-id": "my-brand",
	}, "")
	err := assertstate.Add(s.state, brandAcct)
	c.Assert(err, IsNil)
	otherAcct := assertstest.NewAccount(s.storeSigning, "other-brand", map[string]interface{}{
		"account-id": "other-brand",
	}, "")
	err = assertstate.Add(s.state, otherAcct)
	c.Assert(err, IsNil)

	brandPubKey, err := s.brandSigning.PublicKey("")
	c.Assert(err, IsNil)
	brandAccKey := assertstest.NewAccountKey(s.storeSigning, brandAcct, nil, brandPubKey, "")
	err = assertstate.Add(s.state, brandAccKey)
	c.Assert(err, IsNil)
}

func (s *deviceMgrSuite) setupSnapDecl(c *C, name, snapID, publisherID string) {
	brandGadgetDecl, err := s.storeSigning.Sign(asserts.SnapDeclarationType, map[string]interface{}{
		"series":       "16",
		"snap-name":    name,
		"snap-id":      snapID,
		"publisher-id": publisherID,
		"timestamp":    time.Now().UTC().Format(time.RFC3339),
	}, nil, "")
	c.Assert(err, IsNil)
	err = assertstate.Add(s.state, brandGadgetDecl)
	c.Assert(err, IsNil)
}

func (s *deviceMgrSuite) TestCheckGadget(c *C) {
	s.state.Lock()
	defer s.state.Unlock()
	// nothing is setup
	gadgetInfo := snaptest.MockInfo(c, "{type: gadget, name: other-gadget, version: 0}", nil)

	err := devicestate.CheckGadgetOrKernel(s.state, gadgetInfo, nil, snapstate.Flags{})
	c.Check(err, ErrorMatches, `cannot install gadget without model assertion`)

	// setup model assertion
	s.setupBrands(c)

	model, err := s.brandSigning.Sign(asserts.ModelType, map[string]interface{}{
		"series":       "16",
		"brand-id":     "my-brand",
		"model":        "my-model",
		"gadget":       "gadget",
		"kernel":       "krnl",
		"architecture": "amd64",
		"timestamp":    time.Now().Format(time.RFC3339),
	}, nil, "")
	c.Assert(err, IsNil)
	err = assertstate.Add(s.state, model)
	c.Assert(err, IsNil)
	err = auth.SetDevice(s.state, &auth.DeviceState{
		Brand: "my-brand",
		Model: "my-model",
	})
	c.Assert(err, IsNil)

	err = devicestate.CheckGadgetOrKernel(s.state, gadgetInfo, nil, snapstate.Flags{})
	c.Check(err, ErrorMatches, `cannot install gadget "other-gadget", model assertion requests "gadget"`)

	// brand gadget
	s.setupSnapDecl(c, "gadget", "brand-gadget-id", "my-brand")
	brandGadgetInfo := snaptest.MockInfo(c, "{type: gadget, name: gadget, version: 0}", nil)
	brandGadgetInfo.SnapID = "brand-gadget-id"

	// canonical gadget
	s.setupSnapDecl(c, "gadget", "canonical-gadget-id", "canonical")
	canonicalGadgetInfo := snaptest.MockInfo(c, "{type: gadget, name: gadget, version: 0}", nil)
	canonicalGadgetInfo.SnapID = "canonical-gadget-id"

	// other gadget
	s.setupSnapDecl(c, "gadget", "other-gadget-id", "other-brand")
	otherGadgetInfo := snaptest.MockInfo(c, "{type: gadget, name: gadget, version: 0}", nil)
	otherGadgetInfo.SnapID = "other-gadget-id"

	// install brand gadget ok
	err = devicestate.CheckGadgetOrKernel(s.state, brandGadgetInfo, nil, snapstate.Flags{})
	c.Check(err, IsNil)

	// install canonical gadget ok
	err = devicestate.CheckGadgetOrKernel(s.state, canonicalGadgetInfo, nil, snapstate.Flags{})
	c.Check(err, IsNil)

	// install other gadget fails
	err = devicestate.CheckGadgetOrKernel(s.state, otherGadgetInfo, nil, snapstate.Flags{})
	c.Check(err, ErrorMatches, `cannot install gadget "gadget" published by "other-brand" for model by "my-brand"`)

	// unasserted installation of other works
	otherGadgetInfo.SnapID = ""
	err = devicestate.CheckGadgetOrKernel(s.state, otherGadgetInfo, nil, snapstate.Flags{})
	c.Check(err, IsNil)

	// parallel install fails
	otherGadgetInfo.InstanceKey = "foo"
	err = devicestate.CheckGadgetOrKernel(s.state, otherGadgetInfo, nil, snapstate.Flags{})
	c.Check(err, ErrorMatches, `cannot install "gadget_foo", parallel installation of kernel or gadget snaps is not supported`)
}

func (s *deviceMgrSuite) TestCheckGadgetOnClassic(c *C) {
	release.OnClassic = true

	s.state.Lock()
	defer s.state.Unlock()

	gadgetInfo := snaptest.MockInfo(c, "{type: gadget, name: other-gadget, version: 0}", nil)

	// setup model assertion
	s.setupBrands(c)

	model, err := s.brandSigning.Sign(asserts.ModelType, map[string]interface{}{
		"series":    "16",
		"brand-id":  "my-brand",
		"model":     "my-model",
		"classic":   "true",
		"gadget":    "gadget",
		"timestamp": time.Now().Format(time.RFC3339),
	}, nil, "")
	c.Assert(err, IsNil)
	err = assertstate.Add(s.state, model)
	c.Assert(err, IsNil)
	err = auth.SetDevice(s.state, &auth.DeviceState{
		Brand: "my-brand",
		Model: "my-model",
	})
	c.Assert(err, IsNil)

	err = devicestate.CheckGadgetOrKernel(s.state, gadgetInfo, nil, snapstate.Flags{})
	c.Check(err, ErrorMatches, `cannot install gadget "other-gadget", model assertion requests "gadget"`)

	// brand gadget
	s.setupSnapDecl(c, "gadget", "brand-gadget-id", "my-brand")
	brandGadgetInfo := snaptest.MockInfo(c, "{type: gadget, name: gadget, version: 0}", nil)
	brandGadgetInfo.SnapID = "brand-gadget-id"

	// canonical gadget
	s.setupSnapDecl(c, "gadget", "canonical-gadget-id", "canonical")
	canonicalGadgetInfo := snaptest.MockInfo(c, "{type: gadget, name: gadget, version: 0}", nil)
	canonicalGadgetInfo.SnapID = "canonical-gadget-id"

	// other gadget
	s.setupSnapDecl(c, "gadget", "other-gadget-id", "other-brand")
	otherGadgetInfo := snaptest.MockInfo(c, "{type: gadget, name: gadget, version: 0}", nil)
	otherGadgetInfo.SnapID = "other-gadget-id"

	// install brand gadget ok
	err = devicestate.CheckGadgetOrKernel(s.state, brandGadgetInfo, nil, snapstate.Flags{})
	c.Check(err, IsNil)

	// install canonical gadget ok
	err = devicestate.CheckGadgetOrKernel(s.state, canonicalGadgetInfo, nil, snapstate.Flags{})
	c.Check(err, IsNil)

	// install other gadget fails
	err = devicestate.CheckGadgetOrKernel(s.state, otherGadgetInfo, nil, snapstate.Flags{})
	c.Check(err, ErrorMatches, `cannot install gadget "gadget" published by "other-brand" for model by "my-brand"`)

	// unasserted installation of other works
	otherGadgetInfo.SnapID = ""
	err = devicestate.CheckGadgetOrKernel(s.state, otherGadgetInfo, nil, snapstate.Flags{})
	c.Check(err, IsNil)
}

func (s *deviceMgrSuite) TestCheckGadgetOnClassicGadgetNotSpecified(c *C) {
	release.OnClassic = true

	s.state.Lock()
	defer s.state.Unlock()

	gadgetInfo := snaptest.MockInfo(c, "{type: gadget, name: gadget, version: 0}", nil)

	// setup model assertion
	s.setupBrands(c)

	model, err := s.brandSigning.Sign(asserts.ModelType, map[string]interface{}{
		"series":    "16",
		"brand-id":  "my-brand",
		"model":     "my-model",
		"classic":   "true",
		"timestamp": time.Now().Format(time.RFC3339),
	}, nil, "")
	c.Assert(err, IsNil)
	err = assertstate.Add(s.state, model)
	c.Assert(err, IsNil)
	err = auth.SetDevice(s.state, &auth.DeviceState{
		Brand: "my-brand",
		Model: "my-model",
	})
	c.Assert(err, IsNil)

	err = devicestate.CheckGadgetOrKernel(s.state, gadgetInfo, nil, snapstate.Flags{})
	c.Check(err, ErrorMatches, `cannot install gadget snap on classic if not requested by the model`)
}

func (s *deviceMgrSuite) TestCheckKernel(c *C) {
	s.state.Lock()
	defer s.state.Unlock()
	kernelInfo := snaptest.MockInfo(c, "{type: kernel, name: lnrk, version: 0}", nil)

	// not on classic
	release.OnClassic = true
	err := devicestate.CheckGadgetOrKernel(s.state, kernelInfo, nil, snapstate.Flags{})
	c.Check(err, ErrorMatches, `cannot install a kernel snap on classic`)
	release.OnClassic = false

	// nothing is setup
	err = devicestate.CheckGadgetOrKernel(s.state, kernelInfo, nil, snapstate.Flags{})
	c.Check(err, ErrorMatches, `cannot install kernel without model assertion`)

	// setup model assertion
	s.setupBrands(c)

	model, err := s.brandSigning.Sign(asserts.ModelType, map[string]interface{}{
		"series":       "16",
		"brand-id":     "my-brand",
		"model":        "my-model",
		"gadget":       "gadget",
		"kernel":       "krnl",
		"architecture": "amd64",
		"timestamp":    time.Now().Format(time.RFC3339),
	}, nil, "")
	c.Assert(err, IsNil)
	err = assertstate.Add(s.state, model)
	c.Assert(err, IsNil)
	err = auth.SetDevice(s.state, &auth.DeviceState{
		Brand: "my-brand",
		Model: "my-model",
	})
	c.Assert(err, IsNil)

	err = devicestate.CheckGadgetOrKernel(s.state, kernelInfo, nil, snapstate.Flags{})
	c.Check(err, ErrorMatches, `cannot install kernel "lnrk", model assertion requests "krnl"`)

	// brand kernel
	s.setupSnapDecl(c, "krnl", "brand-krnl-id", "my-brand")
	brandKrnlInfo := snaptest.MockInfo(c, "{type: kernel, name: krnl, version: 0}", nil)
	brandKrnlInfo.SnapID = "brand-krnl-id"

	// canonical kernel
	s.setupSnapDecl(c, "krnl", "canonical-krnl-id", "canonical")
	canonicalKrnlInfo := snaptest.MockInfo(c, "{type: kernel, name: krnl, version: 0}", nil)
	canonicalKrnlInfo.SnapID = "canonical-krnl-id"

	// other kernel
	s.setupSnapDecl(c, "krnl", "other-krnl-id", "other-brand")
	otherKrnlInfo := snaptest.MockInfo(c, "{type: kernel, name: krnl, version: 0}", nil)
	otherKrnlInfo.SnapID = "other-krnl-id"

	// install brand kernel ok
	err = devicestate.CheckGadgetOrKernel(s.state, brandKrnlInfo, nil, snapstate.Flags{})
	c.Check(err, IsNil)

	// install canonical kernel ok
	err = devicestate.CheckGadgetOrKernel(s.state, canonicalKrnlInfo, nil, snapstate.Flags{})
	c.Check(err, IsNil)

	// install other kernel fails
	err = devicestate.CheckGadgetOrKernel(s.state, otherKrnlInfo, nil, snapstate.Flags{})
	c.Check(err, ErrorMatches, `cannot install kernel "krnl" published by "other-brand" for model by "my-brand"`)

	// unasserted installation of other works
	otherKrnlInfo.SnapID = ""
	err = devicestate.CheckGadgetOrKernel(s.state, otherKrnlInfo, nil, snapstate.Flags{})
	c.Check(err, IsNil)

	// parallel install fails
	otherKrnlInfo.InstanceKey = "foo"
	err = devicestate.CheckGadgetOrKernel(s.state, otherKrnlInfo, nil, snapstate.Flags{})
	c.Check(err, ErrorMatches, `cannot install "krnl_foo", parallel installation of kernel or gadget snaps is not supported`)
}

func (s *deviceMgrSuite) makeModelAssertion(c *C, brandID, model string, extras map[string]interface{}) *asserts.Model {
	headers := map[string]interface{}{
		"series":    "16",
		"brand-id":  brandID,
		"model":     model,
		"timestamp": time.Now().Format(time.RFC3339),
	}
	for k, v := range extras {
		headers[k] = v
	}
	var signer assertstest.SignerDB
	switch brandID {
	case "canonical":
		signer = s.storeSigning.RootSigning
	case "my-brand":
		s.setupBrands(c)
		signer = s.brandSigning
	}
	modelAs, err := signer.Sign(asserts.ModelType, headers, nil, "")
	c.Assert(err, IsNil)
	return modelAs.(*asserts.Model)
}

func (s *deviceMgrSuite) makeModelAssertionInState(c *C, brandID, model string, extras map[string]interface{}) {
	modelAs := s.makeModelAssertion(c, brandID, model, extras)
	err := assertstate.Add(s.state, modelAs)
	c.Assert(err, IsNil)
}

func (s *deviceMgrSuite) makeSerialAssertionInState(c *C, brandID, model, serialN string) {
	devKey, _ := assertstest.GenerateKey(752)
	encDevKey, err := asserts.EncodePublicKey(devKey.PublicKey())
	c.Assert(err, IsNil)
	serial, err := s.storeSigning.Sign(asserts.SerialType, map[string]interface{}{
		"brand-id":            brandID,
		"model":               model,
		"serial":              serialN,
		"device-key":          string(encDevKey),
		"device-key-sha3-384": devKey.PublicKey().ID(),
		"timestamp":           time.Now().Format(time.RFC3339),
	}, nil, "")
	c.Assert(err, IsNil)
	err = assertstate.Add(s.state, serial)
	c.Assert(err, IsNil)
}

func (s *deviceMgrSuite) TestCanAutoRefreshOnCore(c *C) {
	s.state.Lock()
	defer s.state.Unlock()

	canAutoRefresh := func() bool {
		ok, err := devicestate.CanAutoRefresh(s.state)
		c.Assert(err, IsNil)
		return ok
	}

	// not seeded, no model, no serial -> no auto-refresh
	s.state.Set("seeded", false)
	c.Check(canAutoRefresh(), Equals, false)

	// seeded, model, no serial -> no auto-refresh
	s.state.Set("seeded", true)
	auth.SetDevice(s.state, &auth.DeviceState{
		Brand: "canonical",
		Model: "pc",
	})
	s.makeModelAssertionInState(c, "canonical", "pc", map[string]interface{}{
		"architecture": "amd64",
		"kernel":       "pc-kernel",
		"gadget":       "pc",
	})
	c.Check(canAutoRefresh(), Equals, false)

	// seeded, model, serial -> auto-refresh
	auth.SetDevice(s.state, &auth.DeviceState{
		Brand:  "canonical",
		Model:  "pc",
		Serial: "8989",
	})
	s.makeSerialAssertionInState(c, "canonical", "pc", "8989")
	c.Check(canAutoRefresh(), Equals, true)

	// not seeded, model, serial -> no auto-refresh
	s.state.Set("seeded", false)
	c.Check(canAutoRefresh(), Equals, false)
}

func (s *deviceMgrSuite) TestCanAutoRefreshNoSerialFallback(c *C) {
	s.state.Lock()
	defer s.state.Unlock()

	canAutoRefresh := func() bool {
		ok, err := devicestate.CanAutoRefresh(s.state)
		c.Assert(err, IsNil)
		return ok
	}

	// seeded, model, no serial, two attempts at getting serial
	// -> no auto-refresh
	devicestate.IncEnsureOperationalAttempts(s.state)
	devicestate.IncEnsureOperationalAttempts(s.state)
	s.state.Set("seeded", true)
	auth.SetDevice(s.state, &auth.DeviceState{
		Brand: "canonical",
		Model: "pc",
	})
	s.makeModelAssertionInState(c, "canonical", "pc", map[string]interface{}{
		"architecture": "amd64",
		"kernel":       "pc-kernel",
		"gadget":       "pc",
	})
	c.Check(canAutoRefresh(), Equals, false)

	// third attempt ongoing, or done
	// fallback, try auto-refresh
	devicestate.IncEnsureOperationalAttempts(s.state)
	// sanity
	c.Check(devicestate.EnsureOperationalAttempts(s.state), Equals, 3)
	c.Check(canAutoRefresh(), Equals, true)
}

func (s *deviceMgrSuite) TestCanAutoRefreshOnClassic(c *C) {
	release.OnClassic = true

	s.state.Lock()
	defer s.state.Unlock()

	canAutoRefresh := func() bool {
		ok, err := devicestate.CanAutoRefresh(s.state)
		c.Assert(err, IsNil)
		return ok
	}

	// not seeded, no model, no serial -> no auto-refresh
	s.state.Set("seeded", false)
	c.Check(canAutoRefresh(), Equals, false)

	// seeded, no model -> auto-refresh
	s.state.Set("seeded", true)
	c.Check(canAutoRefresh(), Equals, false)

	// seeded, model, no serial -> no auto-refresh
	auth.SetDevice(s.state, &auth.DeviceState{
		Brand: "canonical",
		Model: "pc",
	})
	s.makeModelAssertionInState(c, "canonical", "pc", map[string]interface{}{
		"classic": "true",
	})
	c.Check(canAutoRefresh(), Equals, false)

	// seeded, model, serial -> auto-refresh
	auth.SetDevice(s.state, &auth.DeviceState{
		Brand:  "canonical",
		Model:  "pc",
		Serial: "8989",
	})
	s.makeSerialAssertionInState(c, "canonical", "pc", "8989")
	c.Check(canAutoRefresh(), Equals, true)

	// not seeded, model, serial -> no auto-refresh
	s.state.Set("seeded", false)
	c.Check(canAutoRefresh(), Equals, false)
}

func makeInstalledMockCoreSnapWithSnapdControl(c *C, st *state.State) *snap.Info {
	sideInfoCore11 := &snap.SideInfo{RealName: "core", Revision: snap.R(11), SnapID: "core-id"}
	snapstate.Set(st, "core", &snapstate.SnapState{
		Active:   true,
		Sequence: []*snap.SideInfo{sideInfoCore11},
		Current:  sideInfoCore11.Revision,
		SnapType: "os",
	})
	core11 := snaptest.MockSnap(c, `
name: core
version: 1.0
slots:
 snapd-control:
`, sideInfoCore11)
	c.Assert(core11.Slots, HasLen, 1)

	return core11
}

var snapWithSnapdControlRefreshScheduleManagedYAML = `
name: snap-with-snapd-control
version: 1.0
plugs:
 snapd-control:
  refresh-schedule: managed
`

var snapWithSnapdControlOnlyYAML = `
name: snap-with-snapd-control
version: 1.0
plugs:
 snapd-control:
`

func makeInstalledMockSnap(c *C, st *state.State, yml string) *snap.Info {
	sideInfo11 := &snap.SideInfo{RealName: "snap-with-snapd-control", Revision: snap.R(11), SnapID: "snap-with-snapd-control-id"}
	snapstate.Set(st, "snap-with-snapd-control", &snapstate.SnapState{
		Active:   true,
		Sequence: []*snap.SideInfo{sideInfo11},
		Current:  sideInfo11.Revision,
		SnapType: "app",
	})
	info11 := snaptest.MockSnap(c, yml, sideInfo11)
	c.Assert(info11.Plugs, HasLen, 1)

	return info11
}

func makeMockRepoWithConnectedSnaps(c *C, st *state.State, info11, core11 *snap.Info, ifname string) {
	repo := interfaces.NewRepository()
	for _, iface := range builtin.Interfaces() {
		err := repo.AddInterface(iface)
		c.Assert(err, IsNil)
	}
	err := repo.AddSnap(info11)
	c.Assert(err, IsNil)
	err = repo.AddSnap(core11)
	c.Assert(err, IsNil)
	_, err = repo.Connect(&interfaces.ConnRef{
		PlugRef: interfaces.PlugRef{Snap: info11.InstanceName(), Name: ifname},
		SlotRef: interfaces.SlotRef{Snap: core11.InstanceName(), Name: ifname},
	}, nil, nil, nil, nil, nil)
	c.Assert(err, IsNil)
	conns, err := repo.Connected("snap-with-snapd-control", "snapd-control")
	c.Assert(err, IsNil)
	c.Assert(conns, HasLen, 1)
	ifacerepo.Replace(st, repo)
}

func (s *deviceMgrSuite) makeSnapDeclaration(c *C, st *state.State, info *snap.Info) {
	decl, err := s.storeSigning.Sign(asserts.SnapDeclarationType, map[string]interface{}{
		"series":       "16",
		"snap-name":    info.SnapName(),
		"snap-id":      info.SideInfo.SnapID,
		"publisher-id": "canonical",
		"timestamp":    time.Now().UTC().Format(time.RFC3339),
	}, nil, "")
	c.Assert(err, IsNil)
	err = assertstate.Add(s.state, decl)
	c.Assert(err, IsNil)
}

func (s *deviceMgrSuite) TestCanManageRefreshes(c *C) {
	st := s.state
	st.Lock()
	defer st.Unlock()

	// not possbile to manage by default
	c.Check(devicestate.CanManageRefreshes(st), Equals, false)

	// not possible with just a snap with "snapd-control" plug with the
	// right attribute
	info11 := makeInstalledMockSnap(c, st, snapWithSnapdControlRefreshScheduleManagedYAML)
	c.Check(devicestate.CanManageRefreshes(st), Equals, false)

	// not possible with a core snap with snapd control
	core11 := makeInstalledMockCoreSnapWithSnapdControl(c, st)
	c.Check(devicestate.CanManageRefreshes(st), Equals, false)

	// not possible even with connected interfaces
	makeMockRepoWithConnectedSnaps(c, st, info11, core11, "snapd-control")
	c.Check(devicestate.CanManageRefreshes(st), Equals, false)

	// if all of the above plus a snap declaration are in place we can
	// manage schedules
	s.makeSnapDeclaration(c, st, info11)
	c.Check(devicestate.CanManageRefreshes(st), Equals, true)

	// works if the snap is not active as well (to fix race when a
	// snap is refreshed)
	var sideInfo11 snapstate.SnapState
	err := snapstate.Get(st, "snap-with-snapd-control", &sideInfo11)
	c.Assert(err, IsNil)
	sideInfo11.Active = false
	snapstate.Set(st, "snap-with-snapd-control", &sideInfo11)
	c.Check(devicestate.CanManageRefreshes(st), Equals, true)
}

func (s *deviceMgrSuite) TestCanManageRefreshesNoRefreshScheduleManaged(c *C) {
	st := s.state
	st.Lock()
	defer st.Unlock()

	// just having a connected "snapd-control" interface is not enough
	// for setting refresh.schedule=managed
	info11 := makeInstalledMockSnap(c, st, snapWithSnapdControlOnlyYAML)
	core11 := makeInstalledMockCoreSnapWithSnapdControl(c, st)
	makeMockRepoWithConnectedSnaps(c, st, info11, core11, "snapd-control")
	s.makeSnapDeclaration(c, st, info11)

	c.Check(devicestate.CanManageRefreshes(st), Equals, false)
}

func (s *deviceMgrSuite) TestReloadRegistered(c *C) {
	st := state.New(nil)

	runner1 := state.NewTaskRunner(st)
	hookMgr1, err := hookstate.Manager(st, runner1)
	c.Assert(err, IsNil)
	mgr1, err := devicestate.Manager(st, hookMgr1, runner1)
	c.Assert(err, IsNil)

	ok := false
	select {
	case <-mgr1.Registered():
	default:
		ok = true
	}
	c.Check(ok, Equals, true)

	st.Lock()
	auth.SetDevice(st, &auth.DeviceState{
		Brand:  "canonical",
		Model:  "pc",
		Serial: "serial",
	})
	st.Unlock()

	runner2 := state.NewTaskRunner(st)
	hookMgr2, err := hookstate.Manager(st, runner2)
	c.Assert(err, IsNil)
	mgr2, err := devicestate.Manager(st, hookMgr2, runner2)
	c.Assert(err, IsNil)

	ok = false
	select {
	case <-mgr2.Registered():
		ok = true
	case <-time.After(5 * time.Second):
		c.Fatal("should have been marked registered")
	}
	c.Check(ok, Equals, true)
}

func (s *deviceMgrSuite) TestMarkSeededInConfig(c *C) {
	st := s.state
	st.Lock()
	defer st.Unlock()

	// avoid device registration
	auth.SetDevice(s.state, &auth.DeviceState{
		Serial: "123",
	})

	// avoid full seeding
	s.seeding()

	// not seeded -> no config is set
	s.state.Unlock()
	s.mgr.Ensure()
	s.state.Lock()

	var seedLoaded bool
	tr := config.NewTransaction(st)
	tr.Get("core", "seed.loaded", &seedLoaded)
	c.Check(seedLoaded, Equals, false)

	// pretend we are seeded now
	s.state.Set("seeded", true)

	// seeded -> config got updated
	s.state.Unlock()
	s.mgr.Ensure()
	s.state.Lock()

	tr = config.NewTransaction(st)
	tr.Get("core", "seed.loaded", &seedLoaded)
	c.Check(seedLoaded, Equals, true)

	// only the fake seeding change is in the state, no further
	// changes
	c.Check(s.state.Changes(), HasLen, 1)
}

func (s *deviceMgrSuite) TestNewEnoughProxyParse(c *C) {
	s.state.Lock()
	defer s.state.Unlock()

	log, restore := logger.MockLogger()
	defer restore()
	os.Setenv("SNAPD_DEBUG", "1")
	defer os.Unsetenv("SNAPD_DEBUG")

	badURL := &url.URL{Opaque: "%a"} // url.Parse(badURL.String()) needs to fail, which isn't easy :-)
	c.Check(devicestate.NewEnoughProxy(s.state, badURL, http.DefaultClient), Equals, false)
	c.Check(log.String(), Matches, "(?m).* DEBUG: Cannot check whether proxy store supports a custom serial vault: parse .*")
}

func (s *deviceMgrSuite) TestNewEnoughProxy(c *C) {
	s.state.Lock()
	defer s.state.Unlock()

	expectedUserAgent := httputil.UserAgent()
	log, restore := logger.MockLogger()
	defer restore()
	os.Setenv("SNAPD_DEBUG", "1")
	defer os.Unsetenv("SNAPD_DEBUG")

	expecteds := []string{
		`Head http://\S+: EOF`,
		`Head request returned 403 Forbidden.`,
		`Bogus Snap-Store-Version header "5pre1".`,
		``,
	}

	n := 0
	server := httptest.NewServer(http.HandlerFunc(func(w http.ResponseWriter, r *http.Request) {
		c.Check(r.Header.Get("User-Agent"), Equals, expectedUserAgent)
		n++
		switch n {
		case 1:
			conn, _, err := w.(http.Hijacker).Hijack()
			c.Assert(err, IsNil)
			conn.Close()
		case 2:
			w.WriteHeader(403)
		case 3:
			w.Header().Set("Snap-Store-Version", "5pre1")
			w.WriteHeader(200)
		case 4:
			w.Header().Set("Snap-Store-Version", "5")
			w.WriteHeader(200)
		case 5:
			w.Header().Set("Snap-Store-Version", "6")
			w.WriteHeader(200)
		default:
			c.Errorf("expected %d results, now on %d", len(expecteds), n)
		}
	}))
	defer server.Close()

	u, err := url.Parse(server.URL)
	c.Assert(err, IsNil)
	for _, expected := range expecteds {
		log.Reset()
		c.Check(devicestate.NewEnoughProxy(s.state, u, http.DefaultClient), Equals, false)
		if len(expected) > 0 {
			expected = "(?m).* DEBUG: Cannot check whether proxy store supports a custom serial vault: " + expected
		}
		c.Check(log.String(), Matches, expected)
	}
	c.Check(n, Equals, len(expecteds))

	// and success at last
	log.Reset()
	c.Check(devicestate.NewEnoughProxy(s.state, u, http.DefaultClient), Equals, true)
	c.Check(log.String(), Equals, "")
	c.Check(n, Equals, len(expecteds)+1)
}

func (s *deviceMgrSuite) TestDevicemgrCanStandby(c *C) {
	st := state.New(nil)

	runner := state.NewTaskRunner(st)
	hookMgr, err := hookstate.Manager(st, runner)
	c.Assert(err, IsNil)
	mgr, err := devicestate.Manager(st, hookMgr, runner)
	c.Assert(err, IsNil)

	st.Lock()
	defer st.Unlock()
	c.Check(mgr.CanStandby(), Equals, false)

	st.Set("seeded", true)
	c.Check(mgr.CanStandby(), Equals, true)
}

type testModel struct {
	brand, model               string
	arch, base, kernel, gadget string
}

func (s *deviceMgrSuite) TestRemodelUnhappyNotSeeded(c *C) {
	s.state.Lock()
	defer s.state.Unlock()
	s.state.Set("seeded", false)

	newModel := s.makeModelAssertion(c, "canonical", "pc", map[string]interface{}{
		"architecture": "amd64",
		"kernel":       "pc-kernel",
		"gadget":       "pc",
	})
	_, err := devicestate.Remodel(s.state, newModel)
	c.Assert(err, ErrorMatches, "cannot remodel until fully seeded")
}

func (s *deviceMgrSuite) TestRemodelUnhappy(c *C) {
	s.state.Lock()
	defer s.state.Unlock()
	s.state.Set("seeded", true)

	// set a model assertion
	cur := map[string]string{
		"brand":        "canonical",
		"model":        "pc-model",
		"architecture": "amd64",
		"kernel":       "pc-kernel",
		"gadget":       "pc",
		"base":         "core18",
	}
	s.makeModelAssertionInState(c, cur["brand"], cur["model"], map[string]interface{}{
		"architecture": cur["architecture"],
		"kernel":       cur["kernel"],
		"gadget":       cur["gadget"],
		"base":         cur["base"],
	})
	auth.SetDevice(s.state, &auth.DeviceState{
		Brand: cur["brand"],
		Model: cur["model"],
	})

	// ensure all error cases are checked
	for _, t := range []struct {
		new    map[string]string
		errStr string
	}{
		{map[string]string{"brand": "my-brand"}, "cannot remodel to different brands yet"},
		{map[string]string{"model": "other-model"}, "cannot remodel to different models yet"},
		{map[string]string{"architecture": "pdp-7"}, "cannot remodel to different architectures yet"},
		{map[string]string{"base": "core20"}, "cannot remodel to different bases yet"},
		{map[string]string{"kernel": "other-kernel"}, "cannot remodel to different kernels yet"},
		{map[string]string{"gadget": "other-gadget"}, "cannot remodel to different gadgets yet"},
	} {
		// copy current model unless new model test data is different
		for k, v := range cur {
			if t.new[k] != "" {
				continue
			}
			t.new[k] = v
		}
		new := s.makeModelAssertion(c, t.new["brand"], t.new["model"], map[string]interface{}{
			"architecture": t.new["architecture"],
			"kernel":       t.new["kernel"],
			"gadget":       t.new["gadget"],
			"base":         t.new["base"],
		})
		tss, err := devicestate.Remodel(s.state, new)
		c.Check(tss, IsNil)
		c.Check(err, ErrorMatches, t.errStr)
	}
}

func (s *deviceMgrSuite) TestRemodelRequiredSnaps(c *C) {
	s.state.Lock()
	defer s.state.Unlock()
	s.state.Set("seeded", true)
	s.state.Set("refresh-privacy-key", "some-privacy-key")

	restore := devicestate.MockSnapstateInstall(func(st *state.State, name, channel string, revision snap.Revision, userID int, flags snapstate.Flags) (*state.TaskSet, error) {
<<<<<<< HEAD
		c.Check(flags.Required, Equals, true)
		ts := state.NewTaskSet()
		ts.AddTask(s.state.NewTask("fake-install", fmt.Sprintf("Install %s", name)))
=======
		tDownload := s.state.NewTask("fake-download", fmt.Sprintf("Download %s", name))
		tValidate := s.state.NewTask("validate-snap", fmt.Sprintf("Validate %s", name))
		tValidate.WaitFor(tDownload)
		tInstall := s.state.NewTask("fake-install", fmt.Sprintf("Install %s", name))
		tInstall.WaitFor(tValidate)
		ts := state.NewTaskSet(tDownload, tValidate, tInstall)
		ts.MarkEdge(tValidate, snapstate.DownloadAndChecksDoneEdge)
>>>>>>> 37935078
		return ts, nil
	})
	defer restore()

	// set a model assertion
	s.makeModelAssertionInState(c, "canonical", "pc-model", map[string]interface{}{
		"architecture": "amd64",
		"kernel":       "pc-kernel",
		"gadget":       "pc",
		"base":         "core18",
	})
	auth.SetDevice(s.state, &auth.DeviceState{
		Brand: "canonical",
		Model: "pc-model",
	})

	new := s.makeModelAssertion(c, "canonical", "pc-model", map[string]interface{}{
		"architecture":   "amd64",
		"kernel":         "pc-kernel",
		"gadget":         "pc",
		"base":           "core18",
		"required-snaps": []interface{}{"new-required-snap-1", "new-required-snap-2"},
	})
	tss, err := devicestate.Remodel(s.state, new)
	c.Assert(err, IsNil)
	c.Assert(tss, HasLen, 3)

	// check the tasks
	tDownloadSnap1 := tss[0].Tasks()[0]
	c.Assert(tDownloadSnap1.Kind(), Equals, "fake-download")
	c.Assert(tDownloadSnap1.Summary(), Equals, "Download new-required-snap-1")
	c.Assert(tDownloadSnap1.WaitTasks(), HasLen, 0)
	tValidateSnap1 := tss[0].Tasks()[1]
	c.Assert(tValidateSnap1.Kind(), Equals, "validate-snap")
	c.Assert(tValidateSnap1.Summary(), Equals, "Validate new-required-snap-1")
	c.Assert(tDownloadSnap1.WaitTasks(), HasLen, 0)
	tDownloadSnap2 := tss[1].Tasks()[0]
	c.Assert(tDownloadSnap2.Kind(), Equals, "fake-download")
	c.Assert(tDownloadSnap2.Summary(), Equals, "Download new-required-snap-2")
	// check the ordering, download/validate everything first, then install

	// snap2 downloads wait for the downloads of snap1
	c.Assert(tDownloadSnap1.WaitTasks(), HasLen, 0)
	c.Assert(tValidateSnap1.WaitTasks(), DeepEquals, []*state.Task{
		tDownloadSnap1,
	})
	c.Assert(tDownloadSnap2.WaitTasks(), DeepEquals, []*state.Task{
		tValidateSnap1,
	})
	tValidateSnap2 := tss[1].Tasks()[1]
	c.Assert(tValidateSnap2.WaitTasks(), DeepEquals, []*state.Task{
		tDownloadSnap2,
	})
	tInstallSnap1 := tss[0].Tasks()[2]
	c.Assert(tInstallSnap1.WaitTasks(), DeepEquals, []*state.Task{
		// wait for own check-snap
		tValidateSnap1,
		// and also the last check-snap of the download chain
		tValidateSnap2,
	})
	tInstallSnap2 := tss[1].Tasks()[2]
	c.Assert(tInstallSnap2.WaitTasks(), DeepEquals, []*state.Task{
		// last snap of the download chain
		tValidateSnap2,
		// previous install chain
		tInstallSnap1,
	})

	tSetModel := tss[2].Tasks()[0]
	c.Assert(tSetModel.Kind(), Equals, "set-model")
	c.Assert(tSetModel.Summary(), Equals, "Set new model assertion")
	// setModel waits for everything in the change
	c.Assert(tSetModel.WaitTasks(), DeepEquals, []*state.Task{tDownloadSnap1, tValidateSnap1, tInstallSnap1, tDownloadSnap2, tValidateSnap2, tInstallSnap2})
}

func (s *deviceMgrSuite) TestRemodelSwitchKernelTrack(c *C) {
	s.state.Lock()
	defer s.state.Unlock()
	s.state.Set("seeded", true)
	s.state.Set("refresh-privacy-key", "some-privacy-key")

	restore := devicestate.MockSnapstateInstall(func(st *state.State, name, channel string, revision snap.Revision, userID int, flags snapstate.Flags) (*state.TaskSet, error) {
<<<<<<< HEAD
		c.Check(flags.Required, Equals, true)
		ts := state.NewTaskSet()
		ts.AddTask(s.state.NewTask("fake-install", fmt.Sprintf("Install %s", name)))
=======
		tDownload := s.state.NewTask("fake-download", fmt.Sprintf("Download %s", name))
		tValidate := s.state.NewTask("validate-snap", fmt.Sprintf("Validate %s", name))
		tValidate.WaitFor(tDownload)
		tInstall := s.state.NewTask("fake-install", fmt.Sprintf("Install %s", name))
		tInstall.WaitFor(tValidate)
		ts := state.NewTaskSet(tDownload, tValidate, tInstall)
		ts.MarkEdge(tValidate, snapstate.DownloadAndChecksDoneEdge)
>>>>>>> 37935078
		return ts, nil
	})
	defer restore()

	restore = devicestate.MockSnapstateUpdate(func(st *state.State, name, channel string, revision snap.Revision, userID int, flags snapstate.Flags) (*state.TaskSet, error) {
<<<<<<< HEAD
		c.Check(flags.Required, Equals, false)
		ts := state.NewTaskSet()
		ts.AddTask(s.state.NewTask("fake-update", fmt.Sprintf("Update %s to track %s", name, channel)))
=======
		tDownload := s.state.NewTask("fake-download", fmt.Sprintf("Download %s to track %s", name, channel))
		tValidate := s.state.NewTask("validate-snap", fmt.Sprintf("Validate %s", name))
		tValidate.WaitFor(tDownload)
		tUpdate := s.state.NewTask("fake-update", fmt.Sprintf("Update %s to track %s", name, channel))
		tUpdate.WaitFor(tValidate)
		ts := state.NewTaskSet(tDownload, tValidate, tUpdate)
		ts.MarkEdge(tValidate, snapstate.DownloadAndChecksDoneEdge)
>>>>>>> 37935078
		return ts, nil
	})
	defer restore()

	// set a model assertion
	s.makeModelAssertionInState(c, "canonical", "pc-model", map[string]interface{}{
		"architecture": "amd64",
		"kernel":       "pc-kernel",
		"gadget":       "pc",
		"base":         "core18",
	})
	auth.SetDevice(s.state, &auth.DeviceState{
		Brand: "canonical",
		Model: "pc-model",
	})

	new := s.makeModelAssertion(c, "canonical", "pc-model", map[string]interface{}{
		"architecture":   "amd64",
		"kernel":         "pc-kernel=18",
		"gadget":         "pc",
		"base":           "core18",
		"required-snaps": []interface{}{"new-required-snap-1"},
	})
	tss, err := devicestate.Remodel(s.state, new)
	c.Assert(err, IsNil)
	c.Assert(tss, HasLen, 3)
	tDownloadKernel := tss[0].Tasks()[0]
	c.Assert(tDownloadKernel.Kind(), Equals, "fake-download")
	c.Assert(tDownloadKernel.Summary(), Equals, "Download pc-kernel to track 18")
	tValidateKernel := tss[0].Tasks()[1]
	c.Assert(tValidateKernel.Kind(), Equals, "validate-snap")
	c.Assert(tValidateKernel.Summary(), Equals, "Validate pc-kernel")
	tUpdateKernel := tss[0].Tasks()[2]
	c.Assert(tUpdateKernel.Kind(), Equals, "fake-update")
	c.Assert(tUpdateKernel.Summary(), Equals, "Update pc-kernel to track 18")
	tDownloadSnap1 := tss[1].Tasks()[0]
	c.Assert(tDownloadSnap1.Kind(), Equals, "fake-download")
	c.Assert(tDownloadSnap1.Summary(), Equals, "Download new-required-snap-1")
	tValidateSnap1 := tss[1].Tasks()[1]
	c.Assert(tValidateSnap1.Kind(), Equals, "validate-snap")
	c.Assert(tValidateSnap1.Summary(), Equals, "Validate new-required-snap-1")
	tInstallSnap1 := tss[1].Tasks()[2]
	c.Assert(tInstallSnap1.Kind(), Equals, "fake-install")
	c.Assert(tInstallSnap1.Summary(), Equals, "Install new-required-snap-1")

	c.Assert(tss[2].Tasks()[0].Kind(), Equals, "set-model")
	c.Assert(tss[2].Tasks()[0].Summary(), Equals, "Set new model assertion")

	// check the ordering
	c.Assert(tDownloadSnap1.WaitTasks(), DeepEquals, []*state.Task{
		// previous download finished
		tValidateKernel,
	})
	c.Assert(tInstallSnap1.WaitTasks(), DeepEquals, []*state.Task{
		// last download in the chain finished
		tValidateSnap1,
		// and kernel got updated
		tUpdateKernel,
	})
	c.Assert(tUpdateKernel.WaitTasks(), DeepEquals, []*state.Task{
		// kernel is valid
		tValidateKernel,
		// and last download in the chain finished
		tValidateSnap1,
	})
}<|MERGE_RESOLUTION|>--- conflicted
+++ resolved
@@ -2683,11 +2683,9 @@
 	s.state.Set("refresh-privacy-key", "some-privacy-key")
 
 	restore := devicestate.MockSnapstateInstall(func(st *state.State, name, channel string, revision snap.Revision, userID int, flags snapstate.Flags) (*state.TaskSet, error) {
-<<<<<<< HEAD
+
 		c.Check(flags.Required, Equals, true)
-		ts := state.NewTaskSet()
-		ts.AddTask(s.state.NewTask("fake-install", fmt.Sprintf("Install %s", name)))
-=======
+
 		tDownload := s.state.NewTask("fake-download", fmt.Sprintf("Download %s", name))
 		tValidate := s.state.NewTask("validate-snap", fmt.Sprintf("Validate %s", name))
 		tValidate.WaitFor(tDownload)
@@ -2695,7 +2693,6 @@
 		tInstall.WaitFor(tValidate)
 		ts := state.NewTaskSet(tDownload, tValidate, tInstall)
 		ts.MarkEdge(tValidate, snapstate.DownloadAndChecksDoneEdge)
->>>>>>> 37935078
 		return ts, nil
 	})
 	defer restore()
@@ -2778,11 +2775,8 @@
 	s.state.Set("refresh-privacy-key", "some-privacy-key")
 
 	restore := devicestate.MockSnapstateInstall(func(st *state.State, name, channel string, revision snap.Revision, userID int, flags snapstate.Flags) (*state.TaskSet, error) {
-<<<<<<< HEAD
 		c.Check(flags.Required, Equals, true)
-		ts := state.NewTaskSet()
-		ts.AddTask(s.state.NewTask("fake-install", fmt.Sprintf("Install %s", name)))
-=======
+
 		tDownload := s.state.NewTask("fake-download", fmt.Sprintf("Download %s", name))
 		tValidate := s.state.NewTask("validate-snap", fmt.Sprintf("Validate %s", name))
 		tValidate.WaitFor(tDownload)
@@ -2790,17 +2784,13 @@
 		tInstall.WaitFor(tValidate)
 		ts := state.NewTaskSet(tDownload, tValidate, tInstall)
 		ts.MarkEdge(tValidate, snapstate.DownloadAndChecksDoneEdge)
->>>>>>> 37935078
 		return ts, nil
 	})
 	defer restore()
 
 	restore = devicestate.MockSnapstateUpdate(func(st *state.State, name, channel string, revision snap.Revision, userID int, flags snapstate.Flags) (*state.TaskSet, error) {
-<<<<<<< HEAD
 		c.Check(flags.Required, Equals, false)
-		ts := state.NewTaskSet()
-		ts.AddTask(s.state.NewTask("fake-update", fmt.Sprintf("Update %s to track %s", name, channel)))
-=======
+
 		tDownload := s.state.NewTask("fake-download", fmt.Sprintf("Download %s to track %s", name, channel))
 		tValidate := s.state.NewTask("validate-snap", fmt.Sprintf("Validate %s", name))
 		tValidate.WaitFor(tDownload)
@@ -2808,7 +2798,6 @@
 		tUpdate.WaitFor(tValidate)
 		ts := state.NewTaskSet(tDownload, tValidate, tUpdate)
 		ts.MarkEdge(tValidate, snapstate.DownloadAndChecksDoneEdge)
->>>>>>> 37935078
 		return ts, nil
 	})
 	defer restore()
