// -*- Mode: Go; indent-tabs-mode: t -*-

/*
 * Copyright (C) 2016-2017 Canonical Ltd
 *
 * This program is free software: you can redistribute it and/or modify
 * it under the terms of the GNU General Public License version 3 as
 * published by the Free Software Foundation.
 *
 * This program is distributed in the hope that it will be useful,
 * but WITHOUT ANY WARRANTY; without even the implied warranty of
 * MERCHANTABILITY or FITNESS FOR A PARTICULAR PURPOSE.  See the
 * GNU General Public License for more details.
 *
 * You should have received a copy of the GNU General Public License
 * along with this program.  If not, see <http://www.gnu.org/licenses/>.
 *
 */

package devicestate_test

import (
	"bytes"
	"encoding/json"
	"fmt"
	"io"
	"io/ioutil"
	"net/http"
	"net/http/httptest"
	"os"
	"sync"
	"testing"
	"time"

	. "gopkg.in/check.v1"
	"gopkg.in/tomb.v2"
	"gopkg.in/yaml.v2"

	"github.com/snapcore/snapd/asserts"
	"github.com/snapcore/snapd/asserts/assertstest"
	"github.com/snapcore/snapd/asserts/sysdb"
	"github.com/snapcore/snapd/boot/boottest"
	"github.com/snapcore/snapd/dirs"
	"github.com/snapcore/snapd/httputil"
	"github.com/snapcore/snapd/overlord/assertstate"
	"github.com/snapcore/snapd/overlord/auth"
	"github.com/snapcore/snapd/overlord/devicestate"
	"github.com/snapcore/snapd/overlord/hookstate"
	"github.com/snapcore/snapd/overlord/hookstate/ctlcmd"
	"github.com/snapcore/snapd/overlord/snapstate"
	"github.com/snapcore/snapd/overlord/state"
	"github.com/snapcore/snapd/partition"
	"github.com/snapcore/snapd/release"
	"github.com/snapcore/snapd/snap"
	"github.com/snapcore/snapd/snap/snaptest"
	"github.com/snapcore/snapd/store"
<<<<<<< HEAD
	"github.com/snapcore/snapd/strutil"
=======
	"github.com/snapcore/snapd/store/storetest"
>>>>>>> 6608ad3f
)

func TestDeviceManager(t *testing.T) { TestingT(t) }

type deviceMgrSuite struct {
	state   *state.State
	hookMgr *hookstate.HookManager
	mgr     *devicestate.DeviceManager
	db      *asserts.Database

	storeSigning *assertstest.StoreStack
	brandSigning *assertstest.SigningDB

	reqID string

	restoreOnClassic         func()
	restoreGenericClassicMod func()
}

var _ = Suite(&deviceMgrSuite{})
var testKeyLength = 1024

type fakeStore struct {
	storetest.Store

	state *state.State
	db    asserts.RODatabase
}

func (sto *fakeStore) pokeStateLock() {
	// the store should be called without the state lock held. Try
	// to acquire it.
	sto.state.Lock()
	sto.state.Unlock()
}

func (sto *fakeStore) Assertion(assertType *asserts.AssertionType, key []string, _ *auth.UserState) (asserts.Assertion, error) {
	sto.pokeStateLock()
	ref := &asserts.Ref{Type: assertType, PrimaryKey: key}
	a, err := ref.Resolve(sto.db.Find)
	if err != nil {
		return nil, &store.AssertionNotFoundError{Ref: ref}
	}
	return a, nil
}

func (s *deviceMgrSuite) SetUpTest(c *C) {
	dirs.SetRootDir(c.MkDir())
	os.MkdirAll(dirs.SnapRunDir, 0755)

	s.restoreOnClassic = release.MockOnClassic(false)

	s.storeSigning = assertstest.NewStoreStack("canonical", nil)
	s.state = state.New(nil)

	s.restoreGenericClassicMod = sysdb.MockGenericClassicModel(s.storeSigning.GenericClassicModel)

	brandPrivKey, _ := assertstest.GenerateKey(752)
	s.brandSigning = assertstest.NewSigningDB("my-brand", brandPrivKey)

	db, err := asserts.OpenDatabase(&asserts.DatabaseConfig{
		Backstore:       asserts.NewMemoryBackstore(),
		Trusted:         s.storeSigning.Trusted,
		OtherPredefined: s.storeSigning.Generic,
	})
	c.Assert(err, IsNil)

	s.state.Lock()
	assertstate.ReplaceDB(s.state, db)
	s.state.Unlock()

	err = db.Add(s.storeSigning.StoreAccountKey(""))
	c.Assert(err, IsNil)

	hookMgr, err := hookstate.Manager(s.state)
	c.Assert(err, IsNil)
	mgr, err := devicestate.Manager(s.state, hookMgr)
	c.Assert(err, IsNil)

	s.db = db
	s.hookMgr = hookMgr
	s.mgr = mgr

	s.state.Lock()
	snapstate.ReplaceStore(s.state, &fakeStore{
		state: s.state,
		db:    s.storeSigning,
	})
	s.state.Unlock()
}

func (s *deviceMgrSuite) TearDownTest(c *C) {
	s.state.Lock()
	assertstate.ReplaceDB(s.state, nil)
	s.state.Unlock()
	dirs.SetRootDir("")
	s.restoreGenericClassicMod()
	s.restoreOnClassic()
}

func (s *deviceMgrSuite) settle() {
	for i := 0; i < 50; i++ {
		s.hookMgr.Ensure()
		s.mgr.Ensure()
		s.hookMgr.Wait()
		s.mgr.Wait()
	}
}

const (
	// will become "/api/v1/snaps/auth/request-id"
	requestIDURLPath = "/identity/api/v1/request-id"
	// will become "/api/v1/snaps/auth/serial"
	serialURLPath = "/identity/api/v1/devices"
)

// seeding avoids triggering a real full seeding, it simulates having it in process instead
func (s *deviceMgrSuite) seeding() {
	chg := s.state.NewChange("seed", "Seed system")
	chg.SetStatus(state.DoingStatus)
}

func (s *deviceMgrSuite) mockServer(c *C) *httptest.Server {
	expectedUserAgent := httputil.UserAgent()

	var mu sync.Mutex
	count := 0
	return httptest.NewServer(http.HandlerFunc(func(w http.ResponseWriter, r *http.Request) {
		switch r.URL.Path {
		case requestIDURLPath, "/svc/request-id":
			w.WriteHeader(200)
			c.Check(r.Header.Get("User-Agent"), Equals, expectedUserAgent)
			io.WriteString(w, fmt.Sprintf(`{"request-id": "%s"}`, s.reqID))

		case "/svc/serial":
			c.Check(r.Header.Get("X-Extra-Header"), Equals, "extra")
			fallthrough
		case serialURLPath:
			c.Check(r.Header.Get("User-Agent"), Equals, expectedUserAgent)

			mu.Lock()
			serialNum := 9999 + count
			count++
			mu.Unlock()

			b, err := ioutil.ReadAll(r.Body)
			c.Assert(err, IsNil)
			a, err := asserts.Decode(b)
			c.Assert(err, IsNil)
			serialReq, ok := a.(*asserts.SerialRequest)
			c.Assert(ok, Equals, true)
			err = asserts.SignatureCheck(serialReq, serialReq.DeviceKey())
			c.Assert(err, IsNil)
			brandID := serialReq.BrandID()
			model := serialReq.Model()
			authID := "canonical"
			keyID := ""
<<<<<<< HEAD
			switch model {
			case "pc", "pc2":
			case "classic-alt-store":
				c.Check(brandID, Equals, "canonical")
			case "generic-classic":
				c.Check(brandID, Equals, "generic")
				authID = "generic"
				keyID = s.storeSigning.GenericKey.PublicKeyID()
			case "my-model":
				c.Check(brandID, Equals, "my-brand")
				authID = "generic"
				keyID = s.storeSigning.GenericKey.PublicKeyID()
			default:
				c.Fatal("unknown model")
			}
=======
			c.Check(serialReq.BrandID(), Equals, "canonical")
			c.Check(serialReq.Model(), Equals, "pc")
>>>>>>> 6608ad3f
			reqID := serialReq.RequestID()
			if reqID == "REQID-BADREQ" {
				w.Header().Set("Content-Type", "application/json")
				w.WriteHeader(400)
				w.Write([]byte(`{
  "error_list": [{"message": "bad serial-request"}]
}`))
				return
			}
			if reqID == "REQID-POLL" && serialNum != 10002 {
				w.WriteHeader(202)
				return
			}
			serialStr := fmt.Sprintf("%d", serialNum)
			if serialReq.Serial() != "" {
				// use proposed serial
				serialStr = serialReq.Serial()
			}
			serial, err := s.storeSigning.Sign(asserts.SerialType, map[string]interface{}{
				"authority-id":        authID,
				"brand-id":            brandID,
				"model":               model,
				"serial":              serialStr,
				"device-key":          serialReq.HeaderString("device-key"),
				"device-key-sha3-384": serialReq.SignKeyID(),
				"timestamp":           time.Now().Format(time.RFC3339),
			}, serialReq.Body(), keyID)
			c.Assert(err, IsNil)
			w.Header().Set("Content-Type", asserts.MediaType)
			w.WriteHeader(200)
			encoded := asserts.Encode(serial)
			switch reqID {
			case "REQID-SERIAL-W-BAD-MODEL":
				encoded = bytes.Replace(encoded, []byte("model: pc"), []byte("model: foo"), 1)
			}
			w.Write(encoded)
		}
	}))
}

func (s *deviceMgrSuite) setupGadget(c *C, snapYaml string, snapContents string) {
	sideInfoGadget := &snap.SideInfo{
		RealName: "gadget",
		Revision: snap.R(2),
	}
	snaptest.MockSnap(c, snapYaml, snapContents, sideInfoGadget)
	snapstate.Set(s.state, "gadget", &snapstate.SnapState{
		SnapType: "gadget",
		Active:   true,
		Sequence: []*snap.SideInfo{sideInfoGadget},
		Current:  sideInfoGadget.Revision,
	})
}

func (s *deviceMgrSuite) setupCore(c *C, name, snapYaml string, snapContents string) {
	sideInfoCore := &snap.SideInfo{
		RealName: name,
		Revision: snap.R(3),
	}
	snaptest.MockSnap(c, snapYaml, snapContents, sideInfoCore)
	snapstate.Set(s.state, name, &snapstate.SnapState{
		SnapType: "os",
		Active:   true,
		Sequence: []*snap.SideInfo{sideInfoCore},
		Current:  sideInfoCore.Revision,
	})
}

func (s *deviceMgrSuite) findBecomeOperationalChange(skipIDs ...string) *state.Change {
	for _, chg := range s.state.Changes() {
		if chg.Kind() == "become-operational" && !strutil.ListContains(skipIDs, chg.ID()) {
			return chg
		}
	}
	return nil
}

func (s *deviceMgrSuite) TestFullDeviceRegistrationHappy(c *C) {
	r1 := devicestate.MockKeyLength(testKeyLength)
	defer r1()

	s.reqID = "REQID-1"
	mockServer := s.mockServer(c)
	defer mockServer.Close()

	mockRequestIDURL := mockServer.URL + requestIDURLPath
	r2 := devicestate.MockRequestIDURL(mockRequestIDURL)
	defer r2()

	mockSerialRequestURL := mockServer.URL + serialURLPath
	r3 := devicestate.MockSerialRequestURL(mockSerialRequestURL)
	defer r3()

	// setup state as will be done by first-boot
	s.state.Lock()
	defer s.state.Unlock()

	s.makeModelAssertionInState(c, "canonical", "pc", map[string]string{
		"architecture": "amd64",
		"kernel":       "pc-kernel",
		"gadget":       "pc",
	})

	auth.SetDevice(s.state, &auth.DeviceState{
		Brand: "canonical",
		Model: "pc",
	})

	// avoid full seeding
	s.seeding()

	// not started without gadget
	s.state.Unlock()
	s.mgr.Ensure()
	s.state.Lock()

	becomeOperational := s.findBecomeOperationalChange()
	c.Check(becomeOperational, IsNil)

	s.setupGadget(c, `
name: pc
type: gadget
version: gadget
`, "")

	// runs the whole device registration process
	s.state.Unlock()
	s.settle()
	s.state.Lock()

	becomeOperational = s.findBecomeOperationalChange()
	c.Assert(becomeOperational, NotNil)

	c.Check(becomeOperational.Status().Ready(), Equals, true)
	c.Check(becomeOperational.Err(), IsNil)

	device, err := auth.Device(s.state)
	c.Assert(err, IsNil)
	c.Check(device.Brand, Equals, "canonical")
	c.Check(device.Model, Equals, "pc")
	c.Check(device.Serial, Equals, "9999")

	a, err := s.db.Find(asserts.SerialType, map[string]string{
		"brand-id": "canonical",
		"model":    "pc",
		"serial":   "9999",
	})
	c.Assert(err, IsNil)
	serial := a.(*asserts.Serial)

	privKey, err := s.mgr.KeypairManager().Get(serial.DeviceKey().ID())
	c.Assert(err, IsNil)
	c.Check(privKey, NotNil)

	c.Check(device.KeyID, Equals, privKey.PublicKey().ID())
}

func (s *deviceMgrSuite) TestFullDeviceRegistrationHappyClassicNoGadget(c *C) {
	restore := release.MockOnClassic(true)
	defer restore()

	r1 := devicestate.MockKeyLength(testKeyLength)
	defer r1()

	s.reqID = "REQID-1"
	mockServer := s.mockServer(c)
	defer mockServer.Close()

	mockRequestIDURL := mockServer.URL + "/api/v1/snaps/auth/request-id"
	r2 := devicestate.MockRequestIDURL(mockRequestIDURL)
	defer r2()

	mockSerialRequestURL := mockServer.URL + "/api/v1/snaps/auth/devices"
	r3 := devicestate.MockSerialRequestURL(mockSerialRequestURL)
	defer r3()

	// setup state as will be done by first-boot
	s.state.Lock()
	defer s.state.Unlock()

	s.makeModelAssertionInState(c, "canonical", "classic-alt-store", map[string]string{
		"classic": "true",
		"store":   "alt-store",
	})

	auth.SetDevice(s.state, &auth.DeviceState{
		Brand: "canonical",
		Model: "classic-alt-store",
	})

	// avoid full seeding
	s.seeding()

	// runs the whole device registration process
	s.state.Unlock()
	s.settle()
	s.state.Lock()

	becomeOperational := s.findBecomeOperationalChange()
	c.Assert(becomeOperational, NotNil)

	c.Check(becomeOperational.Status().Ready(), Equals, true)
	c.Check(becomeOperational.Err(), IsNil)

	device, err := auth.Device(s.state)
	c.Assert(err, IsNil)
	c.Check(device.Brand, Equals, "canonical")
	c.Check(device.Model, Equals, "classic-alt-store")
	c.Check(device.Serial, Equals, "9999")

	a, err := s.db.Find(asserts.SerialType, map[string]string{
		"brand-id": "canonical",
		"model":    "classic-alt-store",
		"serial":   "9999",
	})
	c.Assert(err, IsNil)
	serial := a.(*asserts.Serial)

	privKey, err := s.mgr.KeypairManager().Get(serial.DeviceKey().ID())
	c.Assert(err, IsNil)
	c.Check(privKey, NotNil)

	c.Check(device.KeyID, Equals, privKey.PublicKey().ID())
}

func (s *deviceMgrSuite) TestFullDeviceRegistrationHappyClassicFallback(c *C) {
	restore := release.MockOnClassic(true)
	defer restore()

	r1 := devicestate.MockKeyLength(testKeyLength)
	defer r1()

	s.reqID = "REQID-1"
	mockServer := s.mockServer(c)
	defer mockServer.Close()

	mockRequestIDURL := mockServer.URL + "/api/v1/snaps/auth/request-id"
	r2 := devicestate.MockRequestIDURL(mockRequestIDURL)
	defer r2()

	mockSerialRequestURL := mockServer.URL + "/api/v1/snaps/auth/devices"
	r3 := devicestate.MockSerialRequestURL(mockSerialRequestURL)
	defer r3()

	// setup state as will be done by first-boot
	s.state.Lock()
	defer s.state.Unlock()

	// in this case is just marked seeded without snaps
	s.state.Set("seeded", true)

	// not started without some installation happening or happened
	s.state.Unlock()
	s.mgr.Ensure()
	s.state.Lock()

	becomeOperational := s.findBecomeOperationalChange()
	c.Check(becomeOperational, IsNil)

	// have a in-progress installation
	inst := s.state.NewChange("install", "...")
	task := s.state.NewTask("mount-snap", "...")
	inst.AddTask(task)

	// runs the whole device registration process
	s.state.Unlock()
	s.settle()
	s.state.Lock()

	becomeOperational = s.findBecomeOperationalChange()
	c.Assert(becomeOperational, NotNil)

	c.Check(becomeOperational.Status().Ready(), Equals, true)
	c.Check(becomeOperational.Err(), IsNil)

	device, err := auth.Device(s.state)
	c.Assert(err, IsNil)
	c.Check(device.Brand, Equals, "generic")
	c.Check(device.Model, Equals, "generic-classic")
	c.Check(device.Serial, Equals, "9999")

	// model was installed
	_, err = s.db.Find(asserts.ModelType, map[string]string{
		"series":   "16",
		"brand-id": "generic",
		"model":    "generic-classic",
		"classic":  "true",
	})
	c.Assert(err, IsNil)

	a, err := s.db.Find(asserts.SerialType, map[string]string{
		"brand-id": "generic",
		"model":    "generic-classic",
		"serial":   "9999",
	})
	c.Assert(err, IsNil)
	serial := a.(*asserts.Serial)

	privKey, err := s.mgr.KeypairManager().Get(serial.DeviceKey().ID())
	c.Assert(err, IsNil)
	c.Check(privKey, NotNil)

	c.Check(device.KeyID, Equals, privKey.PublicKey().ID())

	// auto-refreshes are possible
	ok, err := devicestate.CanAutoRefresh(s.state)
	c.Assert(err, IsNil)
	c.Check(ok, Equals, true)
}

func (s *deviceMgrSuite) TestFullDeviceRegistrationAltBrandHappy(c *C) {
	c.Skip("not yet supported")
	r1 := devicestate.MockKeyLength(testKeyLength)
	defer r1()

	s.reqID = "REQID-1"
	mockServer := s.mockServer(c)
	defer mockServer.Close()

	mockRequestIDURL := mockServer.URL + "/api/v1/snaps/auth/request-id"
	r2 := devicestate.MockRequestIDURL(mockRequestIDURL)
	defer r2()

	mockSerialRequestURL := mockServer.URL + "/api/v1/snaps/auth/devices"
	r3 := devicestate.MockSerialRequestURL(mockSerialRequestURL)
	defer r3()

	// setup state as will be done by first-boot
	s.state.Lock()
	defer s.state.Unlock()

	s.makeModelAssertionInState(c, "my-brand", "my-model", map[string]string{
		"classic": "true",
		"store":   "alt-store",
	})

	s.setupGadget(c, `
name: gadget
type: gadget
version: gadget
`, "")

	auth.SetDevice(s.state, &auth.DeviceState{
		Brand: "my-brand",
		Model: "my-model",
	})

	// avoid full seeding
	s.seeding()

	// runs the whole device registration process
	s.state.Unlock()
	s.settle()
	s.state.Lock()

	becomeOperational := s.findBecomeOperationalChange()
	c.Assert(becomeOperational, NotNil)

	c.Check(becomeOperational.Status().Ready(), Equals, true)
	c.Check(becomeOperational.Err(), IsNil)

	device, err := auth.Device(s.state)
	c.Assert(err, IsNil)
	c.Check(device.Brand, Equals, "my-brand")
	c.Check(device.Model, Equals, "my-model")
	c.Check(device.Serial, Equals, "9999")

	a, err := s.db.Find(asserts.SerialType, map[string]string{
		"brand-id": "my-brand",
		"model":    "my-model",
		"serial":   "9999",
	})
	c.Assert(err, IsNil)
	serial := a.(*asserts.Serial)

	privKey, err := s.mgr.KeypairManager().Get(serial.DeviceKey().ID())
	c.Assert(err, IsNil)
	c.Check(privKey, NotNil)

	c.Check(device.KeyID, Equals, privKey.PublicKey().ID())
}

func (s *deviceMgrSuite) TestDoRequestSerialIdempotentAfterAddSerial(c *C) {
	privKey, _ := assertstest.GenerateKey(testKeyLength)

	s.reqID = "REQID-1"
	mockServer := s.mockServer(c)
	defer mockServer.Close()

	mockRequestIDURL := mockServer.URL + requestIDURLPath
	restore := devicestate.MockRequestIDURL(mockRequestIDURL)
	defer restore()

	mockSerialRequestURL := mockServer.URL + serialURLPath
	restore = devicestate.MockSerialRequestURL(mockSerialRequestURL)
	defer restore()

	restore = devicestate.MockRepeatRequestSerial("after-add-serial")
	defer restore()

	// setup state as done by first-boot/Ensure/doGenerateDeviceKey
	s.state.Lock()
	defer s.state.Unlock()

	s.setupGadget(c, `
name: gadget
type: gadget
version: gadget
`, "")

	auth.SetDevice(s.state, &auth.DeviceState{
		Brand: "canonical",
		Model: "pc",
		KeyID: privKey.PublicKey().ID(),
	})
	s.mgr.KeypairManager().Put(privKey)

	t := s.state.NewTask("request-serial", "test")
	chg := s.state.NewChange("become-operational", "...")
	chg.AddTask(t)

	// avoid full seeding
	s.seeding()

	s.state.Unlock()
	s.mgr.Ensure()
	s.mgr.Wait()
	s.state.Lock()

	c.Check(chg.Status(), Equals, state.DoingStatus)
	device, err := auth.Device(s.state)
	c.Check(err, IsNil)
	_, err = s.db.Find(asserts.SerialType, map[string]string{
		"brand-id": "canonical",
		"model":    "pc",
		"serial":   "9999",
	})
	c.Assert(err, IsNil)

	s.state.Unlock()
	s.mgr.Ensure()
	s.mgr.Wait()
	s.state.Lock()

	// Repeated handler run but set original serial.
	c.Check(chg.Status(), Equals, state.DoneStatus)
	device, err = auth.Device(s.state)
	c.Check(err, IsNil)
	c.Check(device.Serial, Equals, "9999")
}

func (s *deviceMgrSuite) TestDoRequestSerialIdempotentAfterGotSerial(c *C) {
	privKey, _ := assertstest.GenerateKey(testKeyLength)

	s.reqID = "REQID-1"
	mockServer := s.mockServer(c)
	defer mockServer.Close()

	mockRequestIDURL := mockServer.URL + requestIDURLPath
	restore := devicestate.MockRequestIDURL(mockRequestIDURL)
	defer restore()

	mockSerialRequestURL := mockServer.URL + serialURLPath
	restore = devicestate.MockSerialRequestURL(mockSerialRequestURL)
	defer restore()

	restore = devicestate.MockRepeatRequestSerial("after-got-serial")
	defer restore()

	// setup state as done by first-boot/Ensure/doGenerateDeviceKey
	s.state.Lock()
	defer s.state.Unlock()

	s.setupGadget(c, `
name: gadget
type: gadget
version: gadget
`, "")

	auth.SetDevice(s.state, &auth.DeviceState{
		Brand: "canonical",
		Model: "pc",
		KeyID: privKey.PublicKey().ID(),
	})
	s.mgr.KeypairManager().Put(privKey)

	t := s.state.NewTask("request-serial", "test")
	chg := s.state.NewChange("become-operational", "...")
	chg.AddTask(t)

	// avoid full seeding
	s.seeding()

	s.state.Unlock()
	s.mgr.Ensure()
	s.mgr.Wait()
	s.state.Lock()

	c.Check(chg.Status(), Equals, state.DoingStatus)
	device, err := auth.Device(s.state)
	c.Check(err, IsNil)
	_, err = s.db.Find(asserts.SerialType, map[string]string{
		"brand-id": "canonical",
		"model":    "pc",
		"serial":   "9999",
	})
	c.Assert(err, Equals, asserts.ErrNotFound)

	s.state.Unlock()
	s.mgr.Ensure()
	s.mgr.Wait()
	s.state.Lock()

	// Repeated handler run but set original serial.
	c.Check(chg.Status(), Equals, state.DoneStatus)
	device, err = auth.Device(s.state)
	c.Check(err, IsNil)
	c.Check(device.Serial, Equals, "9999")
}

func (s *deviceMgrSuite) TestFullDeviceRegistrationPollHappy(c *C) {
	r1 := devicestate.MockKeyLength(testKeyLength)
	defer r1()

	s.reqID = "REQID-POLL"
	mockServer := s.mockServer(c)
	defer mockServer.Close()

	mockRequestIDURL := mockServer.URL + requestIDURLPath
	r2 := devicestate.MockRequestIDURL(mockRequestIDURL)
	defer r2()

	mockSerialRequestURL := mockServer.URL + serialURLPath
	r3 := devicestate.MockSerialRequestURL(mockSerialRequestURL)
	defer r3()

	// immediately
	r4 := devicestate.MockRetryInterval(0)
	defer r4()

	// setup state as will be done by first-boot
	s.state.Lock()
	defer s.state.Unlock()

	s.makeModelAssertionInState(c, "canonical", "pc", map[string]string{
		"architecture": "amd64",
		"kernel":       "pc-kernel",
		"gadget":       "pc",
	})

	auth.SetDevice(s.state, &auth.DeviceState{
		Brand: "canonical",
		Model: "pc",
	})

	s.setupGadget(c, `
name: pc
type: gadget
version: gadget
`, "")

	// avoid full seeding
	s.seeding()

	// runs the whole device registration process with polling
	s.state.Unlock()
	s.settle()
	s.state.Lock()

	becomeOperational := s.findBecomeOperationalChange()
	c.Assert(becomeOperational, NotNil)

	c.Check(becomeOperational.Status().Ready(), Equals, true)
	c.Check(becomeOperational.Err(), IsNil)

	device, err := auth.Device(s.state)
	c.Assert(err, IsNil)
	c.Check(device.Brand, Equals, "canonical")
	c.Check(device.Model, Equals, "pc")
	c.Check(device.Serial, Equals, "10002")

	a, err := s.db.Find(asserts.SerialType, map[string]string{
		"brand-id": "canonical",
		"model":    "pc",
		"serial":   "10002",
	})
	c.Assert(err, IsNil)
	serial := a.(*asserts.Serial)

	privKey, err := s.mgr.KeypairManager().Get(serial.DeviceKey().ID())
	c.Assert(err, IsNil)
	c.Check(privKey, NotNil)

	c.Check(device.KeyID, Equals, privKey.PublicKey().ID())
}

func (s *deviceMgrSuite) TestFullDeviceRegistrationHappyPrepareDeviceHook(c *C) {
	r1 := devicestate.MockKeyLength(testKeyLength)
	defer r1()

	s.reqID = "REQID-1"
	mockServer := s.mockServer(c)
	defer mockServer.Close()

	r2 := hookstate.MockRunHook(func(ctx *hookstate.Context, _ *tomb.Tomb) ([]byte, error) {
		c.Assert(ctx.HookName(), Equals, "prepare-device")

		// snapctl set the registration params
		_, _, err := ctlcmd.Run(ctx, []string{"set", fmt.Sprintf("device-service.url=%q", mockServer.URL+"/svc/")})
		c.Assert(err, IsNil)

		h, err := json.Marshal(map[string]string{
			"x-extra-header": "extra",
		})
		c.Assert(err, IsNil)
		_, _, err = ctlcmd.Run(ctx, []string{"set", fmt.Sprintf("device-service.headers=%s", string(h))})
		c.Assert(err, IsNil)

		_, _, err = ctlcmd.Run(ctx, []string{"set", fmt.Sprintf("registration.proposed-serial=%q", "Y9999")})
		c.Assert(err, IsNil)

		d, err := yaml.Marshal(map[string]string{
			"mac": "00:00:00:00:ff:00",
		})
		c.Assert(err, IsNil)
		_, _, err = ctlcmd.Run(ctx, []string{"set", fmt.Sprintf("registration.body=%q", d)})
		c.Assert(err, IsNil)

		return nil, nil
	})
	defer r2()

	// setup state as will be done by first-boot
	// & have a gadget with a prepare-device hook
	s.state.Lock()
	defer s.state.Unlock()

	s.makeModelAssertionInState(c, "canonical", "pc2", map[string]string{
		"architecture": "amd64",
		"kernel":       "pc-kernel",
		"gadget":       "gadget",
	})

	s.setupGadget(c, `
name: gadget
type: gadget
version: gadget
hooks:
    prepare-device:
`, "")

	auth.SetDevice(s.state, &auth.DeviceState{
		Brand: "canonical",
		Model: "pc2",
	})

	// avoid full seeding
	s.seeding()

	// runs the whole device registration process
	s.state.Unlock()
	s.settle()
	s.state.Lock()

	becomeOperational := s.findBecomeOperationalChange()
	c.Assert(becomeOperational, NotNil)

	c.Check(becomeOperational.Status().Ready(), Equals, true)
	c.Check(becomeOperational.Err(), IsNil)

	device, err := auth.Device(s.state)
	c.Assert(err, IsNil)
	c.Check(device.Brand, Equals, "canonical")
	c.Check(device.Model, Equals, "pc2")
	c.Check(device.Serial, Equals, "Y9999")

	a, err := s.db.Find(asserts.SerialType, map[string]string{
		"brand-id": "canonical",
		"model":    "pc2",
		"serial":   "Y9999",
	})
	c.Assert(err, IsNil)
	serial := a.(*asserts.Serial)

	var details map[string]interface{}
	err = yaml.Unmarshal(serial.Body(), &details)
	c.Assert(err, IsNil)

	c.Check(details, DeepEquals, map[string]interface{}{
		"mac": "00:00:00:00:ff:00",
	})

	privKey, err := s.mgr.KeypairManager().Get(serial.DeviceKey().ID())
	c.Assert(err, IsNil)
	c.Check(privKey, NotNil)

	c.Check(device.KeyID, Equals, privKey.PublicKey().ID())
}

func (s *deviceMgrSuite) TestFullDeviceRegistrationErrorBackoff(c *C) {
	r1 := devicestate.MockKeyLength(testKeyLength)
	defer r1()

	s.reqID = "REQID-BADREQ"
	mockServer := s.mockServer(c)
	defer mockServer.Close()

	mockRequestIDURL := mockServer.URL + requestIDURLPath
	r2 := devicestate.MockRequestIDURL(mockRequestIDURL)
	defer r2()

	mockSerialRequestURL := mockServer.URL + serialURLPath
	r3 := devicestate.MockSerialRequestURL(mockSerialRequestURL)
	defer r3()

	// setup state as will be done by first-boot
	s.state.Lock()
	defer s.state.Unlock()

	// sanity
	c.Check(devicestate.EnsureOperationalAttempts(s.state), Equals, 0)

	s.makeModelAssertionInState(c, "canonical", "pc", map[string]string{
		"architecture": "amd64",
		"kernel":       "pc-kernel",
		"gadget":       "pc",
	})

	auth.SetDevice(s.state, &auth.DeviceState{
		Brand: "canonical",
		Model: "pc",
	})

	s.setupGadget(c, `
name: pc
type: gadget
version: gadget
`, "")

	// avoid full seeding
	s.seeding()

	// try the whole device registration process
	s.state.Unlock()
	s.settle()
	s.state.Lock()

	becomeOperational := s.findBecomeOperationalChange()
	c.Assert(becomeOperational, NotNil)
	firstTryID := becomeOperational.ID()

	c.Check(becomeOperational.Status().Ready(), Equals, true)
	c.Check(becomeOperational.Err(), ErrorMatches, `(?s).*cannot deliver device serial request: bad serial-request.*`)

	device, err := auth.Device(s.state)
	c.Assert(err, IsNil)
	c.Check(device.KeyID, Not(Equals), "")
	keyID := device.KeyID

	c.Check(s.mgr.EnsureOperationalShouldBackoff(time.Now()), Equals, true)
	c.Check(s.mgr.EnsureOperationalShouldBackoff(time.Now().Add(6*time.Minute)), Equals, false)
	c.Check(devicestate.EnsureOperationalAttempts(s.state), Equals, 1)

	// try again the whole device registration process
	s.reqID = "REQID-1"
	s.mgr.SetLastBecomeOperationalAttempt(time.Now().Add(-15 * time.Minute))
	s.state.Unlock()
	s.settle()
	s.state.Lock()

	becomeOperational = s.findBecomeOperationalChange(firstTryID)
	c.Assert(becomeOperational, NotNil)

	c.Check(becomeOperational.Status().Ready(), Equals, true)
	c.Check(becomeOperational.Err(), IsNil)

	c.Check(devicestate.EnsureOperationalAttempts(s.state), Equals, 2)

	device, err = auth.Device(s.state)
	c.Assert(err, IsNil)
	c.Check(device.KeyID, Equals, keyID)
	c.Check(device.Serial, Equals, "10000")
}

func (s *deviceMgrSuite) TestEnsureBecomeOperationalShouldBackoff(c *C) {
	t0 := time.Now()
	c.Check(s.mgr.EnsureOperationalShouldBackoff(t0), Equals, false)
	c.Check(s.mgr.BecomeOperationalBackoff(), Equals, 5*time.Minute)

	backoffs := []time.Duration{5, 10, 20, 40, 80, 160, 320, 640, 1440, 1440}
	t1 := t0
	for _, m := range backoffs {
		c.Check(s.mgr.EnsureOperationalShouldBackoff(t1.Add(time.Duration(m-1)*time.Minute)), Equals, true)

		t1 = t1.Add(time.Duration(m+1) * time.Minute)
		c.Check(s.mgr.EnsureOperationalShouldBackoff(t1), Equals, false)
		m *= 2
		if m > (12 * 60) {
			m = 24 * 60
		}
		c.Check(s.mgr.BecomeOperationalBackoff(), Equals, m*time.Minute)
	}
}

func (s *deviceMgrSuite) TestFullDeviceRegistrationMismatchedSerial(c *C) {
	r1 := devicestate.MockKeyLength(testKeyLength)
	defer r1()

	s.reqID = "REQID-SERIAL-W-BAD-MODEL"
	mockServer := s.mockServer(c)
	defer mockServer.Close()

	mockRequestIDURL := mockServer.URL + requestIDURLPath
	r2 := devicestate.MockRequestIDURL(mockRequestIDURL)
	defer r2()

	mockSerialRequestURL := mockServer.URL + serialURLPath
	r3 := devicestate.MockSerialRequestURL(mockSerialRequestURL)
	defer r3()

	// setup state as will be done by first-boot
	s.state.Lock()
	defer s.state.Unlock()

	// sanity
	c.Check(devicestate.EnsureOperationalAttempts(s.state), Equals, 0)

	s.setupGadget(c, `
name: gadget
type: gadget
version: gadget
`, "")

	s.makeModelAssertionInState(c, "canonical", "pc", map[string]string{
		"architecture": "amd64",
		"kernel":       "pc-kernel",
		"gadget":       "pc",
	})

	auth.SetDevice(s.state, &auth.DeviceState{
		Brand: "canonical",
		Model: "pc",
	})

	// avoid full seeding
	s.seeding()

	// try the whole device registration process
	s.state.Unlock()
	s.settle()
	s.state.Lock()

	becomeOperational := s.findBecomeOperationalChange()
	c.Assert(becomeOperational, NotNil)

	c.Check(becomeOperational.Status().Ready(), Equals, true)
	c.Check(becomeOperational.Err(), ErrorMatches, `(?s).*obtained serial assertion does not match provided device identity information.*`)
}

func (s *deviceMgrSuite) TestDeviceAssertionsModelAndSerial(c *C) {
	// nothing in the state
	s.state.Lock()
	_, err := devicestate.Model(s.state)
	s.state.Unlock()
	c.Check(err, Equals, state.ErrNoState)
	s.state.Lock()
	_, err = devicestate.Serial(s.state)
	s.state.Unlock()
	c.Check(err, Equals, state.ErrNoState)

	_, err = s.mgr.Model()
	c.Check(err, Equals, state.ErrNoState)
	_, err = s.mgr.Serial()
	c.Check(err, Equals, state.ErrNoState)

	// just brand and model
	s.state.Lock()
	auth.SetDevice(s.state, &auth.DeviceState{
		Brand: "canonical",
		Model: "pc",
	})
	s.state.Unlock()
	_, err = s.mgr.Model()
	c.Check(err, Equals, state.ErrNoState)
	_, err = s.mgr.Serial()
	c.Check(err, Equals, state.ErrNoState)

	// have a model assertion
	model, err := s.storeSigning.Sign(asserts.ModelType, map[string]interface{}{
		"series":       "16",
		"brand-id":     "canonical",
		"model":        "pc",
		"gadget":       "pc",
		"kernel":       "kernel",
		"architecture": "amd64",
		"timestamp":    time.Now().Format(time.RFC3339),
	}, nil, "")
	c.Assert(err, IsNil)
	s.state.Lock()
	err = assertstate.Add(s.state, model)
	s.state.Unlock()
	c.Assert(err, IsNil)

	mod, err := s.mgr.Model()
	c.Assert(err, IsNil)
	c.Assert(mod.BrandID(), Equals, "canonical")

	s.state.Lock()
	mod, err = devicestate.Model(s.state)
	s.state.Unlock()
	c.Assert(err, IsNil)
	c.Assert(mod.BrandID(), Equals, "canonical")

	_, err = s.mgr.Serial()
	c.Check(err, Equals, state.ErrNoState)

	// have a serial as well
	s.state.Lock()
	auth.SetDevice(s.state, &auth.DeviceState{
		Brand:  "canonical",
		Model:  "pc",
		Serial: "8989",
	})
	s.state.Unlock()
	_, err = s.mgr.Model()
	c.Assert(err, IsNil)
	_, err = s.mgr.Serial()
	c.Check(err, Equals, state.ErrNoState)

	// have a serial assertion
	s.state.Lock()
	s.makeSerialAssertionInState(c, "canonical", "pc", "8989")
	s.state.Unlock()

	_, err = s.mgr.Model()
	c.Assert(err, IsNil)
	ser, err := s.mgr.Serial()
	c.Assert(err, IsNil)
	c.Check(ser.Serial(), Equals, "8989")

	s.state.Lock()
	ser, err = devicestate.Serial(s.state)
	s.state.Unlock()
	c.Assert(err, IsNil)
	c.Check(ser.Serial(), Equals, "8989")
}

func (s *deviceMgrSuite) TestDeviceAssertionsDeviceSessionRequestParams(c *C) {
	// nothing there
	_, err := s.mgr.DeviceSessionRequestParams("NONCE-1")
	c.Check(err, Equals, state.ErrNoState)

	// have a model assertion
	modela, err := s.storeSigning.Sign(asserts.ModelType, map[string]interface{}{
		"series":       "16",
		"brand-id":     "canonical",
		"model":        "pc",
		"gadget":       "pc",
		"kernel":       "kernel",
		"architecture": "amd64",
		"timestamp":    time.Now().Format(time.RFC3339),
	}, nil, "")
	c.Assert(err, IsNil)
	s.state.Lock()
	err = assertstate.Add(s.state, modela)
	s.state.Unlock()
	c.Assert(err, IsNil)

	// setup state as done by device initialisation
	s.state.Lock()
	devKey, _ := assertstest.GenerateKey(testKeyLength)
	encDevKey, err := asserts.EncodePublicKey(devKey.PublicKey())
	c.Check(err, IsNil)
	seriala, err := s.storeSigning.Sign(asserts.SerialType, map[string]interface{}{
		"brand-id":            "canonical",
		"model":               "pc",
		"serial":              "8989",
		"device-key":          string(encDevKey),
		"device-key-sha3-384": devKey.PublicKey().ID(),
		"timestamp":           time.Now().Format(time.RFC3339),
	}, nil, "")
	c.Assert(err, IsNil)
	err = assertstate.Add(s.state, seriala)
	c.Assert(err, IsNil)

	auth.SetDevice(s.state, &auth.DeviceState{
		Brand:  "canonical",
		Model:  "pc",
		Serial: "8989",
		KeyID:  devKey.PublicKey().ID(),
	})
	s.mgr.KeypairManager().Put(devKey)
	s.state.Unlock()

	params, err := s.mgr.DeviceSessionRequestParams("NONCE-1")
	c.Assert(err, IsNil)

	c.Check(params.Model.Model(), Equals, "pc")

	c.Check(params.Serial.Model(), Equals, "pc")
	c.Check(params.Serial.Serial(), Equals, "8989")

	sessReq := params.Request
	// correctly signed with device key
	err = asserts.SignatureCheck(sessReq, devKey.PublicKey())
	c.Check(err, IsNil)

	c.Check(sessReq.BrandID(), Equals, "canonical")
	c.Check(sessReq.Model(), Equals, "pc")
	c.Check(sessReq.Serial(), Equals, "8989")
	c.Check(sessReq.Nonce(), Equals, "NONCE-1")
}

func (s *deviceMgrSuite) TestDeviceManagerEnsureSeedYamlAlreadySeeded(c *C) {
	s.state.Lock()
	s.state.Set("seeded", true)
	s.state.Unlock()

	called := false
	restore := devicestate.MockPopulateStateFromSeed(func(*state.State) ([]*state.TaskSet, error) {
		called = true
		return nil, nil
	})
	defer restore()

	err := s.mgr.EnsureSeedYaml()
	c.Assert(err, IsNil)
	c.Assert(called, Equals, false)
}

func (s *deviceMgrSuite) TestDeviceManagerEnsureSeedYamlChangeInFlight(c *C) {
	s.state.Lock()
	chg := s.state.NewChange("seed", "just for testing")
	chg.AddTask(s.state.NewTask("test-task", "the change needs a task"))
	s.state.Unlock()

	called := false
	restore := devicestate.MockPopulateStateFromSeed(func(*state.State) ([]*state.TaskSet, error) {
		called = true
		return nil, nil
	})
	defer restore()

	err := s.mgr.EnsureSeedYaml()
	c.Assert(err, IsNil)
	c.Assert(called, Equals, false)
}

func (s *deviceMgrSuite) TestDeviceManagerEnsureSeedYamlAlsoOnClassic(c *C) {
	release.OnClassic = true

	called := false
	restore := devicestate.MockPopulateStateFromSeed(func(*state.State) ([]*state.TaskSet, error) {
		called = true
		return nil, nil
	})
	defer restore()

	err := s.mgr.EnsureSeedYaml()
	c.Assert(err, IsNil)
	c.Assert(called, Equals, true)
}

func (s *deviceMgrSuite) TestDeviceManagerEnsureSeedYamlHappy(c *C) {
	restore := devicestate.MockPopulateStateFromSeed(func(*state.State) (ts []*state.TaskSet, err error) {
		t := s.state.NewTask("test-task", "a random task")
		ts = append(ts, state.NewTaskSet(t))
		return ts, nil
	})
	defer restore()

	err := s.mgr.EnsureSeedYaml()
	c.Assert(err, IsNil)

	s.state.Lock()
	defer s.state.Unlock()

	c.Check(s.state.Changes(), HasLen, 1)
}

func (s *deviceMgrSuite) TestDeviceManagerEnsureBootOkSkippedOnClassic(c *C) {
	release.OnClassic = true

	err := s.mgr.EnsureBootOk()
	c.Assert(err, IsNil)
}

func (s *deviceMgrSuite) TestDeviceManagerEnsureBootOkBootloaderHappy(c *C) {
	bootloader := boottest.NewMockBootloader("mock", c.MkDir())
	partition.ForceBootloader(bootloader)
	defer partition.ForceBootloader(nil)
	bootloader.SetBootVars(map[string]string{
		"snap_mode":     "trying",
		"snap_try_core": "core_1.snap",
	})

	s.state.Lock()
	defer s.state.Unlock()
	siCore1 := &snap.SideInfo{RealName: "core", Revision: snap.R(1)}
	snapstate.Set(s.state, "core", &snapstate.SnapState{
		SnapType: "os",
		Active:   true,
		Sequence: []*snap.SideInfo{siCore1},
		Current:  siCore1.Revision,
	})

	s.state.Unlock()
	err := s.mgr.EnsureBootOk()
	s.state.Lock()
	c.Assert(err, IsNil)

	m, err := bootloader.GetBootVars("snap_mode")
	c.Assert(err, IsNil)
	c.Assert(m, DeepEquals, map[string]string{"snap_mode": ""})
}

func (s *deviceMgrSuite) TestDeviceManagerEnsureBootOkUpdateBootRevisionsHappy(c *C) {
	bootloader := boottest.NewMockBootloader("mock", c.MkDir())
	partition.ForceBootloader(bootloader)
	defer partition.ForceBootloader(nil)

	// simulate that we have a new core_2, tried to boot it but that failed
	bootloader.SetBootVars(map[string]string{
		"snap_mode":     "",
		"snap_try_core": "core_2.snap",
		"snap_core":     "core_1.snap",
	})

	s.state.Lock()
	defer s.state.Unlock()
	siKernel1 := &snap.SideInfo{RealName: "kernel", Revision: snap.R(1)}
	snapstate.Set(s.state, "kernel", &snapstate.SnapState{
		SnapType: "kernel",
		Active:   true,
		Sequence: []*snap.SideInfo{siKernel1},
		Current:  siKernel1.Revision,
	})

	siCore1 := &snap.SideInfo{RealName: "core", Revision: snap.R(1)}
	siCore2 := &snap.SideInfo{RealName: "core", Revision: snap.R(2)}
	snapstate.Set(s.state, "core", &snapstate.SnapState{
		SnapType: "os",
		Active:   true,
		Sequence: []*snap.SideInfo{siCore1, siCore2},
		Current:  siCore2.Revision,
	})

	s.state.Unlock()
	err := s.mgr.EnsureBootOk()
	s.state.Lock()
	c.Assert(err, IsNil)

	c.Check(s.state.Changes(), HasLen, 1)
	c.Check(s.state.Changes()[0].Kind(), Equals, "update-revisions")
}

func (s *deviceMgrSuite) TestDeviceManagerEnsureBootOkNotRunAgain(c *C) {
	bootloader := boottest.NewMockBootloader("mock", c.MkDir())
	bootloader.SetBootVars(map[string]string{
		"snap_mode":     "trying",
		"snap_try_core": "core_1.snap",
	})
	bootloader.SetErr = fmt.Errorf("ensure bootloader is not used")
	partition.ForceBootloader(bootloader)
	defer partition.ForceBootloader(nil)

	s.mgr.SetBootOkRan(true)

	err := s.mgr.EnsureBootOk()
	c.Assert(err, IsNil)
}

func (s *deviceMgrSuite) TestDeviceManagerEnsureBootOkError(c *C) {
	s.state.Lock()
	// seeded
	s.state.Set("seeded", true)
	// has serial
	auth.SetDevice(s.state, &auth.DeviceState{
		Brand:  "canonical",
		Model:  "pc",
		Serial: "8989",
	})
	s.state.Unlock()

	bootloader := boottest.NewMockBootloader("mock", c.MkDir())
	bootloader.GetErr = fmt.Errorf("bootloader err")
	partition.ForceBootloader(bootloader)
	defer partition.ForceBootloader(nil)

	s.mgr.SetBootOkRan(false)

	err := s.mgr.Ensure()
	c.Assert(err, ErrorMatches, "devicemgr: bootloader err")
}

func (s *deviceMgrSuite) setupBrands(c *C) {
	brandAcct := assertstest.NewAccount(s.storeSigning, "my-brand", map[string]interface{}{
		"account-id": "my-brand",
	}, "")
	err := assertstate.Add(s.state, brandAcct)
	c.Assert(err, IsNil)
	otherAcct := assertstest.NewAccount(s.storeSigning, "other-brand", map[string]interface{}{
		"account-id": "other-brand",
	}, "")
	err = assertstate.Add(s.state, otherAcct)
	c.Assert(err, IsNil)

	brandPubKey, err := s.brandSigning.PublicKey("")
	c.Assert(err, IsNil)
	brandAccKey := assertstest.NewAccountKey(s.storeSigning, brandAcct, nil, brandPubKey, "")
	err = assertstate.Add(s.state, brandAccKey)
	c.Assert(err, IsNil)
}

func (s *deviceMgrSuite) setupSnapDecl(c *C, name, snapID, publisherID string) {
	brandGadgetDecl, err := s.storeSigning.Sign(asserts.SnapDeclarationType, map[string]interface{}{
		"series":       "16",
		"snap-name":    name,
		"snap-id":      snapID,
		"publisher-id": publisherID,
		"timestamp":    time.Now().UTC().Format(time.RFC3339),
	}, nil, "")
	c.Assert(err, IsNil)
	err = assertstate.Add(s.state, brandGadgetDecl)
	c.Assert(err, IsNil)
}

func (s *deviceMgrSuite) TestCheckGadget(c *C) {
	s.state.Lock()
	defer s.state.Unlock()
	// nothing is setup
	gadgetInfo := snaptest.MockInfo(c, `type: gadget
name: other-gadget`, nil)

	err := devicestate.CheckGadgetOrKernel(s.state, gadgetInfo, nil, snapstate.Flags{})
	c.Check(err, ErrorMatches, `cannot install gadget without model assertion`)

	// setup model assertion
	s.setupBrands(c)

	model, err := s.brandSigning.Sign(asserts.ModelType, map[string]interface{}{
		"series":       "16",
		"brand-id":     "my-brand",
		"model":        "my-model",
		"gadget":       "gadget",
		"kernel":       "krnl",
		"architecture": "amd64",
		"timestamp":    time.Now().Format(time.RFC3339),
	}, nil, "")
	c.Assert(err, IsNil)
	err = assertstate.Add(s.state, model)
	c.Assert(err, IsNil)
	err = auth.SetDevice(s.state, &auth.DeviceState{
		Brand: "my-brand",
		Model: "my-model",
	})
	c.Assert(err, IsNil)

	err = devicestate.CheckGadgetOrKernel(s.state, gadgetInfo, nil, snapstate.Flags{})
	c.Check(err, ErrorMatches, `cannot install gadget "other-gadget", model assertion requests "gadget"`)

	// brand gadget
	s.setupSnapDecl(c, "gadget", "brand-gadget-id", "my-brand")
	brandGadgetInfo := snaptest.MockInfo(c, `
type: gadget
name: gadget
`, nil)
	brandGadgetInfo.SnapID = "brand-gadget-id"

	// canonical gadget
	s.setupSnapDecl(c, "gadget", "canonical-gadget-id", "canonical")
	canonicalGadgetInfo := snaptest.MockInfo(c, `
type: gadget
name: gadget
`, nil)
	canonicalGadgetInfo.SnapID = "canonical-gadget-id"

	// other gadget
	s.setupSnapDecl(c, "gadget", "other-gadget-id", "other-brand")
	otherGadgetInfo := snaptest.MockInfo(c, `
type: gadget
name: gadget
`, nil)
	otherGadgetInfo.SnapID = "other-gadget-id"

	// install brand gadget ok
	err = devicestate.CheckGadgetOrKernel(s.state, brandGadgetInfo, nil, snapstate.Flags{})
	c.Check(err, IsNil)

	// install canonical gadget ok
	err = devicestate.CheckGadgetOrKernel(s.state, canonicalGadgetInfo, nil, snapstate.Flags{})
	c.Check(err, IsNil)

	// install other gadget fails
	err = devicestate.CheckGadgetOrKernel(s.state, otherGadgetInfo, nil, snapstate.Flags{})
	c.Check(err, ErrorMatches, `cannot install gadget "gadget" published by "other-brand" for model by "my-brand"`)

	// unasserted installation of other works
	otherGadgetInfo.SnapID = ""
	err = devicestate.CheckGadgetOrKernel(s.state, otherGadgetInfo, nil, snapstate.Flags{})
	c.Check(err, IsNil)
}

func (s *deviceMgrSuite) TestCheckGadgetOnClassic(c *C) {
	release.OnClassic = true

	s.state.Lock()
	defer s.state.Unlock()

	gadgetInfo := snaptest.MockInfo(c, `type: gadget
name: other-gadget`, nil)

	// setup model assertion
	s.setupBrands(c)

	model, err := s.brandSigning.Sign(asserts.ModelType, map[string]interface{}{
		"series":    "16",
		"brand-id":  "my-brand",
		"model":     "my-model",
		"classic":   "true",
		"gadget":    "gadget",
		"timestamp": time.Now().Format(time.RFC3339),
	}, nil, "")
	c.Assert(err, IsNil)
	err = assertstate.Add(s.state, model)
	c.Assert(err, IsNil)
	err = auth.SetDevice(s.state, &auth.DeviceState{
		Brand: "my-brand",
		Model: "my-model",
	})
	c.Assert(err, IsNil)

	err = devicestate.CheckGadgetOrKernel(s.state, gadgetInfo, nil, snapstate.Flags{})
	c.Check(err, ErrorMatches, `cannot install gadget "other-gadget", model assertion requests "gadget"`)

	// brand gadget
	s.setupSnapDecl(c, "gadget", "brand-gadget-id", "my-brand")
	brandGadgetInfo := snaptest.MockInfo(c, `
type: gadget
name: gadget
`, nil)
	brandGadgetInfo.SnapID = "brand-gadget-id"

	// canonical gadget
	s.setupSnapDecl(c, "gadget", "canonical-gadget-id", "canonical")
	canonicalGadgetInfo := snaptest.MockInfo(c, `
type: gadget
name: gadget
`, nil)
	canonicalGadgetInfo.SnapID = "canonical-gadget-id"

	// other gadget
	s.setupSnapDecl(c, "gadget", "other-gadget-id", "other-brand")
	otherGadgetInfo := snaptest.MockInfo(c, `
type: gadget
name: gadget
`, nil)
	otherGadgetInfo.SnapID = "other-gadget-id"

	// install brand gadget ok
	err = devicestate.CheckGadgetOrKernel(s.state, brandGadgetInfo, nil, snapstate.Flags{})
	c.Check(err, IsNil)

	// install canonical gadget ok
	err = devicestate.CheckGadgetOrKernel(s.state, canonicalGadgetInfo, nil, snapstate.Flags{})
	c.Check(err, IsNil)

	// install other gadget fails
	err = devicestate.CheckGadgetOrKernel(s.state, otherGadgetInfo, nil, snapstate.Flags{})
	c.Check(err, ErrorMatches, `cannot install gadget "gadget" published by "other-brand" for model by "my-brand"`)

	// unasserted installation of other works
	otherGadgetInfo.SnapID = ""
	err = devicestate.CheckGadgetOrKernel(s.state, otherGadgetInfo, nil, snapstate.Flags{})
	c.Check(err, IsNil)
}

func (s *deviceMgrSuite) TestCheckGadgetOnClassicGadgetNotSpecified(c *C) {
	release.OnClassic = true

	s.state.Lock()
	defer s.state.Unlock()

	gadgetInfo := snaptest.MockInfo(c, `type: gadget
name: gadget`, nil)

	// setup model assertion
	s.setupBrands(c)

	model, err := s.brandSigning.Sign(asserts.ModelType, map[string]interface{}{
		"series":    "16",
		"brand-id":  "my-brand",
		"model":     "my-model",
		"classic":   "true",
		"timestamp": time.Now().Format(time.RFC3339),
	}, nil, "")
	c.Assert(err, IsNil)
	err = assertstate.Add(s.state, model)
	c.Assert(err, IsNil)
	err = auth.SetDevice(s.state, &auth.DeviceState{
		Brand: "my-brand",
		Model: "my-model",
	})
	c.Assert(err, IsNil)

	err = devicestate.CheckGadgetOrKernel(s.state, gadgetInfo, nil, snapstate.Flags{})
	c.Check(err, ErrorMatches, `cannot install gadget snap on classic if not requested by the model`)
}

func (s *deviceMgrSuite) TestCheckKernel(c *C) {
	s.state.Lock()
	defer s.state.Unlock()
	kernelInfo := snaptest.MockInfo(c, `type: kernel
name: lnrk`, nil)

	// not on classic
	release.OnClassic = true
	err := devicestate.CheckGadgetOrKernel(s.state, kernelInfo, nil, snapstate.Flags{})
	c.Check(err, ErrorMatches, `cannot install a kernel snap on classic`)
	release.OnClassic = false

	// nothing is setup
	err = devicestate.CheckGadgetOrKernel(s.state, kernelInfo, nil, snapstate.Flags{})
	c.Check(err, ErrorMatches, `cannot install kernel without model assertion`)

	// setup model assertion
	s.setupBrands(c)

	model, err := s.brandSigning.Sign(asserts.ModelType, map[string]interface{}{
		"series":       "16",
		"brand-id":     "my-brand",
		"model":        "my-model",
		"gadget":       "gadget",
		"kernel":       "krnl",
		"architecture": "amd64",
		"timestamp":    time.Now().Format(time.RFC3339),
	}, nil, "")
	c.Assert(err, IsNil)
	err = assertstate.Add(s.state, model)
	c.Assert(err, IsNil)
	err = auth.SetDevice(s.state, &auth.DeviceState{
		Brand: "my-brand",
		Model: "my-model",
	})
	c.Assert(err, IsNil)

	err = devicestate.CheckGadgetOrKernel(s.state, kernelInfo, nil, snapstate.Flags{})
	c.Check(err, ErrorMatches, `cannot install kernel "lnrk", model assertion requests "krnl"`)

	// brand kernel
	s.setupSnapDecl(c, "krnl", "brand-krnl-id", "my-brand")
	brandKrnlInfo := snaptest.MockInfo(c, `
type: kernel
name: krnl
`, nil)
	brandKrnlInfo.SnapID = "brand-krnl-id"

	// canonical kernel
	s.setupSnapDecl(c, "krnl", "canonical-krnl-id", "canonical")
	canonicalKrnlInfo := snaptest.MockInfo(c, `
type: kernel
name: krnl
`, nil)
	canonicalKrnlInfo.SnapID = "canonical-krnl-id"

	// other kernel
	s.setupSnapDecl(c, "krnl", "other-krnl-id", "other-brand")
	otherKrnlInfo := snaptest.MockInfo(c, `
type: kernel
name: krnl
`, nil)
	otherKrnlInfo.SnapID = "other-krnl-id"

	// install brand kernel ok
	err = devicestate.CheckGadgetOrKernel(s.state, brandKrnlInfo, nil, snapstate.Flags{})
	c.Check(err, IsNil)

	// install canonical kernel ok
	err = devicestate.CheckGadgetOrKernel(s.state, canonicalKrnlInfo, nil, snapstate.Flags{})
	c.Check(err, IsNil)

	// install other kernel fails
	err = devicestate.CheckGadgetOrKernel(s.state, otherKrnlInfo, nil, snapstate.Flags{})
	c.Check(err, ErrorMatches, `cannot install kernel "krnl" published by "other-brand" for model by "my-brand"`)

	// unasserted installation of other works
	otherKrnlInfo.SnapID = ""
	err = devicestate.CheckGadgetOrKernel(s.state, otherKrnlInfo, nil, snapstate.Flags{})
	c.Check(err, IsNil)
}

func (s *deviceMgrSuite) makeModelAssertionInState(c *C, brandID, model string, extras map[string]string) {
	headers := map[string]interface{}{
		"series":    "16",
		"brand-id":  brandID,
		"model":     model,
		"timestamp": time.Now().Format(time.RFC3339),
	}
	for k, v := range extras {
		headers[k] = v
	}
	var signer assertstest.SignerDB
	switch brandID {
	case "canonical":
		signer = s.storeSigning.RootSigning
	case "my-brand":
		s.setupBrands(c)
		signer = s.brandSigning
	}
	modelAs, err := signer.Sign(asserts.ModelType, headers, nil, "")
	c.Assert(err, IsNil)
	err = assertstate.Add(s.state, modelAs)
	c.Assert(err, IsNil)
}

func (s *deviceMgrSuite) makeSerialAssertionInState(c *C, brandID, model, serialN string) {
	devKey, _ := assertstest.GenerateKey(752)
	encDevKey, err := asserts.EncodePublicKey(devKey.PublicKey())
	c.Assert(err, IsNil)
	serial, err := s.storeSigning.Sign(asserts.SerialType, map[string]interface{}{
		"brand-id":            brandID,
		"model":               model,
		"serial":              serialN,
		"device-key":          string(encDevKey),
		"device-key-sha3-384": devKey.PublicKey().ID(),
		"timestamp":           time.Now().Format(time.RFC3339),
	}, nil, "")
	c.Assert(err, IsNil)
	err = assertstate.Add(s.state, serial)
	c.Assert(err, IsNil)
}

func (s *deviceMgrSuite) TestCanAutoRefreshOnCore(c *C) {
	s.state.Lock()
	defer s.state.Unlock()

	canAutoRefresh := func() bool {
		ok, err := devicestate.CanAutoRefresh(s.state)
		c.Assert(err, IsNil)
		return ok
	}

	// not seeded, no model, no serial -> no auto-refresh
	s.state.Set("seeded", false)
	c.Check(canAutoRefresh(), Equals, false)

	// seeded, model, no serial -> no auto-refresh
	s.state.Set("seeded", true)
	auth.SetDevice(s.state, &auth.DeviceState{
		Brand: "canonical",
		Model: "pc",
	})
	s.makeModelAssertionInState(c, "canonical", "pc", map[string]string{
		"architecture": "amd64",
		"kernel":       "pc-kernel",
		"gadget":       "pc",
	})
	c.Check(canAutoRefresh(), Equals, false)

	// seeded, model, serial -> auto-refresh
	auth.SetDevice(s.state, &auth.DeviceState{
		Brand:  "canonical",
		Model:  "pc",
		Serial: "8989",
	})
	s.makeSerialAssertionInState(c, "canonical", "pc", "8989")
	c.Check(canAutoRefresh(), Equals, true)

	// not seeded, model, serial -> no auto-refresh
	s.state.Set("seeded", false)
	c.Check(canAutoRefresh(), Equals, false)
}

func (s *deviceMgrSuite) TestCanAutoRefreshNoSerialFallback(c *C) {
	s.state.Lock()
	defer s.state.Unlock()

	canAutoRefresh := func() bool {
		ok, err := devicestate.CanAutoRefresh(s.state)
		c.Assert(err, IsNil)
		return ok
	}

	// seeded, model, no serial, two attempts at getting serial
	// -> no auto-refresh
	devicestate.IncEnsureOperationalAttempts(s.state)
	devicestate.IncEnsureOperationalAttempts(s.state)
	s.state.Set("seeded", true)
	auth.SetDevice(s.state, &auth.DeviceState{
		Brand: "canonical",
		Model: "pc",
	})
	s.makeModelAssertionInState(c, "canonical", "pc", map[string]string{
		"architecture": "amd64",
		"kernel":       "pc-kernel",
		"gadget":       "pc",
	})
	c.Check(canAutoRefresh(), Equals, false)

	// third attempt ongoing, or done
	// fallback, try auto-refresh
	devicestate.IncEnsureOperationalAttempts(s.state)
	// sanity
	c.Check(devicestate.EnsureOperationalAttempts(s.state), Equals, 3)
	c.Check(canAutoRefresh(), Equals, true)
}

func (s *deviceMgrSuite) TestCanAutoRefreshOnClassic(c *C) {
	release.OnClassic = true

	s.state.Lock()
	defer s.state.Unlock()

	canAutoRefresh := func() bool {
		ok, err := devicestate.CanAutoRefresh(s.state)
		c.Assert(err, IsNil)
		return ok
	}

	// not seeded, no model, no serial -> no auto-refresh
	s.state.Set("seeded", false)
	c.Check(canAutoRefresh(), Equals, false)

	// seeded, no model -> auto-refresh
	s.state.Set("seeded", true)
	c.Check(canAutoRefresh(), Equals, false)

	// seeded, model, no serial -> no auto-refresh
	auth.SetDevice(s.state, &auth.DeviceState{
		Brand: "canonical",
		Model: "pc",
	})
	s.makeModelAssertionInState(c, "canonical", "pc", map[string]string{
		"classic": "true",
	})
	c.Check(canAutoRefresh(), Equals, false)

	// seeded, model, serial -> auto-refresh
	auth.SetDevice(s.state, &auth.DeviceState{
		Brand:  "canonical",
		Model:  "pc",
		Serial: "8989",
	})
	s.makeSerialAssertionInState(c, "canonical", "pc", "8989")
	c.Check(canAutoRefresh(), Equals, true)

	// not seeded, model, serial -> no auto-refresh
	s.state.Set("seeded", false)
	c.Check(canAutoRefresh(), Equals, false)
}<|MERGE_RESOLUTION|>--- conflicted
+++ resolved
@@ -54,11 +54,8 @@
 	"github.com/snapcore/snapd/snap"
 	"github.com/snapcore/snapd/snap/snaptest"
 	"github.com/snapcore/snapd/store"
-<<<<<<< HEAD
+	"github.com/snapcore/snapd/store/storetest"
 	"github.com/snapcore/snapd/strutil"
-=======
-	"github.com/snapcore/snapd/store/storetest"
->>>>>>> 6608ad3f
 )
 
 func TestDeviceManager(t *testing.T) { TestingT(t) }
@@ -216,7 +213,6 @@
 			model := serialReq.Model()
 			authID := "canonical"
 			keyID := ""
-<<<<<<< HEAD
 			switch model {
 			case "pc", "pc2":
 			case "classic-alt-store":
@@ -225,17 +221,14 @@
 				c.Check(brandID, Equals, "generic")
 				authID = "generic"
 				keyID = s.storeSigning.GenericKey.PublicKeyID()
-			case "my-model":
-				c.Check(brandID, Equals, "my-brand")
-				authID = "generic"
-				keyID = s.storeSigning.GenericKey.PublicKeyID()
+			/*case "my-model":
+			c.Check(brandID, Equals, "my-brand")
+			authID = "generic"
+			keyID = s.storeSigning.GenericKey.PublicKeyID()
+			*/
 			default:
 				c.Fatal("unknown model")
 			}
-=======
-			c.Check(serialReq.BrandID(), Equals, "canonical")
-			c.Check(serialReq.Model(), Equals, "pc")
->>>>>>> 6608ad3f
 			reqID := serialReq.RequestID()
 			if reqID == "REQID-BADREQ" {
 				w.Header().Set("Content-Type", "application/json")
@@ -404,11 +397,11 @@
 	mockServer := s.mockServer(c)
 	defer mockServer.Close()
 
-	mockRequestIDURL := mockServer.URL + "/api/v1/snaps/auth/request-id"
+	mockRequestIDURL := mockServer.URL + requestIDURLPath
 	r2 := devicestate.MockRequestIDURL(mockRequestIDURL)
 	defer r2()
 
-	mockSerialRequestURL := mockServer.URL + "/api/v1/snaps/auth/devices"
+	mockSerialRequestURL := mockServer.URL + serialURLPath
 	r3 := devicestate.MockSerialRequestURL(mockSerialRequestURL)
 	defer r3()
 
@@ -472,11 +465,11 @@
 	mockServer := s.mockServer(c)
 	defer mockServer.Close()
 
-	mockRequestIDURL := mockServer.URL + "/api/v1/snaps/auth/request-id"
+	mockRequestIDURL := mockServer.URL + requestIDURLPath
 	r2 := devicestate.MockRequestIDURL(mockRequestIDURL)
 	defer r2()
 
-	mockSerialRequestURL := mockServer.URL + "/api/v1/snaps/auth/devices"
+	mockSerialRequestURL := mockServer.URL + serialURLPath
 	r3 := devicestate.MockSerialRequestURL(mockSerialRequestURL)
 	defer r3()
 
@@ -555,11 +548,11 @@
 	mockServer := s.mockServer(c)
 	defer mockServer.Close()
 
-	mockRequestIDURL := mockServer.URL + "/api/v1/snaps/auth/request-id"
+	mockRequestIDURL := mockServer.URL + requestIDURLPath
 	r2 := devicestate.MockRequestIDURL(mockRequestIDURL)
 	defer r2()
 
-	mockSerialRequestURL := mockServer.URL + "/api/v1/snaps/auth/devices"
+	mockSerialRequestURL := mockServer.URL + serialURLPath
 	r3 := devicestate.MockSerialRequestURL(mockSerialRequestURL)
 	defer r3()
 
