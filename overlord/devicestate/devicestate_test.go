// -*- Mode: Go; indent-tabs-mode: t -*-

/*
 * Copyright (C) 2016-2019 Canonical Ltd
 *
 * This program is free software: you can redistribute it and/or modify
 * it under the terms of the GNU General Public License version 3 as
 * published by the Free Software Foundation.
 *
 * This program is distributed in the hope that it will be useful,
 * but WITHOUT ANY WARRANTY; without even the implied warranty of
 * MERCHANTABILITY or FITNESS FOR A PARTICULAR PURPOSE.  See the
 * GNU General Public License for more details.
 *
 * You should have received a copy of the GNU General Public License
 * along with this program.  If not, see <http://www.gnu.org/licenses/>.
 *
 */

package devicestate_test

import (
	"errors"
	"fmt"
	"net/http/httptest"
	"os"
	"testing"
	"time"

	. "gopkg.in/check.v1"
	"gopkg.in/tomb.v2"

	"github.com/snapcore/snapd/asserts"
	"github.com/snapcore/snapd/asserts/assertstest"
	"github.com/snapcore/snapd/asserts/sysdb"
	"github.com/snapcore/snapd/bootloader"
	"github.com/snapcore/snapd/bootloader/bootloadertest"
	"github.com/snapcore/snapd/dirs"
	"github.com/snapcore/snapd/interfaces"
	"github.com/snapcore/snapd/interfaces/builtin"
	"github.com/snapcore/snapd/overlord"
	"github.com/snapcore/snapd/overlord/assertstate"
	"github.com/snapcore/snapd/overlord/assertstate/assertstatetest"
	"github.com/snapcore/snapd/overlord/auth"
	"github.com/snapcore/snapd/overlord/configstate/config"
	"github.com/snapcore/snapd/overlord/devicestate"
	"github.com/snapcore/snapd/overlord/devicestate/devicestatetest"
	"github.com/snapcore/snapd/overlord/hookstate"
	"github.com/snapcore/snapd/overlord/ifacestate/ifacerepo"
	"github.com/snapcore/snapd/overlord/snapstate"
	"github.com/snapcore/snapd/overlord/snapstate/snapstatetest"
	"github.com/snapcore/snapd/overlord/state"
	"github.com/snapcore/snapd/overlord/storecontext"
	"github.com/snapcore/snapd/release"
	"github.com/snapcore/snapd/snap"
	"github.com/snapcore/snapd/snap/snaptest"
	"github.com/snapcore/snapd/store/storetest"
	"github.com/snapcore/snapd/timings"
)

func TestDeviceManager(t *testing.T) { TestingT(t) }

type deviceMgrBaseSuite struct {
	o       *overlord.Overlord
	state   *state.State
	se      *overlord.StateEngine
	hookMgr *hookstate.HookManager
	mgr     *devicestate.DeviceManager
	db      *asserts.Database

	bootloader *bootloadertest.MockBootloader

	storeSigning *assertstest.StoreStack
	brands       *assertstest.SigningAccounts

	ancillary []asserts.Assertion

	restartRequests []state.RestartType

	restoreOnClassic         func()
	restoreGenericClassicMod func()
	restoreSanitize          func()

	newFakeStore func(storecontext.DeviceBackend) snapstate.StoreService
}

type deviceMgrSuite struct {
	deviceMgrBaseSuite
}

var _ = Suite(&deviceMgrSuite{})

type fakeStore struct {
	storetest.Store

	state *state.State
	db    asserts.RODatabase
}

func (sto *fakeStore) pokeStateLock() {
	// the store should be called without the state lock held. Try
	// to acquire it.
	sto.state.Lock()
	sto.state.Unlock()
}

func (sto *fakeStore) Assertion(assertType *asserts.AssertionType, key []string, _ *auth.UserState) (asserts.Assertion, error) {
	sto.pokeStateLock()
	ref := &asserts.Ref{Type: assertType, PrimaryKey: key}
	return ref.Resolve(sto.db.Find)
}

var (
	brandPrivKey, _  = assertstest.GenerateKey(752)
	brandPrivKey2, _ = assertstest.GenerateKey(752)
)

func (s *deviceMgrBaseSuite) SetUpTest(c *C) {
	dirs.SetRootDir(c.MkDir())
	os.MkdirAll(dirs.SnapRunDir, 0755)

	s.restartRequests = nil

	s.restoreSanitize = snap.MockSanitizePlugsSlots(func(snapInfo *snap.Info) {})

	s.bootloader = bootloadertest.Mock("mock", c.MkDir())
	bootloader.Force(s.bootloader)

	s.restoreOnClassic = release.MockOnClassic(false)

	s.storeSigning = assertstest.NewStoreStack("canonical", nil)
	s.o = overlord.MockWithRestartHandler(func(req state.RestartType) {
		s.restartRequests = append(s.restartRequests, req)
	})
	s.state = s.o.State()
	s.state.Lock()
	s.state.VerifyReboot("boot-id-0")
	s.state.Unlock()
	s.se = s.o.StateEngine()

	s.restoreGenericClassicMod = sysdb.MockGenericClassicModel(s.storeSigning.GenericClassicModel)

	s.brands = assertstest.NewSigningAccounts(s.storeSigning)
	s.brands.Register("my-brand", brandPrivKey, nil)
	s.brands.Register("rereg-brand", brandPrivKey2, nil)

	db, err := asserts.OpenDatabase(&asserts.DatabaseConfig{
		Backstore:       asserts.NewMemoryBackstore(),
		Trusted:         s.storeSigning.Trusted,
		OtherPredefined: s.storeSigning.Generic,
	})
	c.Assert(err, IsNil)

	s.state.Lock()
	assertstate.ReplaceDB(s.state, db)
	s.state.Unlock()

	err = db.Add(s.storeSigning.StoreAccountKey(""))
	c.Assert(err, IsNil)

	hookMgr, err := hookstate.Manager(s.state, s.o.TaskRunner())
	c.Assert(err, IsNil)
	mgr, err := devicestate.Manager(s.state, hookMgr, s.o.TaskRunner(), s.newStore)
	c.Assert(err, IsNil)

	s.db = db
	s.hookMgr = hookMgr
	s.o.AddManager(s.hookMgr)
	s.mgr = mgr
	s.o.AddManager(s.mgr)
	s.o.AddManager(s.o.TaskRunner())

	// For triggering errors
	erroringHandler := func(task *state.Task, _ *tomb.Tomb) error {
		return errors.New("error out")
	}
	s.o.TaskRunner().AddHandler("error-trigger", erroringHandler, nil)

	c.Assert(s.o.StartUp(), IsNil)

	s.state.Lock()
	snapstate.ReplaceStore(s.state, &fakeStore{
		state: s.state,
		db:    s.storeSigning,
	})
	s.state.Unlock()
}

func (s *deviceMgrBaseSuite) newStore(devBE storecontext.DeviceBackend) snapstate.StoreService {
	return s.newFakeStore(devBE)
}

func (s *deviceMgrBaseSuite) TearDownTest(c *C) {
	s.ancillary = nil
	s.state.Lock()
	assertstate.ReplaceDB(s.state, nil)
	s.state.Unlock()
	bootloader.Force(nil)
	dirs.SetRootDir("")
	s.restoreGenericClassicMod()
	s.restoreOnClassic()
	s.restoreSanitize()
}

var settleTimeout = 15 * time.Second

func (s *deviceMgrBaseSuite) settle(c *C) {
	err := s.o.Settle(settleTimeout)
	c.Assert(err, IsNil)
}

// seeding avoids triggering a real full seeding, it simulates having it in process instead
func (s *deviceMgrBaseSuite) seeding() {
	chg := s.state.NewChange("seed", "Seed system")
	chg.SetStatus(state.DoingStatus)
}

func (s *deviceMgrBaseSuite) signSerial(c *C, bhv *devicestatetest.DeviceServiceBehavior, headers map[string]interface{}, body []byte) (serial asserts.Assertion, ancillary []asserts.Assertion, err error) {
	brandID := headers["brand-id"].(string)
	model := headers["model"].(string)
	keyID := ""

	var signing assertstest.SignerDB = s.storeSigning

	switch model {
	case "pc", "pc2":
	case "classic-alt-store":
		c.Check(brandID, Equals, "canonical")
	case "generic-classic":
		c.Check(brandID, Equals, "generic")
		headers["authority-id"] = "generic"
		keyID = s.storeSigning.GenericKey.PublicKeyID()
	case "rereg-model":
		headers["authority-id"] = "rereg-brand"
		signing = s.brands.Signing("rereg-brand")
	default:
		c.Fatalf("unknown model: %s", model)
	}
	a, err := signing.Sign(asserts.SerialType, headers, body, keyID)
	return a, s.ancillary, err
}

func (s *deviceMgrBaseSuite) mockServer(c *C, reqID string, bhv *devicestatetest.DeviceServiceBehavior) *httptest.Server {
	if bhv == nil {
		bhv = &devicestatetest.DeviceServiceBehavior{}
	}

	bhv.ReqID = reqID
	bhv.SignSerial = s.signSerial
	bhv.ExpectedCapabilities = "serial-stream"

	return devicestatetest.MockDeviceService(c, bhv)
}

func (s *deviceMgrSuite) SetUpTest(c *C) {
	s.deviceMgrBaseSuite.SetUpTest(c)
}

func (s *deviceMgrSuite) TearDownTest(c *C) {
	s.deviceMgrBaseSuite.TearDownTest(c)
}

func (s *deviceMgrSuite) TestDeviceManagerEnsureSeedYamlAlreadySeeded(c *C) {
	s.state.Lock()
	s.state.Set("seeded", true)
	s.state.Unlock()

	called := false
	restore := devicestate.MockPopulateStateFromSeed(func(*state.State, timings.Measurer) ([]*state.TaskSet, error) {
		called = true
		return nil, nil
	})
	defer restore()

	err := devicestate.EnsureSeedYaml(s.mgr)
	c.Assert(err, IsNil)
	c.Assert(called, Equals, false)
}

func (s *deviceMgrSuite) TestDeviceManagerEnsureSeedYamlChangeInFlight(c *C) {
	s.state.Lock()
	chg := s.state.NewChange("seed", "just for testing")
	chg.AddTask(s.state.NewTask("test-task", "the change needs a task"))
	s.state.Unlock()

	called := false
	restore := devicestate.MockPopulateStateFromSeed(func(*state.State, timings.Measurer) ([]*state.TaskSet, error) {
		called = true
		return nil, nil
	})
	defer restore()

	err := devicestate.EnsureSeedYaml(s.mgr)
	c.Assert(err, IsNil)
	c.Assert(called, Equals, false)
}

func (s *deviceMgrSuite) TestDeviceManagerEnsureSeedYamlAlsoOnClassic(c *C) {
	release.OnClassic = true

	called := false
	restore := devicestate.MockPopulateStateFromSeed(func(*state.State, timings.Measurer) ([]*state.TaskSet, error) {
		called = true
		return nil, nil
	})
	defer restore()

	err := devicestate.EnsureSeedYaml(s.mgr)
	c.Assert(err, IsNil)
	c.Assert(called, Equals, true)
}

func (s *deviceMgrSuite) TestDeviceManagerEnsureSeedYamlHappy(c *C) {
	restore := devicestate.MockPopulateStateFromSeed(func(*state.State, timings.Measurer) (ts []*state.TaskSet, err error) {
		t := s.state.NewTask("test-task", "a random task")
		ts = append(ts, state.NewTaskSet(t))
		return ts, nil
	})
	defer restore()

	err := devicestate.EnsureSeedYaml(s.mgr)
	c.Assert(err, IsNil)

	s.state.Lock()
	defer s.state.Unlock()

	c.Check(s.state.Changes(), HasLen, 1)
}

func (s *deviceMgrSuite) TestDeviceManagerEnsureBootOkSkippedOnClassic(c *C) {
	release.OnClassic = true

	err := devicestate.EnsureBootOk(s.mgr)
	c.Assert(err, IsNil)
}

func (s *deviceMgrSuite) TestDeviceManagerEnsureBootOkBootloaderHappy(c *C) {
	s.bootloader.SetBootVars(map[string]string{
		"snap_mode":     "trying",
		"snap_try_core": "core_1.snap",
	})

	s.state.Lock()
	defer s.state.Unlock()
	siCore1 := &snap.SideInfo{RealName: "core", Revision: snap.R(1)}
	snapstate.Set(s.state, "core", &snapstate.SnapState{
		SnapType: "os",
		Active:   true,
		Sequence: []*snap.SideInfo{siCore1},
		Current:  siCore1.Revision,
	})

	s.state.Unlock()
	err := devicestate.EnsureBootOk(s.mgr)
	s.state.Lock()
	c.Assert(err, IsNil)

	m, err := s.bootloader.GetBootVars("snap_mode")
	c.Assert(err, IsNil)
	c.Assert(m, DeepEquals, map[string]string{"snap_mode": ""})
}

func (s *deviceMgrSuite) TestDeviceManagerEnsureBootOkUpdateBootRevisionsHappy(c *C) {
	// simulate that we have a new core_2, tried to boot it but that failed
	s.bootloader.SetBootVars(map[string]string{
		"snap_mode":     "",
		"snap_kernel":   "kernel_1.snap",
		"snap_try_core": "core_2.snap",
		"snap_core":     "core_1.snap",
	})

	s.state.Lock()
	defer s.state.Unlock()
	siKernel1 := &snap.SideInfo{RealName: "kernel", Revision: snap.R(1)}
	snapstate.Set(s.state, "kernel", &snapstate.SnapState{
		SnapType: "kernel",
		Active:   true,
		Sequence: []*snap.SideInfo{siKernel1},
		Current:  siKernel1.Revision,
	})

	siCore1 := &snap.SideInfo{RealName: "core", Revision: snap.R(1)}
	siCore2 := &snap.SideInfo{RealName: "core", Revision: snap.R(2)}
	snapstate.Set(s.state, "core", &snapstate.SnapState{
		SnapType: "os",
		Active:   true,
		Sequence: []*snap.SideInfo{siCore1, siCore2},
		Current:  siCore2.Revision,
	})

	s.state.Unlock()
	err := devicestate.EnsureBootOk(s.mgr)
	s.state.Lock()
	c.Assert(err, IsNil)

	c.Check(s.state.Changes(), HasLen, 1)
	c.Check(s.state.Changes()[0].Kind(), Equals, "update-revisions")
}

func (s *deviceMgrSuite) TestDeviceManagerEnsureBootOkNotRunAgain(c *C) {
	s.bootloader.SetBootVars(map[string]string{
		"snap_mode":     "trying",
		"snap_try_core": "core_1.snap",
	})
	s.bootloader.SetErr = fmt.Errorf("ensure bootloader is not used")

	devicestate.SetBootOkRan(s.mgr, true)

	err := devicestate.EnsureBootOk(s.mgr)
	c.Assert(err, IsNil)
}

func (s *deviceMgrSuite) TestDeviceManagerEnsureBootOkError(c *C) {
	s.state.Lock()
	// seeded
	s.state.Set("seeded", true)
	// has serial
	devicestatetest.SetDevice(s.state, &auth.DeviceState{
		Brand:  "canonical",
		Model:  "pc",
		Serial: "8989",
	})
	s.state.Unlock()

	s.bootloader.GetErr = fmt.Errorf("bootloader err")

	devicestate.SetBootOkRan(s.mgr, false)

	err := s.mgr.Ensure()
	c.Assert(err, ErrorMatches, "devicemgr: bootloader err")
}

func (s *deviceMgrBaseSuite) setupBrands(c *C) {
	assertstatetest.AddMany(s.state, s.brands.AccountsAndKeys("my-brand")...)
	otherAcct := assertstest.NewAccount(s.storeSigning, "other-brand", map[string]interface{}{
		"account-id": "other-brand",
	}, "")
	assertstatetest.AddMany(s.state, otherAcct)
}

func (s *deviceMgrSuite) setupSnapDecl(c *C, info *snap.Info, publisherID string) {
	snapDecl, err := s.storeSigning.Sign(asserts.SnapDeclarationType, map[string]interface{}{
		"series":       "16",
		"snap-name":    info.SnapName(),
		"snap-id":      info.SnapID,
		"publisher-id": publisherID,
		"timestamp":    time.Now().UTC().Format(time.RFC3339),
	}, nil, "")
	c.Assert(err, IsNil)
	assertstatetest.AddMany(s.state, snapDecl)
}

func fakeMyModel(extra map[string]interface{}) *asserts.Model {
	model := map[string]interface{}{
		"type":         "model",
		"authority-id": "my-brand",
		"series":       "16",
		"brand-id":     "my-brand",
		"model":        "my-model",
	}
	return assertstest.FakeAssertion(model, extra).(*asserts.Model)
}

func (s *deviceMgrSuite) TestCheckGadget(c *C) {
	s.state.Lock()
	defer s.state.Unlock()

	gadgetInfo := snaptest.MockInfo(c, "{type: gadget, name: other-gadget, version: 0}", nil)

	s.setupBrands(c)
	// model assertion in device context
	model := fakeMyModel(map[string]interface{}{
		"architecture": "amd64",
		"gadget":       "gadget",
		"kernel":       "krnl",
	})
	deviceCtx := &snapstatetest.TrivialDeviceContext{DeviceModel: model}

	err := devicestate.CheckGadgetOrKernel(s.state, gadgetInfo, nil, nil, snapstate.Flags{}, deviceCtx)
	c.Check(err, ErrorMatches, `cannot install gadget "other-gadget", model assertion requests "gadget"`)

	// brand gadget
	brandGadgetInfo := snaptest.MockInfo(c, "{type: gadget, name: gadget, version: 0}", nil)
	brandGadgetInfo.SnapID = "brand-gadget-id"
	s.setupSnapDecl(c, brandGadgetInfo, "my-brand")

	// canonical gadget
	canonicalGadgetInfo := snaptest.MockInfo(c, "{type: gadget, name: gadget, version: 0}", nil)
	canonicalGadgetInfo.SnapID = "canonical-gadget-id"
	s.setupSnapDecl(c, canonicalGadgetInfo, "canonical")

	// other gadget
	otherGadgetInfo := snaptest.MockInfo(c, "{type: gadget, name: gadget, version: 0}", nil)
	otherGadgetInfo.SnapID = "other-gadget-id"
	s.setupSnapDecl(c, otherGadgetInfo, "other-brand")

	// install brand gadget ok
	err = devicestate.CheckGadgetOrKernel(s.state, brandGadgetInfo, nil, nil, snapstate.Flags{}, deviceCtx)
	c.Check(err, IsNil)

	// install canonical gadget ok
	err = devicestate.CheckGadgetOrKernel(s.state, canonicalGadgetInfo, nil, nil, snapstate.Flags{}, deviceCtx)
	c.Check(err, IsNil)

	// install other gadget fails
	err = devicestate.CheckGadgetOrKernel(s.state, otherGadgetInfo, nil, nil, snapstate.Flags{}, deviceCtx)
	c.Check(err, ErrorMatches, `cannot install gadget "gadget" published by "other-brand" for model by "my-brand"`)

	// unasserted installation of other works
	otherGadgetInfo.SnapID = ""
	err = devicestate.CheckGadgetOrKernel(s.state, otherGadgetInfo, nil, nil, snapstate.Flags{}, deviceCtx)
	c.Check(err, IsNil)

	// parallel install fails
	otherGadgetInfo.InstanceKey = "foo"
	err = devicestate.CheckGadgetOrKernel(s.state, otherGadgetInfo, nil, nil, snapstate.Flags{}, deviceCtx)
	c.Check(err, ErrorMatches, `cannot install "gadget_foo", parallel installation of kernel or gadget snaps is not supported`)
}

func (s *deviceMgrSuite) TestCheckGadgetOnClassic(c *C) {
	release.OnClassic = true

	s.state.Lock()
	defer s.state.Unlock()

	gadgetInfo := snaptest.MockInfo(c, "{type: gadget, name: other-gadget, version: 0}", nil)

	s.setupBrands(c)
	// model assertion in device context
	model := fakeMyModel(map[string]interface{}{
		"classic": "true",
		"gadget":  "gadget",
	})
	deviceCtx := &snapstatetest.TrivialDeviceContext{DeviceModel: model}

	err := devicestate.CheckGadgetOrKernel(s.state, gadgetInfo, nil, nil, snapstate.Flags{}, deviceCtx)
	c.Check(err, ErrorMatches, `cannot install gadget "other-gadget", model assertion requests "gadget"`)

	// brand gadget
	brandGadgetInfo := snaptest.MockInfo(c, "{type: gadget, name: gadget, version: 0}", nil)
	brandGadgetInfo.SnapID = "brand-gadget-id"
	s.setupSnapDecl(c, brandGadgetInfo, "my-brand")

	// canonical gadget
	canonicalGadgetInfo := snaptest.MockInfo(c, "{type: gadget, name: gadget, version: 0}", nil)
	canonicalGadgetInfo.SnapID = "canonical-gadget-id"
	s.setupSnapDecl(c, canonicalGadgetInfo, "canonical")

	// other gadget
	otherGadgetInfo := snaptest.MockInfo(c, "{type: gadget, name: gadget, version: 0}", nil)
	otherGadgetInfo.SnapID = "other-gadget-id"
	s.setupSnapDecl(c, otherGadgetInfo, "other-brand")

	// install brand gadget ok
	err = devicestate.CheckGadgetOrKernel(s.state, brandGadgetInfo, nil, nil, snapstate.Flags{}, deviceCtx)
	c.Check(err, IsNil)

	// install canonical gadget ok
	err = devicestate.CheckGadgetOrKernel(s.state, canonicalGadgetInfo, nil, nil, snapstate.Flags{}, deviceCtx)
	c.Check(err, IsNil)

	// install other gadget fails
	err = devicestate.CheckGadgetOrKernel(s.state, otherGadgetInfo, nil, nil, snapstate.Flags{}, deviceCtx)
	c.Check(err, ErrorMatches, `cannot install gadget "gadget" published by "other-brand" for model by "my-brand"`)

	// unasserted installation of other works
	otherGadgetInfo.SnapID = ""
	err = devicestate.CheckGadgetOrKernel(s.state, otherGadgetInfo, nil, nil, snapstate.Flags{}, deviceCtx)
	c.Check(err, IsNil)
}

func (s *deviceMgrSuite) TestCheckGadgetOnClassicGadgetNotSpecified(c *C) {
	release.OnClassic = true

	s.state.Lock()
	defer s.state.Unlock()

	gadgetInfo := snaptest.MockInfo(c, "{type: gadget, name: gadget, version: 0}", nil)

	s.setupBrands(c)
	// model assertion in device context
	model := fakeMyModel(map[string]interface{}{
		"classic": "true",
	})
	deviceCtx := &snapstatetest.TrivialDeviceContext{DeviceModel: model}

	err := devicestate.CheckGadgetOrKernel(s.state, gadgetInfo, nil, nil, snapstate.Flags{}, deviceCtx)
	c.Check(err, ErrorMatches, `cannot install gadget snap on classic if not requested by the model`)
}

func (s *deviceMgrSuite) TestCheckKernel(c *C) {
	s.state.Lock()
	defer s.state.Unlock()
	kernelInfo := snaptest.MockInfo(c, "{type: kernel, name: lnrk, version: 0}", nil)

	// not on classic
	release.OnClassic = true
	err := devicestate.CheckGadgetOrKernel(s.state, kernelInfo, nil, nil, snapstate.Flags{}, nil)
	c.Check(err, ErrorMatches, `cannot install a kernel snap on classic`)
	release.OnClassic = false

	s.setupBrands(c)
	// model assertion in device context
	model := fakeMyModel(map[string]interface{}{
		"architecture": "amd64",
		"gadget":       "gadget",
		"kernel":       "krnl",
	})
	deviceCtx := &snapstatetest.TrivialDeviceContext{DeviceModel: model}

	err = devicestate.CheckGadgetOrKernel(s.state, kernelInfo, nil, nil, snapstate.Flags{}, deviceCtx)
	c.Check(err, ErrorMatches, `cannot install kernel "lnrk", model assertion requests "krnl"`)

	// brand kernel
	brandKrnlInfo := snaptest.MockInfo(c, "{type: kernel, name: krnl, version: 0}", nil)
	brandKrnlInfo.SnapID = "brand-krnl-id"
	s.setupSnapDecl(c, brandKrnlInfo, "my-brand")

	// canonical kernel
	canonicalKrnlInfo := snaptest.MockInfo(c, "{type: kernel, name: krnl, version: 0}", nil)
	canonicalKrnlInfo.SnapID = "canonical-krnl-id"
	s.setupSnapDecl(c, canonicalKrnlInfo, "canonical")

	// other kernel
	otherKrnlInfo := snaptest.MockInfo(c, "{type: kernel, name: krnl, version: 0}", nil)
	otherKrnlInfo.SnapID = "other-krnl-id"
	s.setupSnapDecl(c, otherKrnlInfo, "other-brand")

	// install brand kernel ok
	err = devicestate.CheckGadgetOrKernel(s.state, brandKrnlInfo, nil, nil, snapstate.Flags{}, deviceCtx)
	c.Check(err, IsNil)

	// install canonical kernel ok
	err = devicestate.CheckGadgetOrKernel(s.state, canonicalKrnlInfo, nil, nil, snapstate.Flags{}, deviceCtx)
	c.Check(err, IsNil)

	// install other kernel fails
	err = devicestate.CheckGadgetOrKernel(s.state, otherKrnlInfo, nil, nil, snapstate.Flags{}, deviceCtx)
	c.Check(err, ErrorMatches, `cannot install kernel "krnl" published by "other-brand" for model by "my-brand"`)

	// unasserted installation of other works
	otherKrnlInfo.SnapID = ""
	err = devicestate.CheckGadgetOrKernel(s.state, otherKrnlInfo, nil, nil, snapstate.Flags{}, deviceCtx)
	c.Check(err, IsNil)

	// parallel install fails
	otherKrnlInfo.InstanceKey = "foo"
	err = devicestate.CheckGadgetOrKernel(s.state, otherKrnlInfo, nil, nil, snapstate.Flags{}, deviceCtx)
	c.Check(err, ErrorMatches, `cannot install "krnl_foo", parallel installation of kernel or gadget snaps is not supported`)
}

func (s *deviceMgrBaseSuite) makeModelAssertionInState(c *C, brandID, model string, extras map[string]interface{}) {
	modelAs := s.brands.Model(brandID, model, extras)

	s.setupBrands(c)
	assertstatetest.AddMany(s.state, modelAs)
}

func makeSerialAssertionInState(c *C, brands *assertstest.SigningAccounts, st *state.State, brandID, model, serialN string) *asserts.Serial {
	encDevKey, err := asserts.EncodePublicKey(devKey.PublicKey())
	c.Assert(err, IsNil)
	serial, err := brands.Signing(brandID).Sign(asserts.SerialType, map[string]interface{}{
		"brand-id":            brandID,
		"model":               model,
		"serial":              serialN,
		"device-key":          string(encDevKey),
		"device-key-sha3-384": devKey.PublicKey().ID(),
		"timestamp":           time.Now().Format(time.RFC3339),
	}, nil, "")
	c.Assert(err, IsNil)
	err = assertstate.Add(st, serial)
	c.Assert(err, IsNil)
	return serial.(*asserts.Serial)
}

func (s *deviceMgrBaseSuite) makeSerialAssertionInState(c *C, brandID, model, serialN string) *asserts.Serial {
	return makeSerialAssertionInState(c, s.brands, s.state, brandID, model, serialN)
}

func (s *deviceMgrSuite) TestCanAutoRefreshOnCore(c *C) {
	s.state.Lock()
	defer s.state.Unlock()

	canAutoRefresh := func() bool {
		ok, err := devicestate.CanAutoRefresh(s.state)
		c.Assert(err, IsNil)
		return ok
	}

	// not seeded, no model, no serial -> no auto-refresh
	s.state.Set("seeded", false)
	c.Check(canAutoRefresh(), Equals, false)

	// seeded, model, no serial -> no auto-refresh
	s.state.Set("seeded", true)
	devicestatetest.SetDevice(s.state, &auth.DeviceState{
		Brand: "canonical",
		Model: "pc",
	})
	s.makeModelAssertionInState(c, "canonical", "pc", map[string]interface{}{
		"architecture": "amd64",
		"kernel":       "pc-kernel",
		"gadget":       "pc",
	})
	c.Check(canAutoRefresh(), Equals, false)

	// seeded, model, serial -> auto-refresh
	devicestatetest.SetDevice(s.state, &auth.DeviceState{
		Brand:  "canonical",
		Model:  "pc",
		Serial: "8989",
	})
	s.makeSerialAssertionInState(c, "canonical", "pc", "8989")
	c.Check(canAutoRefresh(), Equals, true)

	// not seeded, model, serial -> no auto-refresh
	s.state.Set("seeded", false)
	c.Check(canAutoRefresh(), Equals, false)
}

func (s *deviceMgrSuite) TestCanAutoRefreshNoSerialFallback(c *C) {
	s.state.Lock()
	defer s.state.Unlock()

	canAutoRefresh := func() bool {
		ok, err := devicestate.CanAutoRefresh(s.state)
		c.Assert(err, IsNil)
		return ok
	}

	// seeded, model, no serial, two attempts at getting serial
	// -> no auto-refresh
	devicestate.IncEnsureOperationalAttempts(s.state)
	devicestate.IncEnsureOperationalAttempts(s.state)
	s.state.Set("seeded", true)
	devicestatetest.SetDevice(s.state, &auth.DeviceState{
		Brand: "canonical",
		Model: "pc",
	})
	s.makeModelAssertionInState(c, "canonical", "pc", map[string]interface{}{
		"architecture": "amd64",
		"kernel":       "pc-kernel",
		"gadget":       "pc",
	})
	c.Check(canAutoRefresh(), Equals, false)

	// third attempt ongoing, or done
	// fallback, try auto-refresh
	devicestate.IncEnsureOperationalAttempts(s.state)
	// sanity
	c.Check(devicestate.EnsureOperationalAttempts(s.state), Equals, 3)
	c.Check(canAutoRefresh(), Equals, true)
}

func (s *deviceMgrSuite) TestCanAutoRefreshOnClassic(c *C) {
	release.OnClassic = true

	s.state.Lock()
	defer s.state.Unlock()

	canAutoRefresh := func() bool {
		ok, err := devicestate.CanAutoRefresh(s.state)
		c.Assert(err, IsNil)
		return ok
	}

	// not seeded, no model, no serial -> no auto-refresh
	s.state.Set("seeded", false)
	c.Check(canAutoRefresh(), Equals, false)

	// seeded, no model -> auto-refresh
	s.state.Set("seeded", true)
	c.Check(canAutoRefresh(), Equals, false)

	// seeded, model, no serial -> no auto-refresh
	devicestatetest.SetDevice(s.state, &auth.DeviceState{
		Brand: "canonical",
		Model: "pc",
	})
	s.makeModelAssertionInState(c, "canonical", "pc", map[string]interface{}{
		"classic": "true",
	})
	c.Check(canAutoRefresh(), Equals, false)

	// seeded, model, serial -> auto-refresh
	devicestatetest.SetDevice(s.state, &auth.DeviceState{
		Brand:  "canonical",
		Model:  "pc",
		Serial: "8989",
	})
	s.makeSerialAssertionInState(c, "canonical", "pc", "8989")
	c.Check(canAutoRefresh(), Equals, true)

	// not seeded, model, serial -> no auto-refresh
	s.state.Set("seeded", false)
	c.Check(canAutoRefresh(), Equals, false)
}

func makeInstalledMockCoreSnapWithSnapdControl(c *C, st *state.State) *snap.Info {
	sideInfoCore11 := &snap.SideInfo{RealName: "core", Revision: snap.R(11), SnapID: "core-id"}
	snapstate.Set(st, "core", &snapstate.SnapState{
		Active:   true,
		Sequence: []*snap.SideInfo{sideInfoCore11},
		Current:  sideInfoCore11.Revision,
		SnapType: "os",
	})
	core11 := snaptest.MockSnap(c, `
name: core
version: 1.0
slots:
 snapd-control:
`, sideInfoCore11)
	c.Assert(core11.Slots, HasLen, 1)

	return core11
}

var snapWithSnapdControlRefreshScheduleManagedYAML = `
name: snap-with-snapd-control
version: 1.0
plugs:
 snapd-control:
  refresh-schedule: managed
`

var snapWithSnapdControlOnlyYAML = `
name: snap-with-snapd-control
version: 1.0
plugs:
 snapd-control:
`

func makeInstalledMockSnap(c *C, st *state.State, yml string) *snap.Info {
	sideInfo11 := &snap.SideInfo{RealName: "snap-with-snapd-control", Revision: snap.R(11), SnapID: "snap-with-snapd-control-id"}
	snapstate.Set(st, "snap-with-snapd-control", &snapstate.SnapState{
		Active:   true,
		Sequence: []*snap.SideInfo{sideInfo11},
		Current:  sideInfo11.Revision,
		SnapType: "app",
	})
	info11 := snaptest.MockSnap(c, yml, sideInfo11)
	c.Assert(info11.Plugs, HasLen, 1)

	return info11
}

func makeMockRepoWithConnectedSnaps(c *C, st *state.State, info11, core11 *snap.Info, ifname string) {
	repo := interfaces.NewRepository()
	for _, iface := range builtin.Interfaces() {
		err := repo.AddInterface(iface)
		c.Assert(err, IsNil)
	}
	err := repo.AddSnap(info11)
	c.Assert(err, IsNil)
	err = repo.AddSnap(core11)
	c.Assert(err, IsNil)
	_, err = repo.Connect(&interfaces.ConnRef{
		PlugRef: interfaces.PlugRef{Snap: info11.InstanceName(), Name: ifname},
		SlotRef: interfaces.SlotRef{Snap: core11.InstanceName(), Name: ifname},
	}, nil, nil, nil, nil, nil)
	c.Assert(err, IsNil)
	conns, err := repo.Connected("snap-with-snapd-control", "snapd-control")
	c.Assert(err, IsNil)
	c.Assert(conns, HasLen, 1)
	ifacerepo.Replace(st, repo)
}

func (s *deviceMgrSuite) TestCanManageRefreshes(c *C) {
	st := s.state
	st.Lock()
	defer st.Unlock()

	// not possbile to manage by default
	c.Check(devicestate.CanManageRefreshes(st), Equals, false)

	// not possible with just a snap with "snapd-control" plug with the
	// right attribute
	info11 := makeInstalledMockSnap(c, st, snapWithSnapdControlRefreshScheduleManagedYAML)
	c.Check(devicestate.CanManageRefreshes(st), Equals, false)

	// not possible with a core snap with snapd control
	core11 := makeInstalledMockCoreSnapWithSnapdControl(c, st)
	c.Check(devicestate.CanManageRefreshes(st), Equals, false)

	// not possible even with connected interfaces
	makeMockRepoWithConnectedSnaps(c, st, info11, core11, "snapd-control")
	c.Check(devicestate.CanManageRefreshes(st), Equals, false)

	// if all of the above plus a snap declaration are in place we can
	// manage schedules
	s.setupSnapDecl(c, info11, "canonical")
	c.Check(devicestate.CanManageRefreshes(st), Equals, true)

	// works if the snap is not active as well (to fix race when a
	// snap is refreshed)
	var sideInfo11 snapstate.SnapState
	err := snapstate.Get(st, "snap-with-snapd-control", &sideInfo11)
	c.Assert(err, IsNil)
	sideInfo11.Active = false
	snapstate.Set(st, "snap-with-snapd-control", &sideInfo11)
	c.Check(devicestate.CanManageRefreshes(st), Equals, true)
}

func (s *deviceMgrSuite) TestCanManageRefreshesNoRefreshScheduleManaged(c *C) {
	st := s.state
	st.Lock()
	defer st.Unlock()

	// just having a connected "snapd-control" interface is not enough
	// for setting refresh.schedule=managed
	info11 := makeInstalledMockSnap(c, st, snapWithSnapdControlOnlyYAML)
	core11 := makeInstalledMockCoreSnapWithSnapdControl(c, st)
	makeMockRepoWithConnectedSnaps(c, st, info11, core11, "snapd-control")
	s.setupSnapDecl(c, info11, "canonical")

	c.Check(devicestate.CanManageRefreshes(st), Equals, false)
}

func (s *deviceMgrSuite) TestReloadRegistered(c *C) {
	st := state.New(nil)

	runner1 := state.NewTaskRunner(st)
	hookMgr1, err := hookstate.Manager(st, runner1)
	c.Assert(err, IsNil)
	mgr1, err := devicestate.Manager(st, hookMgr1, runner1, nil)
	c.Assert(err, IsNil)

	ok := false
	select {
	case <-mgr1.Registered():
	default:
		ok = true
	}
	c.Check(ok, Equals, true)

	st.Lock()
	devicestatetest.SetDevice(st, &auth.DeviceState{
		Brand:  "canonical",
		Model:  "pc",
		Serial: "serial",
	})
	st.Unlock()

	runner2 := state.NewTaskRunner(st)
	hookMgr2, err := hookstate.Manager(st, runner2)
	c.Assert(err, IsNil)
	mgr2, err := devicestate.Manager(st, hookMgr2, runner2, nil)
	c.Assert(err, IsNil)

	ok = false
	select {
	case <-mgr2.Registered():
		ok = true
	case <-time.After(5 * time.Second):
		c.Fatal("should have been marked registered")
	}
	c.Check(ok, Equals, true)
}

func (s *deviceMgrSuite) TestMarkSeededInConfig(c *C) {
	st := s.state
	st.Lock()
	defer st.Unlock()

	// avoid device registration
	devicestatetest.SetDevice(s.state, &auth.DeviceState{
		Serial: "123",
	})

	// avoid full seeding
	s.seeding()

	// not seeded -> no config is set
	s.state.Unlock()
	s.mgr.Ensure()
	s.state.Lock()

	var seedLoaded bool
	tr := config.NewTransaction(st)
	tr.Get("core", "seed.loaded", &seedLoaded)
	c.Check(seedLoaded, Equals, false)

	// pretend we are seeded now
	s.state.Set("seeded", true)

	// seeded -> config got updated
	s.state.Unlock()
	s.mgr.Ensure()
	s.state.Lock()

	tr = config.NewTransaction(st)
	tr.Get("core", "seed.loaded", &seedLoaded)
	c.Check(seedLoaded, Equals, true)

	// only the fake seeding change is in the state, no further
	// changes
	c.Check(s.state.Changes(), HasLen, 1)
}

func (s *deviceMgrSuite) TestDevicemgrCanStandby(c *C) {
	st := state.New(nil)

	runner := state.NewTaskRunner(st)
	hookMgr, err := hookstate.Manager(st, runner)
	c.Assert(err, IsNil)
	mgr, err := devicestate.Manager(st, hookMgr, runner, nil)
	c.Assert(err, IsNil)

	st.Lock()
	defer st.Unlock()
	c.Check(mgr.CanStandby(), Equals, false)

<<<<<<< HEAD
	called := false
	restore := devicestate.MockPopulateStateFromSeed(func(*state.State, timings.Measurer) ([]*state.TaskSet, error) {
		called = true
		return nil, nil
	})
	defer restore()

	err := devicestate.EnsureSeedYaml(s.mgr)
	c.Assert(err, IsNil)
	c.Assert(called, Equals, true)
}

func (s *deviceMgrSuite) TestDeviceManagerEnsureSeedYamlHappy(c *C) {
	restore := devicestate.MockPopulateStateFromSeed(func(*state.State, timings.Measurer) (ts []*state.TaskSet, err error) {
		t := s.state.NewTask("test-task", "a random task")
		ts = append(ts, state.NewTaskSet(t))
		return ts, nil
	})
	defer restore()

	err := devicestate.EnsureSeedYaml(s.mgr)
	c.Assert(err, IsNil)

	s.state.Lock()
	defer s.state.Unlock()

	c.Check(s.state.Changes(), HasLen, 1)
}

func (s *deviceMgrSuite) TestDeviceManagerEnsureBootOkSkippedOnClassic(c *C) {
	release.OnClassic = true

	err := devicestate.EnsureBootOk(s.mgr)
	c.Assert(err, IsNil)
}

func (s *deviceMgrSuite) TestDeviceManagerEnsureBootOkBootloaderHappy(c *C) {
	s.bootloader.SetBootVars(map[string]string{
		"snap_mode":     "trying",
		"snap_try_core": "core_1.snap",
	})

	s.state.Lock()
	defer s.state.Unlock()
	siCore1 := &snap.SideInfo{RealName: "core", Revision: snap.R(1)}
	snapstate.Set(s.state, "core", &snapstate.SnapState{
		SnapType: "os",
		Active:   true,
		Sequence: []*snap.SideInfo{siCore1},
		Current:  siCore1.Revision,
	})

	s.state.Unlock()
	err := devicestate.EnsureBootOk(s.mgr)
	s.state.Lock()
	c.Assert(err, IsNil)

	m, err := s.bootloader.GetBootVars("snap_mode")
	c.Assert(err, IsNil)
	c.Assert(m, DeepEquals, map[string]string{"snap_mode": ""})
}

func (s *deviceMgrSuite) TestDeviceManagerEnsureBootOkUpdateBootRevisionsHappy(c *C) {
	// simulate that we have a new core_2, tried to boot it but that failed
	s.bootloader.SetBootVars(map[string]string{
		"snap_mode":     "",
		"snap_kernel":   "kernel_1.snap",
		"snap_try_core": "core_2.snap",
		"snap_core":     "core_1.snap",
	})

	s.state.Lock()
	defer s.state.Unlock()
	siKernel1 := &snap.SideInfo{RealName: "kernel", Revision: snap.R(1)}
	snapstate.Set(s.state, "kernel", &snapstate.SnapState{
		SnapType: "kernel",
		Active:   true,
		Sequence: []*snap.SideInfo{siKernel1},
		Current:  siKernel1.Revision,
	})

	siCore1 := &snap.SideInfo{RealName: "core", Revision: snap.R(1)}
	siCore2 := &snap.SideInfo{RealName: "core", Revision: snap.R(2)}
	snapstate.Set(s.state, "core", &snapstate.SnapState{
		SnapType: "os",
		Active:   true,
		Sequence: []*snap.SideInfo{siCore1, siCore2},
		Current:  siCore2.Revision,
	})

	s.state.Unlock()
	err := devicestate.EnsureBootOk(s.mgr)
	s.state.Lock()
	c.Assert(err, IsNil)

	c.Check(s.state.Changes(), HasLen, 1)
	c.Check(s.state.Changes()[0].Kind(), Equals, "update-revisions")
}

func (s *deviceMgrSuite) TestDeviceManagerEnsureBootOkNotRunAgain(c *C) {
	s.bootloader.SetBootVars(map[string]string{
		"snap_mode":     "trying",
		"snap_try_core": "core_1.snap",
	})
	s.bootloader.SetErr = fmt.Errorf("ensure bootloader is not used")

	devicestate.SetBootOkRan(s.mgr, true)

	err := devicestate.EnsureBootOk(s.mgr)
	c.Assert(err, IsNil)
}

func (s *deviceMgrSuite) TestDeviceManagerEnsureBootOkError(c *C) {
	s.state.Lock()
	// seeded
	s.state.Set("seeded", true)
	// has serial
	devicestatetest.SetDevice(s.state, &auth.DeviceState{
		Brand:  "canonical",
		Model:  "pc",
		Serial: "8989",
	})
	s.state.Unlock()

	s.bootloader.GetErr = fmt.Errorf("bootloader err")

	devicestate.SetBootOkRan(s.mgr, false)

	err := s.mgr.Ensure()
	c.Assert(err, ErrorMatches, "devicemgr: bootloader err")
}

func (s *deviceMgrSuite) setupBrands(c *C) {
	assertstatetest.AddMany(s.state, s.brands.AccountsAndKeys("my-brand")...)
	otherAcct := assertstest.NewAccount(s.storeSigning, "other-brand", map[string]interface{}{
		"account-id": "other-brand",
	}, "")
	assertstatetest.AddMany(s.state, otherAcct)
}

func (s *deviceMgrSuite) setupSnapDecl(c *C, info *snap.Info, publisherID string) {
	snapDecl, err := s.storeSigning.Sign(asserts.SnapDeclarationType, map[string]interface{}{
		"series":       "16",
		"snap-name":    info.SnapName(),
		"snap-id":      info.SnapID,
		"publisher-id": publisherID,
		"timestamp":    time.Now().UTC().Format(time.RFC3339),
	}, nil, "")
	c.Assert(err, IsNil)
	assertstatetest.AddMany(s.state, snapDecl)
}

func fakeMyModel(extra map[string]interface{}) *asserts.Model {
	model := map[string]interface{}{
		"type":         "model",
		"authority-id": "my-brand",
		"series":       "16",
		"brand-id":     "my-brand",
		"model":        "my-model",
	}
	return assertstest.FakeAssertion(model, extra).(*asserts.Model)
}

func (s *deviceMgrSuite) TestCheckGadget(c *C) {
	s.state.Lock()
	defer s.state.Unlock()

	gadgetInfo := snaptest.MockInfo(c, "{type: gadget, name: other-gadget, version: 0}", nil)

	s.setupBrands(c)
	// model assertion in device context
	model := fakeMyModel(map[string]interface{}{
		"architecture": "amd64",
		"gadget":       "gadget",
		"kernel":       "krnl",
	})
	deviceCtx := &snapstatetest.TrivialDeviceContext{DeviceModel: model}

	err := devicestate.CheckGadgetOrKernel(s.state, gadgetInfo, nil, snapstate.Flags{}, deviceCtx)
	c.Check(err, ErrorMatches, `cannot install gadget "other-gadget", model assertion requests "gadget"`)

	// brand gadget
	brandGadgetInfo := snaptest.MockInfo(c, "{type: gadget, name: gadget, version: 0}", nil)
	brandGadgetInfo.SnapID = "brand-gadget-id"
	s.setupSnapDecl(c, brandGadgetInfo, "my-brand")

	// canonical gadget
	canonicalGadgetInfo := snaptest.MockInfo(c, "{type: gadget, name: gadget, version: 0}", nil)
	canonicalGadgetInfo.SnapID = "canonical-gadget-id"
	s.setupSnapDecl(c, canonicalGadgetInfo, "canonical")

	// other gadget
	otherGadgetInfo := snaptest.MockInfo(c, "{type: gadget, name: gadget, version: 0}", nil)
	otherGadgetInfo.SnapID = "other-gadget-id"
	s.setupSnapDecl(c, otherGadgetInfo, "other-brand")

	// install brand gadget ok
	err = devicestate.CheckGadgetOrKernel(s.state, brandGadgetInfo, nil, snapstate.Flags{}, deviceCtx)
	c.Check(err, IsNil)

	// install canonical gadget ok
	err = devicestate.CheckGadgetOrKernel(s.state, canonicalGadgetInfo, nil, snapstate.Flags{}, deviceCtx)
	c.Check(err, IsNil)

	// install other gadget fails
	err = devicestate.CheckGadgetOrKernel(s.state, otherGadgetInfo, nil, snapstate.Flags{}, deviceCtx)
	c.Check(err, ErrorMatches, `cannot install gadget "gadget" published by "other-brand" for model by "my-brand"`)

	// unasserted installation of other works
	otherGadgetInfo.SnapID = ""
	err = devicestate.CheckGadgetOrKernel(s.state, otherGadgetInfo, nil, snapstate.Flags{}, deviceCtx)
	c.Check(err, IsNil)

	// parallel install fails
	otherGadgetInfo.InstanceKey = "foo"
	err = devicestate.CheckGadgetOrKernel(s.state, otherGadgetInfo, nil, snapstate.Flags{}, deviceCtx)
	c.Check(err, ErrorMatches, `cannot install "gadget_foo", parallel installation of kernel or gadget snaps is not supported`)
}

func (s *deviceMgrSuite) TestCheckGadgetOnClassic(c *C) {
	release.OnClassic = true

	s.state.Lock()
	defer s.state.Unlock()

	gadgetInfo := snaptest.MockInfo(c, "{type: gadget, name: other-gadget, version: 0}", nil)

	s.setupBrands(c)
	// model assertion in device context
	model := fakeMyModel(map[string]interface{}{
		"classic": "true",
		"gadget":  "gadget",
	})
	deviceCtx := &snapstatetest.TrivialDeviceContext{DeviceModel: model}

	err := devicestate.CheckGadgetOrKernel(s.state, gadgetInfo, nil, snapstate.Flags{}, deviceCtx)
	c.Check(err, ErrorMatches, `cannot install gadget "other-gadget", model assertion requests "gadget"`)

	// brand gadget
	brandGadgetInfo := snaptest.MockInfo(c, "{type: gadget, name: gadget, version: 0}", nil)
	brandGadgetInfo.SnapID = "brand-gadget-id"
	s.setupSnapDecl(c, brandGadgetInfo, "my-brand")

	// canonical gadget
	canonicalGadgetInfo := snaptest.MockInfo(c, "{type: gadget, name: gadget, version: 0}", nil)
	canonicalGadgetInfo.SnapID = "canonical-gadget-id"
	s.setupSnapDecl(c, canonicalGadgetInfo, "canonical")

	// other gadget
	otherGadgetInfo := snaptest.MockInfo(c, "{type: gadget, name: gadget, version: 0}", nil)
	otherGadgetInfo.SnapID = "other-gadget-id"
	s.setupSnapDecl(c, otherGadgetInfo, "other-brand")

	// install brand gadget ok
	err = devicestate.CheckGadgetOrKernel(s.state, brandGadgetInfo, nil, snapstate.Flags{}, deviceCtx)
	c.Check(err, IsNil)

	// install canonical gadget ok
	err = devicestate.CheckGadgetOrKernel(s.state, canonicalGadgetInfo, nil, snapstate.Flags{}, deviceCtx)
	c.Check(err, IsNil)

	// install other gadget fails
	err = devicestate.CheckGadgetOrKernel(s.state, otherGadgetInfo, nil, snapstate.Flags{}, deviceCtx)
	c.Check(err, ErrorMatches, `cannot install gadget "gadget" published by "other-brand" for model by "my-brand"`)

	// unasserted installation of other works
	otherGadgetInfo.SnapID = ""
	err = devicestate.CheckGadgetOrKernel(s.state, otherGadgetInfo, nil, snapstate.Flags{}, deviceCtx)
	c.Check(err, IsNil)
}

func (s *deviceMgrSuite) TestCheckGadgetOnClassicGadgetNotSpecified(c *C) {
	release.OnClassic = true

	s.state.Lock()
	defer s.state.Unlock()

	gadgetInfo := snaptest.MockInfo(c, "{type: gadget, name: gadget, version: 0}", nil)

	s.setupBrands(c)
	// model assertion in device context
	model := fakeMyModel(map[string]interface{}{
		"classic": "true",
	})
	deviceCtx := &snapstatetest.TrivialDeviceContext{DeviceModel: model}

	err := devicestate.CheckGadgetOrKernel(s.state, gadgetInfo, nil, snapstate.Flags{}, deviceCtx)
	c.Check(err, ErrorMatches, `cannot install gadget snap on classic if not requested by the model`)
}

func (s *deviceMgrSuite) TestCheckKernel(c *C) {
	s.state.Lock()
	defer s.state.Unlock()
	kernelInfo := snaptest.MockInfo(c, "{type: kernel, name: lnrk, version: 0}", nil)

	// not on classic
	release.OnClassic = true
	err := devicestate.CheckGadgetOrKernel(s.state, kernelInfo, nil, snapstate.Flags{}, nil)
	c.Check(err, ErrorMatches, `cannot install a kernel snap on classic`)
	release.OnClassic = false

	s.setupBrands(c)
	// model assertion in device context
	model := fakeMyModel(map[string]interface{}{
		"architecture": "amd64",
		"gadget":       "gadget",
		"kernel":       "krnl",
	})
	deviceCtx := &snapstatetest.TrivialDeviceContext{DeviceModel: model}

	err = devicestate.CheckGadgetOrKernel(s.state, kernelInfo, nil, snapstate.Flags{}, deviceCtx)
	c.Check(err, ErrorMatches, `cannot install kernel "lnrk", model assertion requests "krnl"`)

	// brand kernel
	brandKrnlInfo := snaptest.MockInfo(c, "{type: kernel, name: krnl, version: 0}", nil)
	brandKrnlInfo.SnapID = "brand-krnl-id"
	s.setupSnapDecl(c, brandKrnlInfo, "my-brand")

	// canonical kernel
	canonicalKrnlInfo := snaptest.MockInfo(c, "{type: kernel, name: krnl, version: 0}", nil)
	canonicalKrnlInfo.SnapID = "canonical-krnl-id"
	s.setupSnapDecl(c, canonicalKrnlInfo, "canonical")

	// other kernel
	otherKrnlInfo := snaptest.MockInfo(c, "{type: kernel, name: krnl, version: 0}", nil)
	otherKrnlInfo.SnapID = "other-krnl-id"
	s.setupSnapDecl(c, otherKrnlInfo, "other-brand")

	// install brand kernel ok
	err = devicestate.CheckGadgetOrKernel(s.state, brandKrnlInfo, nil, snapstate.Flags{}, deviceCtx)
	c.Check(err, IsNil)

	// install canonical kernel ok
	err = devicestate.CheckGadgetOrKernel(s.state, canonicalKrnlInfo, nil, snapstate.Flags{}, deviceCtx)
	c.Check(err, IsNil)

	// install other kernel fails
	err = devicestate.CheckGadgetOrKernel(s.state, otherKrnlInfo, nil, snapstate.Flags{}, deviceCtx)
	c.Check(err, ErrorMatches, `cannot install kernel "krnl" published by "other-brand" for model by "my-brand"`)

	// unasserted installation of other works
	otherKrnlInfo.SnapID = ""
	err = devicestate.CheckGadgetOrKernel(s.state, otherKrnlInfo, nil, snapstate.Flags{}, deviceCtx)
	c.Check(err, IsNil)

	// parallel install fails
	otherKrnlInfo.InstanceKey = "foo"
	err = devicestate.CheckGadgetOrKernel(s.state, otherKrnlInfo, nil, snapstate.Flags{}, deviceCtx)
	c.Check(err, ErrorMatches, `cannot install "krnl_foo", parallel installation of kernel or gadget snaps is not supported`)
}

func (s *deviceMgrSuite) makeModelAssertionInState(c *C, brandID, model string, extras map[string]interface{}) {
	modelAs := s.brands.Model(brandID, model, extras)

	s.setupBrands(c)
	assertstatetest.AddMany(s.state, modelAs)
}

func makeSerialAssertionInState(c *C, brands *assertstest.SigningAccounts, st *state.State, brandID, model, serialN string) *asserts.Serial {
	encDevKey, err := asserts.EncodePublicKey(devKey.PublicKey())
	c.Assert(err, IsNil)
	serial, err := brands.Signing(brandID).Sign(asserts.SerialType, map[string]interface{}{
		"brand-id":            brandID,
		"model":               model,
		"serial":              serialN,
		"device-key":          string(encDevKey),
		"device-key-sha3-384": devKey.PublicKey().ID(),
		"timestamp":           time.Now().Format(time.RFC3339),
	}, nil, "")
	c.Assert(err, IsNil)
	err = assertstate.Add(st, serial)
	c.Assert(err, IsNil)
	return serial.(*asserts.Serial)
}

func (s *deviceMgrSuite) makeSerialAssertionInState(c *C, brandID, model, serialN string) *asserts.Serial {
	return makeSerialAssertionInState(c, s.brands, s.state, brandID, model, serialN)
}

func (s *deviceMgrSuite) TestCanAutoRefreshOnCore(c *C) {
	s.state.Lock()
	defer s.state.Unlock()

	canAutoRefresh := func() bool {
		ok, err := devicestate.CanAutoRefresh(s.state)
		c.Assert(err, IsNil)
		return ok
	}

	// not seeded, no model, no serial -> no auto-refresh
	s.state.Set("seeded", false)
	c.Check(canAutoRefresh(), Equals, false)

	// seeded, model, no serial -> no auto-refresh
	s.state.Set("seeded", true)
	devicestatetest.SetDevice(s.state, &auth.DeviceState{
		Brand: "canonical",
		Model: "pc",
	})
	s.makeModelAssertionInState(c, "canonical", "pc", map[string]interface{}{
		"architecture": "amd64",
		"kernel":       "pc-kernel",
		"gadget":       "pc",
	})
	c.Check(canAutoRefresh(), Equals, false)

	// seeded, model, serial -> auto-refresh
	devicestatetest.SetDevice(s.state, &auth.DeviceState{
		Brand:  "canonical",
		Model:  "pc",
		Serial: "8989",
	})
	s.makeSerialAssertionInState(c, "canonical", "pc", "8989")
	c.Check(canAutoRefresh(), Equals, true)

	// not seeded, model, serial -> no auto-refresh
	s.state.Set("seeded", false)
	c.Check(canAutoRefresh(), Equals, false)
}

func (s *deviceMgrSuite) TestCanAutoRefreshNoSerialFallback(c *C) {
	s.state.Lock()
	defer s.state.Unlock()

	canAutoRefresh := func() bool {
		ok, err := devicestate.CanAutoRefresh(s.state)
		c.Assert(err, IsNil)
		return ok
	}

	// seeded, model, no serial, two attempts at getting serial
	// -> no auto-refresh
	devicestate.IncEnsureOperationalAttempts(s.state)
	devicestate.IncEnsureOperationalAttempts(s.state)
	s.state.Set("seeded", true)
	devicestatetest.SetDevice(s.state, &auth.DeviceState{
		Brand: "canonical",
		Model: "pc",
	})
	s.makeModelAssertionInState(c, "canonical", "pc", map[string]interface{}{
		"architecture": "amd64",
		"kernel":       "pc-kernel",
		"gadget":       "pc",
	})
	c.Check(canAutoRefresh(), Equals, false)

	// third attempt ongoing, or done
	// fallback, try auto-refresh
	devicestate.IncEnsureOperationalAttempts(s.state)
	// sanity
	c.Check(devicestate.EnsureOperationalAttempts(s.state), Equals, 3)
	c.Check(canAutoRefresh(), Equals, true)
}

func (s *deviceMgrSuite) TestCanAutoRefreshOnClassic(c *C) {
	release.OnClassic = true

	s.state.Lock()
	defer s.state.Unlock()

	canAutoRefresh := func() bool {
		ok, err := devicestate.CanAutoRefresh(s.state)
		c.Assert(err, IsNil)
		return ok
	}

	// not seeded, no model, no serial -> no auto-refresh
	s.state.Set("seeded", false)
	c.Check(canAutoRefresh(), Equals, false)

	// seeded, no model -> auto-refresh
	s.state.Set("seeded", true)
	c.Check(canAutoRefresh(), Equals, false)

	// seeded, model, no serial -> no auto-refresh
	devicestatetest.SetDevice(s.state, &auth.DeviceState{
		Brand: "canonical",
		Model: "pc",
	})
	s.makeModelAssertionInState(c, "canonical", "pc", map[string]interface{}{
		"classic": "true",
	})
	c.Check(canAutoRefresh(), Equals, false)

	// seeded, model, serial -> auto-refresh
	devicestatetest.SetDevice(s.state, &auth.DeviceState{
		Brand:  "canonical",
		Model:  "pc",
		Serial: "8989",
	})
	s.makeSerialAssertionInState(c, "canonical", "pc", "8989")
	c.Check(canAutoRefresh(), Equals, true)

	// not seeded, model, serial -> no auto-refresh
	s.state.Set("seeded", false)
	c.Check(canAutoRefresh(), Equals, false)
}

func makeInstalledMockCoreSnapWithSnapdControl(c *C, st *state.State) *snap.Info {
	sideInfoCore11 := &snap.SideInfo{RealName: "core", Revision: snap.R(11), SnapID: "core-id"}
	snapstate.Set(st, "core", &snapstate.SnapState{
		Active:   true,
		Sequence: []*snap.SideInfo{sideInfoCore11},
		Current:  sideInfoCore11.Revision,
		SnapType: "os",
	})
	core11 := snaptest.MockSnap(c, `
name: core
version: 1.0
slots:
 snapd-control:
`, sideInfoCore11)
	c.Assert(core11.Slots, HasLen, 1)

	return core11
}

var snapWithSnapdControlRefreshScheduleManagedYAML = `
name: snap-with-snapd-control
version: 1.0
plugs:
 snapd-control:
  refresh-schedule: managed
`

var snapWithSnapdControlOnlyYAML = `
name: snap-with-snapd-control
version: 1.0
plugs:
 snapd-control:
`

func makeInstalledMockSnap(c *C, st *state.State, yml string) *snap.Info {
	sideInfo11 := &snap.SideInfo{RealName: "snap-with-snapd-control", Revision: snap.R(11), SnapID: "snap-with-snapd-control-id"}
	snapstate.Set(st, "snap-with-snapd-control", &snapstate.SnapState{
		Active:   true,
		Sequence: []*snap.SideInfo{sideInfo11},
		Current:  sideInfo11.Revision,
		SnapType: "app",
	})
	info11 := snaptest.MockSnap(c, yml, sideInfo11)
	c.Assert(info11.Plugs, HasLen, 1)

	return info11
}

func makeMockRepoWithConnectedSnaps(c *C, st *state.State, info11, core11 *snap.Info, ifname string) {
	repo := interfaces.NewRepository()
	for _, iface := range builtin.Interfaces() {
		err := repo.AddInterface(iface)
		c.Assert(err, IsNil)
	}
	err := repo.AddSnap(info11)
	c.Assert(err, IsNil)
	err = repo.AddSnap(core11)
	c.Assert(err, IsNil)
	_, err = repo.Connect(&interfaces.ConnRef{
		PlugRef: interfaces.PlugRef{Snap: info11.InstanceName(), Name: ifname},
		SlotRef: interfaces.SlotRef{Snap: core11.InstanceName(), Name: ifname},
	}, nil, nil, nil, nil, nil)
	c.Assert(err, IsNil)
	conns, err := repo.Connected("snap-with-snapd-control", "snapd-control")
	c.Assert(err, IsNil)
	c.Assert(conns, HasLen, 1)
	ifacerepo.Replace(st, repo)
}

func (s *deviceMgrSuite) TestCanManageRefreshes(c *C) {
	st := s.state
	st.Lock()
	defer st.Unlock()

	// not possbile to manage by default
	c.Check(devicestate.CanManageRefreshes(st), Equals, false)

	// not possible with just a snap with "snapd-control" plug with the
	// right attribute
	info11 := makeInstalledMockSnap(c, st, snapWithSnapdControlRefreshScheduleManagedYAML)
	c.Check(devicestate.CanManageRefreshes(st), Equals, false)

	// not possible with a core snap with snapd control
	core11 := makeInstalledMockCoreSnapWithSnapdControl(c, st)
	c.Check(devicestate.CanManageRefreshes(st), Equals, false)

	// not possible even with connected interfaces
	makeMockRepoWithConnectedSnaps(c, st, info11, core11, "snapd-control")
	c.Check(devicestate.CanManageRefreshes(st), Equals, false)

	// if all of the above plus a snap declaration are in place we can
	// manage schedules
	s.setupSnapDecl(c, info11, "canonical")
	c.Check(devicestate.CanManageRefreshes(st), Equals, true)

	// works if the snap is not active as well (to fix race when a
	// snap is refreshed)
	var sideInfo11 snapstate.SnapState
	err := snapstate.Get(st, "snap-with-snapd-control", &sideInfo11)
	c.Assert(err, IsNil)
	sideInfo11.Active = false
	snapstate.Set(st, "snap-with-snapd-control", &sideInfo11)
	c.Check(devicestate.CanManageRefreshes(st), Equals, true)
}

func (s *deviceMgrSuite) TestCanManageRefreshesNoRefreshScheduleManaged(c *C) {
	st := s.state
	st.Lock()
	defer st.Unlock()

	// just having a connected "snapd-control" interface is not enough
	// for setting refresh.schedule=managed
	info11 := makeInstalledMockSnap(c, st, snapWithSnapdControlOnlyYAML)
	core11 := makeInstalledMockCoreSnapWithSnapdControl(c, st)
	makeMockRepoWithConnectedSnaps(c, st, info11, core11, "snapd-control")
	s.setupSnapDecl(c, info11, "canonical")

	c.Check(devicestate.CanManageRefreshes(st), Equals, false)
}

func (s *deviceMgrSuite) TestReloadRegistered(c *C) {
	st := state.New(nil)

	runner1 := state.NewTaskRunner(st)
	hookMgr1, err := hookstate.Manager(st, runner1)
	c.Assert(err, IsNil)
	mgr1, err := devicestate.Manager(st, hookMgr1, runner1, nil)
	c.Assert(err, IsNil)

	ok := false
	select {
	case <-mgr1.Registered():
	default:
		ok = true
	}
	c.Check(ok, Equals, true)

	st.Lock()
	devicestatetest.SetDevice(st, &auth.DeviceState{
		Brand:  "canonical",
		Model:  "pc",
		Serial: "serial",
	})
	st.Unlock()

	runner2 := state.NewTaskRunner(st)
	hookMgr2, err := hookstate.Manager(st, runner2)
	c.Assert(err, IsNil)
	mgr2, err := devicestate.Manager(st, hookMgr2, runner2, nil)
	c.Assert(err, IsNil)

	ok = false
	select {
	case <-mgr2.Registered():
		ok = true
	case <-time.After(5 * time.Second):
		c.Fatal("should have been marked registered")
	}
	c.Check(ok, Equals, true)
}

func (s *deviceMgrSuite) TestMarkSeededInConfig(c *C) {
	st := s.state
	st.Lock()
	defer st.Unlock()

	// avoid device registration
	devicestatetest.SetDevice(s.state, &auth.DeviceState{
		Serial: "123",
	})

	// avoid full seeding
	s.seeding()

	// not seeded -> no config is set
	s.state.Unlock()
	s.mgr.Ensure()
	s.state.Lock()

	var seedLoaded bool
	tr := config.NewTransaction(st)
	tr.Get("core", "seed.loaded", &seedLoaded)
	c.Check(seedLoaded, Equals, false)

	// pretend we are seeded now
	s.state.Set("seeded", true)

	// seeded -> config got updated
	s.state.Unlock()
	s.mgr.Ensure()
	s.state.Lock()

	tr = config.NewTransaction(st)
	tr.Get("core", "seed.loaded", &seedLoaded)
	c.Check(seedLoaded, Equals, true)

	// only the fake seeding change is in the state, no further
	// changes
	c.Check(s.state.Changes(), HasLen, 1)
}

func (s *deviceMgrSuite) TestNewEnoughProxyParse(c *C) {
	s.state.Lock()
	defer s.state.Unlock()

	log, restore := logger.MockLogger()
	defer restore()
	os.Setenv("SNAPD_DEBUG", "1")
	defer os.Unsetenv("SNAPD_DEBUG")

	badURL := &url.URL{Opaque: "%a"} // url.Parse(badURL.String()) needs to fail, which isn't easy :-)
	c.Check(devicestate.NewEnoughProxy(s.state, badURL, http.DefaultClient), Equals, false)
	c.Check(log.String(), Matches, "(?m).* DEBUG: Cannot check whether proxy store supports a custom serial vault: parse .*")
}

func (s *deviceMgrSuite) TestNewEnoughProxy(c *C) {
	s.state.Lock()
	defer s.state.Unlock()

	expectedUserAgent := httputil.UserAgent()
	log, restore := logger.MockLogger()
	defer restore()
	os.Setenv("SNAPD_DEBUG", "1")
	defer os.Unsetenv("SNAPD_DEBUG")

	expecteds := []string{
		`Head http://\S+: EOF`,
		`Head request returned 403 Forbidden.`,
		`Bogus Snap-Store-Version header "5pre1".`,
		``,
	}

	n := 0
	server := httptest.NewServer(http.HandlerFunc(func(w http.ResponseWriter, r *http.Request) {
		c.Check(r.Header.Get("User-Agent"), Equals, expectedUserAgent)
		n++
		switch n {
		case 1:
			conn, _, err := w.(http.Hijacker).Hijack()
			c.Assert(err, IsNil)
			conn.Close()
		case 2:
			w.WriteHeader(403)
		case 3:
			w.Header().Set("Snap-Store-Version", "5pre1")
			w.WriteHeader(200)
		case 4:
			w.Header().Set("Snap-Store-Version", "5")
			w.WriteHeader(200)
		case 5:
			w.Header().Set("Snap-Store-Version", "6")
			w.WriteHeader(200)
		default:
			c.Errorf("expected %d results, now on %d", len(expecteds), n)
		}
	}))
	defer server.Close()

	u, err := url.Parse(server.URL)
	c.Assert(err, IsNil)
	for _, expected := range expecteds {
		log.Reset()
		c.Check(devicestate.NewEnoughProxy(s.state, u, http.DefaultClient), Equals, false)
		if len(expected) > 0 {
			expected = "(?m).* DEBUG: Cannot check whether proxy store supports a custom serial vault: " + expected
		}
		c.Check(log.String(), Matches, expected)
	}
	c.Check(n, Equals, len(expecteds))

	// and success at last
	log.Reset()
	c.Check(devicestate.NewEnoughProxy(s.state, u, http.DefaultClient), Equals, true)
	c.Check(log.String(), Equals, "")
	c.Check(n, Equals, len(expecteds)+1)
}

func (s *deviceMgrSuite) TestDevicemgrCanStandby(c *C) {
	st := state.New(nil)

	runner := state.NewTaskRunner(st)
	hookMgr, err := hookstate.Manager(st, runner)
	c.Assert(err, IsNil)
	mgr, err := devicestate.Manager(st, hookMgr, runner, nil)
	c.Assert(err, IsNil)

	st.Lock()
	defer st.Unlock()
	c.Check(mgr.CanStandby(), Equals, false)

	st.Set("seeded", true)
	c.Check(mgr.CanStandby(), Equals, true)
}

type testModel struct {
	brand, model               string
	arch, base, kernel, gadget string
}

func (s *deviceMgrSuite) TestRemodelUnhappyNotSeeded(c *C) {
	s.state.Lock()
	defer s.state.Unlock()
	s.state.Set("seeded", false)

	newModel := s.brands.Model("canonical", "pc", map[string]interface{}{
		"architecture": "amd64",
		"kernel":       "pc-kernel",
		"gadget":       "pc",
	})
	_, err := devicestate.Remodel(s.state, newModel)
	c.Assert(err, ErrorMatches, "cannot remodel until fully seeded")
}

func (s *deviceMgrSuite) TestRemodelUnhappy(c *C) {
	s.state.Lock()
	defer s.state.Unlock()
	s.state.Set("seeded", true)

	// set a model assertion
	cur := map[string]string{
		"brand":        "canonical",
		"model":        "pc-model",
		"architecture": "amd64",
		"kernel":       "pc-kernel",
		"gadget":       "pc",
	}
	s.makeModelAssertionInState(c, cur["brand"], cur["model"], map[string]interface{}{
		"architecture": cur["architecture"],
		"kernel":       cur["kernel"],
		"gadget":       cur["gadget"],
		"base":         cur["base"],
	})
	devicestatetest.SetDevice(s.state, &auth.DeviceState{
		Brand: cur["brand"],
		Model: cur["model"],
	})

	// ensure all error cases are checked
	for _, t := range []struct {
		new    map[string]string
		errStr string
	}{
		{map[string]string{"architecture": "pdp-7"}, "cannot remodel to different architectures yet"},
		{map[string]string{"base": "core20"}, "cannot remodel from core to bases yet"},
		{map[string]string{"gadget": "other-gadget"}, "cannot remodel to different gadgets yet"},
	} {
		// copy current model unless new model test data is different
		for k, v := range cur {
			if t.new[k] != "" {
				continue
			}
			t.new[k] = v
		}
		new := s.brands.Model(t.new["brand"], t.new["model"], map[string]interface{}{
			"architecture": t.new["architecture"],
			"kernel":       t.new["kernel"],
			"gadget":       t.new["gadget"],
			"base":         t.new["base"],
		})
		chg, err := devicestate.Remodel(s.state, new)
		c.Check(chg, IsNil)
		c.Check(err, ErrorMatches, t.errStr)
	}
}

func (s *deviceMgrSuite) TestRemodelTasksSwitchKernelTrack(c *C) {
	s.state.Lock()
	defer s.state.Unlock()
	s.state.Set("seeded", true)
	s.state.Set("refresh-privacy-key", "some-privacy-key")

	var testDeviceCtx snapstate.DeviceContext

	restore := devicestate.MockSnapstateInstallWithDeviceContext(func(ctx context.Context, st *state.State, name string, opts *snapstate.RevisionOptions, userID int, flags snapstate.Flags, deviceCtx snapstate.DeviceContext, fromChange string) (*state.TaskSet, error) {
		c.Check(flags.Required, Equals, true)
		c.Check(deviceCtx, Equals, testDeviceCtx)
		c.Check(fromChange, Equals, "99")

		tDownload := s.state.NewTask("fake-download", fmt.Sprintf("Download %s", name))
		tValidate := s.state.NewTask("validate-snap", fmt.Sprintf("Validate %s", name))
		tValidate.WaitFor(tDownload)
		tInstall := s.state.NewTask("fake-install", fmt.Sprintf("Install %s", name))
		tInstall.WaitFor(tValidate)
		ts := state.NewTaskSet(tDownload, tValidate, tInstall)
		ts.MarkEdge(tValidate, snapstate.DownloadAndChecksDoneEdge)
		return ts, nil
	})
	defer restore()

	restore = devicestate.MockSnapstateUpdateWithDeviceContext(func(st *state.State, name string, opts *snapstate.RevisionOptions, userID int, flags snapstate.Flags, deviceCtx snapstate.DeviceContext, fromChange string) (*state.TaskSet, error) {
		c.Check(flags.Required, Equals, false)
		c.Check(flags.NoReRefresh, Equals, true)
		c.Check(deviceCtx, Equals, testDeviceCtx)
		c.Check(fromChange, Equals, "99")

		tDownload := s.state.NewTask("fake-download", fmt.Sprintf("Download %s to track %s", name, opts.Channel))
		tValidate := s.state.NewTask("validate-snap", fmt.Sprintf("Validate %s", name))
		tValidate.WaitFor(tDownload)
		tUpdate := s.state.NewTask("fake-update", fmt.Sprintf("Update %s to track %s", name, opts.Channel))
		tUpdate.WaitFor(tValidate)
		ts := state.NewTaskSet(tDownload, tValidate, tUpdate)
		ts.MarkEdge(tValidate, snapstate.DownloadAndChecksDoneEdge)
		return ts, nil
	})
	defer restore()

	// set a model assertion
	current := s.brands.Model("canonical", "pc-model", map[string]interface{}{
		"architecture": "amd64",
		"kernel":       "pc-kernel",
		"gadget":       "pc",
		"base":         "core18",
	})
	err := assertstate.Add(s.state, current)
	c.Assert(err, IsNil)
	devicestatetest.SetDevice(s.state, &auth.DeviceState{
		Brand: "canonical",
		Model: "pc-model",
	})

	new := s.brands.Model("canonical", "pc-model", map[string]interface{}{
		"architecture":   "amd64",
		"kernel":         "pc-kernel=18",
		"gadget":         "pc",
		"base":           "core18",
		"required-snaps": []interface{}{"new-required-snap-1", "new-required-snap-2"},
		"revision":       "1",
	})

	testDeviceCtx = &snapstatetest.TrivialDeviceContext{Remodeling: true}

	tss, err := devicestate.RemodelTasks(context.Background(), s.state, current, new, testDeviceCtx, "99")
	c.Assert(err, IsNil)
	// 2 snaps, plus one track switch plus the remodel task, the
	// wait chain is tested in TestRemodel*
	c.Assert(tss, HasLen, 4)
}

func (s *deviceMgrSuite) TestRemodelTasksSwitchKernel(c *C) {
	s.state.Lock()
	defer s.state.Unlock()
	s.state.Set("seeded", true)
	s.state.Set("refresh-privacy-key", "some-privacy-key")

	var testDeviceCtx snapstate.DeviceContext

	restore := devicestate.MockSnapstateInstallWithDeviceContext(func(ctx context.Context, st *state.State, name string, opts *snapstate.RevisionOptions, userID int, flags snapstate.Flags, deviceCtx snapstate.DeviceContext, fromChange string) (*state.TaskSet, error) {
		c.Check(deviceCtx, Equals, testDeviceCtx)
		c.Check(name, Equals, "other-kernel")
		c.Check(opts.Channel, Equals, "18")

		tDownload := s.state.NewTask("fake-download", fmt.Sprintf("Download %s", name))
		tValidate := s.state.NewTask("validate-snap", fmt.Sprintf("Validate %s", name))
		tValidate.WaitFor(tDownload)
		tInstall := s.state.NewTask("fake-install", fmt.Sprintf("Install %s", name))
		tInstall.WaitFor(tValidate)
		ts := state.NewTaskSet(tDownload, tValidate, tInstall)
		ts.MarkEdge(tValidate, snapstate.DownloadAndChecksDoneEdge)
		return ts, nil
	})
	defer restore()

	// set a model assertion
	current := s.brands.Model("canonical", "pc-model", map[string]interface{}{
		"architecture": "amd64",
		"kernel":       "pc-kernel",
		"gadget":       "pc",
		"base":         "core18",
	})
	err := assertstate.Add(s.state, current)
	c.Assert(err, IsNil)
	devicestatetest.SetDevice(s.state, &auth.DeviceState{
		Brand: "canonical",
		Model: "pc-model",
	})

	new := s.brands.Model("canonical", "pc-model", map[string]interface{}{
		"architecture": "amd64",
		"kernel":       "other-kernel=18",
		"gadget":       "pc",
		"base":         "core18",
		"revision":     "1",
	})

	testDeviceCtx = &snapstatetest.TrivialDeviceContext{Remodeling: true}

	tss, err := devicestate.RemodelTasks(context.Background(), s.state, current, new, testDeviceCtx, "99")
	c.Assert(err, IsNil)
	// 1 new kernel plus the remodel task
	c.Assert(tss, HasLen, 2)
}

func (s *deviceMgrSuite) TestRemodelSwitchBase(c *C) {
	s.state.Lock()
	defer s.state.Unlock()
	s.state.Set("seeded", true)
	s.state.Set("refresh-privacy-key", "some-privacy-key")

	var testDeviceCtx snapstate.DeviceContext

	var snapstateInstallWithDeviceContextCalled int
	restore := devicestate.MockSnapstateInstallWithDeviceContext(func(ctx context.Context, st *state.State, name string, opts *snapstate.RevisionOptions, userID int, flags snapstate.Flags, deviceCtx snapstate.DeviceContext, fromChange string) (*state.TaskSet, error) {
		snapstateInstallWithDeviceContextCalled++
		c.Check(name, Equals, "core20")

		tDownload := s.state.NewTask("fake-download", fmt.Sprintf("Download %s", name))
		tValidate := s.state.NewTask("validate-snap", fmt.Sprintf("Validate %s", name))
		tValidate.WaitFor(tDownload)
		tInstall := s.state.NewTask("fake-install", fmt.Sprintf("Install %s", name))
		tInstall.WaitFor(tValidate)
		ts := state.NewTaskSet(tDownload, tValidate, tInstall)
		ts.MarkEdge(tValidate, snapstate.DownloadAndChecksDoneEdge)
		return ts, nil
	})
	defer restore()

	// set a model assertion
	current := s.brands.Model("canonical", "pc-model", map[string]interface{}{
		"architecture": "amd64",
		"kernel":       "pc-kernel",
		"gadget":       "pc",
		"base":         "core18",
	})
	err := assertstate.Add(s.state, current)
	c.Assert(err, IsNil)
	devicestatetest.SetDevice(s.state, &auth.DeviceState{
		Brand: "canonical",
		Model: "pc-model",
	})

	new := s.brands.Model("canonical", "pc-model", map[string]interface{}{
		"architecture": "amd64",
		"kernel":       "pc-kernel",
		"gadget":       "pc",
		"base":         "core20",
		"revision":     "1",
	})

	testDeviceCtx = &snapstatetest.TrivialDeviceContext{Remodeling: true}

	tss, err := devicestate.RemodelTasks(context.Background(), s.state, current, new, testDeviceCtx, "99")
	c.Assert(err, IsNil)
	// 1 switch to a new base plus the remodel task
	c.Assert(tss, HasLen, 2)
	// API was hit
	c.Assert(snapstateInstallWithDeviceContextCalled, Equals, 1)
}

func (s *deviceMgrSuite) TestRemodelRequiredSnaps(c *C) {
	s.state.Lock()
	defer s.state.Unlock()
	s.state.Set("seeded", true)
	s.state.Set("refresh-privacy-key", "some-privacy-key")

	restore := devicestate.MockSnapstateInstallWithDeviceContext(func(ctx context.Context, st *state.State, name string, opts *snapstate.RevisionOptions, userID int, flags snapstate.Flags, deviceCtx snapstate.DeviceContext, fromChange string) (*state.TaskSet, error) {
		c.Check(flags.Required, Equals, true)
		c.Check(deviceCtx, NotNil)
		c.Check(deviceCtx.ForRemodeling(), Equals, true)

		tDownload := s.state.NewTask("fake-download", fmt.Sprintf("Download %s", name))
		tValidate := s.state.NewTask("validate-snap", fmt.Sprintf("Validate %s", name))
		tValidate.WaitFor(tDownload)
		tInstall := s.state.NewTask("fake-install", fmt.Sprintf("Install %s", name))
		tInstall.WaitFor(tValidate)
		ts := state.NewTaskSet(tDownload, tValidate, tInstall)
		ts.MarkEdge(tValidate, snapstate.DownloadAndChecksDoneEdge)
		return ts, nil
	})
	defer restore()

	// set a model assertion
	s.makeModelAssertionInState(c, "canonical", "pc-model", map[string]interface{}{
		"architecture": "amd64",
		"kernel":       "pc-kernel",
		"gadget":       "pc",
		"base":         "core18",
	})
	devicestatetest.SetDevice(s.state, &auth.DeviceState{
		Brand: "canonical",
		Model: "pc-model",
	})

	new := s.brands.Model("canonical", "pc-model", map[string]interface{}{
		"architecture":   "amd64",
		"kernel":         "pc-kernel",
		"gadget":         "pc",
		"base":           "core18",
		"required-snaps": []interface{}{"new-required-snap-1", "new-required-snap-2"},
		"revision":       "1",
	})
	chg, err := devicestate.Remodel(s.state, new)
	c.Assert(err, IsNil)
	c.Assert(chg.Summary(), Equals, "Refresh model assertion from revision 0 to 1")

	tl := chg.Tasks()
	// 2 snaps,
	c.Assert(tl, HasLen, 2*3+1)

	deviceCtx, err := devicestate.DeviceCtx(s.state, tl[0], nil)
	c.Assert(err, IsNil)
	// deviceCtx is actually a remodelContext here
	remodCtx, ok := deviceCtx.(devicestate.RemodelContext)
	c.Assert(ok, Equals, true)
	c.Check(remodCtx.ForRemodeling(), Equals, true)
	c.Check(remodCtx.Kind(), Equals, devicestate.UpdateRemodel)
	c.Check(remodCtx.Model(), DeepEquals, new)
	c.Check(remodCtx.Store(), IsNil)

	// check the tasks
	tDownloadSnap1 := tl[0]
	tValidateSnap1 := tl[1]
	tInstallSnap1 := tl[2]
	tDownloadSnap2 := tl[3]
	tValidateSnap2 := tl[4]
	tInstallSnap2 := tl[5]
	tSetModel := tl[6]

	// check the tasks
	c.Assert(tDownloadSnap1.Kind(), Equals, "fake-download")
	c.Assert(tDownloadSnap1.Summary(), Equals, "Download new-required-snap-1")
	c.Assert(tDownloadSnap1.WaitTasks(), HasLen, 0)
	c.Assert(tValidateSnap1.Kind(), Equals, "validate-snap")
	c.Assert(tValidateSnap1.Summary(), Equals, "Validate new-required-snap-1")
	c.Assert(tDownloadSnap1.WaitTasks(), HasLen, 0)
	c.Assert(tDownloadSnap2.Kind(), Equals, "fake-download")
	c.Assert(tDownloadSnap2.Summary(), Equals, "Download new-required-snap-2")
	// check the ordering, download/validate everything first, then install

	// snap2 downloads wait for the downloads of snap1
	c.Assert(tDownloadSnap1.WaitTasks(), HasLen, 0)
	c.Assert(tValidateSnap1.WaitTasks(), DeepEquals, []*state.Task{
		tDownloadSnap1,
	})
	c.Assert(tDownloadSnap2.WaitTasks(), DeepEquals, []*state.Task{
		tValidateSnap1,
	})
	c.Assert(tValidateSnap2.WaitTasks(), DeepEquals, []*state.Task{
		tDownloadSnap2,
	})
	c.Assert(tInstallSnap1.WaitTasks(), DeepEquals, []*state.Task{
		// wait for own check-snap
		tValidateSnap1,
		// and also the last check-snap of the download chain
		tValidateSnap2,
	})
	c.Assert(tInstallSnap2.WaitTasks(), DeepEquals, []*state.Task{
		// last snap of the download chain
		tValidateSnap2,
		// previous install chain
		tInstallSnap1,
	})

	c.Assert(tSetModel.Kind(), Equals, "set-model")
	c.Assert(tSetModel.Summary(), Equals, "Set new model assertion")
	// setModel waits for everything in the change
	c.Assert(tSetModel.WaitTasks(), DeepEquals, []*state.Task{tDownloadSnap1, tValidateSnap1, tInstallSnap1, tDownloadSnap2, tValidateSnap2, tInstallSnap2})
}

func (s *deviceMgrSuite) TestRemodelSwitchKernelTrack(c *C) {
	s.state.Lock()
	defer s.state.Unlock()
	s.state.Set("seeded", true)
	s.state.Set("refresh-privacy-key", "some-privacy-key")

	restore := devicestate.MockSnapstateInstallWithDeviceContext(func(ctx context.Context, st *state.State, name string, opts *snapstate.RevisionOptions, userID int, flags snapstate.Flags, deviceCtx snapstate.DeviceContext, fromChange string) (*state.TaskSet, error) {
		c.Check(flags.Required, Equals, true)
		c.Check(deviceCtx, NotNil)
		c.Check(deviceCtx.ForRemodeling(), Equals, true)

		tDownload := s.state.NewTask("fake-download", fmt.Sprintf("Download %s", name))
		tValidate := s.state.NewTask("validate-snap", fmt.Sprintf("Validate %s", name))
		tValidate.WaitFor(tDownload)
		tInstall := s.state.NewTask("fake-install", fmt.Sprintf("Install %s", name))
		tInstall.WaitFor(tValidate)
		ts := state.NewTaskSet(tDownload, tValidate, tInstall)
		ts.MarkEdge(tValidate, snapstate.DownloadAndChecksDoneEdge)
		return ts, nil
	})
	defer restore()

	restore = devicestate.MockSnapstateUpdateWithDeviceContext(func(st *state.State, name string, opts *snapstate.RevisionOptions, userID int, flags snapstate.Flags, deviceCtx snapstate.DeviceContext, fromChange string) (*state.TaskSet, error) {
		c.Check(flags.Required, Equals, false)
		c.Check(flags.NoReRefresh, Equals, true)
		c.Check(deviceCtx, NotNil)
		c.Check(deviceCtx.ForRemodeling(), Equals, true)

		tDownload := s.state.NewTask("fake-download", fmt.Sprintf("Download %s to track %s", name, opts.Channel))
		tValidate := s.state.NewTask("validate-snap", fmt.Sprintf("Validate %s", name))
		tValidate.WaitFor(tDownload)
		tUpdate := s.state.NewTask("fake-update", fmt.Sprintf("Update %s to track %s", name, opts.Channel))
		tUpdate.WaitFor(tValidate)
		ts := state.NewTaskSet(tDownload, tValidate, tUpdate)
		ts.MarkEdge(tValidate, snapstate.DownloadAndChecksDoneEdge)
		return ts, nil
	})
	defer restore()

	// set a model assertion
	s.makeModelAssertionInState(c, "canonical", "pc-model", map[string]interface{}{
		"architecture": "amd64",
		"kernel":       "pc-kernel",
		"gadget":       "pc",
		"base":         "core18",
	})
	devicestatetest.SetDevice(s.state, &auth.DeviceState{
		Brand: "canonical",
		Model: "pc-model",
	})

	new := s.brands.Model("canonical", "pc-model", map[string]interface{}{
		"architecture":   "amd64",
		"kernel":         "pc-kernel=18",
		"gadget":         "pc",
		"base":           "core18",
		"required-snaps": []interface{}{"new-required-snap-1"},
		"revision":       "1",
	})
	chg, err := devicestate.Remodel(s.state, new)
	c.Assert(err, IsNil)
	c.Assert(chg.Summary(), Equals, "Refresh model assertion from revision 0 to 1")

	tl := chg.Tasks()
	c.Assert(tl, HasLen, 2*3+1)

	tDownloadKernel := tl[0]
	tValidateKernel := tl[1]
	tUpdateKernel := tl[2]
	tDownloadSnap1 := tl[3]
	tValidateSnap1 := tl[4]
	tInstallSnap1 := tl[5]
	tSetModel := tl[6]

	c.Assert(tDownloadKernel.Kind(), Equals, "fake-download")
	c.Assert(tDownloadKernel.Summary(), Equals, "Download pc-kernel to track 18")
	c.Assert(tValidateKernel.Kind(), Equals, "validate-snap")
	c.Assert(tValidateKernel.Summary(), Equals, "Validate pc-kernel")
	c.Assert(tUpdateKernel.Kind(), Equals, "fake-update")
	c.Assert(tUpdateKernel.Summary(), Equals, "Update pc-kernel to track 18")
	c.Assert(tDownloadSnap1.Kind(), Equals, "fake-download")
	c.Assert(tDownloadSnap1.Summary(), Equals, "Download new-required-snap-1")
	c.Assert(tValidateSnap1.Kind(), Equals, "validate-snap")
	c.Assert(tValidateSnap1.Summary(), Equals, "Validate new-required-snap-1")
	c.Assert(tInstallSnap1.Kind(), Equals, "fake-install")
	c.Assert(tInstallSnap1.Summary(), Equals, "Install new-required-snap-1")

	c.Assert(tSetModel.Kind(), Equals, "set-model")
	c.Assert(tSetModel.Summary(), Equals, "Set new model assertion")

	// check the ordering
	c.Assert(tDownloadSnap1.WaitTasks(), DeepEquals, []*state.Task{
		// previous download finished
		tValidateKernel,
	})
	c.Assert(tInstallSnap1.WaitTasks(), DeepEquals, []*state.Task{
		// last download in the chain finished
		tValidateSnap1,
		// and kernel got updated
		tUpdateKernel,
	})
	c.Assert(tUpdateKernel.WaitTasks(), DeepEquals, []*state.Task{
		// kernel is valid
		tValidateKernel,
		// and last download in the chain finished
		tValidateSnap1,
	})
}

func (s *deviceMgrSuite) TestRemodelLessRequiredSnaps(c *C) {
	s.state.Lock()
	defer s.state.Unlock()
	s.state.Set("seeded", true)
	s.state.Set("refresh-privacy-key", "some-privacy-key")

	// set a model assertion
	s.makeModelAssertionInState(c, "canonical", "pc-model", map[string]interface{}{
		"architecture":   "amd64",
		"kernel":         "pc-kernel",
		"gadget":         "pc",
		"base":           "core18",
		"required-snaps": []interface{}{"some-required-snap"},
	})
	devicestatetest.SetDevice(s.state, &auth.DeviceState{
		Brand: "canonical",
		Model: "pc-model",
	})

	new := s.brands.Model("canonical", "pc-model", map[string]interface{}{
		"architecture": "amd64",
		"kernel":       "pc-kernel",
		"gadget":       "pc",
		"base":         "core18",
		"revision":     "1",
	})
	chg, err := devicestate.Remodel(s.state, new)
	c.Assert(err, IsNil)
	c.Assert(chg.Summary(), Equals, "Refresh model assertion from revision 0 to 1")

	tl := chg.Tasks()
	c.Assert(tl, HasLen, 1)
	tSetModel := tl[0]
	c.Assert(tSetModel.Kind(), Equals, "set-model")
	c.Assert(tSetModel.Summary(), Equals, "Set new model assertion")
}

type freshSessionStore struct {
	storetest.Store

	ensureDeviceSession int
}

func (sto *freshSessionStore) EnsureDeviceSession() (*auth.DeviceState, error) {
	sto.ensureDeviceSession += 1
	return nil, nil
}

func (s *deviceMgrSuite) TestRemodelStoreSwitch(c *C) {
	s.state.Lock()
	defer s.state.Unlock()
	s.state.Set("seeded", true)
	s.state.Set("refresh-privacy-key", "some-privacy-key")

	var testStore snapstate.StoreService

	restore := devicestate.MockSnapstateInstallWithDeviceContext(func(ctx context.Context, st *state.State, name string, opts *snapstate.RevisionOptions, userID int, flags snapstate.Flags, deviceCtx snapstate.DeviceContext, fromChange string) (*state.TaskSet, error) {
		c.Check(flags.Required, Equals, true)
		c.Check(deviceCtx, NotNil)
		c.Check(deviceCtx.ForRemodeling(), Equals, true)

		c.Check(deviceCtx.Store(), Equals, testStore)

		tDownload := s.state.NewTask("fake-download", fmt.Sprintf("Download %s", name))
		tValidate := s.state.NewTask("validate-snap", fmt.Sprintf("Validate %s", name))
		tValidate.WaitFor(tDownload)
		tInstall := s.state.NewTask("fake-install", fmt.Sprintf("Install %s", name))
		tInstall.WaitFor(tValidate)
		ts := state.NewTaskSet(tDownload, tValidate, tInstall)
		ts.MarkEdge(tValidate, snapstate.DownloadAndChecksDoneEdge)
		return ts, nil
	})
	defer restore()

	// set a model assertion
	s.makeModelAssertionInState(c, "canonical", "pc-model", map[string]interface{}{
		"architecture": "amd64",
		"kernel":       "pc-kernel",
		"gadget":       "pc",
		"base":         "core18",
	})
	devicestatetest.SetDevice(s.state, &auth.DeviceState{
		Brand: "canonical",
		Model: "pc-model",
	})

	new := s.brands.Model("canonical", "pc-model", map[string]interface{}{
		"architecture":   "amd64",
		"kernel":         "pc-kernel",
		"gadget":         "pc",
		"base":           "core18",
		"store":          "switched-store",
		"required-snaps": []interface{}{"new-required-snap-1", "new-required-snap-2"},
		"revision":       "1",
	})

	freshStore := &freshSessionStore{}
	testStore = freshStore

	s.newFakeStore = func(devBE storecontext.DeviceBackend) snapstate.StoreService {
		mod, err := devBE.Model()
		c.Check(err, IsNil)
		if err == nil {
			c.Check(mod, DeepEquals, new)
		}
		return testStore
	}

	chg, err := devicestate.Remodel(s.state, new)
	c.Assert(err, IsNil)
	c.Assert(chg.Summary(), Equals, "Refresh model assertion from revision 0 to 1")

	c.Check(freshStore.ensureDeviceSession, Equals, 1)

	tl := chg.Tasks()
	// 2 snaps * 3 tasks (from the mock install above) +
	// 1 "set-model" task at the end
	c.Assert(tl, HasLen, 2*3+1)

	deviceCtx, err := devicestate.DeviceCtx(s.state, tl[0], nil)
	c.Assert(err, IsNil)
	// deviceCtx is actually a remodelContext here
	remodCtx, ok := deviceCtx.(devicestate.RemodelContext)
	c.Assert(ok, Equals, true)
	c.Check(remodCtx.ForRemodeling(), Equals, true)
	c.Check(remodCtx.Kind(), Equals, devicestate.StoreSwitchRemodel)
	c.Check(remodCtx.Model(), DeepEquals, new)
	c.Check(remodCtx.Store(), Equals, testStore)
}

func (s *deviceMgrSuite) TestRemodelRereg(c *C) {
	s.state.Lock()
	defer s.state.Unlock()
	s.state.Set("seeded", true)

	// set a model assertion
	s.makeModelAssertionInState(c, "canonical", "pc-model", map[string]interface{}{
		"architecture": "amd64",
		"kernel":       "pc-kernel",
		"gadget":       "pc",
		"base":         "core18",
	})
	s.makeSerialAssertionInState(c, "canonical", "pc-model", "orig-serial")
	devicestatetest.SetDevice(s.state, &auth.DeviceState{
		Brand:           "canonical",
		Model:           "pc-model",
		Serial:          "orig-serial",
		SessionMacaroon: "old-session",
	})

	new := s.brands.Model("canonical", "rereg-model", map[string]interface{}{
		"architecture":   "amd64",
		"kernel":         "pc-kernel",
		"gadget":         "pc",
		"base":           "core18",
		"required-snaps": []interface{}{"new-required-snap-1", "new-required-snap-2"},
	})

	s.newFakeStore = func(devBE storecontext.DeviceBackend) snapstate.StoreService {
		mod, err := devBE.Model()
		c.Check(err, IsNil)
		if err == nil {
			c.Check(mod, DeepEquals, new)
		}
		return nil
	}

	chg, err := devicestate.Remodel(s.state, new)
	c.Assert(err, IsNil)

	c.Assert(chg.Summary(), Equals, "Remodel device to canonical/rereg-model (0)")

	tl := chg.Tasks()
	c.Assert(tl, HasLen, 2)

	// check the tasks
	tRequestSerial := tl[0]
	tPrepareRemodeling := tl[1]

	// check the tasks
	c.Assert(tRequestSerial.Kind(), Equals, "request-serial")
	c.Assert(tRequestSerial.Summary(), Equals, "Request new device serial")
	c.Assert(tRequestSerial.WaitTasks(), HasLen, 0)

	c.Assert(tPrepareRemodeling.Kind(), Equals, "prepare-remodeling")
	c.Assert(tPrepareRemodeling.Summary(), Equals, "Prepare remodeling")
	c.Assert(tPrepareRemodeling.WaitTasks(), DeepEquals, []*state.Task{tRequestSerial})
}

func (s *deviceMgrSuite) TestRemodelClash(c *C) {
	s.state.Lock()
	defer s.state.Unlock()
	s.state.Set("seeded", true)
	s.state.Set("refresh-privacy-key", "some-privacy-key")

	var clashing *asserts.Model

	restore := devicestate.MockSnapstateInstallWithDeviceContext(func(ctx context.Context, st *state.State, name string, opts *snapstate.RevisionOptions, userID int, flags snapstate.Flags, deviceCtx snapstate.DeviceContext, fromChange string) (*state.TaskSet, error) {
		// simulate things changing under our feet
		assertstatetest.AddMany(st, clashing)
		devicestatetest.SetDevice(s.state, &auth.DeviceState{
			Brand: "canonical",
			Model: clashing.Model(),
		})

		tDownload := s.state.NewTask("fake-download", fmt.Sprintf("Download %s", name))
		tValidate := s.state.NewTask("validate-snap", fmt.Sprintf("Validate %s", name))
		tValidate.WaitFor(tDownload)
		tInstall := s.state.NewTask("fake-install", fmt.Sprintf("Install %s", name))
		tInstall.WaitFor(tValidate)
		ts := state.NewTaskSet(tDownload, tValidate, tInstall)
		ts.MarkEdge(tValidate, snapstate.DownloadAndChecksDoneEdge)
		return ts, nil
	})
	defer restore()

	// set a model assertion
	s.makeModelAssertionInState(c, "canonical", "pc-model", map[string]interface{}{
		"architecture": "amd64",
		"kernel":       "pc-kernel",
		"gadget":       "pc",
		"base":         "core18",
	})
	devicestatetest.SetDevice(s.state, &auth.DeviceState{
		Brand: "canonical",
		Model: "pc-model",
	})

	new := s.brands.Model("canonical", "pc-model", map[string]interface{}{
		"architecture":   "amd64",
		"kernel":         "pc-kernel",
		"gadget":         "pc",
		"base":           "core18",
		"required-snaps": []interface{}{"new-required-snap-1", "new-required-snap-2"},
		"revision":       "1",
	})
	other := s.brands.Model("canonical", "pc-model-other", map[string]interface{}{
		"architecture":   "amd64",
		"kernel":         "pc-kernel",
		"gadget":         "pc",
		"base":           "core18",
		"required-snaps": []interface{}{"new-required-snap-1", "new-required-snap-2"},
	})

	clashing = other
	_, err := devicestate.Remodel(s.state, new)
	c.Check(err, DeepEquals, &snapstate.ChangeConflictError{
		Message: "cannot start remodel, clashing with concurrent remodel to canonical/pc-model-other (0)",
	})

	// reset
	devicestatetest.SetDevice(s.state, &auth.DeviceState{
		Brand: "canonical",
		Model: "pc-model",
	})
	clashing = new
	_, err = devicestate.Remodel(s.state, new)
	c.Check(err, DeepEquals, &snapstate.ChangeConflictError{
		Message: "cannot start remodel, clashing with concurrent remodel to canonical/pc-model (1)",
	})
}

func (s *deviceMgrSuite) TestRemodelClashInProgress(c *C) {
	s.state.Lock()
	defer s.state.Unlock()
	s.state.Set("seeded", true)
	s.state.Set("refresh-privacy-key", "some-privacy-key")

	restore := devicestate.MockSnapstateInstallWithDeviceContext(func(ctx context.Context, st *state.State, name string, opts *snapstate.RevisionOptions, userID int, flags snapstate.Flags, deviceCtx snapstate.DeviceContext, fromChange string) (*state.TaskSet, error) {
		// simulate another started remodeling
		st.NewChange("remodel", "other remodel")

		tDownload := s.state.NewTask("fake-download", fmt.Sprintf("Download %s", name))
		tValidate := s.state.NewTask("validate-snap", fmt.Sprintf("Validate %s", name))
		tValidate.WaitFor(tDownload)
		tInstall := s.state.NewTask("fake-install", fmt.Sprintf("Install %s", name))
		tInstall.WaitFor(tValidate)
		ts := state.NewTaskSet(tDownload, tValidate, tInstall)
		ts.MarkEdge(tValidate, snapstate.DownloadAndChecksDoneEdge)
		return ts, nil
	})
	defer restore()

	// set a model assertion
	s.makeModelAssertionInState(c, "canonical", "pc-model", map[string]interface{}{
		"architecture": "amd64",
		"kernel":       "pc-kernel",
		"gadget":       "pc",
		"base":         "core18",
	})
	devicestatetest.SetDevice(s.state, &auth.DeviceState{
		Brand: "canonical",
		Model: "pc-model",
	})

	new := s.brands.Model("canonical", "pc-model", map[string]interface{}{
		"architecture":   "amd64",
		"kernel":         "pc-kernel",
		"gadget":         "pc",
		"base":           "core18",
		"required-snaps": []interface{}{"new-required-snap-1", "new-required-snap-2"},
		"revision":       "1",
	})

	_, err := devicestate.Remodel(s.state, new)
	c.Check(err, DeepEquals, &snapstate.ChangeConflictError{
		Message: "cannot start remodel, clashing with concurrent one",
	})
}

func (s *deviceMgrSuite) TestReregRemodelClashAnyChange(c *C) {
	s.state.Lock()
	defer s.state.Unlock()
	s.state.Set("seeded", true)

	// set a model assertion
	s.makeModelAssertionInState(c, "canonical", "pc-model", map[string]interface{}{
		"architecture": "amd64",
		"kernel":       "pc-kernel",
		"gadget":       "pc",
		"base":         "core18",
	})
	s.makeSerialAssertionInState(c, "canonical", "pc-model", "orig-serial")
	devicestatetest.SetDevice(s.state, &auth.DeviceState{
		Brand:           "canonical",
		Model:           "pc-model",
		Serial:          "orig-serial",
		SessionMacaroon: "old-session",
	})

	new := s.brands.Model("canonical", "pc-model-2", map[string]interface{}{
		"architecture":   "amd64",
		"kernel":         "pc-kernel",
		"gadget":         "pc",
		"base":           "core18",
		"required-snaps": []interface{}{"new-required-snap-1", "new-required-snap-2"},
		"revision":       "1",
	})

	// simulate any other change
	s.state.NewChange("chg", "other change")

	_, err := devicestate.Remodel(s.state, new)
	c.Check(err, DeepEquals, &snapstate.ChangeConflictError{
		Message: "cannot start complete remodel, other changes are in progress",
	})
}

func (s *deviceMgrSuite) TestRemodeling(c *C) {
	s.state.Lock()
	defer s.state.Unlock()

	// no changes
	c.Check(devicestate.Remodeling(s.state), Equals, false)

	// other change
	s.state.NewChange("other", "...")
	c.Check(devicestate.Remodeling(s.state), Equals, false)

	// remodel change
	chg := s.state.NewChange("remodel", "...")
	c.Check(devicestate.Remodeling(s.state), Equals, true)

	// done
	chg.SetStatus(state.DoneStatus)
	c.Check(devicestate.Remodeling(s.state), Equals, false)
}

func (s *deviceMgrSuite) testDoRequestSerialReregistration(c *C, setAncillary func(origSerial *asserts.Serial)) *state.Task {
	mockServer := s.mockServer(c, "REQID-1", nil)
	defer mockServer.Close()

	restore := devicestate.MockBaseStoreURL(mockServer.URL)
	defer restore()

	// setup state as after initial registration
	s.state.Lock()
	defer s.state.Unlock()

	s.makeModelAssertionInState(c, "my-brand", "my-model", map[string]interface{}{
		"architecture": "amd64",
		"kernel":       "pc-kernel",
		"gadget":       "pc",
	})

	devicestatetest.MockGadget(c, s.state, "pc", snap.R(2), nil)

	devicestatetest.SetDevice(s.state, &auth.DeviceState{
		Brand:  "my-brand",
		Model:  "my-model",
		KeyID:  devKey.PublicKey().ID(),
		Serial: "9999",
	})
	devicestate.KeypairManager(s.mgr).Put(devKey)

	// have a serial assertion
	serial0 := s.makeSerialAssertionInState(c, "my-brand", "my-model", "9999")
	// give a chance to the test to setup returning a stream vs
	// just the serial assertion
	if setAncillary != nil {
		setAncillary(serial0)
	}

	new := s.brands.Model("rereg-brand", "rereg-model", map[string]interface{}{
		"architecture": "amd64",
		"kernel":       "pc-kernel",
		"gadget":       "pc",
	})
	cur, err := s.mgr.Model()
	c.Assert(err, IsNil)

	s.newFakeStore = func(devBE storecontext.DeviceBackend) snapstate.StoreService {
		mod, err := devBE.Model()
		c.Check(err, IsNil)
		if err == nil {
			c.Check(mod, DeepEquals, new)
		}
		return nil
	}

	remodCtx, err := devicestate.RemodelCtx(s.state, cur, new)
	c.Assert(err, IsNil)
	c.Check(remodCtx.Kind(), Equals, devicestate.ReregRemodel)

	t := s.state.NewTask("request-serial", "test")
	chg := s.state.NewChange("remodel", "...")
	// associate with context
	remodCtx.Init(chg)
	chg.AddTask(t)

	// sanity
	regCtx, err := devicestate.RegistrationCtx(s.mgr, t)
	c.Assert(err, IsNil)
	c.Check(regCtx, Equals, remodCtx.(devicestate.RegistrationContext))

	// avoid full seeding
	s.seeding()

	s.state.Unlock()
	s.se.Ensure()
	s.se.Wait()
	s.state.Lock()

	return t
}

func (s *deviceMgrSuite) TestDoRequestSerialReregistration(c *C) {
	assertstest.AddMany(s.storeSigning, s.brands.AccountsAndKeys("rereg-brand")...)

	t := s.testDoRequestSerialReregistration(c, nil)

	s.state.Lock()
	defer s.state.Unlock()
	chg := t.Change()

	c.Check(chg.Status(), Equals, state.DoneStatus, Commentf("%s", t.Log()))
	c.Check(chg.Err(), IsNil)
	device, err := devicestatetest.Device(s.state)
	c.Check(err, IsNil)
	c.Check(device.Serial, Equals, "9999")
	_, err = s.db.Find(asserts.SerialType, map[string]string{
		"brand-id": "rereg-brand",
		"model":    "rereg-model",
		"serial":   "9999",
	})
	c.Assert(err, IsNil)
}

func (s *deviceMgrSuite) TestDoRequestSerialReregistrationStreamFromService(c *C) {
	setAncillary := func(_ *asserts.Serial) {
		// sets up such that re-registration returns a stream
		// of assertions
		s.ancillary = s.brands.AccountsAndKeys("rereg-brand")
	}

	t := s.testDoRequestSerialReregistration(c, setAncillary)

	s.state.Lock()
	defer s.state.Unlock()
	chg := t.Change()

	c.Check(chg.Status(), Equals, state.DoneStatus, Commentf("%s", t.Log()))
	c.Check(chg.Err(), IsNil)
	device, err := devicestatetest.Device(s.state)
	c.Check(err, IsNil)
	c.Check(device.Serial, Equals, "9999")
	_, err = s.db.Find(asserts.SerialType, map[string]string{
		"brand-id": "rereg-brand",
		"model":    "rereg-model",
		"serial":   "9999",
	})
	c.Assert(err, IsNil)
}

func (s *deviceMgrSuite) TestDoRequestSerialReregistrationIncompleteStreamFromService(c *C) {
	setAncillary := func(_ *asserts.Serial) {
		// will produce an incomplete stream!
		s.ancillary = s.brands.AccountsAndKeys("rereg-brand")[:1]
	}

	t := s.testDoRequestSerialReregistration(c, setAncillary)

	s.state.Lock()
	defer s.state.Unlock()
	chg := t.Change()

	c.Check(chg.Status(), Equals, state.ErrorStatus, Commentf("%s", t.Log()))
	c.Check(chg.Err(), ErrorMatches, `(?ms).*cannot accept stream of assertions from device service:.*`)
}

func (s *deviceMgrSuite) TestDoRequestSerialReregistrationDoubleSerialStreamFromService(c *C) {
	setAncillary := func(serial0 *asserts.Serial) {
		// will produce a stream with confusingly two serial
		// assertions
		s.ancillary = s.brands.AccountsAndKeys("rereg-brand")
		s.ancillary = append(s.ancillary, serial0)
	}

	t := s.testDoRequestSerialReregistration(c, setAncillary)

	s.state.Lock()
	defer s.state.Unlock()
	chg := t.Change()

	c.Check(chg.Status(), Equals, state.ErrorStatus, Commentf("%s", t.Log()))
	c.Check(chg.Err(), ErrorMatches, `(?ms).*cannot accept more than a single device serial assertion from the device service.*`)
}

func (s *deviceMgrSuite) TestDeviceCtxNoTask(c *C) {
	s.state.Lock()
	defer s.state.Unlock()
	// nothing in the state

	_, err := devicestate.DeviceCtx(s.state, nil, nil)
	c.Check(err, Equals, state.ErrNoState)

	// have a model assertion
	model := s.brands.Model("canonical", "pc", map[string]interface{}{
		"gadget":       "pc",
		"kernel":       "kernel",
		"architecture": "amd64",
	})
	assertstatetest.AddMany(s.state, model)
	devicestatetest.SetDevice(s.state, &auth.DeviceState{
		Brand: "canonical",
		Model: "pc",
	})

	deviceCtx, err := devicestate.DeviceCtx(s.state, nil, nil)
	c.Assert(err, IsNil)
	c.Assert(deviceCtx.Model().BrandID(), Equals, "canonical")
}

func (s *deviceMgrSuite) TestDeviceCtxProvided(c *C) {
	s.state.Lock()
	defer s.state.Unlock()

	model := assertstest.FakeAssertion(map[string]interface{}{
		"type":         "model",
		"authority-id": "canonical",
		"series":       "16",
		"brand-id":     "canonical",
		"model":        "pc",
		"gadget":       "pc",
		"kernel":       "kernel",
		"architecture": "amd64",
	}).(*asserts.Model)

	deviceCtx := &snapstatetest.TrivialDeviceContext{DeviceModel: model}

	deviceCtx1, err := devicestate.DeviceCtx(s.state, nil, deviceCtx)
	c.Assert(err, IsNil)
	c.Assert(deviceCtx1, Equals, deviceCtx)
}

var snapYaml = `
name: foo-gadget
type: gadget
`

var gadgetYaml = `
volumes:
  pc:
    bootloader: grub
`

func setupGadgetUpdate(c *C, st *state.State) (chg *state.Change, tsk *state.Task) {
	siCurrent := &snap.SideInfo{
		RealName: "foo-gadget",
		Revision: snap.R(33),
		SnapID:   "foo-id",
	}
	si := &snap.SideInfo{
		RealName: "foo-gadget",
		Revision: snap.R(34),
		SnapID:   "foo-id",
	}
	snaptest.MockSnapWithFiles(c, snapYaml, siCurrent, [][]string{
		{"meta/gadget.yaml", gadgetYaml},
	})
	snaptest.MockSnapWithFiles(c, snapYaml, si, [][]string{
		{"meta/gadget.yaml", gadgetYaml},
	})

	st.Lock()

	snapstate.Set(st, "foo-gadget", &snapstate.SnapState{
		SnapType: "gadget",
		Sequence: []*snap.SideInfo{siCurrent},
		Current:  siCurrent.Revision,
		Active:   true,
	})

	tsk = st.NewTask("update-gadget-assets", "update gadget")
	tsk.Set("snap-setup", &snapstate.SnapSetup{
		SideInfo: si,
		Type:     snap.TypeGadget,
	})
	chg = st.NewChange("dummy", "...")
	chg.AddTask(tsk)

	st.Unlock()

	return chg, tsk
}

func (s *deviceMgrSuite) TestUpdateGadgetOnCoreSimple(c *C) {
	var updateCalled bool
	var passedRollbackDir string
	restore := devicestate.MockGadgetUpdate(func(current, update gadget.GadgetData, path string) error {
		updateCalled = true
		passedRollbackDir = path
		st, err := os.Stat(path)
		c.Assert(err, IsNil)
		m := st.Mode()
		c.Assert(m.IsDir(), Equals, true)
		c.Check(m.Perm(), Equals, os.FileMode(0750))
		return nil
	})
	defer restore()

	chg, t := setupGadgetUpdate(c, s.state)

	for i := 0; i < 6; i++ {
		s.se.Ensure()
		s.se.Wait()
	}

	s.state.Lock()
	defer s.state.Unlock()
	c.Assert(chg.IsReady(), Equals, true)
	c.Check(chg.Err(), IsNil)
	c.Check(t.Status(), Equals, state.DoneStatus)
	c.Check(updateCalled, Equals, true)
	rollbackDir := filepath.Join(dirs.SnapRollbackDir, "foo-gadget_34")
	c.Check(rollbackDir, Equals, passedRollbackDir)
	// should have been removed right after update
	c.Check(osutil.IsDirectory(rollbackDir), Equals, false)
	c.Check(s.restartRequests, DeepEquals, []state.RestartType{state.RestartSystem})
}

func (s *deviceMgrSuite) TestUpdateGadgetOnCoreNoUpdateNeeded(c *C) {
	var called bool
	restore := devicestate.MockGadgetUpdate(func(current, update gadget.GadgetData, path string) error {
		called = true
		return gadget.ErrNoUpdate
	})
	defer restore()

	chg, t := setupGadgetUpdate(c, s.state)

	s.se.Ensure()
	s.se.Wait()

	s.state.Lock()
	defer s.state.Unlock()
	c.Assert(chg.IsReady(), Equals, true)
	c.Check(chg.Err(), IsNil)
	c.Check(t.Status(), Equals, state.DoneStatus)
	c.Check(t.Log(), HasLen, 1)
	c.Check(t.Log()[0], Matches, ".* INFO No gadget assets update needed")
	c.Check(called, Equals, true)
	c.Check(s.restartRequests, HasLen, 0)
}

func (s *deviceMgrSuite) TestUpdateGadgetOnCoreRollbackDirCreateFailed(c *C) {
	if os.Geteuid() == 0 {
		c.Skip("this test cannot run as root (permissions are not honored)")
	}

	restore := devicestate.MockGadgetUpdate(func(current, update gadget.GadgetData, path string) error {
		return errors.New("unexpected call")
	})
	defer restore()

	chg, t := setupGadgetUpdate(c, s.state)

	rollbackDir := filepath.Join(dirs.SnapRollbackDir, "foo-gadget_34")
	err := os.MkdirAll(dirs.SnapRollbackDir, 0000)
	c.Assert(err, IsNil)

	for i := 0; i < 6; i++ {
		s.se.Ensure()
		s.se.Wait()
	}

	s.state.Lock()
	defer s.state.Unlock()
	c.Assert(chg.IsReady(), Equals, true)
	c.Check(chg.Err(), ErrorMatches, `(?s).*cannot prepare update rollback directory: .*`)
	c.Check(t.Status(), Equals, state.ErrorStatus)
	c.Check(osutil.IsDirectory(rollbackDir), Equals, false)
	c.Check(s.restartRequests, HasLen, 0)
}

func (s *deviceMgrSuite) TestUpdateGadgetOnCoreUpdateFailed(c *C) {
	restore := devicestate.MockGadgetUpdate(func(current, update gadget.GadgetData, path string) error {
		return errors.New("gadget exploded")
	})
	defer restore()
	chg, t := setupGadgetUpdate(c, s.state)

	for i := 0; i < 6; i++ {
		s.se.Ensure()
		s.se.Wait()
	}

	s.state.Lock()
	defer s.state.Unlock()
	c.Assert(chg.IsReady(), Equals, true)
	c.Check(chg.Err(), ErrorMatches, `(?s).*update gadget \(gadget exploded\).*`)
	c.Check(t.Status(), Equals, state.ErrorStatus)
	rollbackDir := filepath.Join(dirs.SnapRollbackDir, "foo-gadget_34")
	// update rollback left for inspection
	c.Check(osutil.IsDirectory(rollbackDir), Equals, true)
	c.Check(s.restartRequests, HasLen, 0)
}

func (s *deviceMgrSuite) TestUpdateGadgetOnCoreNotDuringFirstboot(c *C) {
	restore := devicestate.MockGadgetUpdate(func(current, update gadget.GadgetData, path string) error {
		return errors.New("unexpected call")
	})
	defer restore()

	// simulate first-boot/seeding, there is no existing snap state information

	si := &snap.SideInfo{
		RealName: "foo-gadget",
		Revision: snap.R(34),
		SnapID:   "foo-id",
	}
	snaptest.MockSnapWithFiles(c, snapYaml, si, [][]string{
		{"meta/gadget.yaml", gadgetYaml},
	})

	s.state.Lock()

	t := s.state.NewTask("update-gadget-assets", "update gadget")
	t.Set("snap-setup", &snapstate.SnapSetup{
		SideInfo: si,
		Type:     snap.TypeGadget,
	})
	chg := s.state.NewChange("dummy", "...")
	chg.AddTask(t)

	s.state.Unlock()

	for i := 0; i < 6; i++ {
		s.se.Ensure()
		s.se.Wait()
	}

	s.state.Lock()
	defer s.state.Unlock()
	c.Assert(chg.IsReady(), Equals, true)
	c.Check(chg.Err(), IsNil)
	c.Check(t.Status(), Equals, state.DoneStatus)
	rollbackDir := filepath.Join(dirs.SnapRollbackDir, "foo-gadget")
	c.Check(osutil.IsDirectory(rollbackDir), Equals, false)
	c.Check(s.restartRequests, HasLen, 0)
}

func (s *deviceMgrSuite) TestUpdateGadgetOnCoreBadGadgetYaml(c *C) {
	restore := devicestate.MockGadgetUpdate(func(current, update gadget.GadgetData, path string) error {
		return errors.New("unexpected call")
	})
	defer restore()
	siCurrent := &snap.SideInfo{
		RealName: "foo-gadget",
		Revision: snap.R(33),
		SnapID:   "foo-id",
	}
	si := &snap.SideInfo{
		RealName: "foo-gadget",
		Revision: snap.R(34),
		SnapID:   "foo-id",
	}
	snaptest.MockSnapWithFiles(c, snapYaml, siCurrent, [][]string{
		{"meta/gadget.yaml", gadgetYaml},
	})
	// invalid gadget.yaml data
	snaptest.MockSnapWithFiles(c, snapYaml, si, [][]string{
		{"meta/gadget.yaml", "foobar"},
	})

	s.state.Lock()

	snapstate.Set(s.state, "foo-gadget", &snapstate.SnapState{
		SnapType: "gadget",
		Sequence: []*snap.SideInfo{siCurrent},
		Current:  siCurrent.Revision,
		Active:   true,
	})

	t := s.state.NewTask("update-gadget-assets", "update gadget")
	t.Set("snap-setup", &snapstate.SnapSetup{
		SideInfo: si,
		Type:     snap.TypeGadget,
	})
	chg := s.state.NewChange("dummy", "...")
	chg.AddTask(t)

	s.state.Unlock()

	for i := 0; i < 6; i++ {
		s.se.Ensure()
		s.se.Wait()
	}

	s.state.Lock()
	defer s.state.Unlock()
	c.Assert(chg.IsReady(), Equals, true)
	c.Check(chg.Err(), ErrorMatches, `(?s).*update gadget \(cannot read candidate gadget snap details: .*\).*`)
	c.Check(t.Status(), Equals, state.ErrorStatus)
	rollbackDir := filepath.Join(dirs.SnapRollbackDir, "foo-gadget")
	c.Check(osutil.IsDirectory(rollbackDir), Equals, false)
	c.Check(s.restartRequests, HasLen, 0)
}

func (s *deviceMgrSuite) TestUpdateGadgetOnClassicErrorsOut(c *C) {
	restore := release.MockOnClassic(true)
	defer restore()

	restore = devicestate.MockGadgetUpdate(func(current, update gadget.GadgetData, path string) error {
		return errors.New("unexpected call")
	})
	defer restore()

	s.state.Lock()

	t := s.state.NewTask("update-gadget-assets", "update gadget")
	chg := s.state.NewChange("dummy", "...")
	chg.AddTask(t)

	s.state.Unlock()

	// we cannot use "s.o.Settle()" here because this change has an
	// error which means that the settle will never converge
	for i := 0; i < 50; i++ {
		s.se.Ensure()
		s.se.Wait()

		s.state.Lock()
		ready := chg.IsReady()
		s.state.Unlock()
		if ready {
			break
		}
	}

	s.state.Lock()
	defer s.state.Unlock()
	c.Assert(chg.IsReady(), Equals, true)
	c.Check(chg.Err(), ErrorMatches, `(?s).*update gadget \(cannot run update gadget assets task on a classic system\).*`)
	c.Check(t.Status(), Equals, state.ErrorStatus)
}

type mockUpdater struct{}

func (m *mockUpdater) Backup() error { return nil }

func (m *mockUpdater) Rollback() error { return nil }

func (m *mockUpdater) Update() error { return nil }

func (s *deviceMgrSuite) TestUpdateGadgetCallsToGadget(c *C) {
	siCurrent := &snap.SideInfo{
		RealName: "foo-gadget",
		Revision: snap.R(33),
		SnapID:   "foo-id",
	}
	si := &snap.SideInfo{
		RealName: "foo-gadget",
		Revision: snap.R(34),
		SnapID:   "foo-id",
	}
	var gadgetCurrentYaml = `
volumes:
  pc:
    bootloader: grub
    structure:
       - name: foo
         size: 10M
         type: bare
         content:
            - image: content.img
`
	var gadgetUpdateYaml = `
volumes:
  pc:
    bootloader: grub
    structure:
       - name: foo
         size: 10M
         type: bare
         content:
            - image: content.img
         update:
           edition: 2
`
	snaptest.MockSnapWithFiles(c, snapYaml, siCurrent, [][]string{
		{"meta/gadget.yaml", gadgetCurrentYaml},
		{"content.img", "some content"},
	})
	updateInfo := snaptest.MockSnapWithFiles(c, snapYaml, si, [][]string{
		{"meta/gadget.yaml", gadgetUpdateYaml},
		{"content.img", "updated content"},
	})

	expectedRollbackDir := filepath.Join(dirs.SnapRollbackDir, "foo-gadget_34")
	updaterForStructureCalls := 0
	gadget.MockUpdaterForStructure(func(ps *gadget.LaidOutStructure, rootDir, rollbackDir string) (gadget.Updater, error) {
		updaterForStructureCalls++

		c.Assert(ps.Name, Equals, "foo")
		c.Assert(rootDir, Equals, updateInfo.MountDir())
		c.Assert(filepath.Join(rootDir, "content.img"), testutil.FileEquals, "updated content")
		c.Assert(strings.HasPrefix(rollbackDir, expectedRollbackDir), Equals, true)
		c.Assert(osutil.IsDirectory(rollbackDir), Equals, true)
		return &mockUpdater{}, nil
	})

	s.state.Lock()

	snapstate.Set(s.state, "foo-gadget", &snapstate.SnapState{
		SnapType: "gadget",
		Sequence: []*snap.SideInfo{siCurrent},
		Current:  siCurrent.Revision,
		Active:   true,
	})

	t := s.state.NewTask("update-gadget-assets", "update gadget")
	t.Set("snap-setup", &snapstate.SnapSetup{
		SideInfo: si,
		Type:     snap.TypeGadget,
	})
	chg := s.state.NewChange("dummy", "...")
	chg.AddTask(t)

	s.state.Unlock()

	for i := 0; i < 6; i++ {
		s.se.Ensure()
		s.se.Wait()
	}

	s.state.Lock()
	defer s.state.Unlock()
	c.Assert(chg.IsReady(), Equals, true)
	c.Check(t.Status(), Equals, state.DoneStatus)
	c.Check(s.restartRequests, HasLen, 1)
	c.Check(updaterForStructureCalls, Equals, 1)
}

func (s *deviceMgrSuite) TestCurrentAndUpdateInfo(c *C) {
	siCurrent := &snap.SideInfo{
		RealName: "foo-gadget",
		Revision: snap.R(33),
		SnapID:   "foo-id",
	}
	si := &snap.SideInfo{
		RealName: "foo-gadget",
		Revision: snap.R(34),
		SnapID:   "foo-id",
	}

	s.state.Lock()
	defer s.state.Unlock()

	snapsup := &snapstate.SnapSetup{
		SideInfo: si,
		Type:     snap.TypeGadget,
	}

	current, update, err := devicestate.GadgetCurrentAndUpdate(s.state, snapsup)
	c.Assert(current, IsNil)
	c.Assert(update, IsNil)
	c.Assert(err, IsNil)

	snapstate.Set(s.state, "foo-gadget", &snapstate.SnapState{
		SnapType: "gadget",
		Sequence: []*snap.SideInfo{siCurrent},
		Current:  siCurrent.Revision,
		Active:   true,
	})

	// mock current first, but gadget.yaml is still missing
	ci := snaptest.MockSnapWithFiles(c, snapYaml, siCurrent, nil)

	current, update, err = devicestate.GadgetCurrentAndUpdate(s.state, snapsup)
	c.Assert(current, IsNil)
	c.Assert(update, IsNil)
	c.Assert(err, ErrorMatches, "cannot read current gadget snap details: .*/33/meta/gadget.yaml: no such file or directory")

	// drop gadget.yaml for current snap
	ioutil.WriteFile(filepath.Join(ci.MountDir(), "meta/gadget.yaml"), []byte(gadgetYaml), 0644)

	// update missing snap.yaml
	current, update, err = devicestate.GadgetCurrentAndUpdate(s.state, snapsup)
	c.Assert(current, IsNil)
	c.Assert(update, IsNil)
	c.Assert(err, ErrorMatches, "cannot read candidate gadget snap details: cannot find installed snap .* .*/34/meta/snap.yaml")

	ui := snaptest.MockSnapWithFiles(c, snapYaml, si, nil)

	current, update, err = devicestate.GadgetCurrentAndUpdate(s.state, snapsup)
	c.Assert(current, IsNil)
	c.Assert(update, IsNil)
	c.Assert(err, ErrorMatches, "cannot read candidate gadget snap details: .*/34/meta/gadget.yaml: no such file or directory")

	var updateGadgetYaml = `
volumes:
  pc:
    bootloader: grub
    id: 123
`

	// drop gadget.yaml for update snap
	ioutil.WriteFile(filepath.Join(ui.MountDir(), "meta/gadget.yaml"), []byte(updateGadgetYaml), 0644)

	current, update, err = devicestate.GadgetCurrentAndUpdate(s.state, snapsup)
	c.Assert(err, IsNil)
	c.Assert(current, DeepEquals, &gadget.GadgetData{
		Info: &gadget.Info{
			Volumes: map[string]gadget.Volume{
				"pc": {
					Bootloader: "grub",
				},
			},
		},
		RootDir: ci.MountDir(),
	})
	c.Assert(update, DeepEquals, &gadget.GadgetData{
		Info: &gadget.Info{
			Volumes: map[string]gadget.Volume{
				"pc": {
					Bootloader: "grub",
					ID:         "123",
				},
			},
		},
		RootDir: ui.MountDir(),
	})
}

func (s *deviceMgrSuite) TestGadgetUpdateBlocksWhenOtherTasks(c *C) {
	restore := release.MockOnClassic(true)
	defer restore()

	s.state.Lock()
	defer s.state.Unlock()

	tUpdate := s.state.NewTask("update-gadget-assets", "update gadget")
	t1 := s.state.NewTask("other-task-1", "other 1")
	t2 := s.state.NewTask("other-task-2", "other 2")

	// no other running tasks, does not block
	c.Assert(devicestate.GadgetUpdateBlocked(tUpdate, nil), Equals, false)

	// list of running tasks actually contains ones that are in the 'running' state
	t1.SetStatus(state.DoingStatus)
	t2.SetStatus(state.UndoingStatus)
	// block on any other running tasks
	c.Assert(devicestate.GadgetUpdateBlocked(tUpdate, []*state.Task{t1, t2}), Equals, true)
}

func (s *deviceMgrSuite) TestGadgetUpdateBlocksOtherTasks(c *C) {
	restore := release.MockOnClassic(true)
	defer restore()

	s.state.Lock()
	defer s.state.Unlock()

	tUpdate := s.state.NewTask("update-gadget-assets", "update gadget")
	tUpdate.SetStatus(state.DoingStatus)
	t1 := s.state.NewTask("other-task-1", "other 1")
	t2 := s.state.NewTask("other-task-2", "other 2")

	// block on any other running tasks
	c.Assert(devicestate.GadgetUpdateBlocked(t1, []*state.Task{tUpdate}), Equals, true)
	c.Assert(devicestate.GadgetUpdateBlocked(t2, []*state.Task{tUpdate}), Equals, true)

	t2.SetStatus(state.UndoingStatus)
	// update-gadget should be the only running task, for the sake of
	// completeness pretend it's one of many running tasks
	c.Assert(devicestate.GadgetUpdateBlocked(t1, []*state.Task{tUpdate, t2}), Equals, true)

	// not blocking without gadget update task
	c.Assert(devicestate.GadgetUpdateBlocked(t1, []*state.Task{t2}), Equals, false)
=======
	st.Set("seeded", true)
	c.Check(mgr.CanStandby(), Equals, true)
>>>>>>> 601a6267
}<|MERGE_RESOLUTION|>--- conflicted
+++ resolved
@@ -1010,2383 +1010,6 @@
 	defer st.Unlock()
 	c.Check(mgr.CanStandby(), Equals, false)
 
-<<<<<<< HEAD
-	called := false
-	restore := devicestate.MockPopulateStateFromSeed(func(*state.State, timings.Measurer) ([]*state.TaskSet, error) {
-		called = true
-		return nil, nil
-	})
-	defer restore()
-
-	err := devicestate.EnsureSeedYaml(s.mgr)
-	c.Assert(err, IsNil)
-	c.Assert(called, Equals, true)
-}
-
-func (s *deviceMgrSuite) TestDeviceManagerEnsureSeedYamlHappy(c *C) {
-	restore := devicestate.MockPopulateStateFromSeed(func(*state.State, timings.Measurer) (ts []*state.TaskSet, err error) {
-		t := s.state.NewTask("test-task", "a random task")
-		ts = append(ts, state.NewTaskSet(t))
-		return ts, nil
-	})
-	defer restore()
-
-	err := devicestate.EnsureSeedYaml(s.mgr)
-	c.Assert(err, IsNil)
-
-	s.state.Lock()
-	defer s.state.Unlock()
-
-	c.Check(s.state.Changes(), HasLen, 1)
-}
-
-func (s *deviceMgrSuite) TestDeviceManagerEnsureBootOkSkippedOnClassic(c *C) {
-	release.OnClassic = true
-
-	err := devicestate.EnsureBootOk(s.mgr)
-	c.Assert(err, IsNil)
-}
-
-func (s *deviceMgrSuite) TestDeviceManagerEnsureBootOkBootloaderHappy(c *C) {
-	s.bootloader.SetBootVars(map[string]string{
-		"snap_mode":     "trying",
-		"snap_try_core": "core_1.snap",
-	})
-
-	s.state.Lock()
-	defer s.state.Unlock()
-	siCore1 := &snap.SideInfo{RealName: "core", Revision: snap.R(1)}
-	snapstate.Set(s.state, "core", &snapstate.SnapState{
-		SnapType: "os",
-		Active:   true,
-		Sequence: []*snap.SideInfo{siCore1},
-		Current:  siCore1.Revision,
-	})
-
-	s.state.Unlock()
-	err := devicestate.EnsureBootOk(s.mgr)
-	s.state.Lock()
-	c.Assert(err, IsNil)
-
-	m, err := s.bootloader.GetBootVars("snap_mode")
-	c.Assert(err, IsNil)
-	c.Assert(m, DeepEquals, map[string]string{"snap_mode": ""})
-}
-
-func (s *deviceMgrSuite) TestDeviceManagerEnsureBootOkUpdateBootRevisionsHappy(c *C) {
-	// simulate that we have a new core_2, tried to boot it but that failed
-	s.bootloader.SetBootVars(map[string]string{
-		"snap_mode":     "",
-		"snap_kernel":   "kernel_1.snap",
-		"snap_try_core": "core_2.snap",
-		"snap_core":     "core_1.snap",
-	})
-
-	s.state.Lock()
-	defer s.state.Unlock()
-	siKernel1 := &snap.SideInfo{RealName: "kernel", Revision: snap.R(1)}
-	snapstate.Set(s.state, "kernel", &snapstate.SnapState{
-		SnapType: "kernel",
-		Active:   true,
-		Sequence: []*snap.SideInfo{siKernel1},
-		Current:  siKernel1.Revision,
-	})
-
-	siCore1 := &snap.SideInfo{RealName: "core", Revision: snap.R(1)}
-	siCore2 := &snap.SideInfo{RealName: "core", Revision: snap.R(2)}
-	snapstate.Set(s.state, "core", &snapstate.SnapState{
-		SnapType: "os",
-		Active:   true,
-		Sequence: []*snap.SideInfo{siCore1, siCore2},
-		Current:  siCore2.Revision,
-	})
-
-	s.state.Unlock()
-	err := devicestate.EnsureBootOk(s.mgr)
-	s.state.Lock()
-	c.Assert(err, IsNil)
-
-	c.Check(s.state.Changes(), HasLen, 1)
-	c.Check(s.state.Changes()[0].Kind(), Equals, "update-revisions")
-}
-
-func (s *deviceMgrSuite) TestDeviceManagerEnsureBootOkNotRunAgain(c *C) {
-	s.bootloader.SetBootVars(map[string]string{
-		"snap_mode":     "trying",
-		"snap_try_core": "core_1.snap",
-	})
-	s.bootloader.SetErr = fmt.Errorf("ensure bootloader is not used")
-
-	devicestate.SetBootOkRan(s.mgr, true)
-
-	err := devicestate.EnsureBootOk(s.mgr)
-	c.Assert(err, IsNil)
-}
-
-func (s *deviceMgrSuite) TestDeviceManagerEnsureBootOkError(c *C) {
-	s.state.Lock()
-	// seeded
-	s.state.Set("seeded", true)
-	// has serial
-	devicestatetest.SetDevice(s.state, &auth.DeviceState{
-		Brand:  "canonical",
-		Model:  "pc",
-		Serial: "8989",
-	})
-	s.state.Unlock()
-
-	s.bootloader.GetErr = fmt.Errorf("bootloader err")
-
-	devicestate.SetBootOkRan(s.mgr, false)
-
-	err := s.mgr.Ensure()
-	c.Assert(err, ErrorMatches, "devicemgr: bootloader err")
-}
-
-func (s *deviceMgrSuite) setupBrands(c *C) {
-	assertstatetest.AddMany(s.state, s.brands.AccountsAndKeys("my-brand")...)
-	otherAcct := assertstest.NewAccount(s.storeSigning, "other-brand", map[string]interface{}{
-		"account-id": "other-brand",
-	}, "")
-	assertstatetest.AddMany(s.state, otherAcct)
-}
-
-func (s *deviceMgrSuite) setupSnapDecl(c *C, info *snap.Info, publisherID string) {
-	snapDecl, err := s.storeSigning.Sign(asserts.SnapDeclarationType, map[string]interface{}{
-		"series":       "16",
-		"snap-name":    info.SnapName(),
-		"snap-id":      info.SnapID,
-		"publisher-id": publisherID,
-		"timestamp":    time.Now().UTC().Format(time.RFC3339),
-	}, nil, "")
-	c.Assert(err, IsNil)
-	assertstatetest.AddMany(s.state, snapDecl)
-}
-
-func fakeMyModel(extra map[string]interface{}) *asserts.Model {
-	model := map[string]interface{}{
-		"type":         "model",
-		"authority-id": "my-brand",
-		"series":       "16",
-		"brand-id":     "my-brand",
-		"model":        "my-model",
-	}
-	return assertstest.FakeAssertion(model, extra).(*asserts.Model)
-}
-
-func (s *deviceMgrSuite) TestCheckGadget(c *C) {
-	s.state.Lock()
-	defer s.state.Unlock()
-
-	gadgetInfo := snaptest.MockInfo(c, "{type: gadget, name: other-gadget, version: 0}", nil)
-
-	s.setupBrands(c)
-	// model assertion in device context
-	model := fakeMyModel(map[string]interface{}{
-		"architecture": "amd64",
-		"gadget":       "gadget",
-		"kernel":       "krnl",
-	})
-	deviceCtx := &snapstatetest.TrivialDeviceContext{DeviceModel: model}
-
-	err := devicestate.CheckGadgetOrKernel(s.state, gadgetInfo, nil, snapstate.Flags{}, deviceCtx)
-	c.Check(err, ErrorMatches, `cannot install gadget "other-gadget", model assertion requests "gadget"`)
-
-	// brand gadget
-	brandGadgetInfo := snaptest.MockInfo(c, "{type: gadget, name: gadget, version: 0}", nil)
-	brandGadgetInfo.SnapID = "brand-gadget-id"
-	s.setupSnapDecl(c, brandGadgetInfo, "my-brand")
-
-	// canonical gadget
-	canonicalGadgetInfo := snaptest.MockInfo(c, "{type: gadget, name: gadget, version: 0}", nil)
-	canonicalGadgetInfo.SnapID = "canonical-gadget-id"
-	s.setupSnapDecl(c, canonicalGadgetInfo, "canonical")
-
-	// other gadget
-	otherGadgetInfo := snaptest.MockInfo(c, "{type: gadget, name: gadget, version: 0}", nil)
-	otherGadgetInfo.SnapID = "other-gadget-id"
-	s.setupSnapDecl(c, otherGadgetInfo, "other-brand")
-
-	// install brand gadget ok
-	err = devicestate.CheckGadgetOrKernel(s.state, brandGadgetInfo, nil, snapstate.Flags{}, deviceCtx)
-	c.Check(err, IsNil)
-
-	// install canonical gadget ok
-	err = devicestate.CheckGadgetOrKernel(s.state, canonicalGadgetInfo, nil, snapstate.Flags{}, deviceCtx)
-	c.Check(err, IsNil)
-
-	// install other gadget fails
-	err = devicestate.CheckGadgetOrKernel(s.state, otherGadgetInfo, nil, snapstate.Flags{}, deviceCtx)
-	c.Check(err, ErrorMatches, `cannot install gadget "gadget" published by "other-brand" for model by "my-brand"`)
-
-	// unasserted installation of other works
-	otherGadgetInfo.SnapID = ""
-	err = devicestate.CheckGadgetOrKernel(s.state, otherGadgetInfo, nil, snapstate.Flags{}, deviceCtx)
-	c.Check(err, IsNil)
-
-	// parallel install fails
-	otherGadgetInfo.InstanceKey = "foo"
-	err = devicestate.CheckGadgetOrKernel(s.state, otherGadgetInfo, nil, snapstate.Flags{}, deviceCtx)
-	c.Check(err, ErrorMatches, `cannot install "gadget_foo", parallel installation of kernel or gadget snaps is not supported`)
-}
-
-func (s *deviceMgrSuite) TestCheckGadgetOnClassic(c *C) {
-	release.OnClassic = true
-
-	s.state.Lock()
-	defer s.state.Unlock()
-
-	gadgetInfo := snaptest.MockInfo(c, "{type: gadget, name: other-gadget, version: 0}", nil)
-
-	s.setupBrands(c)
-	// model assertion in device context
-	model := fakeMyModel(map[string]interface{}{
-		"classic": "true",
-		"gadget":  "gadget",
-	})
-	deviceCtx := &snapstatetest.TrivialDeviceContext{DeviceModel: model}
-
-	err := devicestate.CheckGadgetOrKernel(s.state, gadgetInfo, nil, snapstate.Flags{}, deviceCtx)
-	c.Check(err, ErrorMatches, `cannot install gadget "other-gadget", model assertion requests "gadget"`)
-
-	// brand gadget
-	brandGadgetInfo := snaptest.MockInfo(c, "{type: gadget, name: gadget, version: 0}", nil)
-	brandGadgetInfo.SnapID = "brand-gadget-id"
-	s.setupSnapDecl(c, brandGadgetInfo, "my-brand")
-
-	// canonical gadget
-	canonicalGadgetInfo := snaptest.MockInfo(c, "{type: gadget, name: gadget, version: 0}", nil)
-	canonicalGadgetInfo.SnapID = "canonical-gadget-id"
-	s.setupSnapDecl(c, canonicalGadgetInfo, "canonical")
-
-	// other gadget
-	otherGadgetInfo := snaptest.MockInfo(c, "{type: gadget, name: gadget, version: 0}", nil)
-	otherGadgetInfo.SnapID = "other-gadget-id"
-	s.setupSnapDecl(c, otherGadgetInfo, "other-brand")
-
-	// install brand gadget ok
-	err = devicestate.CheckGadgetOrKernel(s.state, brandGadgetInfo, nil, snapstate.Flags{}, deviceCtx)
-	c.Check(err, IsNil)
-
-	// install canonical gadget ok
-	err = devicestate.CheckGadgetOrKernel(s.state, canonicalGadgetInfo, nil, snapstate.Flags{}, deviceCtx)
-	c.Check(err, IsNil)
-
-	// install other gadget fails
-	err = devicestate.CheckGadgetOrKernel(s.state, otherGadgetInfo, nil, snapstate.Flags{}, deviceCtx)
-	c.Check(err, ErrorMatches, `cannot install gadget "gadget" published by "other-brand" for model by "my-brand"`)
-
-	// unasserted installation of other works
-	otherGadgetInfo.SnapID = ""
-	err = devicestate.CheckGadgetOrKernel(s.state, otherGadgetInfo, nil, snapstate.Flags{}, deviceCtx)
-	c.Check(err, IsNil)
-}
-
-func (s *deviceMgrSuite) TestCheckGadgetOnClassicGadgetNotSpecified(c *C) {
-	release.OnClassic = true
-
-	s.state.Lock()
-	defer s.state.Unlock()
-
-	gadgetInfo := snaptest.MockInfo(c, "{type: gadget, name: gadget, version: 0}", nil)
-
-	s.setupBrands(c)
-	// model assertion in device context
-	model := fakeMyModel(map[string]interface{}{
-		"classic": "true",
-	})
-	deviceCtx := &snapstatetest.TrivialDeviceContext{DeviceModel: model}
-
-	err := devicestate.CheckGadgetOrKernel(s.state, gadgetInfo, nil, snapstate.Flags{}, deviceCtx)
-	c.Check(err, ErrorMatches, `cannot install gadget snap on classic if not requested by the model`)
-}
-
-func (s *deviceMgrSuite) TestCheckKernel(c *C) {
-	s.state.Lock()
-	defer s.state.Unlock()
-	kernelInfo := snaptest.MockInfo(c, "{type: kernel, name: lnrk, version: 0}", nil)
-
-	// not on classic
-	release.OnClassic = true
-	err := devicestate.CheckGadgetOrKernel(s.state, kernelInfo, nil, snapstate.Flags{}, nil)
-	c.Check(err, ErrorMatches, `cannot install a kernel snap on classic`)
-	release.OnClassic = false
-
-	s.setupBrands(c)
-	// model assertion in device context
-	model := fakeMyModel(map[string]interface{}{
-		"architecture": "amd64",
-		"gadget":       "gadget",
-		"kernel":       "krnl",
-	})
-	deviceCtx := &snapstatetest.TrivialDeviceContext{DeviceModel: model}
-
-	err = devicestate.CheckGadgetOrKernel(s.state, kernelInfo, nil, snapstate.Flags{}, deviceCtx)
-	c.Check(err, ErrorMatches, `cannot install kernel "lnrk", model assertion requests "krnl"`)
-
-	// brand kernel
-	brandKrnlInfo := snaptest.MockInfo(c, "{type: kernel, name: krnl, version: 0}", nil)
-	brandKrnlInfo.SnapID = "brand-krnl-id"
-	s.setupSnapDecl(c, brandKrnlInfo, "my-brand")
-
-	// canonical kernel
-	canonicalKrnlInfo := snaptest.MockInfo(c, "{type: kernel, name: krnl, version: 0}", nil)
-	canonicalKrnlInfo.SnapID = "canonical-krnl-id"
-	s.setupSnapDecl(c, canonicalKrnlInfo, "canonical")
-
-	// other kernel
-	otherKrnlInfo := snaptest.MockInfo(c, "{type: kernel, name: krnl, version: 0}", nil)
-	otherKrnlInfo.SnapID = "other-krnl-id"
-	s.setupSnapDecl(c, otherKrnlInfo, "other-brand")
-
-	// install brand kernel ok
-	err = devicestate.CheckGadgetOrKernel(s.state, brandKrnlInfo, nil, snapstate.Flags{}, deviceCtx)
-	c.Check(err, IsNil)
-
-	// install canonical kernel ok
-	err = devicestate.CheckGadgetOrKernel(s.state, canonicalKrnlInfo, nil, snapstate.Flags{}, deviceCtx)
-	c.Check(err, IsNil)
-
-	// install other kernel fails
-	err = devicestate.CheckGadgetOrKernel(s.state, otherKrnlInfo, nil, snapstate.Flags{}, deviceCtx)
-	c.Check(err, ErrorMatches, `cannot install kernel "krnl" published by "other-brand" for model by "my-brand"`)
-
-	// unasserted installation of other works
-	otherKrnlInfo.SnapID = ""
-	err = devicestate.CheckGadgetOrKernel(s.state, otherKrnlInfo, nil, snapstate.Flags{}, deviceCtx)
-	c.Check(err, IsNil)
-
-	// parallel install fails
-	otherKrnlInfo.InstanceKey = "foo"
-	err = devicestate.CheckGadgetOrKernel(s.state, otherKrnlInfo, nil, snapstate.Flags{}, deviceCtx)
-	c.Check(err, ErrorMatches, `cannot install "krnl_foo", parallel installation of kernel or gadget snaps is not supported`)
-}
-
-func (s *deviceMgrSuite) makeModelAssertionInState(c *C, brandID, model string, extras map[string]interface{}) {
-	modelAs := s.brands.Model(brandID, model, extras)
-
-	s.setupBrands(c)
-	assertstatetest.AddMany(s.state, modelAs)
-}
-
-func makeSerialAssertionInState(c *C, brands *assertstest.SigningAccounts, st *state.State, brandID, model, serialN string) *asserts.Serial {
-	encDevKey, err := asserts.EncodePublicKey(devKey.PublicKey())
-	c.Assert(err, IsNil)
-	serial, err := brands.Signing(brandID).Sign(asserts.SerialType, map[string]interface{}{
-		"brand-id":            brandID,
-		"model":               model,
-		"serial":              serialN,
-		"device-key":          string(encDevKey),
-		"device-key-sha3-384": devKey.PublicKey().ID(),
-		"timestamp":           time.Now().Format(time.RFC3339),
-	}, nil, "")
-	c.Assert(err, IsNil)
-	err = assertstate.Add(st, serial)
-	c.Assert(err, IsNil)
-	return serial.(*asserts.Serial)
-}
-
-func (s *deviceMgrSuite) makeSerialAssertionInState(c *C, brandID, model, serialN string) *asserts.Serial {
-	return makeSerialAssertionInState(c, s.brands, s.state, brandID, model, serialN)
-}
-
-func (s *deviceMgrSuite) TestCanAutoRefreshOnCore(c *C) {
-	s.state.Lock()
-	defer s.state.Unlock()
-
-	canAutoRefresh := func() bool {
-		ok, err := devicestate.CanAutoRefresh(s.state)
-		c.Assert(err, IsNil)
-		return ok
-	}
-
-	// not seeded, no model, no serial -> no auto-refresh
-	s.state.Set("seeded", false)
-	c.Check(canAutoRefresh(), Equals, false)
-
-	// seeded, model, no serial -> no auto-refresh
-	s.state.Set("seeded", true)
-	devicestatetest.SetDevice(s.state, &auth.DeviceState{
-		Brand: "canonical",
-		Model: "pc",
-	})
-	s.makeModelAssertionInState(c, "canonical", "pc", map[string]interface{}{
-		"architecture": "amd64",
-		"kernel":       "pc-kernel",
-		"gadget":       "pc",
-	})
-	c.Check(canAutoRefresh(), Equals, false)
-
-	// seeded, model, serial -> auto-refresh
-	devicestatetest.SetDevice(s.state, &auth.DeviceState{
-		Brand:  "canonical",
-		Model:  "pc",
-		Serial: "8989",
-	})
-	s.makeSerialAssertionInState(c, "canonical", "pc", "8989")
-	c.Check(canAutoRefresh(), Equals, true)
-
-	// not seeded, model, serial -> no auto-refresh
-	s.state.Set("seeded", false)
-	c.Check(canAutoRefresh(), Equals, false)
-}
-
-func (s *deviceMgrSuite) TestCanAutoRefreshNoSerialFallback(c *C) {
-	s.state.Lock()
-	defer s.state.Unlock()
-
-	canAutoRefresh := func() bool {
-		ok, err := devicestate.CanAutoRefresh(s.state)
-		c.Assert(err, IsNil)
-		return ok
-	}
-
-	// seeded, model, no serial, two attempts at getting serial
-	// -> no auto-refresh
-	devicestate.IncEnsureOperationalAttempts(s.state)
-	devicestate.IncEnsureOperationalAttempts(s.state)
-	s.state.Set("seeded", true)
-	devicestatetest.SetDevice(s.state, &auth.DeviceState{
-		Brand: "canonical",
-		Model: "pc",
-	})
-	s.makeModelAssertionInState(c, "canonical", "pc", map[string]interface{}{
-		"architecture": "amd64",
-		"kernel":       "pc-kernel",
-		"gadget":       "pc",
-	})
-	c.Check(canAutoRefresh(), Equals, false)
-
-	// third attempt ongoing, or done
-	// fallback, try auto-refresh
-	devicestate.IncEnsureOperationalAttempts(s.state)
-	// sanity
-	c.Check(devicestate.EnsureOperationalAttempts(s.state), Equals, 3)
-	c.Check(canAutoRefresh(), Equals, true)
-}
-
-func (s *deviceMgrSuite) TestCanAutoRefreshOnClassic(c *C) {
-	release.OnClassic = true
-
-	s.state.Lock()
-	defer s.state.Unlock()
-
-	canAutoRefresh := func() bool {
-		ok, err := devicestate.CanAutoRefresh(s.state)
-		c.Assert(err, IsNil)
-		return ok
-	}
-
-	// not seeded, no model, no serial -> no auto-refresh
-	s.state.Set("seeded", false)
-	c.Check(canAutoRefresh(), Equals, false)
-
-	// seeded, no model -> auto-refresh
-	s.state.Set("seeded", true)
-	c.Check(canAutoRefresh(), Equals, false)
-
-	// seeded, model, no serial -> no auto-refresh
-	devicestatetest.SetDevice(s.state, &auth.DeviceState{
-		Brand: "canonical",
-		Model: "pc",
-	})
-	s.makeModelAssertionInState(c, "canonical", "pc", map[string]interface{}{
-		"classic": "true",
-	})
-	c.Check(canAutoRefresh(), Equals, false)
-
-	// seeded, model, serial -> auto-refresh
-	devicestatetest.SetDevice(s.state, &auth.DeviceState{
-		Brand:  "canonical",
-		Model:  "pc",
-		Serial: "8989",
-	})
-	s.makeSerialAssertionInState(c, "canonical", "pc", "8989")
-	c.Check(canAutoRefresh(), Equals, true)
-
-	// not seeded, model, serial -> no auto-refresh
-	s.state.Set("seeded", false)
-	c.Check(canAutoRefresh(), Equals, false)
-}
-
-func makeInstalledMockCoreSnapWithSnapdControl(c *C, st *state.State) *snap.Info {
-	sideInfoCore11 := &snap.SideInfo{RealName: "core", Revision: snap.R(11), SnapID: "core-id"}
-	snapstate.Set(st, "core", &snapstate.SnapState{
-		Active:   true,
-		Sequence: []*snap.SideInfo{sideInfoCore11},
-		Current:  sideInfoCore11.Revision,
-		SnapType: "os",
-	})
-	core11 := snaptest.MockSnap(c, `
-name: core
-version: 1.0
-slots:
- snapd-control:
-`, sideInfoCore11)
-	c.Assert(core11.Slots, HasLen, 1)
-
-	return core11
-}
-
-var snapWithSnapdControlRefreshScheduleManagedYAML = `
-name: snap-with-snapd-control
-version: 1.0
-plugs:
- snapd-control:
-  refresh-schedule: managed
-`
-
-var snapWithSnapdControlOnlyYAML = `
-name: snap-with-snapd-control
-version: 1.0
-plugs:
- snapd-control:
-`
-
-func makeInstalledMockSnap(c *C, st *state.State, yml string) *snap.Info {
-	sideInfo11 := &snap.SideInfo{RealName: "snap-with-snapd-control", Revision: snap.R(11), SnapID: "snap-with-snapd-control-id"}
-	snapstate.Set(st, "snap-with-snapd-control", &snapstate.SnapState{
-		Active:   true,
-		Sequence: []*snap.SideInfo{sideInfo11},
-		Current:  sideInfo11.Revision,
-		SnapType: "app",
-	})
-	info11 := snaptest.MockSnap(c, yml, sideInfo11)
-	c.Assert(info11.Plugs, HasLen, 1)
-
-	return info11
-}
-
-func makeMockRepoWithConnectedSnaps(c *C, st *state.State, info11, core11 *snap.Info, ifname string) {
-	repo := interfaces.NewRepository()
-	for _, iface := range builtin.Interfaces() {
-		err := repo.AddInterface(iface)
-		c.Assert(err, IsNil)
-	}
-	err := repo.AddSnap(info11)
-	c.Assert(err, IsNil)
-	err = repo.AddSnap(core11)
-	c.Assert(err, IsNil)
-	_, err = repo.Connect(&interfaces.ConnRef{
-		PlugRef: interfaces.PlugRef{Snap: info11.InstanceName(), Name: ifname},
-		SlotRef: interfaces.SlotRef{Snap: core11.InstanceName(), Name: ifname},
-	}, nil, nil, nil, nil, nil)
-	c.Assert(err, IsNil)
-	conns, err := repo.Connected("snap-with-snapd-control", "snapd-control")
-	c.Assert(err, IsNil)
-	c.Assert(conns, HasLen, 1)
-	ifacerepo.Replace(st, repo)
-}
-
-func (s *deviceMgrSuite) TestCanManageRefreshes(c *C) {
-	st := s.state
-	st.Lock()
-	defer st.Unlock()
-
-	// not possbile to manage by default
-	c.Check(devicestate.CanManageRefreshes(st), Equals, false)
-
-	// not possible with just a snap with "snapd-control" plug with the
-	// right attribute
-	info11 := makeInstalledMockSnap(c, st, snapWithSnapdControlRefreshScheduleManagedYAML)
-	c.Check(devicestate.CanManageRefreshes(st), Equals, false)
-
-	// not possible with a core snap with snapd control
-	core11 := makeInstalledMockCoreSnapWithSnapdControl(c, st)
-	c.Check(devicestate.CanManageRefreshes(st), Equals, false)
-
-	// not possible even with connected interfaces
-	makeMockRepoWithConnectedSnaps(c, st, info11, core11, "snapd-control")
-	c.Check(devicestate.CanManageRefreshes(st), Equals, false)
-
-	// if all of the above plus a snap declaration are in place we can
-	// manage schedules
-	s.setupSnapDecl(c, info11, "canonical")
-	c.Check(devicestate.CanManageRefreshes(st), Equals, true)
-
-	// works if the snap is not active as well (to fix race when a
-	// snap is refreshed)
-	var sideInfo11 snapstate.SnapState
-	err := snapstate.Get(st, "snap-with-snapd-control", &sideInfo11)
-	c.Assert(err, IsNil)
-	sideInfo11.Active = false
-	snapstate.Set(st, "snap-with-snapd-control", &sideInfo11)
-	c.Check(devicestate.CanManageRefreshes(st), Equals, true)
-}
-
-func (s *deviceMgrSuite) TestCanManageRefreshesNoRefreshScheduleManaged(c *C) {
-	st := s.state
-	st.Lock()
-	defer st.Unlock()
-
-	// just having a connected "snapd-control" interface is not enough
-	// for setting refresh.schedule=managed
-	info11 := makeInstalledMockSnap(c, st, snapWithSnapdControlOnlyYAML)
-	core11 := makeInstalledMockCoreSnapWithSnapdControl(c, st)
-	makeMockRepoWithConnectedSnaps(c, st, info11, core11, "snapd-control")
-	s.setupSnapDecl(c, info11, "canonical")
-
-	c.Check(devicestate.CanManageRefreshes(st), Equals, false)
-}
-
-func (s *deviceMgrSuite) TestReloadRegistered(c *C) {
-	st := state.New(nil)
-
-	runner1 := state.NewTaskRunner(st)
-	hookMgr1, err := hookstate.Manager(st, runner1)
-	c.Assert(err, IsNil)
-	mgr1, err := devicestate.Manager(st, hookMgr1, runner1, nil)
-	c.Assert(err, IsNil)
-
-	ok := false
-	select {
-	case <-mgr1.Registered():
-	default:
-		ok = true
-	}
-	c.Check(ok, Equals, true)
-
-	st.Lock()
-	devicestatetest.SetDevice(st, &auth.DeviceState{
-		Brand:  "canonical",
-		Model:  "pc",
-		Serial: "serial",
-	})
-	st.Unlock()
-
-	runner2 := state.NewTaskRunner(st)
-	hookMgr2, err := hookstate.Manager(st, runner2)
-	c.Assert(err, IsNil)
-	mgr2, err := devicestate.Manager(st, hookMgr2, runner2, nil)
-	c.Assert(err, IsNil)
-
-	ok = false
-	select {
-	case <-mgr2.Registered():
-		ok = true
-	case <-time.After(5 * time.Second):
-		c.Fatal("should have been marked registered")
-	}
-	c.Check(ok, Equals, true)
-}
-
-func (s *deviceMgrSuite) TestMarkSeededInConfig(c *C) {
-	st := s.state
-	st.Lock()
-	defer st.Unlock()
-
-	// avoid device registration
-	devicestatetest.SetDevice(s.state, &auth.DeviceState{
-		Serial: "123",
-	})
-
-	// avoid full seeding
-	s.seeding()
-
-	// not seeded -> no config is set
-	s.state.Unlock()
-	s.mgr.Ensure()
-	s.state.Lock()
-
-	var seedLoaded bool
-	tr := config.NewTransaction(st)
-	tr.Get("core", "seed.loaded", &seedLoaded)
-	c.Check(seedLoaded, Equals, false)
-
-	// pretend we are seeded now
-	s.state.Set("seeded", true)
-
-	// seeded -> config got updated
-	s.state.Unlock()
-	s.mgr.Ensure()
-	s.state.Lock()
-
-	tr = config.NewTransaction(st)
-	tr.Get("core", "seed.loaded", &seedLoaded)
-	c.Check(seedLoaded, Equals, true)
-
-	// only the fake seeding change is in the state, no further
-	// changes
-	c.Check(s.state.Changes(), HasLen, 1)
-}
-
-func (s *deviceMgrSuite) TestNewEnoughProxyParse(c *C) {
-	s.state.Lock()
-	defer s.state.Unlock()
-
-	log, restore := logger.MockLogger()
-	defer restore()
-	os.Setenv("SNAPD_DEBUG", "1")
-	defer os.Unsetenv("SNAPD_DEBUG")
-
-	badURL := &url.URL{Opaque: "%a"} // url.Parse(badURL.String()) needs to fail, which isn't easy :-)
-	c.Check(devicestate.NewEnoughProxy(s.state, badURL, http.DefaultClient), Equals, false)
-	c.Check(log.String(), Matches, "(?m).* DEBUG: Cannot check whether proxy store supports a custom serial vault: parse .*")
-}
-
-func (s *deviceMgrSuite) TestNewEnoughProxy(c *C) {
-	s.state.Lock()
-	defer s.state.Unlock()
-
-	expectedUserAgent := httputil.UserAgent()
-	log, restore := logger.MockLogger()
-	defer restore()
-	os.Setenv("SNAPD_DEBUG", "1")
-	defer os.Unsetenv("SNAPD_DEBUG")
-
-	expecteds := []string{
-		`Head http://\S+: EOF`,
-		`Head request returned 403 Forbidden.`,
-		`Bogus Snap-Store-Version header "5pre1".`,
-		``,
-	}
-
-	n := 0
-	server := httptest.NewServer(http.HandlerFunc(func(w http.ResponseWriter, r *http.Request) {
-		c.Check(r.Header.Get("User-Agent"), Equals, expectedUserAgent)
-		n++
-		switch n {
-		case 1:
-			conn, _, err := w.(http.Hijacker).Hijack()
-			c.Assert(err, IsNil)
-			conn.Close()
-		case 2:
-			w.WriteHeader(403)
-		case 3:
-			w.Header().Set("Snap-Store-Version", "5pre1")
-			w.WriteHeader(200)
-		case 4:
-			w.Header().Set("Snap-Store-Version", "5")
-			w.WriteHeader(200)
-		case 5:
-			w.Header().Set("Snap-Store-Version", "6")
-			w.WriteHeader(200)
-		default:
-			c.Errorf("expected %d results, now on %d", len(expecteds), n)
-		}
-	}))
-	defer server.Close()
-
-	u, err := url.Parse(server.URL)
-	c.Assert(err, IsNil)
-	for _, expected := range expecteds {
-		log.Reset()
-		c.Check(devicestate.NewEnoughProxy(s.state, u, http.DefaultClient), Equals, false)
-		if len(expected) > 0 {
-			expected = "(?m).* DEBUG: Cannot check whether proxy store supports a custom serial vault: " + expected
-		}
-		c.Check(log.String(), Matches, expected)
-	}
-	c.Check(n, Equals, len(expecteds))
-
-	// and success at last
-	log.Reset()
-	c.Check(devicestate.NewEnoughProxy(s.state, u, http.DefaultClient), Equals, true)
-	c.Check(log.String(), Equals, "")
-	c.Check(n, Equals, len(expecteds)+1)
-}
-
-func (s *deviceMgrSuite) TestDevicemgrCanStandby(c *C) {
-	st := state.New(nil)
-
-	runner := state.NewTaskRunner(st)
-	hookMgr, err := hookstate.Manager(st, runner)
-	c.Assert(err, IsNil)
-	mgr, err := devicestate.Manager(st, hookMgr, runner, nil)
-	c.Assert(err, IsNil)
-
-	st.Lock()
-	defer st.Unlock()
-	c.Check(mgr.CanStandby(), Equals, false)
-
 	st.Set("seeded", true)
 	c.Check(mgr.CanStandby(), Equals, true)
-}
-
-type testModel struct {
-	brand, model               string
-	arch, base, kernel, gadget string
-}
-
-func (s *deviceMgrSuite) TestRemodelUnhappyNotSeeded(c *C) {
-	s.state.Lock()
-	defer s.state.Unlock()
-	s.state.Set("seeded", false)
-
-	newModel := s.brands.Model("canonical", "pc", map[string]interface{}{
-		"architecture": "amd64",
-		"kernel":       "pc-kernel",
-		"gadget":       "pc",
-	})
-	_, err := devicestate.Remodel(s.state, newModel)
-	c.Assert(err, ErrorMatches, "cannot remodel until fully seeded")
-}
-
-func (s *deviceMgrSuite) TestRemodelUnhappy(c *C) {
-	s.state.Lock()
-	defer s.state.Unlock()
-	s.state.Set("seeded", true)
-
-	// set a model assertion
-	cur := map[string]string{
-		"brand":        "canonical",
-		"model":        "pc-model",
-		"architecture": "amd64",
-		"kernel":       "pc-kernel",
-		"gadget":       "pc",
-	}
-	s.makeModelAssertionInState(c, cur["brand"], cur["model"], map[string]interface{}{
-		"architecture": cur["architecture"],
-		"kernel":       cur["kernel"],
-		"gadget":       cur["gadget"],
-		"base":         cur["base"],
-	})
-	devicestatetest.SetDevice(s.state, &auth.DeviceState{
-		Brand: cur["brand"],
-		Model: cur["model"],
-	})
-
-	// ensure all error cases are checked
-	for _, t := range []struct {
-		new    map[string]string
-		errStr string
-	}{
-		{map[string]string{"architecture": "pdp-7"}, "cannot remodel to different architectures yet"},
-		{map[string]string{"base": "core20"}, "cannot remodel from core to bases yet"},
-		{map[string]string{"gadget": "other-gadget"}, "cannot remodel to different gadgets yet"},
-	} {
-		// copy current model unless new model test data is different
-		for k, v := range cur {
-			if t.new[k] != "" {
-				continue
-			}
-			t.new[k] = v
-		}
-		new := s.brands.Model(t.new["brand"], t.new["model"], map[string]interface{}{
-			"architecture": t.new["architecture"],
-			"kernel":       t.new["kernel"],
-			"gadget":       t.new["gadget"],
-			"base":         t.new["base"],
-		})
-		chg, err := devicestate.Remodel(s.state, new)
-		c.Check(chg, IsNil)
-		c.Check(err, ErrorMatches, t.errStr)
-	}
-}
-
-func (s *deviceMgrSuite) TestRemodelTasksSwitchKernelTrack(c *C) {
-	s.state.Lock()
-	defer s.state.Unlock()
-	s.state.Set("seeded", true)
-	s.state.Set("refresh-privacy-key", "some-privacy-key")
-
-	var testDeviceCtx snapstate.DeviceContext
-
-	restore := devicestate.MockSnapstateInstallWithDeviceContext(func(ctx context.Context, st *state.State, name string, opts *snapstate.RevisionOptions, userID int, flags snapstate.Flags, deviceCtx snapstate.DeviceContext, fromChange string) (*state.TaskSet, error) {
-		c.Check(flags.Required, Equals, true)
-		c.Check(deviceCtx, Equals, testDeviceCtx)
-		c.Check(fromChange, Equals, "99")
-
-		tDownload := s.state.NewTask("fake-download", fmt.Sprintf("Download %s", name))
-		tValidate := s.state.NewTask("validate-snap", fmt.Sprintf("Validate %s", name))
-		tValidate.WaitFor(tDownload)
-		tInstall := s.state.NewTask("fake-install", fmt.Sprintf("Install %s", name))
-		tInstall.WaitFor(tValidate)
-		ts := state.NewTaskSet(tDownload, tValidate, tInstall)
-		ts.MarkEdge(tValidate, snapstate.DownloadAndChecksDoneEdge)
-		return ts, nil
-	})
-	defer restore()
-
-	restore = devicestate.MockSnapstateUpdateWithDeviceContext(func(st *state.State, name string, opts *snapstate.RevisionOptions, userID int, flags snapstate.Flags, deviceCtx snapstate.DeviceContext, fromChange string) (*state.TaskSet, error) {
-		c.Check(flags.Required, Equals, false)
-		c.Check(flags.NoReRefresh, Equals, true)
-		c.Check(deviceCtx, Equals, testDeviceCtx)
-		c.Check(fromChange, Equals, "99")
-
-		tDownload := s.state.NewTask("fake-download", fmt.Sprintf("Download %s to track %s", name, opts.Channel))
-		tValidate := s.state.NewTask("validate-snap", fmt.Sprintf("Validate %s", name))
-		tValidate.WaitFor(tDownload)
-		tUpdate := s.state.NewTask("fake-update", fmt.Sprintf("Update %s to track %s", name, opts.Channel))
-		tUpdate.WaitFor(tValidate)
-		ts := state.NewTaskSet(tDownload, tValidate, tUpdate)
-		ts.MarkEdge(tValidate, snapstate.DownloadAndChecksDoneEdge)
-		return ts, nil
-	})
-	defer restore()
-
-	// set a model assertion
-	current := s.brands.Model("canonical", "pc-model", map[string]interface{}{
-		"architecture": "amd64",
-		"kernel":       "pc-kernel",
-		"gadget":       "pc",
-		"base":         "core18",
-	})
-	err := assertstate.Add(s.state, current)
-	c.Assert(err, IsNil)
-	devicestatetest.SetDevice(s.state, &auth.DeviceState{
-		Brand: "canonical",
-		Model: "pc-model",
-	})
-
-	new := s.brands.Model("canonical", "pc-model", map[string]interface{}{
-		"architecture":   "amd64",
-		"kernel":         "pc-kernel=18",
-		"gadget":         "pc",
-		"base":           "core18",
-		"required-snaps": []interface{}{"new-required-snap-1", "new-required-snap-2"},
-		"revision":       "1",
-	})
-
-	testDeviceCtx = &snapstatetest.TrivialDeviceContext{Remodeling: true}
-
-	tss, err := devicestate.RemodelTasks(context.Background(), s.state, current, new, testDeviceCtx, "99")
-	c.Assert(err, IsNil)
-	// 2 snaps, plus one track switch plus the remodel task, the
-	// wait chain is tested in TestRemodel*
-	c.Assert(tss, HasLen, 4)
-}
-
-func (s *deviceMgrSuite) TestRemodelTasksSwitchKernel(c *C) {
-	s.state.Lock()
-	defer s.state.Unlock()
-	s.state.Set("seeded", true)
-	s.state.Set("refresh-privacy-key", "some-privacy-key")
-
-	var testDeviceCtx snapstate.DeviceContext
-
-	restore := devicestate.MockSnapstateInstallWithDeviceContext(func(ctx context.Context, st *state.State, name string, opts *snapstate.RevisionOptions, userID int, flags snapstate.Flags, deviceCtx snapstate.DeviceContext, fromChange string) (*state.TaskSet, error) {
-		c.Check(deviceCtx, Equals, testDeviceCtx)
-		c.Check(name, Equals, "other-kernel")
-		c.Check(opts.Channel, Equals, "18")
-
-		tDownload := s.state.NewTask("fake-download", fmt.Sprintf("Download %s", name))
-		tValidate := s.state.NewTask("validate-snap", fmt.Sprintf("Validate %s", name))
-		tValidate.WaitFor(tDownload)
-		tInstall := s.state.NewTask("fake-install", fmt.Sprintf("Install %s", name))
-		tInstall.WaitFor(tValidate)
-		ts := state.NewTaskSet(tDownload, tValidate, tInstall)
-		ts.MarkEdge(tValidate, snapstate.DownloadAndChecksDoneEdge)
-		return ts, nil
-	})
-	defer restore()
-
-	// set a model assertion
-	current := s.brands.Model("canonical", "pc-model", map[string]interface{}{
-		"architecture": "amd64",
-		"kernel":       "pc-kernel",
-		"gadget":       "pc",
-		"base":         "core18",
-	})
-	err := assertstate.Add(s.state, current)
-	c.Assert(err, IsNil)
-	devicestatetest.SetDevice(s.state, &auth.DeviceState{
-		Brand: "canonical",
-		Model: "pc-model",
-	})
-
-	new := s.brands.Model("canonical", "pc-model", map[string]interface{}{
-		"architecture": "amd64",
-		"kernel":       "other-kernel=18",
-		"gadget":       "pc",
-		"base":         "core18",
-		"revision":     "1",
-	})
-
-	testDeviceCtx = &snapstatetest.TrivialDeviceContext{Remodeling: true}
-
-	tss, err := devicestate.RemodelTasks(context.Background(), s.state, current, new, testDeviceCtx, "99")
-	c.Assert(err, IsNil)
-	// 1 new kernel plus the remodel task
-	c.Assert(tss, HasLen, 2)
-}
-
-func (s *deviceMgrSuite) TestRemodelSwitchBase(c *C) {
-	s.state.Lock()
-	defer s.state.Unlock()
-	s.state.Set("seeded", true)
-	s.state.Set("refresh-privacy-key", "some-privacy-key")
-
-	var testDeviceCtx snapstate.DeviceContext
-
-	var snapstateInstallWithDeviceContextCalled int
-	restore := devicestate.MockSnapstateInstallWithDeviceContext(func(ctx context.Context, st *state.State, name string, opts *snapstate.RevisionOptions, userID int, flags snapstate.Flags, deviceCtx snapstate.DeviceContext, fromChange string) (*state.TaskSet, error) {
-		snapstateInstallWithDeviceContextCalled++
-		c.Check(name, Equals, "core20")
-
-		tDownload := s.state.NewTask("fake-download", fmt.Sprintf("Download %s", name))
-		tValidate := s.state.NewTask("validate-snap", fmt.Sprintf("Validate %s", name))
-		tValidate.WaitFor(tDownload)
-		tInstall := s.state.NewTask("fake-install", fmt.Sprintf("Install %s", name))
-		tInstall.WaitFor(tValidate)
-		ts := state.NewTaskSet(tDownload, tValidate, tInstall)
-		ts.MarkEdge(tValidate, snapstate.DownloadAndChecksDoneEdge)
-		return ts, nil
-	})
-	defer restore()
-
-	// set a model assertion
-	current := s.brands.Model("canonical", "pc-model", map[string]interface{}{
-		"architecture": "amd64",
-		"kernel":       "pc-kernel",
-		"gadget":       "pc",
-		"base":         "core18",
-	})
-	err := assertstate.Add(s.state, current)
-	c.Assert(err, IsNil)
-	devicestatetest.SetDevice(s.state, &auth.DeviceState{
-		Brand: "canonical",
-		Model: "pc-model",
-	})
-
-	new := s.brands.Model("canonical", "pc-model", map[string]interface{}{
-		"architecture": "amd64",
-		"kernel":       "pc-kernel",
-		"gadget":       "pc",
-		"base":         "core20",
-		"revision":     "1",
-	})
-
-	testDeviceCtx = &snapstatetest.TrivialDeviceContext{Remodeling: true}
-
-	tss, err := devicestate.RemodelTasks(context.Background(), s.state, current, new, testDeviceCtx, "99")
-	c.Assert(err, IsNil)
-	// 1 switch to a new base plus the remodel task
-	c.Assert(tss, HasLen, 2)
-	// API was hit
-	c.Assert(snapstateInstallWithDeviceContextCalled, Equals, 1)
-}
-
-func (s *deviceMgrSuite) TestRemodelRequiredSnaps(c *C) {
-	s.state.Lock()
-	defer s.state.Unlock()
-	s.state.Set("seeded", true)
-	s.state.Set("refresh-privacy-key", "some-privacy-key")
-
-	restore := devicestate.MockSnapstateInstallWithDeviceContext(func(ctx context.Context, st *state.State, name string, opts *snapstate.RevisionOptions, userID int, flags snapstate.Flags, deviceCtx snapstate.DeviceContext, fromChange string) (*state.TaskSet, error) {
-		c.Check(flags.Required, Equals, true)
-		c.Check(deviceCtx, NotNil)
-		c.Check(deviceCtx.ForRemodeling(), Equals, true)
-
-		tDownload := s.state.NewTask("fake-download", fmt.Sprintf("Download %s", name))
-		tValidate := s.state.NewTask("validate-snap", fmt.Sprintf("Validate %s", name))
-		tValidate.WaitFor(tDownload)
-		tInstall := s.state.NewTask("fake-install", fmt.Sprintf("Install %s", name))
-		tInstall.WaitFor(tValidate)
-		ts := state.NewTaskSet(tDownload, tValidate, tInstall)
-		ts.MarkEdge(tValidate, snapstate.DownloadAndChecksDoneEdge)
-		return ts, nil
-	})
-	defer restore()
-
-	// set a model assertion
-	s.makeModelAssertionInState(c, "canonical", "pc-model", map[string]interface{}{
-		"architecture": "amd64",
-		"kernel":       "pc-kernel",
-		"gadget":       "pc",
-		"base":         "core18",
-	})
-	devicestatetest.SetDevice(s.state, &auth.DeviceState{
-		Brand: "canonical",
-		Model: "pc-model",
-	})
-
-	new := s.brands.Model("canonical", "pc-model", map[string]interface{}{
-		"architecture":   "amd64",
-		"kernel":         "pc-kernel",
-		"gadget":         "pc",
-		"base":           "core18",
-		"required-snaps": []interface{}{"new-required-snap-1", "new-required-snap-2"},
-		"revision":       "1",
-	})
-	chg, err := devicestate.Remodel(s.state, new)
-	c.Assert(err, IsNil)
-	c.Assert(chg.Summary(), Equals, "Refresh model assertion from revision 0 to 1")
-
-	tl := chg.Tasks()
-	// 2 snaps,
-	c.Assert(tl, HasLen, 2*3+1)
-
-	deviceCtx, err := devicestate.DeviceCtx(s.state, tl[0], nil)
-	c.Assert(err, IsNil)
-	// deviceCtx is actually a remodelContext here
-	remodCtx, ok := deviceCtx.(devicestate.RemodelContext)
-	c.Assert(ok, Equals, true)
-	c.Check(remodCtx.ForRemodeling(), Equals, true)
-	c.Check(remodCtx.Kind(), Equals, devicestate.UpdateRemodel)
-	c.Check(remodCtx.Model(), DeepEquals, new)
-	c.Check(remodCtx.Store(), IsNil)
-
-	// check the tasks
-	tDownloadSnap1 := tl[0]
-	tValidateSnap1 := tl[1]
-	tInstallSnap1 := tl[2]
-	tDownloadSnap2 := tl[3]
-	tValidateSnap2 := tl[4]
-	tInstallSnap2 := tl[5]
-	tSetModel := tl[6]
-
-	// check the tasks
-	c.Assert(tDownloadSnap1.Kind(), Equals, "fake-download")
-	c.Assert(tDownloadSnap1.Summary(), Equals, "Download new-required-snap-1")
-	c.Assert(tDownloadSnap1.WaitTasks(), HasLen, 0)
-	c.Assert(tValidateSnap1.Kind(), Equals, "validate-snap")
-	c.Assert(tValidateSnap1.Summary(), Equals, "Validate new-required-snap-1")
-	c.Assert(tDownloadSnap1.WaitTasks(), HasLen, 0)
-	c.Assert(tDownloadSnap2.Kind(), Equals, "fake-download")
-	c.Assert(tDownloadSnap2.Summary(), Equals, "Download new-required-snap-2")
-	// check the ordering, download/validate everything first, then install
-
-	// snap2 downloads wait for the downloads of snap1
-	c.Assert(tDownloadSnap1.WaitTasks(), HasLen, 0)
-	c.Assert(tValidateSnap1.WaitTasks(), DeepEquals, []*state.Task{
-		tDownloadSnap1,
-	})
-	c.Assert(tDownloadSnap2.WaitTasks(), DeepEquals, []*state.Task{
-		tValidateSnap1,
-	})
-	c.Assert(tValidateSnap2.WaitTasks(), DeepEquals, []*state.Task{
-		tDownloadSnap2,
-	})
-	c.Assert(tInstallSnap1.WaitTasks(), DeepEquals, []*state.Task{
-		// wait for own check-snap
-		tValidateSnap1,
-		// and also the last check-snap of the download chain
-		tValidateSnap2,
-	})
-	c.Assert(tInstallSnap2.WaitTasks(), DeepEquals, []*state.Task{
-		// last snap of the download chain
-		tValidateSnap2,
-		// previous install chain
-		tInstallSnap1,
-	})
-
-	c.Assert(tSetModel.Kind(), Equals, "set-model")
-	c.Assert(tSetModel.Summary(), Equals, "Set new model assertion")
-	// setModel waits for everything in the change
-	c.Assert(tSetModel.WaitTasks(), DeepEquals, []*state.Task{tDownloadSnap1, tValidateSnap1, tInstallSnap1, tDownloadSnap2, tValidateSnap2, tInstallSnap2})
-}
-
-func (s *deviceMgrSuite) TestRemodelSwitchKernelTrack(c *C) {
-	s.state.Lock()
-	defer s.state.Unlock()
-	s.state.Set("seeded", true)
-	s.state.Set("refresh-privacy-key", "some-privacy-key")
-
-	restore := devicestate.MockSnapstateInstallWithDeviceContext(func(ctx context.Context, st *state.State, name string, opts *snapstate.RevisionOptions, userID int, flags snapstate.Flags, deviceCtx snapstate.DeviceContext, fromChange string) (*state.TaskSet, error) {
-		c.Check(flags.Required, Equals, true)
-		c.Check(deviceCtx, NotNil)
-		c.Check(deviceCtx.ForRemodeling(), Equals, true)
-
-		tDownload := s.state.NewTask("fake-download", fmt.Sprintf("Download %s", name))
-		tValidate := s.state.NewTask("validate-snap", fmt.Sprintf("Validate %s", name))
-		tValidate.WaitFor(tDownload)
-		tInstall := s.state.NewTask("fake-install", fmt.Sprintf("Install %s", name))
-		tInstall.WaitFor(tValidate)
-		ts := state.NewTaskSet(tDownload, tValidate, tInstall)
-		ts.MarkEdge(tValidate, snapstate.DownloadAndChecksDoneEdge)
-		return ts, nil
-	})
-	defer restore()
-
-	restore = devicestate.MockSnapstateUpdateWithDeviceContext(func(st *state.State, name string, opts *snapstate.RevisionOptions, userID int, flags snapstate.Flags, deviceCtx snapstate.DeviceContext, fromChange string) (*state.TaskSet, error) {
-		c.Check(flags.Required, Equals, false)
-		c.Check(flags.NoReRefresh, Equals, true)
-		c.Check(deviceCtx, NotNil)
-		c.Check(deviceCtx.ForRemodeling(), Equals, true)
-
-		tDownload := s.state.NewTask("fake-download", fmt.Sprintf("Download %s to track %s", name, opts.Channel))
-		tValidate := s.state.NewTask("validate-snap", fmt.Sprintf("Validate %s", name))
-		tValidate.WaitFor(tDownload)
-		tUpdate := s.state.NewTask("fake-update", fmt.Sprintf("Update %s to track %s", name, opts.Channel))
-		tUpdate.WaitFor(tValidate)
-		ts := state.NewTaskSet(tDownload, tValidate, tUpdate)
-		ts.MarkEdge(tValidate, snapstate.DownloadAndChecksDoneEdge)
-		return ts, nil
-	})
-	defer restore()
-
-	// set a model assertion
-	s.makeModelAssertionInState(c, "canonical", "pc-model", map[string]interface{}{
-		"architecture": "amd64",
-		"kernel":       "pc-kernel",
-		"gadget":       "pc",
-		"base":         "core18",
-	})
-	devicestatetest.SetDevice(s.state, &auth.DeviceState{
-		Brand: "canonical",
-		Model: "pc-model",
-	})
-
-	new := s.brands.Model("canonical", "pc-model", map[string]interface{}{
-		"architecture":   "amd64",
-		"kernel":         "pc-kernel=18",
-		"gadget":         "pc",
-		"base":           "core18",
-		"required-snaps": []interface{}{"new-required-snap-1"},
-		"revision":       "1",
-	})
-	chg, err := devicestate.Remodel(s.state, new)
-	c.Assert(err, IsNil)
-	c.Assert(chg.Summary(), Equals, "Refresh model assertion from revision 0 to 1")
-
-	tl := chg.Tasks()
-	c.Assert(tl, HasLen, 2*3+1)
-
-	tDownloadKernel := tl[0]
-	tValidateKernel := tl[1]
-	tUpdateKernel := tl[2]
-	tDownloadSnap1 := tl[3]
-	tValidateSnap1 := tl[4]
-	tInstallSnap1 := tl[5]
-	tSetModel := tl[6]
-
-	c.Assert(tDownloadKernel.Kind(), Equals, "fake-download")
-	c.Assert(tDownloadKernel.Summary(), Equals, "Download pc-kernel to track 18")
-	c.Assert(tValidateKernel.Kind(), Equals, "validate-snap")
-	c.Assert(tValidateKernel.Summary(), Equals, "Validate pc-kernel")
-	c.Assert(tUpdateKernel.Kind(), Equals, "fake-update")
-	c.Assert(tUpdateKernel.Summary(), Equals, "Update pc-kernel to track 18")
-	c.Assert(tDownloadSnap1.Kind(), Equals, "fake-download")
-	c.Assert(tDownloadSnap1.Summary(), Equals, "Download new-required-snap-1")
-	c.Assert(tValidateSnap1.Kind(), Equals, "validate-snap")
-	c.Assert(tValidateSnap1.Summary(), Equals, "Validate new-required-snap-1")
-	c.Assert(tInstallSnap1.Kind(), Equals, "fake-install")
-	c.Assert(tInstallSnap1.Summary(), Equals, "Install new-required-snap-1")
-
-	c.Assert(tSetModel.Kind(), Equals, "set-model")
-	c.Assert(tSetModel.Summary(), Equals, "Set new model assertion")
-
-	// check the ordering
-	c.Assert(tDownloadSnap1.WaitTasks(), DeepEquals, []*state.Task{
-		// previous download finished
-		tValidateKernel,
-	})
-	c.Assert(tInstallSnap1.WaitTasks(), DeepEquals, []*state.Task{
-		// last download in the chain finished
-		tValidateSnap1,
-		// and kernel got updated
-		tUpdateKernel,
-	})
-	c.Assert(tUpdateKernel.WaitTasks(), DeepEquals, []*state.Task{
-		// kernel is valid
-		tValidateKernel,
-		// and last download in the chain finished
-		tValidateSnap1,
-	})
-}
-
-func (s *deviceMgrSuite) TestRemodelLessRequiredSnaps(c *C) {
-	s.state.Lock()
-	defer s.state.Unlock()
-	s.state.Set("seeded", true)
-	s.state.Set("refresh-privacy-key", "some-privacy-key")
-
-	// set a model assertion
-	s.makeModelAssertionInState(c, "canonical", "pc-model", map[string]interface{}{
-		"architecture":   "amd64",
-		"kernel":         "pc-kernel",
-		"gadget":         "pc",
-		"base":           "core18",
-		"required-snaps": []interface{}{"some-required-snap"},
-	})
-	devicestatetest.SetDevice(s.state, &auth.DeviceState{
-		Brand: "canonical",
-		Model: "pc-model",
-	})
-
-	new := s.brands.Model("canonical", "pc-model", map[string]interface{}{
-		"architecture": "amd64",
-		"kernel":       "pc-kernel",
-		"gadget":       "pc",
-		"base":         "core18",
-		"revision":     "1",
-	})
-	chg, err := devicestate.Remodel(s.state, new)
-	c.Assert(err, IsNil)
-	c.Assert(chg.Summary(), Equals, "Refresh model assertion from revision 0 to 1")
-
-	tl := chg.Tasks()
-	c.Assert(tl, HasLen, 1)
-	tSetModel := tl[0]
-	c.Assert(tSetModel.Kind(), Equals, "set-model")
-	c.Assert(tSetModel.Summary(), Equals, "Set new model assertion")
-}
-
-type freshSessionStore struct {
-	storetest.Store
-
-	ensureDeviceSession int
-}
-
-func (sto *freshSessionStore) EnsureDeviceSession() (*auth.DeviceState, error) {
-	sto.ensureDeviceSession += 1
-	return nil, nil
-}
-
-func (s *deviceMgrSuite) TestRemodelStoreSwitch(c *C) {
-	s.state.Lock()
-	defer s.state.Unlock()
-	s.state.Set("seeded", true)
-	s.state.Set("refresh-privacy-key", "some-privacy-key")
-
-	var testStore snapstate.StoreService
-
-	restore := devicestate.MockSnapstateInstallWithDeviceContext(func(ctx context.Context, st *state.State, name string, opts *snapstate.RevisionOptions, userID int, flags snapstate.Flags, deviceCtx snapstate.DeviceContext, fromChange string) (*state.TaskSet, error) {
-		c.Check(flags.Required, Equals, true)
-		c.Check(deviceCtx, NotNil)
-		c.Check(deviceCtx.ForRemodeling(), Equals, true)
-
-		c.Check(deviceCtx.Store(), Equals, testStore)
-
-		tDownload := s.state.NewTask("fake-download", fmt.Sprintf("Download %s", name))
-		tValidate := s.state.NewTask("validate-snap", fmt.Sprintf("Validate %s", name))
-		tValidate.WaitFor(tDownload)
-		tInstall := s.state.NewTask("fake-install", fmt.Sprintf("Install %s", name))
-		tInstall.WaitFor(tValidate)
-		ts := state.NewTaskSet(tDownload, tValidate, tInstall)
-		ts.MarkEdge(tValidate, snapstate.DownloadAndChecksDoneEdge)
-		return ts, nil
-	})
-	defer restore()
-
-	// set a model assertion
-	s.makeModelAssertionInState(c, "canonical", "pc-model", map[string]interface{}{
-		"architecture": "amd64",
-		"kernel":       "pc-kernel",
-		"gadget":       "pc",
-		"base":         "core18",
-	})
-	devicestatetest.SetDevice(s.state, &auth.DeviceState{
-		Brand: "canonical",
-		Model: "pc-model",
-	})
-
-	new := s.brands.Model("canonical", "pc-model", map[string]interface{}{
-		"architecture":   "amd64",
-		"kernel":         "pc-kernel",
-		"gadget":         "pc",
-		"base":           "core18",
-		"store":          "switched-store",
-		"required-snaps": []interface{}{"new-required-snap-1", "new-required-snap-2"},
-		"revision":       "1",
-	})
-
-	freshStore := &freshSessionStore{}
-	testStore = freshStore
-
-	s.newFakeStore = func(devBE storecontext.DeviceBackend) snapstate.StoreService {
-		mod, err := devBE.Model()
-		c.Check(err, IsNil)
-		if err == nil {
-			c.Check(mod, DeepEquals, new)
-		}
-		return testStore
-	}
-
-	chg, err := devicestate.Remodel(s.state, new)
-	c.Assert(err, IsNil)
-	c.Assert(chg.Summary(), Equals, "Refresh model assertion from revision 0 to 1")
-
-	c.Check(freshStore.ensureDeviceSession, Equals, 1)
-
-	tl := chg.Tasks()
-	// 2 snaps * 3 tasks (from the mock install above) +
-	// 1 "set-model" task at the end
-	c.Assert(tl, HasLen, 2*3+1)
-
-	deviceCtx, err := devicestate.DeviceCtx(s.state, tl[0], nil)
-	c.Assert(err, IsNil)
-	// deviceCtx is actually a remodelContext here
-	remodCtx, ok := deviceCtx.(devicestate.RemodelContext)
-	c.Assert(ok, Equals, true)
-	c.Check(remodCtx.ForRemodeling(), Equals, true)
-	c.Check(remodCtx.Kind(), Equals, devicestate.StoreSwitchRemodel)
-	c.Check(remodCtx.Model(), DeepEquals, new)
-	c.Check(remodCtx.Store(), Equals, testStore)
-}
-
-func (s *deviceMgrSuite) TestRemodelRereg(c *C) {
-	s.state.Lock()
-	defer s.state.Unlock()
-	s.state.Set("seeded", true)
-
-	// set a model assertion
-	s.makeModelAssertionInState(c, "canonical", "pc-model", map[string]interface{}{
-		"architecture": "amd64",
-		"kernel":       "pc-kernel",
-		"gadget":       "pc",
-		"base":         "core18",
-	})
-	s.makeSerialAssertionInState(c, "canonical", "pc-model", "orig-serial")
-	devicestatetest.SetDevice(s.state, &auth.DeviceState{
-		Brand:           "canonical",
-		Model:           "pc-model",
-		Serial:          "orig-serial",
-		SessionMacaroon: "old-session",
-	})
-
-	new := s.brands.Model("canonical", "rereg-model", map[string]interface{}{
-		"architecture":   "amd64",
-		"kernel":         "pc-kernel",
-		"gadget":         "pc",
-		"base":           "core18",
-		"required-snaps": []interface{}{"new-required-snap-1", "new-required-snap-2"},
-	})
-
-	s.newFakeStore = func(devBE storecontext.DeviceBackend) snapstate.StoreService {
-		mod, err := devBE.Model()
-		c.Check(err, IsNil)
-		if err == nil {
-			c.Check(mod, DeepEquals, new)
-		}
-		return nil
-	}
-
-	chg, err := devicestate.Remodel(s.state, new)
-	c.Assert(err, IsNil)
-
-	c.Assert(chg.Summary(), Equals, "Remodel device to canonical/rereg-model (0)")
-
-	tl := chg.Tasks()
-	c.Assert(tl, HasLen, 2)
-
-	// check the tasks
-	tRequestSerial := tl[0]
-	tPrepareRemodeling := tl[1]
-
-	// check the tasks
-	c.Assert(tRequestSerial.Kind(), Equals, "request-serial")
-	c.Assert(tRequestSerial.Summary(), Equals, "Request new device serial")
-	c.Assert(tRequestSerial.WaitTasks(), HasLen, 0)
-
-	c.Assert(tPrepareRemodeling.Kind(), Equals, "prepare-remodeling")
-	c.Assert(tPrepareRemodeling.Summary(), Equals, "Prepare remodeling")
-	c.Assert(tPrepareRemodeling.WaitTasks(), DeepEquals, []*state.Task{tRequestSerial})
-}
-
-func (s *deviceMgrSuite) TestRemodelClash(c *C) {
-	s.state.Lock()
-	defer s.state.Unlock()
-	s.state.Set("seeded", true)
-	s.state.Set("refresh-privacy-key", "some-privacy-key")
-
-	var clashing *asserts.Model
-
-	restore := devicestate.MockSnapstateInstallWithDeviceContext(func(ctx context.Context, st *state.State, name string, opts *snapstate.RevisionOptions, userID int, flags snapstate.Flags, deviceCtx snapstate.DeviceContext, fromChange string) (*state.TaskSet, error) {
-		// simulate things changing under our feet
-		assertstatetest.AddMany(st, clashing)
-		devicestatetest.SetDevice(s.state, &auth.DeviceState{
-			Brand: "canonical",
-			Model: clashing.Model(),
-		})
-
-		tDownload := s.state.NewTask("fake-download", fmt.Sprintf("Download %s", name))
-		tValidate := s.state.NewTask("validate-snap", fmt.Sprintf("Validate %s", name))
-		tValidate.WaitFor(tDownload)
-		tInstall := s.state.NewTask("fake-install", fmt.Sprintf("Install %s", name))
-		tInstall.WaitFor(tValidate)
-		ts := state.NewTaskSet(tDownload, tValidate, tInstall)
-		ts.MarkEdge(tValidate, snapstate.DownloadAndChecksDoneEdge)
-		return ts, nil
-	})
-	defer restore()
-
-	// set a model assertion
-	s.makeModelAssertionInState(c, "canonical", "pc-model", map[string]interface{}{
-		"architecture": "amd64",
-		"kernel":       "pc-kernel",
-		"gadget":       "pc",
-		"base":         "core18",
-	})
-	devicestatetest.SetDevice(s.state, &auth.DeviceState{
-		Brand: "canonical",
-		Model: "pc-model",
-	})
-
-	new := s.brands.Model("canonical", "pc-model", map[string]interface{}{
-		"architecture":   "amd64",
-		"kernel":         "pc-kernel",
-		"gadget":         "pc",
-		"base":           "core18",
-		"required-snaps": []interface{}{"new-required-snap-1", "new-required-snap-2"},
-		"revision":       "1",
-	})
-	other := s.brands.Model("canonical", "pc-model-other", map[string]interface{}{
-		"architecture":   "amd64",
-		"kernel":         "pc-kernel",
-		"gadget":         "pc",
-		"base":           "core18",
-		"required-snaps": []interface{}{"new-required-snap-1", "new-required-snap-2"},
-	})
-
-	clashing = other
-	_, err := devicestate.Remodel(s.state, new)
-	c.Check(err, DeepEquals, &snapstate.ChangeConflictError{
-		Message: "cannot start remodel, clashing with concurrent remodel to canonical/pc-model-other (0)",
-	})
-
-	// reset
-	devicestatetest.SetDevice(s.state, &auth.DeviceState{
-		Brand: "canonical",
-		Model: "pc-model",
-	})
-	clashing = new
-	_, err = devicestate.Remodel(s.state, new)
-	c.Check(err, DeepEquals, &snapstate.ChangeConflictError{
-		Message: "cannot start remodel, clashing with concurrent remodel to canonical/pc-model (1)",
-	})
-}
-
-func (s *deviceMgrSuite) TestRemodelClashInProgress(c *C) {
-	s.state.Lock()
-	defer s.state.Unlock()
-	s.state.Set("seeded", true)
-	s.state.Set("refresh-privacy-key", "some-privacy-key")
-
-	restore := devicestate.MockSnapstateInstallWithDeviceContext(func(ctx context.Context, st *state.State, name string, opts *snapstate.RevisionOptions, userID int, flags snapstate.Flags, deviceCtx snapstate.DeviceContext, fromChange string) (*state.TaskSet, error) {
-		// simulate another started remodeling
-		st.NewChange("remodel", "other remodel")
-
-		tDownload := s.state.NewTask("fake-download", fmt.Sprintf("Download %s", name))
-		tValidate := s.state.NewTask("validate-snap", fmt.Sprintf("Validate %s", name))
-		tValidate.WaitFor(tDownload)
-		tInstall := s.state.NewTask("fake-install", fmt.Sprintf("Install %s", name))
-		tInstall.WaitFor(tValidate)
-		ts := state.NewTaskSet(tDownload, tValidate, tInstall)
-		ts.MarkEdge(tValidate, snapstate.DownloadAndChecksDoneEdge)
-		return ts, nil
-	})
-	defer restore()
-
-	// set a model assertion
-	s.makeModelAssertionInState(c, "canonical", "pc-model", map[string]interface{}{
-		"architecture": "amd64",
-		"kernel":       "pc-kernel",
-		"gadget":       "pc",
-		"base":         "core18",
-	})
-	devicestatetest.SetDevice(s.state, &auth.DeviceState{
-		Brand: "canonical",
-		Model: "pc-model",
-	})
-
-	new := s.brands.Model("canonical", "pc-model", map[string]interface{}{
-		"architecture":   "amd64",
-		"kernel":         "pc-kernel",
-		"gadget":         "pc",
-		"base":           "core18",
-		"required-snaps": []interface{}{"new-required-snap-1", "new-required-snap-2"},
-		"revision":       "1",
-	})
-
-	_, err := devicestate.Remodel(s.state, new)
-	c.Check(err, DeepEquals, &snapstate.ChangeConflictError{
-		Message: "cannot start remodel, clashing with concurrent one",
-	})
-}
-
-func (s *deviceMgrSuite) TestReregRemodelClashAnyChange(c *C) {
-	s.state.Lock()
-	defer s.state.Unlock()
-	s.state.Set("seeded", true)
-
-	// set a model assertion
-	s.makeModelAssertionInState(c, "canonical", "pc-model", map[string]interface{}{
-		"architecture": "amd64",
-		"kernel":       "pc-kernel",
-		"gadget":       "pc",
-		"base":         "core18",
-	})
-	s.makeSerialAssertionInState(c, "canonical", "pc-model", "orig-serial")
-	devicestatetest.SetDevice(s.state, &auth.DeviceState{
-		Brand:           "canonical",
-		Model:           "pc-model",
-		Serial:          "orig-serial",
-		SessionMacaroon: "old-session",
-	})
-
-	new := s.brands.Model("canonical", "pc-model-2", map[string]interface{}{
-		"architecture":   "amd64",
-		"kernel":         "pc-kernel",
-		"gadget":         "pc",
-		"base":           "core18",
-		"required-snaps": []interface{}{"new-required-snap-1", "new-required-snap-2"},
-		"revision":       "1",
-	})
-
-	// simulate any other change
-	s.state.NewChange("chg", "other change")
-
-	_, err := devicestate.Remodel(s.state, new)
-	c.Check(err, DeepEquals, &snapstate.ChangeConflictError{
-		Message: "cannot start complete remodel, other changes are in progress",
-	})
-}
-
-func (s *deviceMgrSuite) TestRemodeling(c *C) {
-	s.state.Lock()
-	defer s.state.Unlock()
-
-	// no changes
-	c.Check(devicestate.Remodeling(s.state), Equals, false)
-
-	// other change
-	s.state.NewChange("other", "...")
-	c.Check(devicestate.Remodeling(s.state), Equals, false)
-
-	// remodel change
-	chg := s.state.NewChange("remodel", "...")
-	c.Check(devicestate.Remodeling(s.state), Equals, true)
-
-	// done
-	chg.SetStatus(state.DoneStatus)
-	c.Check(devicestate.Remodeling(s.state), Equals, false)
-}
-
-func (s *deviceMgrSuite) testDoRequestSerialReregistration(c *C, setAncillary func(origSerial *asserts.Serial)) *state.Task {
-	mockServer := s.mockServer(c, "REQID-1", nil)
-	defer mockServer.Close()
-
-	restore := devicestate.MockBaseStoreURL(mockServer.URL)
-	defer restore()
-
-	// setup state as after initial registration
-	s.state.Lock()
-	defer s.state.Unlock()
-
-	s.makeModelAssertionInState(c, "my-brand", "my-model", map[string]interface{}{
-		"architecture": "amd64",
-		"kernel":       "pc-kernel",
-		"gadget":       "pc",
-	})
-
-	devicestatetest.MockGadget(c, s.state, "pc", snap.R(2), nil)
-
-	devicestatetest.SetDevice(s.state, &auth.DeviceState{
-		Brand:  "my-brand",
-		Model:  "my-model",
-		KeyID:  devKey.PublicKey().ID(),
-		Serial: "9999",
-	})
-	devicestate.KeypairManager(s.mgr).Put(devKey)
-
-	// have a serial assertion
-	serial0 := s.makeSerialAssertionInState(c, "my-brand", "my-model", "9999")
-	// give a chance to the test to setup returning a stream vs
-	// just the serial assertion
-	if setAncillary != nil {
-		setAncillary(serial0)
-	}
-
-	new := s.brands.Model("rereg-brand", "rereg-model", map[string]interface{}{
-		"architecture": "amd64",
-		"kernel":       "pc-kernel",
-		"gadget":       "pc",
-	})
-	cur, err := s.mgr.Model()
-	c.Assert(err, IsNil)
-
-	s.newFakeStore = func(devBE storecontext.DeviceBackend) snapstate.StoreService {
-		mod, err := devBE.Model()
-		c.Check(err, IsNil)
-		if err == nil {
-			c.Check(mod, DeepEquals, new)
-		}
-		return nil
-	}
-
-	remodCtx, err := devicestate.RemodelCtx(s.state, cur, new)
-	c.Assert(err, IsNil)
-	c.Check(remodCtx.Kind(), Equals, devicestate.ReregRemodel)
-
-	t := s.state.NewTask("request-serial", "test")
-	chg := s.state.NewChange("remodel", "...")
-	// associate with context
-	remodCtx.Init(chg)
-	chg.AddTask(t)
-
-	// sanity
-	regCtx, err := devicestate.RegistrationCtx(s.mgr, t)
-	c.Assert(err, IsNil)
-	c.Check(regCtx, Equals, remodCtx.(devicestate.RegistrationContext))
-
-	// avoid full seeding
-	s.seeding()
-
-	s.state.Unlock()
-	s.se.Ensure()
-	s.se.Wait()
-	s.state.Lock()
-
-	return t
-}
-
-func (s *deviceMgrSuite) TestDoRequestSerialReregistration(c *C) {
-	assertstest.AddMany(s.storeSigning, s.brands.AccountsAndKeys("rereg-brand")...)
-
-	t := s.testDoRequestSerialReregistration(c, nil)
-
-	s.state.Lock()
-	defer s.state.Unlock()
-	chg := t.Change()
-
-	c.Check(chg.Status(), Equals, state.DoneStatus, Commentf("%s", t.Log()))
-	c.Check(chg.Err(), IsNil)
-	device, err := devicestatetest.Device(s.state)
-	c.Check(err, IsNil)
-	c.Check(device.Serial, Equals, "9999")
-	_, err = s.db.Find(asserts.SerialType, map[string]string{
-		"brand-id": "rereg-brand",
-		"model":    "rereg-model",
-		"serial":   "9999",
-	})
-	c.Assert(err, IsNil)
-}
-
-func (s *deviceMgrSuite) TestDoRequestSerialReregistrationStreamFromService(c *C) {
-	setAncillary := func(_ *asserts.Serial) {
-		// sets up such that re-registration returns a stream
-		// of assertions
-		s.ancillary = s.brands.AccountsAndKeys("rereg-brand")
-	}
-
-	t := s.testDoRequestSerialReregistration(c, setAncillary)
-
-	s.state.Lock()
-	defer s.state.Unlock()
-	chg := t.Change()
-
-	c.Check(chg.Status(), Equals, state.DoneStatus, Commentf("%s", t.Log()))
-	c.Check(chg.Err(), IsNil)
-	device, err := devicestatetest.Device(s.state)
-	c.Check(err, IsNil)
-	c.Check(device.Serial, Equals, "9999")
-	_, err = s.db.Find(asserts.SerialType, map[string]string{
-		"brand-id": "rereg-brand",
-		"model":    "rereg-model",
-		"serial":   "9999",
-	})
-	c.Assert(err, IsNil)
-}
-
-func (s *deviceMgrSuite) TestDoRequestSerialReregistrationIncompleteStreamFromService(c *C) {
-	setAncillary := func(_ *asserts.Serial) {
-		// will produce an incomplete stream!
-		s.ancillary = s.brands.AccountsAndKeys("rereg-brand")[:1]
-	}
-
-	t := s.testDoRequestSerialReregistration(c, setAncillary)
-
-	s.state.Lock()
-	defer s.state.Unlock()
-	chg := t.Change()
-
-	c.Check(chg.Status(), Equals, state.ErrorStatus, Commentf("%s", t.Log()))
-	c.Check(chg.Err(), ErrorMatches, `(?ms).*cannot accept stream of assertions from device service:.*`)
-}
-
-func (s *deviceMgrSuite) TestDoRequestSerialReregistrationDoubleSerialStreamFromService(c *C) {
-	setAncillary := func(serial0 *asserts.Serial) {
-		// will produce a stream with confusingly two serial
-		// assertions
-		s.ancillary = s.brands.AccountsAndKeys("rereg-brand")
-		s.ancillary = append(s.ancillary, serial0)
-	}
-
-	t := s.testDoRequestSerialReregistration(c, setAncillary)
-
-	s.state.Lock()
-	defer s.state.Unlock()
-	chg := t.Change()
-
-	c.Check(chg.Status(), Equals, state.ErrorStatus, Commentf("%s", t.Log()))
-	c.Check(chg.Err(), ErrorMatches, `(?ms).*cannot accept more than a single device serial assertion from the device service.*`)
-}
-
-func (s *deviceMgrSuite) TestDeviceCtxNoTask(c *C) {
-	s.state.Lock()
-	defer s.state.Unlock()
-	// nothing in the state
-
-	_, err := devicestate.DeviceCtx(s.state, nil, nil)
-	c.Check(err, Equals, state.ErrNoState)
-
-	// have a model assertion
-	model := s.brands.Model("canonical", "pc", map[string]interface{}{
-		"gadget":       "pc",
-		"kernel":       "kernel",
-		"architecture": "amd64",
-	})
-	assertstatetest.AddMany(s.state, model)
-	devicestatetest.SetDevice(s.state, &auth.DeviceState{
-		Brand: "canonical",
-		Model: "pc",
-	})
-
-	deviceCtx, err := devicestate.DeviceCtx(s.state, nil, nil)
-	c.Assert(err, IsNil)
-	c.Assert(deviceCtx.Model().BrandID(), Equals, "canonical")
-}
-
-func (s *deviceMgrSuite) TestDeviceCtxProvided(c *C) {
-	s.state.Lock()
-	defer s.state.Unlock()
-
-	model := assertstest.FakeAssertion(map[string]interface{}{
-		"type":         "model",
-		"authority-id": "canonical",
-		"series":       "16",
-		"brand-id":     "canonical",
-		"model":        "pc",
-		"gadget":       "pc",
-		"kernel":       "kernel",
-		"architecture": "amd64",
-	}).(*asserts.Model)
-
-	deviceCtx := &snapstatetest.TrivialDeviceContext{DeviceModel: model}
-
-	deviceCtx1, err := devicestate.DeviceCtx(s.state, nil, deviceCtx)
-	c.Assert(err, IsNil)
-	c.Assert(deviceCtx1, Equals, deviceCtx)
-}
-
-var snapYaml = `
-name: foo-gadget
-type: gadget
-`
-
-var gadgetYaml = `
-volumes:
-  pc:
-    bootloader: grub
-`
-
-func setupGadgetUpdate(c *C, st *state.State) (chg *state.Change, tsk *state.Task) {
-	siCurrent := &snap.SideInfo{
-		RealName: "foo-gadget",
-		Revision: snap.R(33),
-		SnapID:   "foo-id",
-	}
-	si := &snap.SideInfo{
-		RealName: "foo-gadget",
-		Revision: snap.R(34),
-		SnapID:   "foo-id",
-	}
-	snaptest.MockSnapWithFiles(c, snapYaml, siCurrent, [][]string{
-		{"meta/gadget.yaml", gadgetYaml},
-	})
-	snaptest.MockSnapWithFiles(c, snapYaml, si, [][]string{
-		{"meta/gadget.yaml", gadgetYaml},
-	})
-
-	st.Lock()
-
-	snapstate.Set(st, "foo-gadget", &snapstate.SnapState{
-		SnapType: "gadget",
-		Sequence: []*snap.SideInfo{siCurrent},
-		Current:  siCurrent.Revision,
-		Active:   true,
-	})
-
-	tsk = st.NewTask("update-gadget-assets", "update gadget")
-	tsk.Set("snap-setup", &snapstate.SnapSetup{
-		SideInfo: si,
-		Type:     snap.TypeGadget,
-	})
-	chg = st.NewChange("dummy", "...")
-	chg.AddTask(tsk)
-
-	st.Unlock()
-
-	return chg, tsk
-}
-
-func (s *deviceMgrSuite) TestUpdateGadgetOnCoreSimple(c *C) {
-	var updateCalled bool
-	var passedRollbackDir string
-	restore := devicestate.MockGadgetUpdate(func(current, update gadget.GadgetData, path string) error {
-		updateCalled = true
-		passedRollbackDir = path
-		st, err := os.Stat(path)
-		c.Assert(err, IsNil)
-		m := st.Mode()
-		c.Assert(m.IsDir(), Equals, true)
-		c.Check(m.Perm(), Equals, os.FileMode(0750))
-		return nil
-	})
-	defer restore()
-
-	chg, t := setupGadgetUpdate(c, s.state)
-
-	for i := 0; i < 6; i++ {
-		s.se.Ensure()
-		s.se.Wait()
-	}
-
-	s.state.Lock()
-	defer s.state.Unlock()
-	c.Assert(chg.IsReady(), Equals, true)
-	c.Check(chg.Err(), IsNil)
-	c.Check(t.Status(), Equals, state.DoneStatus)
-	c.Check(updateCalled, Equals, true)
-	rollbackDir := filepath.Join(dirs.SnapRollbackDir, "foo-gadget_34")
-	c.Check(rollbackDir, Equals, passedRollbackDir)
-	// should have been removed right after update
-	c.Check(osutil.IsDirectory(rollbackDir), Equals, false)
-	c.Check(s.restartRequests, DeepEquals, []state.RestartType{state.RestartSystem})
-}
-
-func (s *deviceMgrSuite) TestUpdateGadgetOnCoreNoUpdateNeeded(c *C) {
-	var called bool
-	restore := devicestate.MockGadgetUpdate(func(current, update gadget.GadgetData, path string) error {
-		called = true
-		return gadget.ErrNoUpdate
-	})
-	defer restore()
-
-	chg, t := setupGadgetUpdate(c, s.state)
-
-	s.se.Ensure()
-	s.se.Wait()
-
-	s.state.Lock()
-	defer s.state.Unlock()
-	c.Assert(chg.IsReady(), Equals, true)
-	c.Check(chg.Err(), IsNil)
-	c.Check(t.Status(), Equals, state.DoneStatus)
-	c.Check(t.Log(), HasLen, 1)
-	c.Check(t.Log()[0], Matches, ".* INFO No gadget assets update needed")
-	c.Check(called, Equals, true)
-	c.Check(s.restartRequests, HasLen, 0)
-}
-
-func (s *deviceMgrSuite) TestUpdateGadgetOnCoreRollbackDirCreateFailed(c *C) {
-	if os.Geteuid() == 0 {
-		c.Skip("this test cannot run as root (permissions are not honored)")
-	}
-
-	restore := devicestate.MockGadgetUpdate(func(current, update gadget.GadgetData, path string) error {
-		return errors.New("unexpected call")
-	})
-	defer restore()
-
-	chg, t := setupGadgetUpdate(c, s.state)
-
-	rollbackDir := filepath.Join(dirs.SnapRollbackDir, "foo-gadget_34")
-	err := os.MkdirAll(dirs.SnapRollbackDir, 0000)
-	c.Assert(err, IsNil)
-
-	for i := 0; i < 6; i++ {
-		s.se.Ensure()
-		s.se.Wait()
-	}
-
-	s.state.Lock()
-	defer s.state.Unlock()
-	c.Assert(chg.IsReady(), Equals, true)
-	c.Check(chg.Err(), ErrorMatches, `(?s).*cannot prepare update rollback directory: .*`)
-	c.Check(t.Status(), Equals, state.ErrorStatus)
-	c.Check(osutil.IsDirectory(rollbackDir), Equals, false)
-	c.Check(s.restartRequests, HasLen, 0)
-}
-
-func (s *deviceMgrSuite) TestUpdateGadgetOnCoreUpdateFailed(c *C) {
-	restore := devicestate.MockGadgetUpdate(func(current, update gadget.GadgetData, path string) error {
-		return errors.New("gadget exploded")
-	})
-	defer restore()
-	chg, t := setupGadgetUpdate(c, s.state)
-
-	for i := 0; i < 6; i++ {
-		s.se.Ensure()
-		s.se.Wait()
-	}
-
-	s.state.Lock()
-	defer s.state.Unlock()
-	c.Assert(chg.IsReady(), Equals, true)
-	c.Check(chg.Err(), ErrorMatches, `(?s).*update gadget \(gadget exploded\).*`)
-	c.Check(t.Status(), Equals, state.ErrorStatus)
-	rollbackDir := filepath.Join(dirs.SnapRollbackDir, "foo-gadget_34")
-	// update rollback left for inspection
-	c.Check(osutil.IsDirectory(rollbackDir), Equals, true)
-	c.Check(s.restartRequests, HasLen, 0)
-}
-
-func (s *deviceMgrSuite) TestUpdateGadgetOnCoreNotDuringFirstboot(c *C) {
-	restore := devicestate.MockGadgetUpdate(func(current, update gadget.GadgetData, path string) error {
-		return errors.New("unexpected call")
-	})
-	defer restore()
-
-	// simulate first-boot/seeding, there is no existing snap state information
-
-	si := &snap.SideInfo{
-		RealName: "foo-gadget",
-		Revision: snap.R(34),
-		SnapID:   "foo-id",
-	}
-	snaptest.MockSnapWithFiles(c, snapYaml, si, [][]string{
-		{"meta/gadget.yaml", gadgetYaml},
-	})
-
-	s.state.Lock()
-
-	t := s.state.NewTask("update-gadget-assets", "update gadget")
-	t.Set("snap-setup", &snapstate.SnapSetup{
-		SideInfo: si,
-		Type:     snap.TypeGadget,
-	})
-	chg := s.state.NewChange("dummy", "...")
-	chg.AddTask(t)
-
-	s.state.Unlock()
-
-	for i := 0; i < 6; i++ {
-		s.se.Ensure()
-		s.se.Wait()
-	}
-
-	s.state.Lock()
-	defer s.state.Unlock()
-	c.Assert(chg.IsReady(), Equals, true)
-	c.Check(chg.Err(), IsNil)
-	c.Check(t.Status(), Equals, state.DoneStatus)
-	rollbackDir := filepath.Join(dirs.SnapRollbackDir, "foo-gadget")
-	c.Check(osutil.IsDirectory(rollbackDir), Equals, false)
-	c.Check(s.restartRequests, HasLen, 0)
-}
-
-func (s *deviceMgrSuite) TestUpdateGadgetOnCoreBadGadgetYaml(c *C) {
-	restore := devicestate.MockGadgetUpdate(func(current, update gadget.GadgetData, path string) error {
-		return errors.New("unexpected call")
-	})
-	defer restore()
-	siCurrent := &snap.SideInfo{
-		RealName: "foo-gadget",
-		Revision: snap.R(33),
-		SnapID:   "foo-id",
-	}
-	si := &snap.SideInfo{
-		RealName: "foo-gadget",
-		Revision: snap.R(34),
-		SnapID:   "foo-id",
-	}
-	snaptest.MockSnapWithFiles(c, snapYaml, siCurrent, [][]string{
-		{"meta/gadget.yaml", gadgetYaml},
-	})
-	// invalid gadget.yaml data
-	snaptest.MockSnapWithFiles(c, snapYaml, si, [][]string{
-		{"meta/gadget.yaml", "foobar"},
-	})
-
-	s.state.Lock()
-
-	snapstate.Set(s.state, "foo-gadget", &snapstate.SnapState{
-		SnapType: "gadget",
-		Sequence: []*snap.SideInfo{siCurrent},
-		Current:  siCurrent.Revision,
-		Active:   true,
-	})
-
-	t := s.state.NewTask("update-gadget-assets", "update gadget")
-	t.Set("snap-setup", &snapstate.SnapSetup{
-		SideInfo: si,
-		Type:     snap.TypeGadget,
-	})
-	chg := s.state.NewChange("dummy", "...")
-	chg.AddTask(t)
-
-	s.state.Unlock()
-
-	for i := 0; i < 6; i++ {
-		s.se.Ensure()
-		s.se.Wait()
-	}
-
-	s.state.Lock()
-	defer s.state.Unlock()
-	c.Assert(chg.IsReady(), Equals, true)
-	c.Check(chg.Err(), ErrorMatches, `(?s).*update gadget \(cannot read candidate gadget snap details: .*\).*`)
-	c.Check(t.Status(), Equals, state.ErrorStatus)
-	rollbackDir := filepath.Join(dirs.SnapRollbackDir, "foo-gadget")
-	c.Check(osutil.IsDirectory(rollbackDir), Equals, false)
-	c.Check(s.restartRequests, HasLen, 0)
-}
-
-func (s *deviceMgrSuite) TestUpdateGadgetOnClassicErrorsOut(c *C) {
-	restore := release.MockOnClassic(true)
-	defer restore()
-
-	restore = devicestate.MockGadgetUpdate(func(current, update gadget.GadgetData, path string) error {
-		return errors.New("unexpected call")
-	})
-	defer restore()
-
-	s.state.Lock()
-
-	t := s.state.NewTask("update-gadget-assets", "update gadget")
-	chg := s.state.NewChange("dummy", "...")
-	chg.AddTask(t)
-
-	s.state.Unlock()
-
-	// we cannot use "s.o.Settle()" here because this change has an
-	// error which means that the settle will never converge
-	for i := 0; i < 50; i++ {
-		s.se.Ensure()
-		s.se.Wait()
-
-		s.state.Lock()
-		ready := chg.IsReady()
-		s.state.Unlock()
-		if ready {
-			break
-		}
-	}
-
-	s.state.Lock()
-	defer s.state.Unlock()
-	c.Assert(chg.IsReady(), Equals, true)
-	c.Check(chg.Err(), ErrorMatches, `(?s).*update gadget \(cannot run update gadget assets task on a classic system\).*`)
-	c.Check(t.Status(), Equals, state.ErrorStatus)
-}
-
-type mockUpdater struct{}
-
-func (m *mockUpdater) Backup() error { return nil }
-
-func (m *mockUpdater) Rollback() error { return nil }
-
-func (m *mockUpdater) Update() error { return nil }
-
-func (s *deviceMgrSuite) TestUpdateGadgetCallsToGadget(c *C) {
-	siCurrent := &snap.SideInfo{
-		RealName: "foo-gadget",
-		Revision: snap.R(33),
-		SnapID:   "foo-id",
-	}
-	si := &snap.SideInfo{
-		RealName: "foo-gadget",
-		Revision: snap.R(34),
-		SnapID:   "foo-id",
-	}
-	var gadgetCurrentYaml = `
-volumes:
-  pc:
-    bootloader: grub
-    structure:
-       - name: foo
-         size: 10M
-         type: bare
-         content:
-            - image: content.img
-`
-	var gadgetUpdateYaml = `
-volumes:
-  pc:
-    bootloader: grub
-    structure:
-       - name: foo
-         size: 10M
-         type: bare
-         content:
-            - image: content.img
-         update:
-           edition: 2
-`
-	snaptest.MockSnapWithFiles(c, snapYaml, siCurrent, [][]string{
-		{"meta/gadget.yaml", gadgetCurrentYaml},
-		{"content.img", "some content"},
-	})
-	updateInfo := snaptest.MockSnapWithFiles(c, snapYaml, si, [][]string{
-		{"meta/gadget.yaml", gadgetUpdateYaml},
-		{"content.img", "updated content"},
-	})
-
-	expectedRollbackDir := filepath.Join(dirs.SnapRollbackDir, "foo-gadget_34")
-	updaterForStructureCalls := 0
-	gadget.MockUpdaterForStructure(func(ps *gadget.LaidOutStructure, rootDir, rollbackDir string) (gadget.Updater, error) {
-		updaterForStructureCalls++
-
-		c.Assert(ps.Name, Equals, "foo")
-		c.Assert(rootDir, Equals, updateInfo.MountDir())
-		c.Assert(filepath.Join(rootDir, "content.img"), testutil.FileEquals, "updated content")
-		c.Assert(strings.HasPrefix(rollbackDir, expectedRollbackDir), Equals, true)
-		c.Assert(osutil.IsDirectory(rollbackDir), Equals, true)
-		return &mockUpdater{}, nil
-	})
-
-	s.state.Lock()
-
-	snapstate.Set(s.state, "foo-gadget", &snapstate.SnapState{
-		SnapType: "gadget",
-		Sequence: []*snap.SideInfo{siCurrent},
-		Current:  siCurrent.Revision,
-		Active:   true,
-	})
-
-	t := s.state.NewTask("update-gadget-assets", "update gadget")
-	t.Set("snap-setup", &snapstate.SnapSetup{
-		SideInfo: si,
-		Type:     snap.TypeGadget,
-	})
-	chg := s.state.NewChange("dummy", "...")
-	chg.AddTask(t)
-
-	s.state.Unlock()
-
-	for i := 0; i < 6; i++ {
-		s.se.Ensure()
-		s.se.Wait()
-	}
-
-	s.state.Lock()
-	defer s.state.Unlock()
-	c.Assert(chg.IsReady(), Equals, true)
-	c.Check(t.Status(), Equals, state.DoneStatus)
-	c.Check(s.restartRequests, HasLen, 1)
-	c.Check(updaterForStructureCalls, Equals, 1)
-}
-
-func (s *deviceMgrSuite) TestCurrentAndUpdateInfo(c *C) {
-	siCurrent := &snap.SideInfo{
-		RealName: "foo-gadget",
-		Revision: snap.R(33),
-		SnapID:   "foo-id",
-	}
-	si := &snap.SideInfo{
-		RealName: "foo-gadget",
-		Revision: snap.R(34),
-		SnapID:   "foo-id",
-	}
-
-	s.state.Lock()
-	defer s.state.Unlock()
-
-	snapsup := &snapstate.SnapSetup{
-		SideInfo: si,
-		Type:     snap.TypeGadget,
-	}
-
-	current, update, err := devicestate.GadgetCurrentAndUpdate(s.state, snapsup)
-	c.Assert(current, IsNil)
-	c.Assert(update, IsNil)
-	c.Assert(err, IsNil)
-
-	snapstate.Set(s.state, "foo-gadget", &snapstate.SnapState{
-		SnapType: "gadget",
-		Sequence: []*snap.SideInfo{siCurrent},
-		Current:  siCurrent.Revision,
-		Active:   true,
-	})
-
-	// mock current first, but gadget.yaml is still missing
-	ci := snaptest.MockSnapWithFiles(c, snapYaml, siCurrent, nil)
-
-	current, update, err = devicestate.GadgetCurrentAndUpdate(s.state, snapsup)
-	c.Assert(current, IsNil)
-	c.Assert(update, IsNil)
-	c.Assert(err, ErrorMatches, "cannot read current gadget snap details: .*/33/meta/gadget.yaml: no such file or directory")
-
-	// drop gadget.yaml for current snap
-	ioutil.WriteFile(filepath.Join(ci.MountDir(), "meta/gadget.yaml"), []byte(gadgetYaml), 0644)
-
-	// update missing snap.yaml
-	current, update, err = devicestate.GadgetCurrentAndUpdate(s.state, snapsup)
-	c.Assert(current, IsNil)
-	c.Assert(update, IsNil)
-	c.Assert(err, ErrorMatches, "cannot read candidate gadget snap details: cannot find installed snap .* .*/34/meta/snap.yaml")
-
-	ui := snaptest.MockSnapWithFiles(c, snapYaml, si, nil)
-
-	current, update, err = devicestate.GadgetCurrentAndUpdate(s.state, snapsup)
-	c.Assert(current, IsNil)
-	c.Assert(update, IsNil)
-	c.Assert(err, ErrorMatches, "cannot read candidate gadget snap details: .*/34/meta/gadget.yaml: no such file or directory")
-
-	var updateGadgetYaml = `
-volumes:
-  pc:
-    bootloader: grub
-    id: 123
-`
-
-	// drop gadget.yaml for update snap
-	ioutil.WriteFile(filepath.Join(ui.MountDir(), "meta/gadget.yaml"), []byte(updateGadgetYaml), 0644)
-
-	current, update, err = devicestate.GadgetCurrentAndUpdate(s.state, snapsup)
-	c.Assert(err, IsNil)
-	c.Assert(current, DeepEquals, &gadget.GadgetData{
-		Info: &gadget.Info{
-			Volumes: map[string]gadget.Volume{
-				"pc": {
-					Bootloader: "grub",
-				},
-			},
-		},
-		RootDir: ci.MountDir(),
-	})
-	c.Assert(update, DeepEquals, &gadget.GadgetData{
-		Info: &gadget.Info{
-			Volumes: map[string]gadget.Volume{
-				"pc": {
-					Bootloader: "grub",
-					ID:         "123",
-				},
-			},
-		},
-		RootDir: ui.MountDir(),
-	})
-}
-
-func (s *deviceMgrSuite) TestGadgetUpdateBlocksWhenOtherTasks(c *C) {
-	restore := release.MockOnClassic(true)
-	defer restore()
-
-	s.state.Lock()
-	defer s.state.Unlock()
-
-	tUpdate := s.state.NewTask("update-gadget-assets", "update gadget")
-	t1 := s.state.NewTask("other-task-1", "other 1")
-	t2 := s.state.NewTask("other-task-2", "other 2")
-
-	// no other running tasks, does not block
-	c.Assert(devicestate.GadgetUpdateBlocked(tUpdate, nil), Equals, false)
-
-	// list of running tasks actually contains ones that are in the 'running' state
-	t1.SetStatus(state.DoingStatus)
-	t2.SetStatus(state.UndoingStatus)
-	// block on any other running tasks
-	c.Assert(devicestate.GadgetUpdateBlocked(tUpdate, []*state.Task{t1, t2}), Equals, true)
-}
-
-func (s *deviceMgrSuite) TestGadgetUpdateBlocksOtherTasks(c *C) {
-	restore := release.MockOnClassic(true)
-	defer restore()
-
-	s.state.Lock()
-	defer s.state.Unlock()
-
-	tUpdate := s.state.NewTask("update-gadget-assets", "update gadget")
-	tUpdate.SetStatus(state.DoingStatus)
-	t1 := s.state.NewTask("other-task-1", "other 1")
-	t2 := s.state.NewTask("other-task-2", "other 2")
-
-	// block on any other running tasks
-	c.Assert(devicestate.GadgetUpdateBlocked(t1, []*state.Task{tUpdate}), Equals, true)
-	c.Assert(devicestate.GadgetUpdateBlocked(t2, []*state.Task{tUpdate}), Equals, true)
-
-	t2.SetStatus(state.UndoingStatus)
-	// update-gadget should be the only running task, for the sake of
-	// completeness pretend it's one of many running tasks
-	c.Assert(devicestate.GadgetUpdateBlocked(t1, []*state.Task{tUpdate, t2}), Equals, true)
-
-	// not blocking without gadget update task
-	c.Assert(devicestate.GadgetUpdateBlocked(t1, []*state.Task{t2}), Equals, false)
-=======
-	st.Set("seeded", true)
-	c.Check(mgr.CanStandby(), Equals, true)
->>>>>>> 601a6267
 }