--- conflicted
+++ resolved
@@ -1243,8 +1243,6 @@
 		"seed-time": "",
 	})
 	c.Assert(newSeedTs.After(s.oldSeededTs), Equals, true)
-<<<<<<< HEAD
-=======
 }
 
 func (s *uc20RemodelLogicSuite) TestSimpleRemodelErr(c *C) {
@@ -1315,5 +1313,4 @@
 		"timestamp": s.oldModel.Timestamp().Format(time.RFC3339Nano),
 		"seed-time": s.oldSeededTs.Format(time.RFC3339Nano),
 	}})
->>>>>>> 2ab0c13c
 }