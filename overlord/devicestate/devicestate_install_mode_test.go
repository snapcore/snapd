// -*- Mode: Go; indent-tabs-mode: t -*-

/*
 * Copyright (C) 2019 Canonical Ltd
 *
 * This program is free software: you can redistribute it and/or modify
 * it under the terms of the GNU General Public License version 3 as
 * published by the Free Software Foundation.
 *
 * This program is distributed in the hope that it will be useful,
 * but WITHOUT ANY WARRANTY; without even the implied warranty of
 * MERCHANTABILITY or FITNESS FOR A PARTICULAR PURPOSE.  See the
 * GNU General Public License for more details.
 *
 * You should have received a copy of the GNU General Public License
 * along with this program.  If not, see <http://www.gnu.org/licenses/>.
 *
 */

package devicestate_test

import (
	"bytes"
	"fmt"
	"io/ioutil"
	"os"
	"path/filepath"

	. "gopkg.in/check.v1"

	"github.com/snapcore/snapd/asserts"
	"github.com/snapcore/snapd/boot"
	"github.com/snapcore/snapd/bootloader"
	"github.com/snapcore/snapd/bootloader/bootloadertest"
	"github.com/snapcore/snapd/dirs"
	"github.com/snapcore/snapd/gadget"
	"github.com/snapcore/snapd/gadget/install"
	"github.com/snapcore/snapd/overlord/auth"
	"github.com/snapcore/snapd/overlord/devicestate"
	"github.com/snapcore/snapd/overlord/devicestate/devicestatetest"
	"github.com/snapcore/snapd/overlord/snapstate"
	"github.com/snapcore/snapd/overlord/state"
	"github.com/snapcore/snapd/release"
	"github.com/snapcore/snapd/secboot"
	"github.com/snapcore/snapd/snap"
	"github.com/snapcore/snapd/snap/snaptest"
	"github.com/snapcore/snapd/sysconfig"
	"github.com/snapcore/snapd/testutil"
)

type deviceMgrInstallModeSuite struct {
	deviceMgrBaseSuite

	ConfigureTargetSystemOptsPassed []*sysconfig.Options
	ConfigureTargetSystemErr        error
}

var _ = Suite(&deviceMgrInstallModeSuite{})

func (s *deviceMgrInstallModeSuite) findInstallSystem() *state.Change {
	for _, chg := range s.state.Changes() {
		if chg.Kind() == "install-system" {
			return chg
		}
	}
	return nil
}

func (s *deviceMgrInstallModeSuite) SetUpTest(c *C) {
	s.deviceMgrBaseSuite.SetUpTest(c)

	s.ConfigureTargetSystemOptsPassed = nil
	s.ConfigureTargetSystemErr = nil
	restore := devicestate.MockSysconfigConfigureTargetSystem(func(opts *sysconfig.Options) error {
		s.ConfigureTargetSystemOptsPassed = append(s.ConfigureTargetSystemOptsPassed, opts)
		return s.ConfigureTargetSystemErr
	})
	s.AddCleanup(restore)

	restore = devicestate.MockSecbootCheckKeySealingSupported(func() error {
		return fmt.Errorf("TPM not available")
	})
	s.AddCleanup(restore)

	s.state.Lock()
	defer s.state.Unlock()
	s.state.Set("seeded", true)
}

func (s *deviceMgrInstallModeSuite) makeMockInstalledPcGadget(c *C, grade, gadgetDefaultsYaml string) *asserts.Model {
	const (
		pcSnapID       = "pcididididididididididididididid"
		pcKernelSnapID = "pckernelidididididididididididid"
		core20SnapID   = "core20ididididididididididididid"
	)
	si := &snap.SideInfo{
		RealName: "pc-kernel",
		Revision: snap.R(1),
		SnapID:   pcKernelSnapID,
	}
	snapstate.Set(s.state, "pc-kernel", &snapstate.SnapState{
		SnapType: "kernel",
		Sequence: []*snap.SideInfo{si},
		Current:  si.Revision,
		Active:   true,
	})
	kernelInfo := snaptest.MockSnapWithFiles(c, "name: pc-kernel\ntype: kernel", si, nil)
	kernelFn := snaptest.MakeTestSnapWithFiles(c, "name: pc-kernel\ntype: kernel\nversion: 1.0", nil)
	err := os.Rename(kernelFn, kernelInfo.MountFile())
	c.Assert(err, IsNil)

	si = &snap.SideInfo{
		RealName: "pc",
		Revision: snap.R(1),
		SnapID:   pcSnapID,
	}
	snapstate.Set(s.state, "pc", &snapstate.SnapState{
		SnapType: "gadget",
		Sequence: []*snap.SideInfo{si},
		Current:  si.Revision,
		Active:   true,
	})
	snaptest.MockSnapWithFiles(c, "name: pc\ntype: gadget", si, [][]string{
		{"meta/gadget.yaml", gadgetYaml + gadgetDefaultsYaml},
	})

	si = &snap.SideInfo{
		RealName: "core20",
		Revision: snap.R(2),
		SnapID:   core20SnapID,
	}
	snapstate.Set(s.state, "core20", &snapstate.SnapState{
		SnapType: "base",
		Sequence: []*snap.SideInfo{si},
		Current:  si.Revision,
		Active:   true,
	})
	snaptest.MockSnapWithFiles(c, "name: core20\ntype: base", si, nil)

	mockModel := s.makeModelAssertionInState(c, "my-brand", "my-model", map[string]interface{}{
		"display-name": "my model",
		"architecture": "amd64",
		"base":         "core20",
		"grade":        grade,
		"snaps": []interface{}{
			map[string]interface{}{
				"name":            "pc-kernel",
				"id":              pcKernelSnapID,
				"type":            "kernel",
				"default-channel": "20",
			},
			map[string]interface{}{
				"name":            "pc",
				"id":              pcSnapID,
				"type":            "gadget",
				"default-channel": "20",
			}},
	})
	devicestatetest.SetDevice(s.state, &auth.DeviceState{
		Brand: "my-brand",
		Model: "my-model",
		// no serial in install mode
	})

	return mockModel
}

type encTestCase struct {
	tpm               bool
	bypass            bool
	encrypt           bool
	trustedBootloader bool
}

var (
	dataEncryptionKey = secboot.EncryptionKey{'d', 'a', 't', 'a', 5, 6, 7, 8, 9, 10, 11, 12, 13, 14, 15, 16}
	dataRecoveryKey   = secboot.RecoveryKey{'r', 'e', 'c', 'o', 'v', 'e', 'r', 'y', 10, 11, 12, 13, 14, 15, 16, 17}

	saveKey      = secboot.EncryptionKey{'s', 'a', 'v', 'e', 5, 6, 7, 8, 9, 10, 11, 12, 13, 14, 15, 16}
	reinstallKey = secboot.RecoveryKey{'r', 'e', 'i', 'n', 's', 't', 'a', 'l', 'l', 11, 12, 13, 14, 15, 16, 17}
)

func (s *deviceMgrInstallModeSuite) doRunChangeTestWithEncryption(c *C, grade string, tc encTestCase) error {
	restore := release.MockOnClassic(false)
	defer restore()
	bootloaderRootdir := c.MkDir()

	var brGadgetRoot, brDevice string
	var brOpts install.Options
	var installRunCalled int
<<<<<<< HEAD
	var sealingObserver gadget.ContentObserver
	restore = devicestate.MockInstallRun(func(gadgetRoot, kernelRoot, device string, options install.Options, obs gadget.ContentObserver) error {
=======
	var installSealingObserver gadget.ContentObserver
	restore = devicestate.MockInstallRun(func(gadgetRoot, device string, options install.Options, obs gadget.ContentObserver) (*install.InstalledSystemSideData, error) {
>>>>>>> 17f47f7f
		// ensure we can grab the lock here, i.e. that it's not taken
		s.state.Lock()
		s.state.Unlock()

		brGadgetRoot = gadgetRoot
		brDevice = device
		brOpts = options
		installSealingObserver = obs
		installRunCalled++
		var keysForRoles map[string]*install.EncryptionKeySet
		if tc.encrypt {
			keysForRoles = map[string]*install.EncryptionKeySet{
				gadget.SystemData: {
					Key:         dataEncryptionKey,
					RecoveryKey: dataRecoveryKey,
				},
			}
			if tc.trustedBootloader {
				keysForRoles[gadget.SystemSave] = &install.EncryptionKeySet{
					Key:         saveKey,
					RecoveryKey: reinstallKey,
				}
			}
		}
		return &install.InstalledSystemSideData{
			KeysForRoles: keysForRoles,
		}, nil
	})
	defer restore()

	restore = devicestate.MockSecbootCheckKeySealingSupported(func() error {
		if tc.tpm {
			return nil
		} else {
			return fmt.Errorf("TPM not available")
		}
	})
	defer restore()

	if tc.trustedBootloader {
		tab := bootloadertest.Mock("trusted", bootloaderRootdir).WithTrustedAssets()
		tab.TrustedAssetsList = []string{"trusted-asset"}
		bootloader.Force(tab)
		s.AddCleanup(func() { bootloader.Force(nil) })

		err := os.MkdirAll(boot.InitramfsUbuntuSeedDir, 0755)
		c.Assert(err, IsNil)
		err = ioutil.WriteFile(filepath.Join(boot.InitramfsUbuntuSeedDir, "trusted-asset"), nil, 0644)
		c.Assert(err, IsNil)
	}

	s.state.Lock()
	mockModel := s.makeMockInstalledPcGadget(c, grade, "")
	s.state.Unlock()

	bypassEncryptionPath := filepath.Join(boot.InitramfsUbuntuSeedDir, ".force-unencrypted")
	if tc.bypass {
		err := os.MkdirAll(filepath.Dir(bypassEncryptionPath), 0755)
		c.Assert(err, IsNil)
		f, err := os.Create(bypassEncryptionPath)
		c.Assert(err, IsNil)
		f.Close()
	} else {
		os.RemoveAll(bypassEncryptionPath)
	}

	bootMakeBootableCalled := 0
	restore = devicestate.MockBootMakeBootable(func(model *asserts.Model, rootdir string, bootWith *boot.BootableSet, seal *boot.TrustedAssetsInstallObserver) error {
		c.Check(model, DeepEquals, mockModel)
		c.Check(rootdir, Equals, dirs.GlobalRootDir)
		c.Check(bootWith.KernelPath, Matches, ".*/var/lib/snapd/snaps/pc-kernel_1.snap")
		c.Check(bootWith.BasePath, Matches, ".*/var/lib/snapd/snaps/core20_2.snap")
		c.Check(bootWith.RecoverySystemDir, Matches, "/systems/20191218")
		c.Check(bootWith.UnpackedGadgetDir, Equals, filepath.Join(dirs.SnapMountDir, "pc/1"))
		if tc.encrypt {
			c.Check(seal, NotNil)
		} else {
			c.Check(seal, IsNil)
		}
		bootMakeBootableCalled++
		return nil
	})
	defer restore()

	modeenv := boot.Modeenv{
		Mode:           "install",
		RecoverySystem: "20191218",
	}
	c.Assert(modeenv.WriteTo(""), IsNil)
	devicestate.SetSystemMode(s.mgr, "install")

	// normally done by snap-bootstrap
	err := os.MkdirAll(boot.InitramfsUbuntuBootDir, 0755)
	c.Assert(err, IsNil)

	s.settle(c)

	// the install-system change is created
	s.state.Lock()
	defer s.state.Unlock()
	installSystem := s.findInstallSystem()
	c.Assert(installSystem, NotNil)

	// and was run successfully
	if err := installSystem.Err(); err != nil {
		// we failed, no further checks needed
		return err
	}

	c.Assert(installSystem.Status(), Equals, state.DoneStatus)

	// in the right way
	c.Assert(brGadgetRoot, Equals, filepath.Join(dirs.SnapMountDir, "/pc/1"))
	c.Assert(brDevice, Equals, "")
	if tc.encrypt {
		c.Assert(brOpts, DeepEquals, install.Options{
			Mount:   true,
			Encrypt: true,
		})
	} else {
		c.Assert(brOpts, DeepEquals, install.Options{
			Mount: true,
		})
	}
	if tc.encrypt {
		// inteface is not nil
		c.Assert(installSealingObserver, NotNil)
		// we expect a very specific type
		trustedInstallObserver, ok := installSealingObserver.(*boot.TrustedAssetsInstallObserver)
		c.Assert(ok, Equals, true, Commentf("unexpected type: %T", installSealingObserver))
		c.Assert(trustedInstallObserver, NotNil)
	} else {
		c.Assert(installSealingObserver, IsNil)
	}

	c.Assert(installRunCalled, Equals, 1)
	c.Assert(bootMakeBootableCalled, Equals, 1)
	c.Assert(s.restartRequests, DeepEquals, []state.RestartType{state.RestartSystemNow})

	return nil
}

func (s *deviceMgrInstallModeSuite) TestInstallTaskErrors(c *C) {
	restore := release.MockOnClassic(false)
	defer restore()

<<<<<<< HEAD
	restore = devicestate.MockInstallRun(func(gadgetRoot, kernelRoot, device string, options install.Options, _ gadget.ContentObserver) error {
		return fmt.Errorf("The horror, The horror")
=======
	restore = devicestate.MockInstallRun(func(gadgetRoot, device string, options install.Options, _ gadget.ContentObserver) (*install.InstalledSystemSideData, error) {
		return nil, fmt.Errorf("The horror, The horror")
>>>>>>> 17f47f7f
	})
	defer restore()

	err := ioutil.WriteFile(filepath.Join(dirs.GlobalRootDir, "/var/lib/snapd/modeenv"),
		[]byte("mode=install\n"), 0644)
	c.Assert(err, IsNil)

	s.state.Lock()
	s.makeMockInstalledPcGadget(c, "dangerous", "")
	devicestate.SetSystemMode(s.mgr, "install")
	s.state.Unlock()

	s.settle(c)

	s.state.Lock()
	defer s.state.Unlock()

	installSystem := s.findInstallSystem()
	c.Check(installSystem.Err(), ErrorMatches, `(?ms)cannot perform the following tasks:
- Setup system for run mode \(cannot install system: The horror, The horror\)`)
	// no restart request on failure
	c.Check(s.restartRequests, HasLen, 0)
}

func (s *deviceMgrInstallModeSuite) TestInstallModeNotInstallmodeNoChg(c *C) {
	restore := release.MockOnClassic(false)
	defer restore()

	s.state.Lock()
	devicestate.SetSystemMode(s.mgr, "")
	s.state.Unlock()

	s.settle(c)

	s.state.Lock()
	defer s.state.Unlock()

	// the install-system change is *not* created (not in install mode)
	installSystem := s.findInstallSystem()
	c.Assert(installSystem, IsNil)
}

func (s *deviceMgrInstallModeSuite) TestInstallModeNotClassic(c *C) {
	restore := release.MockOnClassic(true)
	defer restore()

	s.state.Lock()
	devicestate.SetSystemMode(s.mgr, "install")
	s.state.Unlock()

	s.settle(c)

	s.state.Lock()
	defer s.state.Unlock()

	// the install-system change is *not* created (we're on classic)
	installSystem := s.findInstallSystem()
	c.Assert(installSystem, IsNil)
}

func (s *deviceMgrInstallModeSuite) TestInstallDangerous(c *C) {
	err := s.doRunChangeTestWithEncryption(c, "dangerous", encTestCase{tpm: false, bypass: false, encrypt: false})
	c.Assert(err, IsNil)
}

func (s *deviceMgrInstallModeSuite) TestInstallDangerousWithTPM(c *C) {
	err := s.doRunChangeTestWithEncryption(c, "dangerous", encTestCase{
		tpm: true, bypass: false, encrypt: true, trustedBootloader: true,
	})
	c.Assert(err, IsNil)
	c.Check(filepath.Join(boot.InstallHostFDEDataDir, "recovery.key"), testutil.FileEquals, dataRecoveryKey[:])
}

func (s *deviceMgrInstallModeSuite) TestInstallDangerousBypassEncryption(c *C) {
	err := s.doRunChangeTestWithEncryption(c, "dangerous", encTestCase{tpm: false, bypass: true, encrypt: false})
	c.Assert(err, IsNil)
}

func (s *deviceMgrInstallModeSuite) TestInstallDangerousWithTPMBypassEncryption(c *C) {
	err := s.doRunChangeTestWithEncryption(c, "dangerous", encTestCase{tpm: true, bypass: true, encrypt: false})
	c.Assert(err, IsNil)
}

func (s *deviceMgrInstallModeSuite) TestInstallSigned(c *C) {
	err := s.doRunChangeTestWithEncryption(c, "signed", encTestCase{tpm: false, bypass: false, encrypt: false})
	c.Assert(err, IsNil)
}

func (s *deviceMgrInstallModeSuite) TestInstallSignedWithTPM(c *C) {
	err := s.doRunChangeTestWithEncryption(c, "signed", encTestCase{
		tpm: true, bypass: false, encrypt: true, trustedBootloader: true,
	})
	c.Assert(err, IsNil)
	c.Check(filepath.Join(boot.InstallHostFDEDataDir, "recovery.key"), testutil.FileEquals, dataRecoveryKey[:])
}

func (s *deviceMgrInstallModeSuite) TestInstallSignedBypassEncryption(c *C) {
	err := s.doRunChangeTestWithEncryption(c, "signed", encTestCase{tpm: false, bypass: true, encrypt: false})
	c.Assert(err, IsNil)
}

func (s *deviceMgrInstallModeSuite) TestInstallSecured(c *C) {
	err := s.doRunChangeTestWithEncryption(c, "secured", encTestCase{tpm: false, bypass: false, encrypt: false})
	c.Assert(err, ErrorMatches, "(?s).*cannot encrypt secured device: TPM not available.*")
}

func (s *deviceMgrInstallModeSuite) TestInstallSecuredWithTPM(c *C) {
	err := s.doRunChangeTestWithEncryption(c, "secured", encTestCase{
		tpm: true, bypass: false, encrypt: true, trustedBootloader: true,
	})
	c.Assert(err, IsNil)
	c.Check(filepath.Join(boot.InstallHostFDEDataDir, "recovery.key"), testutil.FileEquals, dataRecoveryKey[:])
}

func (s *deviceMgrInstallModeSuite) TestInstallDangerousEncryptionWithTPMNoTrustedAssets(c *C) {
	err := s.doRunChangeTestWithEncryption(c, "dangerous", encTestCase{
		tpm: true, bypass: false, encrypt: true, trustedBootloader: false,
	})
	c.Assert(err, IsNil)
	c.Check(filepath.Join(boot.InstallHostFDEDataDir, "recovery.key"), testutil.FileEquals, dataRecoveryKey[:])
}

func (s *deviceMgrInstallModeSuite) TestInstallDangerousNoEncryptionWithTrustedAssets(c *C) {
	err := s.doRunChangeTestWithEncryption(c, "dangerous", encTestCase{
		tpm: false, bypass: false, encrypt: false, trustedBootloader: true,
	})
	c.Assert(err, IsNil)
}

func (s *deviceMgrInstallModeSuite) TestInstallSecuredWithTPMAndSave(c *C) {
	err := s.doRunChangeTestWithEncryption(c, "secured", encTestCase{
		tpm: true, bypass: false, encrypt: true, trustedBootloader: true,
	})
	c.Assert(err, IsNil)
	c.Check(filepath.Join(boot.InstallHostFDEDataDir, "recovery.key"), testutil.FileEquals, dataRecoveryKey[:])
	c.Check(filepath.Join(boot.InstallHostFDEDataDir, "ubuntu-save.key"), testutil.FileEquals, saveKey[:])
	c.Check(filepath.Join(boot.InstallHostFDEDataDir, "reinstall.key"), testutil.FileEquals, reinstallKey[:])
}

func (s *deviceMgrInstallModeSuite) TestInstallSecuredBypassEncryption(c *C) {
	err := s.doRunChangeTestWithEncryption(c, "secured", encTestCase{tpm: false, bypass: true, encrypt: false})
	c.Assert(err, ErrorMatches, "(?s).*cannot encrypt secured device: TPM not available.*")
}

func (s *deviceMgrInstallModeSuite) testInstallEncryptionSanityChecks(c *C, errMatch string) {
	restore := release.MockOnClassic(false)
	defer restore()

	restore = devicestate.MockSecbootCheckKeySealingSupported(func() error { return nil })
	defer restore()

	err := ioutil.WriteFile(filepath.Join(dirs.GlobalRootDir, "/var/lib/snapd/modeenv"),
		[]byte("mode=install\n"), 0644)
	c.Assert(err, IsNil)

	s.state.Lock()
	s.makeMockInstalledPcGadget(c, "dangerous", "")
	devicestate.SetSystemMode(s.mgr, "install")
	s.state.Unlock()

	s.settle(c)

	s.state.Lock()
	defer s.state.Unlock()

	installSystem := s.findInstallSystem()
	c.Check(installSystem.Err(), ErrorMatches, errMatch)
	// no restart request on failure
	c.Check(s.restartRequests, HasLen, 0)
}

func (s *deviceMgrInstallModeSuite) TestInstallEncryptionSanityChecksNoKeys(c *C) {
	restore := devicestate.MockInstallRun(func(gadgetRoot, device string, options install.Options, _ gadget.ContentObserver) (*install.InstalledSystemSideData, error) {
		c.Check(options.Encrypt, Equals, true)
		// no keys set
		return &install.InstalledSystemSideData{}, nil
	})
	defer restore()
	s.testInstallEncryptionSanityChecks(c, `(?ms)cannot perform the following tasks:
- Setup system for run mode \(internal error: system encryption keys are unset\)`)
}

func (s *deviceMgrInstallModeSuite) TestInstallEncryptionSanityChecksNoSystemDataKey(c *C) {
	restore := devicestate.MockInstallRun(func(gadgetRoot, device string, options install.Options, _ gadget.ContentObserver) (*install.InstalledSystemSideData, error) {
		c.Check(options.Encrypt, Equals, true)
		// no keys set
		return &install.InstalledSystemSideData{
			// empty map
			KeysForRoles: map[string]*install.EncryptionKeySet{},
		}, nil
	})
	defer restore()
	s.testInstallEncryptionSanityChecks(c, `(?ms)cannot perform the following tasks:
- Setup system for run mode \(internal error: system encryption keys are unset\)`)
}

func (s *deviceMgrInstallModeSuite) mockInstallModeChange(c *C, modelGrade, gadgetDefaultsYaml string) *asserts.Model {
	restore := release.MockOnClassic(false)
	defer restore()

<<<<<<< HEAD
	restore = devicestate.MockInstallRun(func(gadgetRoot, kernelRoot, device string, options install.Options, _ gadget.ContentObserver) error {
		return nil
=======
	restore = devicestate.MockInstallRun(func(gadgetRoot, device string, options install.Options, _ gadget.ContentObserver) (*install.InstalledSystemSideData, error) {
		return nil, nil
>>>>>>> 17f47f7f
	})
	defer restore()

	s.state.Lock()
	mockModel := s.makeMockInstalledPcGadget(c, modelGrade, gadgetDefaultsYaml)
	s.state.Unlock()
	c.Check(mockModel.Grade(), Equals, asserts.ModelGrade(modelGrade))

	restore = devicestate.MockBootMakeBootable(func(model *asserts.Model, rootdir string, bootWith *boot.BootableSet, seal *boot.TrustedAssetsInstallObserver) error {
		return nil
	})
	defer restore()

	modeenv := boot.Modeenv{
		Mode:           "install",
		RecoverySystem: "20191218",
	}
	c.Assert(modeenv.WriteTo(""), IsNil)
	devicestate.SetSystemMode(s.mgr, "install")

	// normally done by snap-bootstrap
	err := os.MkdirAll(boot.InitramfsUbuntuBootDir, 0755)
	c.Assert(err, IsNil)

	s.settle(c)

	return mockModel
}

func (s *deviceMgrInstallModeSuite) TestInstallModeRunSysconfig(c *C) {
	s.mockInstallModeChange(c, "dangerous", "")

	s.state.Lock()
	defer s.state.Unlock()

	// the install-system change is created
	installSystem := s.findInstallSystem()
	c.Assert(installSystem, NotNil)

	// and was run successfully
	c.Check(installSystem.Err(), IsNil)
	c.Check(installSystem.Status(), Equals, state.DoneStatus)

	// and sysconfig.ConfigureTargetSystem was run exactly once
	c.Assert(s.ConfigureTargetSystemOptsPassed, DeepEquals, []*sysconfig.Options{
		{
			AllowCloudInit: true,
			TargetRootDir:  boot.InstallHostWritableDir,
			GadgetDir:      filepath.Join(dirs.SnapMountDir, "pc/1/"),
		},
	})
}

func (s *deviceMgrInstallModeSuite) TestInstallModeRunSysconfigErr(c *C) {
	s.ConfigureTargetSystemErr = fmt.Errorf("error from sysconfig.ConfigureTargetSystem")
	s.mockInstallModeChange(c, "dangerous", "")

	s.state.Lock()
	defer s.state.Unlock()

	// the install-system was run but errorred as specified in the above mock
	installSystem := s.findInstallSystem()
	c.Check(installSystem.Err(), ErrorMatches, `(?ms)cannot perform the following tasks:
- Setup system for run mode \(error from sysconfig.ConfigureTargetSystem\)`)
	// and sysconfig.ConfigureTargetSystem was run exactly once
	c.Assert(s.ConfigureTargetSystemOptsPassed, DeepEquals, []*sysconfig.Options{
		{
			AllowCloudInit: true,
			TargetRootDir:  boot.InstallHostWritableDir,
			GadgetDir:      filepath.Join(dirs.SnapMountDir, "pc/1/"),
		},
	})
}

func (s *deviceMgrInstallModeSuite) TestInstallModeSupportsCloudInitInDangerous(c *C) {
	// pretend we have a cloud-init config on the seed partition
	cloudCfg := filepath.Join(boot.InitramfsUbuntuSeedDir, "data/etc/cloud/cloud.cfg.d")
	err := os.MkdirAll(cloudCfg, 0755)
	c.Assert(err, IsNil)
	for _, mockCfg := range []string{"foo.cfg", "bar.cfg"} {
		err = ioutil.WriteFile(filepath.Join(cloudCfg, mockCfg), []byte(fmt.Sprintf("%s config", mockCfg)), 0644)
		c.Assert(err, IsNil)
	}

	s.mockInstallModeChange(c, "dangerous", "")

	// and did tell sysconfig about the cloud-init files
	c.Assert(s.ConfigureTargetSystemOptsPassed, DeepEquals, []*sysconfig.Options{
		{
			AllowCloudInit:  true,
			CloudInitSrcDir: filepath.Join(boot.InitramfsUbuntuSeedDir, "data/etc/cloud/cloud.cfg.d"),
			TargetRootDir:   boot.InstallHostWritableDir,
			GadgetDir:       filepath.Join(dirs.SnapMountDir, "pc/1/"),
		},
	})
}

func (s *deviceMgrInstallModeSuite) TestInstallModeSignedNoUbuntuSeedCloudInit(c *C) {
	// pretend we have a cloud-init config on the seed partition
	cloudCfg := filepath.Join(boot.InitramfsUbuntuSeedDir, "data/etc/cloud/cloud.cfg.d")
	err := os.MkdirAll(cloudCfg, 0755)
	c.Assert(err, IsNil)
	for _, mockCfg := range []string{"foo.cfg", "bar.cfg"} {
		err = ioutil.WriteFile(filepath.Join(cloudCfg, mockCfg), []byte(fmt.Sprintf("%s config", mockCfg)), 0644)
		c.Assert(err, IsNil)
	}

	s.mockInstallModeChange(c, "signed", "")

	// and did NOT tell sysconfig about the cloud-init file, but also did not
	// explicitly disable cloud init
	c.Assert(s.ConfigureTargetSystemOptsPassed, DeepEquals, []*sysconfig.Options{
		{
			AllowCloudInit: true,
			TargetRootDir:  boot.InstallHostWritableDir,
			GadgetDir:      filepath.Join(dirs.SnapMountDir, "pc/1/"),
		},
	})
}

func (s *deviceMgrInstallModeSuite) TestInstallModeSecuredGadgetCloudConfCloudInit(c *C) {
	// pretend we have a cloud.conf from the gadget
	gadgetDir := filepath.Join(dirs.SnapMountDir, "pc/1/")
	err := os.MkdirAll(gadgetDir, 0755)
	c.Assert(err, IsNil)
	err = ioutil.WriteFile(filepath.Join(gadgetDir, "cloud.conf"), nil, 0644)
	c.Assert(err, IsNil)

	err = s.doRunChangeTestWithEncryption(c, "secured", encTestCase{
		tpm: true, bypass: false, encrypt: true, trustedBootloader: true,
	})
	c.Assert(err, IsNil)

	c.Assert(s.ConfigureTargetSystemOptsPassed, DeepEquals, []*sysconfig.Options{
		{
			AllowCloudInit: true,
			TargetRootDir:  boot.InstallHostWritableDir,
			GadgetDir:      filepath.Join(dirs.SnapMountDir, "pc/1/"),
		},
	})
}

func (s *deviceMgrInstallModeSuite) TestInstallModeSecuredNoUbuntuSeedCloudInit(c *C) {
	// pretend we have a cloud-init config on the seed partition
	cloudCfg := filepath.Join(boot.InitramfsUbuntuSeedDir, "data/etc/cloud/cloud.cfg.d")
	err := os.MkdirAll(cloudCfg, 0755)
	c.Assert(err, IsNil)
	for _, mockCfg := range []string{"foo.cfg", "bar.cfg"} {
		err = ioutil.WriteFile(filepath.Join(cloudCfg, mockCfg), []byte(fmt.Sprintf("%s config", mockCfg)), 0644)
		c.Assert(err, IsNil)
	}

	err = s.doRunChangeTestWithEncryption(c, "secured", encTestCase{
		tpm: true, bypass: false, encrypt: true, trustedBootloader: true,
	})
	c.Assert(err, IsNil)

	// and did NOT tell sysconfig about the cloud-init files, instead it was
	// disabled because only gadget cloud-init is allowed
	c.Assert(s.ConfigureTargetSystemOptsPassed, DeepEquals, []*sysconfig.Options{
		{
			AllowCloudInit: false,
			TargetRootDir:  boot.InstallHostWritableDir,
			GadgetDir:      filepath.Join(dirs.SnapMountDir, "pc/1/"),
		},
	})
}

func (s *deviceMgrInstallModeSuite) TestInstallModeWritesModel(c *C) {
	// pretend we have a cloud-init config on the seed partition
	model := s.mockInstallModeChange(c, "dangerous", "")

	var buf bytes.Buffer
	err := asserts.NewEncoder(&buf).Encode(model)
	c.Assert(err, IsNil)

	s.state.Lock()
	defer s.state.Unlock()

	installSystem := s.findInstallSystem()
	c.Assert(installSystem, NotNil)

	// and was run successfully
	c.Check(installSystem.Err(), IsNil)
	c.Check(installSystem.Status(), Equals, state.DoneStatus)

	c.Check(filepath.Join(boot.InitramfsUbuntuBootDir, "model"), testutil.FileEquals, buf.String())
}<|MERGE_RESOLUTION|>--- conflicted
+++ resolved
@@ -188,13 +188,8 @@
 	var brGadgetRoot, brDevice string
 	var brOpts install.Options
 	var installRunCalled int
-<<<<<<< HEAD
-	var sealingObserver gadget.ContentObserver
-	restore = devicestate.MockInstallRun(func(gadgetRoot, kernelRoot, device string, options install.Options, obs gadget.ContentObserver) error {
-=======
 	var installSealingObserver gadget.ContentObserver
-	restore = devicestate.MockInstallRun(func(gadgetRoot, device string, options install.Options, obs gadget.ContentObserver) (*install.InstalledSystemSideData, error) {
->>>>>>> 17f47f7f
+	restore = devicestate.MockInstallRun(func(gadgetRoot, kernelRoot, device string, options install.Options, obs gadget.ContentObserver) (*install.InstalledSystemSideData, error) {
 		// ensure we can grab the lock here, i.e. that it's not taken
 		s.state.Lock()
 		s.state.Unlock()
@@ -341,13 +336,8 @@
 	restore := release.MockOnClassic(false)
 	defer restore()
 
-<<<<<<< HEAD
-	restore = devicestate.MockInstallRun(func(gadgetRoot, kernelRoot, device string, options install.Options, _ gadget.ContentObserver) error {
-		return fmt.Errorf("The horror, The horror")
-=======
-	restore = devicestate.MockInstallRun(func(gadgetRoot, device string, options install.Options, _ gadget.ContentObserver) (*install.InstalledSystemSideData, error) {
+	restore = devicestate.MockInstallRun(func(gadgetRoot, kernelRoot, device string, options install.Options, _ gadget.ContentObserver) (*install.InstalledSystemSideData, error) {
 		return nil, fmt.Errorf("The horror, The horror")
->>>>>>> 17f47f7f
 	})
 	defer restore()
 
@@ -520,7 +510,7 @@
 }
 
 func (s *deviceMgrInstallModeSuite) TestInstallEncryptionSanityChecksNoKeys(c *C) {
-	restore := devicestate.MockInstallRun(func(gadgetRoot, device string, options install.Options, _ gadget.ContentObserver) (*install.InstalledSystemSideData, error) {
+	restore := devicestate.MockInstallRun(func(gadgetRoot, kernelRoot, device string, options install.Options, _ gadget.ContentObserver) (*install.InstalledSystemSideData, error) {
 		c.Check(options.Encrypt, Equals, true)
 		// no keys set
 		return &install.InstalledSystemSideData{}, nil
@@ -531,7 +521,7 @@
 }
 
 func (s *deviceMgrInstallModeSuite) TestInstallEncryptionSanityChecksNoSystemDataKey(c *C) {
-	restore := devicestate.MockInstallRun(func(gadgetRoot, device string, options install.Options, _ gadget.ContentObserver) (*install.InstalledSystemSideData, error) {
+	restore := devicestate.MockInstallRun(func(gadgetRoot, kernelRoot, device string, options install.Options, _ gadget.ContentObserver) (*install.InstalledSystemSideData, error) {
 		c.Check(options.Encrypt, Equals, true)
 		// no keys set
 		return &install.InstalledSystemSideData{
@@ -548,13 +538,8 @@
 	restore := release.MockOnClassic(false)
 	defer restore()
 
-<<<<<<< HEAD
-	restore = devicestate.MockInstallRun(func(gadgetRoot, kernelRoot, device string, options install.Options, _ gadget.ContentObserver) error {
-		return nil
-=======
-	restore = devicestate.MockInstallRun(func(gadgetRoot, device string, options install.Options, _ gadget.ContentObserver) (*install.InstalledSystemSideData, error) {
+	restore = devicestate.MockInstallRun(func(gadgetRoot, kernelRoot, device string, options install.Options, _ gadget.ContentObserver) (*install.InstalledSystemSideData, error) {
 		return nil, nil
->>>>>>> 17f47f7f
 	})
 	defer restore()
 
