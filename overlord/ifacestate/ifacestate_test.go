--- conflicted
+++ resolved
@@ -320,11 +320,7 @@
 	s.testDisconnectConflicts(c, "producer", "link-snap", `snap "producer" has "other-chg" change in progress`)
 }
 
-<<<<<<< HEAD
-func (s *interfaceManagerSuite) TestConnectConflict(c *C) {
-=======
 func (s *interfaceManagerSuite) TestConnectDoesConflict(c *C) {
->>>>>>> bebb1989
 	s.mockIface(c, &ifacetest.TestInterface{InterfaceName: "test"})
 	s.mockSnap(c, consumerYaml)
 	s.mockSnap(c, producerYaml)
@@ -341,15 +337,11 @@
 	_, err := ifacestate.Connect(s.state, "consumer", "plug", "producer", "slot")
 	c.Assert(err, ErrorMatches, `snap "consumer" has "other-connect" change in progress`)
 
-<<<<<<< HEAD
 	conn := &interfaces.Connection{
 		Plug: interfaces.NewConnectedPlug(&snap.PlugInfo{Snap: &snap.Info{SuggestedName: "consumer"}, Name: "plug"}, nil),
 		Slot: interfaces.NewConnectedSlot(&snap.SlotInfo{Snap: &snap.Info{SuggestedName: "producer"}, Name: "slot"}, nil),
 	}
 	_, err = ifacestate.Disconnect(s.state, conn)
-=======
-	_, err = ifacestate.Disconnect(s.state, "consumer", "plug", "producer", "slot")
->>>>>>> bebb1989
 	c.Assert(err, ErrorMatches, `snap "consumer" has "other-connect" change in progress`)
 }
 
