// -*- Mode: Go; indent-tabs-mode: t -*-

/*
 * Copyright (C) 2016 Canonical Ltd
 *
 * This program is free software: you can redistribute it and/or modify
 * it under the terms of the GNU General Public License version 3 as
 * published by the Free Software Foundation.
 *
 * This program is distributed in the hope that it will be useful,
 * but WITHOUT ANY WARRANTY; without even the implied warranty of
 * MERCHANTABILITY or FITNESS FOR A PARTICULAR PURPOSE.  See the
 * GNU General Public License for more details.
 *
 * You should have received a copy of the GNU General Public License
 * along with this program.  If not, see <http://www.gnu.org/licenses/>.
 *
 */

package ifacestate_test

import (
	"bytes"
	"os"
	"path/filepath"
	"sort"
	"strings"
	"testing"
	"time"

	. "gopkg.in/check.v1"

	"github.com/snapcore/snapd/asserts"
	"github.com/snapcore/snapd/asserts/assertstest"
	"github.com/snapcore/snapd/dirs"
	"github.com/snapcore/snapd/interfaces"
	"github.com/snapcore/snapd/interfaces/ifacetest"
	"github.com/snapcore/snapd/logger"
	"github.com/snapcore/snapd/osutil"
	"github.com/snapcore/snapd/overlord"
	"github.com/snapcore/snapd/overlord/assertstate"
	"github.com/snapcore/snapd/overlord/hookstate"
	"github.com/snapcore/snapd/overlord/ifacestate"
	"github.com/snapcore/snapd/overlord/ifacestate/ifacerepo"
	"github.com/snapcore/snapd/overlord/snapstate"
	"github.com/snapcore/snapd/overlord/state"
	"github.com/snapcore/snapd/snap"
	"github.com/snapcore/snapd/snap/snaptest"
	"github.com/snapcore/snapd/testutil"
)

func TestInterfaceManager(t *testing.T) { TestingT(t) }

type interfaceManagerSuite struct {
	testutil.BaseTest
	o              *overlord.Overlord
	state          *state.State
	db             *asserts.Database
	privateMgr     *ifacestate.InterfaceManager
	privateHookMgr *hookstate.HookManager
	extraIfaces    []interfaces.Interface
	extraBackends  []interfaces.SecurityBackend
	secBackend     *ifacetest.TestSecurityBackend
	mockSnapCmd    *testutil.MockCmd
	storeSigning   *assertstest.StoreStack
	log            *bytes.Buffer
}

var _ = Suite(&interfaceManagerSuite{})

func (s *interfaceManagerSuite) SetUpTest(c *C) {
	s.BaseTest.SetUpTest(c)
	s.storeSigning = assertstest.NewStoreStack("canonical", nil)

	s.mockSnapCmd = testutil.MockCommand(c, "snap", "")

	dirs.SetRootDir(c.MkDir())
	c.Assert(os.MkdirAll(filepath.Dir(dirs.SnapSystemKeyFile), 0755), IsNil)

	s.o = overlord.Mock()
	s.state = s.o.State()
	db, err := asserts.OpenDatabase(&asserts.DatabaseConfig{
		Backstore: asserts.NewMemoryBackstore(),
		Trusted:   s.storeSigning.Trusted,
	})
	c.Assert(err, IsNil)
	s.db = db
	err = db.Add(s.storeSigning.StoreAccountKey(""))
	c.Assert(err, IsNil)

	s.BaseTest.AddCleanup(snap.MockSanitizePlugsSlots(func(snapInfo *snap.Info) {}))

	s.state.Lock()
	assertstate.ReplaceDB(s.state, s.db)
	s.state.Unlock()

	s.privateHookMgr = nil
	s.privateMgr = nil
	s.extraIfaces = nil
	s.extraBackends = nil
	s.secBackend = &ifacetest.TestSecurityBackend{}
	// TODO: transition this so that we don't load real backends and instead
	// just load the test backend here and this is nicely integrated with
	// extraBackends above.
	s.BaseTest.AddCleanup(ifacestate.MockSecurityBackends([]interfaces.SecurityBackend{s.secBackend}))

	buf, restore := logger.MockLogger()
	s.BaseTest.AddCleanup(restore)
	s.log = buf
}

func (s *interfaceManagerSuite) TearDownTest(c *C) {
	s.BaseTest.TearDownTest(c)

	s.mockSnapCmd.Restore()

	if s.privateMgr != nil {
		s.privateMgr.Stop()
	}
	dirs.SetRootDir("")
}

func (s *interfaceManagerSuite) manager(c *C) *ifacestate.InterfaceManager {
	if s.privateMgr == nil {
		mgr, err := ifacestate.Manager(s.state, s.hookManager(c), s.extraIfaces, s.extraBackends)
		c.Assert(err, IsNil)
		ifacestate.AddForeignTaskHandlers(mgr)
		s.privateMgr = mgr
		s.o.AddManager(mgr)

		// ensure the re-generation of security profiles did not
		// confuse the tests
		s.secBackend.SetupCalls = nil
	}
	return s.privateMgr
}

func (s *interfaceManagerSuite) hookManager(c *C) *hookstate.HookManager {
	if s.privateHookMgr == nil {
		mgr, err := hookstate.Manager(s.state)
		c.Assert(err, IsNil)
		s.privateHookMgr = mgr
		s.o.AddManager(mgr)
	}
	return s.privateHookMgr
}

func (s *interfaceManagerSuite) settle(c *C) {
	err := s.o.Settle(5 * time.Second)
	c.Assert(err, IsNil)
}

func (s *interfaceManagerSuite) TestSmoke(c *C) {
	mgr := s.manager(c)
	mgr.Ensure()
	mgr.Wait()
}

func (s *interfaceManagerSuite) TestKnownTaskKinds(c *C) {
	mgr, err := ifacestate.Manager(s.state, s.hookManager(c), nil, nil)
	c.Assert(err, IsNil)
	kinds := mgr.KnownTaskKinds()
	sort.Strings(kinds)
	c.Assert(kinds, DeepEquals, []string{
		"auto-connect",
		"connect",
		"discard-conns",
		"disconnect",
		"remove-profiles",
		"setup-profiles",
		"transition-ubuntu-core"})
}

func (s *interfaceManagerSuite) TestRepoAvailable(c *C) {
	_ = s.manager(c)
	s.state.Lock()
	defer s.state.Unlock()
	repo := ifacerepo.Get(s.state)
	c.Check(repo, FitsTypeOf, &interfaces.Repository{})
}

func (s *interfaceManagerSuite) TestConnectTask(c *C) {
	s.mockIfaces(c, &ifacetest.TestInterface{InterfaceName: "test"}, &ifacetest.TestInterface{InterfaceName: "test2"})
	s.mockSnap(c, consumerYaml)
	s.mockSnap(c, producerYaml)
	_ = s.manager(c)

	s.state.Lock()
	defer s.state.Unlock()

	ts, err := ifacestate.Connect(s.state, "consumer", "plug", "producer", "slot")
	c.Assert(err, IsNil)

	var hs hookstate.HookSetup
	i := 0
	task := ts.Tasks()[i]
	c.Check(task.Kind(), Equals, "run-hook")
	var hookSetup hookstate.HookSetup
	err = task.Get("hook-setup", &hookSetup)
	c.Assert(err, IsNil)
	c.Assert(hookSetup, Equals, hookstate.HookSetup{Snap: "consumer", Hook: "prepare-plug-plug", Optional: true})
	i++
	task = ts.Tasks()[i]
	c.Check(task.Kind(), Equals, "run-hook")
	err = task.Get("hook-setup", &hookSetup)
	c.Assert(err, IsNil)
	c.Assert(hookSetup, Equals, hookstate.HookSetup{Snap: "producer", Hook: "prepare-slot-slot", Optional: true})
	i++
	task = ts.Tasks()[i]
	c.Assert(task.Kind(), Equals, "connect")
	var plug interfaces.PlugRef
	err = task.Get("plug", &plug)
	c.Assert(err, IsNil)
	c.Assert(plug.Snap, Equals, "consumer")
	c.Assert(plug.Name, Equals, "plug")
	var slot interfaces.SlotRef
	err = task.Get("slot", &slot)
	c.Assert(err, IsNil)
	c.Assert(slot.Snap, Equals, "producer")
	c.Assert(slot.Name, Equals, "slot")

	var autoconnect bool
	err = task.Get("auto", &autoconnect)
	c.Assert(err, IsNil)
	c.Assert(autoconnect, Equals, false)

	// verify initial attributes are present in connect task
	var plugStaticAttrs map[string]interface{}
	var plugDynamicAttrs map[string]interface{}
	err = task.Get("plug-static", &plugStaticAttrs)
	c.Assert(err, IsNil)
	c.Assert(plugStaticAttrs, DeepEquals, map[string]interface{}{"attr1": "value1"})
	err = task.Get("plug-dynamic", &plugDynamicAttrs)
	c.Assert(err, IsNil)
	c.Assert(plugDynamicAttrs, DeepEquals, map[string]interface{}{})

	var slotStaticAttrs map[string]interface{}
	var slotDynamicAttrs map[string]interface{}
	err = task.Get("slot-static", &slotStaticAttrs)
	c.Assert(err, IsNil)
	c.Assert(slotStaticAttrs, DeepEquals, map[string]interface{}{"attr2": "value2"})
	err = task.Get("slot-dynamic", &slotDynamicAttrs)
	c.Assert(err, IsNil)
	c.Assert(slotDynamicAttrs, DeepEquals, map[string]interface{}{})

	i++
	task = ts.Tasks()[i]
	c.Check(task.Kind(), Equals, "run-hook")
	err = task.Get("hook-setup", &hs)
	c.Assert(err, IsNil)
	c.Assert(hs, Equals, hookstate.HookSetup{Snap: "producer", Hook: "connect-slot-slot", Optional: true})
	i++
	task = ts.Tasks()[i]
	c.Check(task.Kind(), Equals, "run-hook")
	err = task.Get("hook-setup", &hs)
	c.Assert(err, IsNil)
	c.Assert(hs, Equals, hookstate.HookSetup{Snap: "consumer", Hook: "connect-plug-plug", Optional: true})
}

func (s *interfaceManagerSuite) testConnectDisconnectConflicts(c *C, f func(*state.State, string, string, string, string) (*state.TaskSet, error), snapName string, otherTaskKind string, expectedErr string) {
	s.state.Lock()
	defer s.state.Unlock()

	chg := s.state.NewChange("other-chg", "...")
	t := s.state.NewTask(otherTaskKind, "...")
	t.Set("snap-setup", &snapstate.SnapSetup{
		SideInfo: &snap.SideInfo{
			RealName: snapName},
	})
	chg.AddTask(t)

	_, err := f(s.state, "consumer", "plug", "producer", "slot")
	c.Assert(err, ErrorMatches, expectedErr)
}

func (s *interfaceManagerSuite) TestConnectConflictsPlugSnapOnLinkSnap(c *C) {
	s.testConnectDisconnectConflicts(c, ifacestate.Connect, "consumer", "link-snap", `snap "consumer" has "other-chg" change in progress`)
}

func (s *interfaceManagerSuite) TestConnectConflictsPlugSnapOnUnlink(c *C) {
	s.testConnectDisconnectConflicts(c, ifacestate.Connect, "consumer", "unlink-snap", `snap "consumer" has "other-chg" change in progress`)
}

func (s *interfaceManagerSuite) TestConnectConflictsSlotSnap(c *C) {
	s.testConnectDisconnectConflicts(c, ifacestate.Connect, "producer", "link-snap", `snap "producer" has "other-chg" change in progress`)
}

func (s *interfaceManagerSuite) TestConnectConflictsSlotSnapOnUnlink(c *C) {
	s.testConnectDisconnectConflicts(c, ifacestate.Connect, "producer", "unlink-snap", `snap "producer" has "other-chg" change in progress`)
}

func (s *interfaceManagerSuite) TestDisconnectConflictsPlugSnapOnLink(c *C) {
	s.testConnectDisconnectConflicts(c, ifacestate.Disconnect, "consumer", "link-snap", `snap "consumer" has "other-chg" change in progress`)
}

func (s *interfaceManagerSuite) TestDisconnectConflictsSlotSnapOnLink(c *C) {
	s.testConnectDisconnectConflicts(c, ifacestate.Disconnect, "producer", "link-snap", `snap "producer" has "other-chg" change in progress`)
}

func (s *interfaceManagerSuite) TestConnectDoesntConflict(c *C) {
	s.mockIface(c, &ifacetest.TestInterface{InterfaceName: "test"})
	s.mockSnap(c, consumerYaml)
	s.mockSnap(c, producerYaml)

	s.state.Lock()
	defer s.state.Unlock()

	chg := s.state.NewChange("other-connect", "...")
	t := s.state.NewTask("connect", "other connect task")
	t.Set("slot", interfaces.SlotRef{Snap: "producer", Name: "slot"})
	t.Set("plug", interfaces.PlugRef{Snap: "consumer", Name: "plug"})
	chg.AddTask(t)

	_, err := ifacestate.Connect(s.state, "consumer", "plug", "producer", "slot")
	c.Assert(err, IsNil)

	_, err = ifacestate.Disconnect(s.state, "consumer", "plug", "producer", "slot")
	c.Assert(err, IsNil)
}

func (s *interfaceManagerSuite) TestAutoconnectDoesntConflictOnInstalledSnap(c *C) {
	s.mockSnap(c, consumerYaml)
	s.mockSnap(c, producerYaml)

	s.state.Lock()
	defer s.state.Unlock()

	sup := &snapstate.SnapSetup{
		SideInfo: &snap.SideInfo{
			RealName: "consumer"},
	}

	chg := s.state.NewChange("install", "...")
	t := s.state.NewTask("link-snap", "...")
	t.Set("snap-setup", sup)
	chg.AddTask(t)

	t = s.state.NewTask("auto-connect", "...")
	t.Set("snap-setup", sup)
	chg.AddTask(t)

	ts, err := ifacestate.ConnectOnInstall(s.state, chg, t, "consumer", "plug", "producer", "slot")
	c.Assert(err, IsNil)
	c.Assert(ts.Tasks(), HasLen, 5)
	connectTask := ts.Tasks()[2]
	c.Assert(connectTask.Kind(), Equals, "connect")
	var auto bool
	connectTask.Get("auto", &auto)
	c.Assert(auto, Equals, auto)
}

<<<<<<< HEAD
func (s *interfaceManagerSuite) TestAutoconnectDoesntConflictOnInstalledSnap(c *C) {
	s.testConnectDoesntConflictOnInstalledSnap(c, "auto-connect", ifacestate.ConnectOnInstall, true)
}

func (s *interfaceManagerSuite) testConnectConflicts(c *C, installedSnapTaskKind string, conflictingKind string) {
=======
func (s *interfaceManagerSuite) testAutoConnectConflicts(c *C, conflictingKind string) {
>>>>>>> 7f27b626
	s.mockSnap(c, consumerYaml)
	s.mockSnap(c, producerYaml)

	s.state.Lock()
	defer s.state.Unlock()

	chg1 := s.state.NewChange("a change", "...")
	t1 := s.state.NewTask(conflictingKind, "...")
	t1.Set("snap-setup", &snapstate.SnapSetup{
		SideInfo: &snap.SideInfo{
			RealName: "consumer"},
	})
	chg1.AddTask(t1)

	chg := s.state.NewChange("other-chg", "...")
	t2 := s.state.NewTask("auto-connect", "...")
	t2.Set("snap-setup", &snapstate.SnapSetup{
		SideInfo: &snap.SideInfo{
			RealName: "producer"},
	})

	chg.AddTask(t2)

<<<<<<< HEAD
	err := ifacestate.CheckConnectConflicts(s.state, chg, "consumer", "producer", t2)
=======
	_, err := ifacestate.ConnectOnInstall(s.state, chg, t2, "consumer", "plug", "producer", "slot")
>>>>>>> 7f27b626
	c.Assert(err, NotNil)
	c.Assert(err, ErrorMatches, `task should be retried`)
}

func (s *interfaceManagerSuite) TestAutoconnectConflictOnUnlink(c *C) {
<<<<<<< HEAD
	s.testConnectConflicts(c, "auto-connect", "unlink-snap")
}

func (s *interfaceManagerSuite) TestAutoconnectConflictOnLink(c *C) {
	s.testConnectConflicts(c, "auto-connect", "link-snap")
}

func (s *interfaceManagerSuite) TestReconnectConflictOnUnlink(c *C) {
	s.testConnectConflicts(c, "reconnect", "unlink-snap")
}

func (s *interfaceManagerSuite) TestReconnectConflictOnLink(c *C) {
	s.testConnectConflicts(c, "reconnect", "link-snap")
}

func (s *interfaceManagerSuite) TestReconnectDoesntConflictOnInstalledSnap(c *C) {
	s.testConnectDoesntConflictOnInstalledSnap(c, "reconnect", ifacestate.ConnectOnInstall, false)
=======
	s.testAutoConnectConflicts(c, "unlink-snap")
}

func (s *interfaceManagerSuite) TestAutoconnectConflictOnLink(c *C) {
	s.testAutoConnectConflicts(c, "link-snap")
>>>>>>> 7f27b626
}

func (s *interfaceManagerSuite) TestEnsureProcessesConnectTask(c *C) {
	s.mockIfaces(c, &ifacetest.TestInterface{InterfaceName: "test"}, &ifacetest.TestInterface{InterfaceName: "test2"})
	s.mockSnap(c, consumerYaml)
	s.mockSnap(c, producerYaml)
	_ = s.manager(c)

	s.state.Lock()
	change := s.state.NewChange("kind", "summary")
	ts, err := ifacestate.Connect(s.state, "consumer", "plug", "producer", "slot")

	c.Assert(err, IsNil)
	c.Assert(ts.Tasks(), HasLen, 5)
	ts.Tasks()[2].Set("snap-setup", &snapstate.SnapSetup{
		SideInfo: &snap.SideInfo{
			RealName: "consumer",
		},
	})

	change.AddAll(ts)
	s.state.Unlock()

	s.settle(c)

	s.state.Lock()
	defer s.state.Unlock()

	i := 0
	c.Assert(change.Err(), IsNil)
	task := change.Tasks()[i]
	c.Check(task.Kind(), Equals, "run-hook")
	c.Check(task.Status(), Equals, state.DoneStatus)
	i++
	task = change.Tasks()[i]
	c.Check(task.Kind(), Equals, "run-hook")
	c.Check(task.Status(), Equals, state.DoneStatus)
	i++
	task = change.Tasks()[i]
	c.Check(task.Kind(), Equals, "connect")
	c.Check(task.Status(), Equals, state.DoneStatus)
	c.Check(change.Status(), Equals, state.DoneStatus)

	repo := s.manager(c).Repository()
	ifaces := repo.Interfaces()
	c.Assert(ifaces.Connections, HasLen, 1)
	c.Check(ifaces.Connections, DeepEquals, []*interfaces.ConnRef{{interfaces.PlugRef{Snap: "consumer", Name: "plug"}, interfaces.SlotRef{Snap: "producer", Name: "slot"}}})
}

func (s *interfaceManagerSuite) TestConnectTaskCheckInterfaceMismatch(c *C) {
	s.mockIfaces(c, &ifacetest.TestInterface{InterfaceName: "test"}, &ifacetest.TestInterface{InterfaceName: "test2"})
	s.mockSnap(c, consumerYaml)
	s.mockSnap(c, producerYaml)
	_ = s.manager(c)

	s.state.Lock()
	change := s.state.NewChange("kind", "summary")
	ts, err := ifacestate.Connect(s.state, "consumer", "otherplug", "producer", "slot")
	c.Assert(err, IsNil)
	c.Assert(ts.Tasks(), HasLen, 5)
	c.Check(ts.Tasks()[2].Kind(), Equals, "connect")
	ts.Tasks()[2].Set("snap-setup", &snapstate.SnapSetup{
		SideInfo: &snap.SideInfo{
			RealName: "consumer",
		},
	})

	change.AddAll(ts)
	s.state.Unlock()

	s.settle(c)

	s.state.Lock()
	defer s.state.Unlock()

	c.Check(change.Err(), ErrorMatches, `cannot perform the following tasks:\n- Connect consumer:otherplug to producer:slot \(cannot connect plug "consumer:otherplug" \(interface "test2"\) to "producer:slot" \(interface "test".*`)
	task := change.Tasks()[2]
	c.Check(task.Kind(), Equals, "connect")
	c.Check(task.Status(), Equals, state.ErrorStatus)
	c.Check(change.Status(), Equals, state.ErrorStatus)
}

func (s *interfaceManagerSuite) TestConnectTaskNoSuchSlot(c *C) {
	s.mockIfaces(c, &ifacetest.TestInterface{InterfaceName: "test"}, &ifacetest.TestInterface{InterfaceName: "test2"})
	s.mockSnap(c, consumerYaml)
	s.mockSnap(c, producerYaml)
	_ = s.manager(c)

	s.state.Lock()
	_ = s.state.NewChange("kind", "summary")
	_, err := ifacestate.Connect(s.state, "consumer", "plug", "producer", "whatslot")
	c.Assert(err, ErrorMatches, `snap "producer" has no slot named "whatslot"`)
}

func (s *interfaceManagerSuite) TestConnectTaskNoSuchPlug(c *C) {
	s.mockIfaces(c, &ifacetest.TestInterface{InterfaceName: "test"}, &ifacetest.TestInterface{InterfaceName: "test2"})
	s.mockSnap(c, consumerYaml)
	s.mockSnap(c, producerYaml)
	_ = s.manager(c)

	s.state.Lock()
	_ = s.state.NewChange("kind", "summary")
	_, err := ifacestate.Connect(s.state, "consumer", "whatplug", "producer", "slot")
	c.Assert(err, ErrorMatches, `snap "consumer" has no plug named "whatplug"`)
}

func (s *interfaceManagerSuite) TestConnectTaskCheckNotAllowed(c *C) {
	s.testConnectTaskCheck(c, func() {
		s.mockSnapDecl(c, "consumer", "consumer-publisher", nil)
		s.mockSnap(c, consumerYaml)
		s.mockSnapDecl(c, "producer", "producer-publisher", nil)
		s.mockSnap(c, producerYaml)
	}, func(change *state.Change) {
		c.Check(change.Err(), ErrorMatches, `(?s).*connection not allowed by slot rule of interface "test".*`)
		c.Check(change.Status(), Equals, state.ErrorStatus)

		repo := s.manager(c).Repository()
		ifaces := repo.Interfaces()
		c.Check(ifaces.Connections, HasLen, 0)
	})
}

func (s *interfaceManagerSuite) TestConnectTaskCheckNotAllowedButNoDecl(c *C) {
	s.testConnectTaskCheck(c, func() {
		s.mockSnap(c, consumerYaml)
		s.mockSnap(c, producerYaml)
	}, func(change *state.Change) {
		c.Check(change.Err(), IsNil)
		c.Check(change.Status(), Equals, state.DoneStatus)

		repo := s.manager(c).Repository()
		ifaces := repo.Interfaces()
		c.Assert(ifaces.Connections, HasLen, 1)
		c.Check(ifaces.Connections, DeepEquals, []*interfaces.ConnRef{{interfaces.PlugRef{Snap: "consumer", Name: "plug"}, interfaces.SlotRef{Snap: "producer", Name: "slot"}}})
	})
}

func (s *interfaceManagerSuite) TestConnectTaskCheckAllowed(c *C) {
	s.testConnectTaskCheck(c, func() {
		s.mockSnapDecl(c, "consumer", "one-publisher", nil)
		s.mockSnap(c, consumerYaml)
		s.mockSnapDecl(c, "producer", "one-publisher", nil)
		s.mockSnap(c, producerYaml)
	}, func(change *state.Change) {
		c.Assert(change.Err(), IsNil)
		c.Check(change.Status(), Equals, state.DoneStatus)

		repo := s.manager(c).Repository()
		ifaces := repo.Interfaces()
		c.Assert(ifaces.Connections, HasLen, 1)
		c.Check(ifaces.Connections, DeepEquals, []*interfaces.ConnRef{{interfaces.PlugRef{Snap: "consumer", Name: "plug"}, interfaces.SlotRef{Snap: "producer", Name: "slot"}}})
	})
}

func (s *interfaceManagerSuite) testConnectTaskCheck(c *C, setup func(), check func(*state.Change)) {
	restore := assertstest.MockBuiltinBaseDeclaration([]byte(`
type: base-declaration
authority-id: canonical
series: 16
slots:
  test:
    allow-connection:
      plug-publisher-id:
        - $SLOT_PUBLISHER_ID
`))
	defer restore()
	s.mockIfaces(c, &ifacetest.TestInterface{InterfaceName: "test"}, &ifacetest.TestInterface{InterfaceName: "test2"})

	setup()
	_ = s.manager(c)

	s.state.Lock()
	change := s.state.NewChange("kind", "summary")
	ts, err := ifacestate.Connect(s.state, "consumer", "plug", "producer", "slot")
	c.Assert(err, IsNil)
	c.Assert(ts.Tasks(), HasLen, 5)
	ts.Tasks()[0].Set("snap-setup", &snapstate.SnapSetup{
		SideInfo: &snap.SideInfo{
			RealName: "consumer",
		},
	})

	change.AddAll(ts)
	s.state.Unlock()

	s.settle(c)

	s.state.Lock()
	defer s.state.Unlock()

	check(change)
}

func (s *interfaceManagerSuite) TestDisconnectTask(c *C) {
	s.state.Lock()
	defer s.state.Unlock()

	ts, err := ifacestate.Disconnect(s.state, "consumer", "plug", "producer", "slot")
	c.Assert(err, IsNil)

	task := ts.Tasks()[0]
	c.Assert(task.Kind(), Equals, "disconnect")
	var plug interfaces.PlugRef
	err = task.Get("plug", &plug)
	c.Assert(err, IsNil)
	c.Assert(plug.Snap, Equals, "consumer")
	c.Assert(plug.Name, Equals, "plug")
	var slot interfaces.SlotRef
	err = task.Get("slot", &slot)
	c.Assert(err, IsNil)
	c.Assert(slot.Snap, Equals, "producer")
	c.Assert(slot.Name, Equals, "slot")
}

// Disconnect works when both plug and slot are specified
func (s *interfaceManagerSuite) TestDisconnectFull(c *C) {
	s.testDisconnect(c, "consumer", "plug", "producer", "slot")
}

func (s *interfaceManagerSuite) testDisconnect(c *C, plugSnap, plugName, slotSnap, slotName string) {
	// Put two snaps in place They consumer has an plug that can be connected
	// to slot on the producer.
	s.mockIfaces(c, &ifacetest.TestInterface{InterfaceName: "test"}, &ifacetest.TestInterface{InterfaceName: "test2"})
	s.mockSnap(c, consumerYaml)
	s.mockSnap(c, producerYaml)

	// Put a connection in the state so that it automatically gets set up when
	// we create the manager.
	s.state.Lock()
	s.state.Set("conns", map[string]interface{}{
		"consumer:plug producer:slot": map[string]interface{}{"interface": "test"},
	})
	s.state.Unlock()

	// Initialize the manager. This registers both snaps and reloads the connection.
	mgr := s.manager(c)

	// Run the disconnect task and let it finish.
	s.state.Lock()
	change := s.state.NewChange("disconnect", "...")
	ts, err := ifacestate.Disconnect(s.state, plugSnap, plugName, slotSnap, slotName)
	ts.Tasks()[0].Set("snap-setup", &snapstate.SnapSetup{
		SideInfo: &snap.SideInfo{
			RealName: "consumer",
		},
	})

	c.Assert(err, IsNil)
	change.AddAll(ts)
	s.state.Unlock()
	mgr.Ensure()
	mgr.Wait()

	s.state.Lock()
	defer s.state.Unlock()

	// Ensure that the task succeeded.
	c.Assert(change.Err(), IsNil)
	task := change.Tasks()[0]
	c.Check(task.Kind(), Equals, "disconnect")
	c.Check(task.Status(), Equals, state.DoneStatus)

	c.Check(change.Status(), Equals, state.DoneStatus)

	// Ensure that the connection has been removed from the state
	var conns map[string]interface{}
	err = s.state.Get("conns", &conns)
	c.Assert(err, IsNil)
	c.Check(conns, HasLen, 0)

	// Ensure that the connection has been removed from the repository
	repo := mgr.Repository()
	ifaces := repo.Interfaces()
	c.Assert(ifaces.Connections, HasLen, 0)

	// Ensure that the backend was used to setup security of both snaps
	c.Assert(s.secBackend.SetupCalls, HasLen, 2)
	c.Assert(s.secBackend.RemoveCalls, HasLen, 0)
	c.Check(s.secBackend.SetupCalls[0].SnapInfo.Name(), Equals, "consumer")
	c.Check(s.secBackend.SetupCalls[1].SnapInfo.Name(), Equals, "producer")

	c.Check(s.secBackend.SetupCalls[0].Options, Equals, interfaces.ConfinementOptions{})
	c.Check(s.secBackend.SetupCalls[1].Options, Equals, interfaces.ConfinementOptions{})
}

func (s *interfaceManagerSuite) TestStaleConnectionsIgnoredInReloadConnections(c *C) {
	s.mockIfaces(c, &ifacetest.TestInterface{InterfaceName: "test"})

	// Put a stray connection in the state so that it automatically gets set up
	// when we create the manager.
	s.state.Lock()
	s.state.Set("conns", map[string]interface{}{
		"consumer:plug producer:slot": map[string]interface{}{"interface": "test"},
	})
	s.state.Unlock()

	restore := ifacestate.MockRemoveStaleConnections(func(s *state.State) error { return nil })
	defer restore()
	mgr := s.manager(c)

	s.state.Lock()
	defer s.state.Unlock()

	// Ensure that nothing got connected.
	repo := mgr.Repository()
	ifaces := repo.Interfaces()
	c.Assert(ifaces.Connections, HasLen, 0)

	// Ensure that nothing to setup.
	c.Assert(s.secBackend.SetupCalls, HasLen, 0)
	c.Assert(s.secBackend.RemoveCalls, HasLen, 0)

	// Ensure that nothing, crucially, got logged about that connection.
	// We still have an error logged about the system key but this is just
	// a bit of test mocking missing.
	logLines := strings.Split(s.log.String(), "\n")
	c.Assert(logLines, HasLen, 2)
	c.Assert(logLines[0], testutil.Contains, "error trying to compare the snap system key:")
	c.Assert(logLines[1], Equals, "")
}

func (s *interfaceManagerSuite) TestStaleConnectionsRemoved(c *C) {
	s.mockIfaces(c, &ifacetest.TestInterface{InterfaceName: "test"})

	s.state.Lock()
	// Add stale connection to the state
	s.state.Set("conns", map[string]interface{}{
		"consumer:plug producer:slot": map[string]interface{}{"interface": "test"},
	})
	s.state.Unlock()

	// Create the manager, this removes stale connections
	mgr := s.manager(c)

	s.state.Lock()
	defer s.state.Unlock()

	// Ensure that nothing got connected and connection was removed
	var conns map[string]interface{}
	err := s.state.Get("conns", &conns)
	c.Assert(err, IsNil)
	c.Check(conns, HasLen, 0)

	repo := mgr.Repository()
	ifaces := repo.Interfaces()
	c.Assert(ifaces.Connections, HasLen, 0)
}

func (s *interfaceManagerSuite) mockIface(c *C, iface interfaces.Interface) {
	s.extraIfaces = append(s.extraIfaces, iface)
}

func (s *interfaceManagerSuite) mockIfaces(c *C, ifaces ...interfaces.Interface) {
	s.extraIfaces = append(s.extraIfaces, ifaces...)
}

func (s *interfaceManagerSuite) mockSnapDecl(c *C, name, publisher string, extraHeaders map[string]interface{}) {
	_, err := s.db.Find(asserts.AccountType, map[string]string{
		"account-id": publisher,
	})
	if asserts.IsNotFound(err) {
		acct := assertstest.NewAccount(s.storeSigning, publisher, map[string]interface{}{
			"account-id": publisher,
		}, "")
		err = s.db.Add(acct)
	}
	c.Assert(err, IsNil)

	headers := map[string]interface{}{
		"series":       "16",
		"snap-name":    name,
		"publisher-id": publisher,
		"snap-id":      (name + strings.Repeat("id", 16))[:32],
		"timestamp":    time.Now().Format(time.RFC3339),
	}
	for k, v := range extraHeaders {
		headers[k] = v
	}

	snapDecl, err := s.storeSigning.Sign(asserts.SnapDeclarationType, headers, nil, "")
	c.Assert(err, IsNil)

	err = s.db.Add(snapDecl)
	c.Assert(err, IsNil)
}

func (s *interfaceManagerSuite) mockSnap(c *C, yamlText string) *snap.Info {
	sideInfo := &snap.SideInfo{
		Revision: snap.R(1),
	}
	snapInfo := snaptest.MockSnap(c, yamlText, sideInfo)
	sideInfo.RealName = snapInfo.Name()

	a, err := s.db.FindMany(asserts.SnapDeclarationType, map[string]string{
		"snap-name": sideInfo.RealName,
	})
	if err == nil {
		decl := a[0].(*asserts.SnapDeclaration)
		snapInfo.SnapID = decl.SnapID()
		sideInfo.SnapID = decl.SnapID()
	} else if asserts.IsNotFound(err) {
		err = nil
	}
	c.Assert(err, IsNil)

	s.state.Lock()
	defer s.state.Unlock()

	// Put a side info into the state
	snapstate.Set(s.state, snapInfo.Name(), &snapstate.SnapState{
		Active:   true,
		Sequence: []*snap.SideInfo{sideInfo},
		Current:  sideInfo.Revision,
	})
	return snapInfo
}

func (s *interfaceManagerSuite) mockUpdatedSnap(c *C, yamlText string, revision int) *snap.Info {
	sideInfo := &snap.SideInfo{Revision: snap.R(revision)}
	snapInfo := snaptest.MockSnap(c, yamlText, sideInfo)
	sideInfo.RealName = snapInfo.Name()

	s.state.Lock()
	defer s.state.Unlock()

	// Put the new revision (stored in SideInfo) into the state
	var snapst snapstate.SnapState
	err := snapstate.Get(s.state, snapInfo.Name(), &snapst)
	c.Assert(err, IsNil)
	snapst.Sequence = append(snapst.Sequence, sideInfo)
	snapstate.Set(s.state, snapInfo.Name(), &snapst)

	return snapInfo
}

func (s *interfaceManagerSuite) addSetupSnapSecurityChange(c *C, snapsup *snapstate.SnapSetup) *state.Change {
	s.state.Lock()
	defer s.state.Unlock()

	change := s.state.NewChange("test", "")

	task1 := s.state.NewTask("setup-profiles", "")
	task1.Set("snap-setup", snapsup)
	change.AddTask(task1)

	task2 := s.state.NewTask("auto-connect", "")
	task2.Set("snap-setup", snapsup)
	task2.WaitFor(task1)
	change.AddTask(task2)

	return change
}

func (s *interfaceManagerSuite) addRemoveSnapSecurityChange(c *C, snapName string) *state.Change {
	s.state.Lock()
	defer s.state.Unlock()

	task := s.state.NewTask("remove-profiles", "")
	snapsup := snapstate.SnapSetup{
		SideInfo: &snap.SideInfo{
			RealName: snapName,
		},
	}
	task.Set("snap-setup", snapsup)
	taskset := state.NewTaskSet(task)
	change := s.state.NewChange("test", "")
	change.AddAll(taskset)
	return change
}

func (s *interfaceManagerSuite) addDiscardConnsChange(c *C, snapName string) *state.Change {
	s.state.Lock()
	defer s.state.Unlock()

	task := s.state.NewTask("discard-conns", "")
	snapsup := snapstate.SnapSetup{
		SideInfo: &snap.SideInfo{
			RealName: snapName,
		},
	}
	task.Set("snap-setup", snapsup)
	taskset := state.NewTaskSet(task)
	change := s.state.NewChange("test", "")
	change.AddAll(taskset)
	return change
}

var ubuntuCoreSnapYaml = `
name: ubuntu-core
version: 1
type: os
`

var coreSnapYaml = `
name: core
version: 1
type: os
`

var sampleSnapYaml = `
name: snap
version: 1
apps:
 app:
   command: foo
plugs:
 network:
  interface: network
`

var consumerYaml = `
name: consumer
version: 1
plugs:
 plug:
  interface: test
  attr1: value1
 otherplug:
  interface: test2
`

var consumer2Yaml = `
name: consumer2
version: 1
plugs:
 plug:
  interface: test
  attr1: value1
`

var producerYaml = `
name: producer
version: 1
slots:
 slot:
  interface: test
  attr2: value2
`

var producer2Yaml = `
name: producer2
version: 1
slots:
 slot:
  interface: test
  attr2: value2
`

var httpdSnapYaml = `name: httpd
version: 1
plugs:
 network:
  interface: network
`

// The setup-profiles task will not auto-connect a plug that was previously
// explicitly disconnected by the user.
func (s *interfaceManagerSuite) TestDoSetupSnapSecurityHonorsUndesiredFlag(c *C) {
	s.state.Lock()
	s.state.Set("conns", map[string]interface{}{
		"snap:network ubuntu-core:network": map[string]interface{}{
			"undesired": true,
		},
	})
	s.state.Unlock()

	// Add an OS snap as well as a sample snap with a "network" plug.
	// The plug is normally auto-connected.
	s.mockSnap(c, ubuntuCoreSnapYaml)
	snapInfo := s.mockSnap(c, sampleSnapYaml)

	// Initialize the manager. This registers the two snaps.
	mgr := s.manager(c)

	// Run the setup-snap-security task and let it finish.
	change := s.addSetupSnapSecurityChange(c, &snapstate.SnapSetup{
		SideInfo: &snap.SideInfo{
			RealName: snapInfo.Name(),
			Revision: snapInfo.Revision,
		},
	})

	s.settle(c)

	s.state.Lock()
	defer s.state.Unlock()

	// Ensure that the task succeeded
	c.Assert(change.Status(), Equals, state.DoneStatus)

	var conns map[string]interface{}
	err := s.state.Get("conns", &conns)
	c.Assert(err, IsNil)
	c.Check(conns, DeepEquals, map[string]interface{}{
		"snap:network ubuntu-core:network": map[string]interface{}{
			"undesired": true,
		},
	})

	// Ensure that "network" is not connected
	repo := mgr.Repository()
	plug := repo.Plug("snap", "network")
	c.Assert(plug, Not(IsNil))
	ifaces := repo.Interfaces()
	c.Assert(ifaces.Connections, HasLen, 0)
}

// The setup-profiles task will auto-connect plugs with viable candidates.
func (s *interfaceManagerSuite) TestDoSetupSnapSecurityAutoConnectsPlugs(c *C) {
	// Add an OS snap.
	s.mockSnap(c, ubuntuCoreSnapYaml)

	// Initialize the manager. This registers the OS snap.
	mgr := s.manager(c)

	// Add a sample snap with a "network" plug which should be auto-connected.
	snapInfo := s.mockSnap(c, sampleSnapYaml)

	// Run the setup-snap-security task and let it finish.
	change := s.addSetupSnapSecurityChange(c, &snapstate.SnapSetup{
		SideInfo: &snap.SideInfo{
			RealName: snapInfo.Name(),
			Revision: snapInfo.Revision,
		},
	})
	s.settle(c)

	s.state.Lock()
	defer s.state.Unlock()

	// Ensure that the task succeeded.
	c.Assert(change.Status(), Equals, state.DoneStatus)

	// Ensure that "network" is now saved in the state as auto-connected.
	var conns map[string]interface{}
	err := s.state.Get("conns", &conns)
	c.Assert(err, IsNil)
	c.Check(conns, DeepEquals, map[string]interface{}{
		"snap:network ubuntu-core:network": map[string]interface{}{
			"interface": "network", "auto": true,
		},
	})

	// Ensure that "network" is really connected.
	repo := mgr.Repository()
	plug := repo.Plug("snap", "network")
	c.Assert(plug, Not(IsNil))
	ifaces := repo.Interfaces()
	c.Assert(ifaces.Connections, HasLen, 1) //FIXME add deep eq
}

// The setup-profiles task will auto-connect slots with viable candidates.
func (s *interfaceManagerSuite) TestDoSetupSnapSecurityAutoConnectsSlots(c *C) {
	// Mock the interface that will be used by the test
	s.mockIfaces(c, &ifacetest.TestInterface{InterfaceName: "test"}, &ifacetest.TestInterface{InterfaceName: "test2"})
	// Add an OS snap.
	s.mockSnap(c, ubuntuCoreSnapYaml)
	// Add a consumer snap with unconnect plug (interface "test")
	s.mockSnap(c, consumerYaml)

	// Initialize the manager. This registers the OS snap.
	mgr := s.manager(c)

	// Add a producer snap with a "slot" slot of the "test" interface.
	snapInfo := s.mockSnap(c, producerYaml)

	// Run the setup-snap-security task and let it finish.
	change := s.addSetupSnapSecurityChange(c, &snapstate.SnapSetup{
		SideInfo: &snap.SideInfo{
			RealName: snapInfo.Name(),
			Revision: snapInfo.Revision,
		},
	})
	s.settle(c)

	s.state.Lock()
	defer s.state.Unlock()

	// Ensure that the task succeeded.
	c.Assert(change.Status(), Equals, state.DoneStatus)

	// Ensure that "slot" is now saved in the state as auto-connected.
	var conns map[string]interface{}
	err := s.state.Get("conns", &conns)
	c.Assert(err, IsNil)
	c.Check(conns, DeepEquals, map[string]interface{}{
		"consumer:plug producer:slot": map[string]interface{}{
			"interface": "test", "auto": true,
			"plug-static": map[string]interface{}{"attr1": "value1"},
			"slot-static": map[string]interface{}{"attr2": "value2"},
		},
	})

	// Ensure that "slot" is really connected.
	repo := mgr.Repository()
	slot := repo.Slot("producer", "slot")
	c.Assert(slot, Not(IsNil))
	ifaces := repo.Interfaces()
	c.Assert(ifaces.Connections, HasLen, 1)
	c.Check(ifaces.Connections, DeepEquals, []*interfaces.ConnRef{{interfaces.PlugRef{Snap: "consumer", Name: "plug"}, interfaces.SlotRef{Snap: "producer", Name: "slot"}}})
}

// The setup-profiles task will auto-connect slots with viable multiple candidates.
func (s *interfaceManagerSuite) TestDoSetupSnapSecurityAutoConnectsSlotsMultiplePlugs(c *C) {
	// Mock the interface that will be used by the test
	s.mockIfaces(c, &ifacetest.TestInterface{InterfaceName: "test"}, &ifacetest.TestInterface{InterfaceName: "test2"})
	// Add an OS snap.
	s.mockSnap(c, ubuntuCoreSnapYaml)
	// Add a consumer snap with unconnect plug (interface "test")
	s.mockSnap(c, consumerYaml)
	// Add a 2nd consumer snap with unconnect plug (interface "test")
	s.mockSnap(c, consumer2Yaml)

	// Initialize the manager. This registers the OS snap.
	mgr := s.manager(c)

	// Add a producer snap with a "slot" slot of the "test" interface.
	snapInfo := s.mockSnap(c, producerYaml)

	// Run the setup-snap-security task and let it finish.
	change := s.addSetupSnapSecurityChange(c, &snapstate.SnapSetup{
		SideInfo: &snap.SideInfo{
			RealName: snapInfo.Name(),
			Revision: snapInfo.Revision,
		},
	})
	s.settle(c)

	s.state.Lock()
	defer s.state.Unlock()

	// Ensure that the task succeeded.
	c.Assert(change.Status(), Equals, state.DoneStatus)

	// Ensure that "slot" is now saved in the state as auto-connected.
	var conns map[string]interface{}
	err := s.state.Get("conns", &conns)
	c.Assert(err, IsNil)
	c.Check(conns, DeepEquals, map[string]interface{}{
		"consumer:plug producer:slot": map[string]interface{}{
			"interface": "test", "auto": true,
			"plug-static": map[string]interface{}{"attr1": "value1"},
			"slot-static": map[string]interface{}{"attr2": "value2"},
		},
		"consumer2:plug producer:slot": map[string]interface{}{
			"interface": "test", "auto": true,
			"plug-static": map[string]interface{}{"attr1": "value1"},
			"slot-static": map[string]interface{}{"attr2": "value2"},
		},
	})

	// Ensure that "slot" is really connected.
	repo := mgr.Repository()
	slot := repo.Slot("producer", "slot")
	c.Assert(slot, Not(IsNil))
	ifaces := repo.Interfaces()
	c.Assert(ifaces.Connections, HasLen, 2)
	c.Check(ifaces.Connections, DeepEquals, []*interfaces.ConnRef{
		{interfaces.PlugRef{Snap: "consumer", Name: "plug"}, interfaces.SlotRef{Snap: "producer", Name: "slot"}},
		{interfaces.PlugRef{Snap: "consumer2", Name: "plug"}, interfaces.SlotRef{Snap: "producer", Name: "slot"}},
	})
}

// The setup-profiles task will not auto-connect slots if viable alternative slots are present.
func (s *interfaceManagerSuite) TestDoSetupSnapSecurityNoAutoConnectSlotsIfAlternative(c *C) {
	// Mock the interface that will be used by the test
	s.mockIface(c, &ifacetest.TestInterface{InterfaceName: "test"})
	// Add an OS snap.
	s.mockSnap(c, ubuntuCoreSnapYaml)
	// Add a consumer snap with unconnect plug (interface "test")
	s.mockSnap(c, consumerYaml)

	// alternative conflicting producer
	s.mockSnap(c, producer2Yaml)

	// Initialize the manager. This registers the OS snap.
	_ = s.manager(c)

	// Add a producer snap with a "slot" slot of the "test" interface.
	snapInfo := s.mockSnap(c, producerYaml)

	// Run the setup-snap-security task and let it finish.
	change := s.addSetupSnapSecurityChange(c, &snapstate.SnapSetup{
		SideInfo: &snap.SideInfo{
			RealName: snapInfo.Name(),
			Revision: snapInfo.Revision,
		},
	})
	s.settle(c)

	s.state.Lock()
	defer s.state.Unlock()

	// Ensure that the task succeeded.
	c.Assert(change.Status(), Equals, state.DoneStatus)

	// Ensure that no connections were made
	var conns map[string]interface{}
	err := s.state.Get("conns", &conns)
	c.Assert(err, Equals, state.ErrNoState)
	c.Check(conns, HasLen, 0)
}

// The setup-profiles task will auto-connect plugs with viable candidates also condidering snap declarations.
func (s *interfaceManagerSuite) TestDoSetupSnapSecurityAutoConnectsDeclBased(c *C) {
	s.testDoSetupSnapSecurityAutoConnectsDeclBased(c, true, func(conns map[string]interface{}, repoConns []*interfaces.ConnRef) {
		// Ensure that "test" plug is now saved in the state as auto-connected.
		c.Check(conns, DeepEquals, map[string]interface{}{
			"consumer:plug producer:slot": map[string]interface{}{"auto": true, "interface": "test",
				"plug-static": map[string]interface{}{"attr1": "value1"},
				"slot-static": map[string]interface{}{"attr2": "value2"},
			}})
		// Ensure that "test" is really connected.
		c.Check(repoConns, HasLen, 1)
	})
}

// The setup-profiles task will *not* auto-connect plugs with viable candidates when snap declarations are missing.
func (s *interfaceManagerSuite) TestDoSetupSnapSecurityAutoConnectsDeclBasedWhenMissingDecl(c *C) {
	s.testDoSetupSnapSecurityAutoConnectsDeclBased(c, false, func(conns map[string]interface{}, repoConns []*interfaces.ConnRef) {
		// Ensure nothing is connected.
		c.Check(conns, HasLen, 0)
		c.Check(repoConns, HasLen, 0)
	})
}

func (s *interfaceManagerSuite) testDoSetupSnapSecurityAutoConnectsDeclBased(c *C, withDecl bool, check func(map[string]interface{}, []*interfaces.ConnRef)) {
	restore := assertstest.MockBuiltinBaseDeclaration([]byte(`
type: base-declaration
authority-id: canonical
series: 16
slots:
  test:
    allow-auto-connection:
      plug-publisher-id:
        - $SLOT_PUBLISHER_ID
`))
	defer restore()
	// Add the producer snap
	s.mockIfaces(c, &ifacetest.TestInterface{InterfaceName: "test"}, &ifacetest.TestInterface{InterfaceName: "test2"})
	s.mockSnapDecl(c, "producer", "one-publisher", nil)
	s.mockSnap(c, producerYaml)

	// Initialize the manager. This registers the producer snap.
	mgr := s.manager(c)

	// Add a sample snap with a plug with the "test" interface which should be auto-connected.
	if withDecl {
		s.mockSnapDecl(c, "consumer", "one-publisher", nil)
	}
	snapInfo := s.mockSnap(c, consumerYaml)

	// Run the setup-snap-security task and let it finish.
	change := s.addSetupSnapSecurityChange(c, &snapstate.SnapSetup{
		SideInfo: &snap.SideInfo{
			RealName: snapInfo.Name(),
			SnapID:   snapInfo.SnapID,
			Revision: snapInfo.Revision,
		},
	})
	s.settle(c)

	s.state.Lock()
	defer s.state.Unlock()

	// Ensure that the task succeeded.
	c.Assert(change.Status(), Equals, state.DoneStatus)

	var conns map[string]interface{}
	_ = s.state.Get("conns", &conns)

	repo := mgr.Repository()
	plug := repo.Plug("consumer", "plug")
	c.Assert(plug, Not(IsNil))

	check(conns, repo.Interfaces().Connections)
}

// The setup-profiles task will only touch connection state for the task it
// operates on or auto-connects to and will leave other state intact.
func (s *interfaceManagerSuite) TestDoSetupSnapSecuirtyKeepsExistingConnectionState(c *C) {
	// Add an OS snap in place.
	s.mockSnap(c, ubuntuCoreSnapYaml)

	// Initialize the manager. This registers the two snaps.
	_ = s.manager(c)

	// Add a sample snap with a "network" plug which should be auto-connected.
	snapInfo := s.mockSnap(c, sampleSnapYaml)

	// Put fake information about connections for another snap into the state.
	s.state.Lock()
	s.state.Set("conns", map[string]interface{}{
		"other-snap:network ubuntu-core:network": map[string]interface{}{
			"interface": "network",
		},
	})
	s.state.Unlock()

	// Run the setup-snap-security task and let it finish.
	change := s.addSetupSnapSecurityChange(c, &snapstate.SnapSetup{
		SideInfo: &snap.SideInfo{
			RealName: snapInfo.Name(),
			Revision: snapInfo.Revision,
		},
	})
	s.settle(c)

	s.state.Lock()
	defer s.state.Unlock()

	// Ensure that the task succeeded.
	c.Assert(change.Status(), Equals, state.DoneStatus)

	var conns map[string]interface{}
	err := s.state.Get("conns", &conns)
	c.Assert(err, IsNil)
	c.Check(conns, DeepEquals, map[string]interface{}{
		// The sample snap was auto-connected, as expected.
		"snap:network ubuntu-core:network": map[string]interface{}{
			"interface": "network", "auto": true,
		},
		// Connection state for the fake snap is preserved.
		// The task didn't alter state of other snaps.
		"other-snap:network ubuntu-core:network": map[string]interface{}{
			"interface": "network",
		},
	})
}

func (s *interfaceManagerSuite) TestDoSetupSnapSecuirtyIgnoresStrayConnection(c *C) {
	// Add an OS snap
	snapInfo := s.mockSnap(c, ubuntuCoreSnapYaml)

	_ = s.manager(c)

	// Put fake information about connections for another snap into the state.
	s.state.Lock()
	s.state.Set("conns", map[string]interface{}{
		"removed-snap:network ubuntu-core:network": map[string]interface{}{
			"interface": "network",
		},
	})
	s.state.Unlock()

	// Run the setup-snap-security task and let it finish.
	change := s.addSetupSnapSecurityChange(c, &snapstate.SnapSetup{
		SideInfo: &snap.SideInfo{
			RealName: snapInfo.Name(),
			Revision: snapInfo.Revision,
		},
	})
	s.settle(c)

	s.state.Lock()
	defer s.state.Unlock()

	// Ensure that the task succeeded.
	c.Assert(change.Status(), Equals, state.DoneStatus)

	// Ensure that the tasks don't report errors caused by bad connections
	for _, t := range change.Tasks() {
		c.Assert(t.Log(), HasLen, 0)
	}
}

// The setup-profiles task will add implicit slots necessary for the OS snap.
func (s *interfaceManagerSuite) TestDoSetupProfilesAddsImplicitSlots(c *C) {
	// Initialize the manager.
	mgr := s.manager(c)

	// Add an OS snap.
	snapInfo := s.mockSnap(c, ubuntuCoreSnapYaml)

	// Run the setup-profiles task and let it finish.
	change := s.addSetupSnapSecurityChange(c, &snapstate.SnapSetup{
		SideInfo: &snap.SideInfo{
			RealName: snapInfo.Name(),
			Revision: snapInfo.Revision,
		},
	})
	s.settle(c)

	s.state.Lock()
	defer s.state.Unlock()

	// Ensure that the task succeeded.
	c.Assert(change.Status(), Equals, state.DoneStatus)

	// Ensure that we have slots on the OS snap.
	repo := mgr.Repository()
	slots := repo.Slots(snapInfo.Name())
	// NOTE: This is not an exact test as it duplicates functionality elsewhere
	// and is was a pain to update each time. This is correctly handled by the
	// implicit slot tests in snap/implicit_test.go
	c.Assert(len(slots) > 18, Equals, true)
}

func (s *interfaceManagerSuite) TestDoSetupSnapSecuirtyReloadsConnectionsWhenInvokedOnPlugSide(c *C) {
	s.mockIfaces(c, &ifacetest.TestInterface{InterfaceName: "test"}, &ifacetest.TestInterface{InterfaceName: "test2"})
	snapInfo := s.mockSnap(c, consumerYaml)
	s.mockSnap(c, producerYaml)
	s.testDoSetupSnapSecuirtyReloadsConnectionsWhenInvokedOn(c, snapInfo.Name(), snapInfo.Revision)

	// Ensure that the backend was used to setup security of both snaps
	c.Assert(s.secBackend.SetupCalls, HasLen, 2)
	c.Assert(s.secBackend.RemoveCalls, HasLen, 0)
	c.Check(s.secBackend.SetupCalls[0].SnapInfo.Name(), Equals, "consumer")
	c.Check(s.secBackend.SetupCalls[1].SnapInfo.Name(), Equals, "producer")

	c.Check(s.secBackend.SetupCalls[0].Options, Equals, interfaces.ConfinementOptions{})
	c.Check(s.secBackend.SetupCalls[1].Options, Equals, interfaces.ConfinementOptions{})
}

func (s *interfaceManagerSuite) TestDoSetupSnapSecuirtyReloadsConnectionsWhenInvokedOnSlotSide(c *C) {
	s.mockIfaces(c, &ifacetest.TestInterface{InterfaceName: "test"}, &ifacetest.TestInterface{InterfaceName: "test2"})
	s.mockSnap(c, consumerYaml)
	snapInfo := s.mockSnap(c, producerYaml)
	s.testDoSetupSnapSecuirtyReloadsConnectionsWhenInvokedOn(c, snapInfo.Name(), snapInfo.Revision)

	// Ensure that the backend was used to setup security of both snaps
	c.Assert(s.secBackend.SetupCalls, HasLen, 2)
	c.Assert(s.secBackend.RemoveCalls, HasLen, 0)
	c.Check(s.secBackend.SetupCalls[0].SnapInfo.Name(), Equals, "producer")
	c.Check(s.secBackend.SetupCalls[1].SnapInfo.Name(), Equals, "consumer")

	c.Check(s.secBackend.SetupCalls[0].Options, Equals, interfaces.ConfinementOptions{})
	c.Check(s.secBackend.SetupCalls[1].Options, Equals, interfaces.ConfinementOptions{})
}

func (s *interfaceManagerSuite) testDoSetupSnapSecuirtyReloadsConnectionsWhenInvokedOn(c *C, snapName string, revision snap.Revision) {
	s.state.Lock()
	s.state.Set("conns", map[string]interface{}{
		"consumer:plug producer:slot": map[string]interface{}{"interface": "test"},
	})
	s.state.Unlock()

	mgr := s.manager(c)

	// Run the setup-profiles task
	change := s.addSetupSnapSecurityChange(c, &snapstate.SnapSetup{
		SideInfo: &snap.SideInfo{
			RealName: snapName,
			Revision: revision,
		},
	})
	s.settle(c)

	// Change succeeds
	s.state.Lock()
	defer s.state.Unlock()
	c.Check(change.Status(), Equals, state.DoneStatus)

	repo := mgr.Repository()

	// Repository shows the connection
	ifaces := repo.Interfaces()
	c.Assert(ifaces.Connections, HasLen, 1)
	c.Check(ifaces.Connections, DeepEquals, []*interfaces.ConnRef{{interfaces.PlugRef{Snap: "consumer", Name: "plug"}, interfaces.SlotRef{Snap: "producer", Name: "slot"}}})
}

// The setup-profiles task will honor snapstate.DevMode flag by storing it
// in the SnapState.Flags and by actually setting up security
// using that flag. Old copy of SnapState.Flag's DevMode is saved for the undo
// handler under `old-devmode`.
func (s *interfaceManagerSuite) TestSetupProfilesHonorsDevMode(c *C) {
	// Put the OS snap in place.
	_ = s.manager(c)

	// Initialize the manager. This registers the OS snap.
	snapInfo := s.mockSnap(c, sampleSnapYaml)

	// Run the setup-profiles task and let it finish.
	// Note that the task will see SnapSetup.Flags equal to DeveloperMode.
	change := s.addSetupSnapSecurityChange(c, &snapstate.SnapSetup{
		SideInfo: &snap.SideInfo{
			RealName: snapInfo.Name(),
			Revision: snapInfo.Revision,
		},
		Flags: snapstate.Flags{DevMode: true},
	})
	s.settle(c)

	s.state.Lock()
	defer s.state.Unlock()

	// Ensure that the task succeeded.
	c.Check(change.Status(), Equals, state.DoneStatus)

	// The snap was setup with DevModeConfinement
	c.Assert(s.secBackend.SetupCalls, HasLen, 1)
	c.Assert(s.secBackend.RemoveCalls, HasLen, 0)
	c.Check(s.secBackend.SetupCalls[0].SnapInfo.Name(), Equals, "snap")
	c.Check(s.secBackend.SetupCalls[0].Options, Equals, interfaces.ConfinementOptions{DevMode: true})
}

// setup-profiles uses the new snap.Info when setting up security for the new
// snap when it had prior connections and DisconnectSnap() returns it as a part
// of the affected set.
func (s *interfaceManagerSuite) TestSetupProfilesUsesFreshSnapInfo(c *C) {
	// Put the OS and the sample snaps in place.
	coreSnapInfo := s.mockSnap(c, ubuntuCoreSnapYaml)
	oldSnapInfo := s.mockSnap(c, sampleSnapYaml)

	// Put connection information between the OS snap and the sample snap.
	// This is done so that DisconnectSnap returns both snaps as "affected"
	// and so that the previously broken code path is exercised.
	s.state.Lock()
	s.state.Set("conns", map[string]interface{}{
		"snap:network ubuntu-core:network": map[string]interface{}{"interface": "network"},
	})
	s.state.Unlock()

	// Initialize the manager. This registers both of the snaps and reloads the
	// connection between them.
	_ = s.manager(c)

	// Put a new revision of the sample snap in place.
	newSnapInfo := s.mockUpdatedSnap(c, sampleSnapYaml, 42)

	// Sanity check, the revisions are different.
	c.Assert(oldSnapInfo.Revision, Not(Equals), 42)
	c.Assert(newSnapInfo.Revision, Equals, snap.R(42))

	// Run the setup-profiles task for the new revision and let it finish.
	change := s.addSetupSnapSecurityChange(c, &snapstate.SnapSetup{
		SideInfo: &snap.SideInfo{
			RealName: newSnapInfo.Name(),
			Revision: newSnapInfo.Revision,
		},
	})
	s.settle(c)

	s.state.Lock()
	defer s.state.Unlock()

	// Ensure that the task succeeded.
	c.Assert(change.Err(), IsNil)
	c.Check(change.Status(), Equals, state.DoneStatus)

	// Ensure that both snaps were setup correctly.
	c.Assert(s.secBackend.SetupCalls, HasLen, 2)
	c.Assert(s.secBackend.RemoveCalls, HasLen, 0)
	// The sample snap was setup, with the correct new revision.
	c.Check(s.secBackend.SetupCalls[0].SnapInfo.Name(), Equals, newSnapInfo.Name())
	c.Check(s.secBackend.SetupCalls[0].SnapInfo.Revision, Equals, newSnapInfo.Revision)
	// The OS snap was setup (because it was affected).
	c.Check(s.secBackend.SetupCalls[1].SnapInfo.Name(), Equals, coreSnapInfo.Name())
	c.Check(s.secBackend.SetupCalls[1].SnapInfo.Revision, Equals, coreSnapInfo.Revision)
}

// setup-profiles needs to setup security for connected slots after autoconnection
func (s *interfaceManagerSuite) TestAutoConnectSetupSecurityForConnectedSlots(c *C) {
	// Add an OS snap.
	coreSnapInfo := s.mockSnap(c, ubuntuCoreSnapYaml)

	// Initialize the manager. This registers the OS snap.
	_ = s.manager(c)

	// Add a sample snap with a "network" plug which should be auto-connected.
	snapInfo := s.mockSnap(c, sampleSnapYaml)

	// Run the setup-snap-security task and let it finish.
	change := s.addSetupSnapSecurityChange(c, &snapstate.SnapSetup{
		SideInfo: &snap.SideInfo{
			RealName: snapInfo.Name(),
			Revision: snapInfo.Revision,
		},
	})
	s.settle(c)

	s.state.Lock()
	defer s.state.Unlock()

	// Ensure that the task succeeded.
	c.Assert(change.Err(), IsNil)
	c.Assert(change.Status(), Equals, state.DoneStatus)

	// Ensure that both snaps were setup correctly.
	c.Assert(s.secBackend.SetupCalls, HasLen, 3)
	c.Assert(s.secBackend.RemoveCalls, HasLen, 0)
	// The sample snap was setup, with the correct new revision.
	c.Check(s.secBackend.SetupCalls[0].SnapInfo.Name(), Equals, snapInfo.Name())
	c.Check(s.secBackend.SetupCalls[0].SnapInfo.Revision, Equals, snapInfo.Revision)
	// The OS snap was setup (because its connected to sample snap).
	c.Check(s.secBackend.SetupCalls[1].SnapInfo.Name(), Equals, coreSnapInfo.Name())
	c.Check(s.secBackend.SetupCalls[1].SnapInfo.Revision, Equals, coreSnapInfo.Revision)
}

func (s *interfaceManagerSuite) TestDoDiscardConnsPlug(c *C) {
	s.testDoDicardConns(c, "consumer")
}

func (s *interfaceManagerSuite) TestDoDiscardConnsSlot(c *C) {
	s.testDoDicardConns(c, "producer")
}

func (s *interfaceManagerSuite) TestUndoDiscardConnsPlug(c *C) {
	s.testUndoDicardConns(c, "consumer")
}

func (s *interfaceManagerSuite) TestUndoDiscardConnsSlot(c *C) {
	s.testUndoDicardConns(c, "producer")
}

func (s *interfaceManagerSuite) testDoDicardConns(c *C, snapName string) {
	s.state.Lock()
	// Store information about a connection in the state.
	s.state.Set("conns", map[string]interface{}{
		"consumer:plug producer:slot": map[string]interface{}{
			"interface": "test",
		},
	})

	// Store empty snap state. This snap has an empty sequence now.
	s.state.Unlock()

	// mock the snaps or otherwise the manager will remove stale connections
	s.mockSnap(c, consumerYaml)
	s.mockSnap(c, producerYaml)

	mgr := s.manager(c)

	s.state.Lock()
	// remove the snaps so that discard-conns doesn't complain about snaps still installed
	snapstate.Set(s.state, "producer", nil)
	snapstate.Set(s.state, "consumer", nil)
	s.state.Unlock()

	// Run the discard-conns task and let it finish
	change := s.addDiscardConnsChange(c, snapName)

	mgr.Ensure()
	mgr.Wait()
	mgr.Stop()

	s.state.Lock()
	defer s.state.Unlock()

	c.Check(change.Status(), Equals, state.DoneStatus)

	// Information about the connection was removed
	var conns map[string]interface{}
	err := s.state.Get("conns", &conns)
	c.Assert(err, IsNil)
	c.Check(conns, DeepEquals, map[string]interface{}{})

	// But removed connections are preserved in the task for undo.
	var removed map[string]interface{}
	err = change.Tasks()[0].Get("removed", &removed)
	c.Assert(err, IsNil)
	c.Check(removed, DeepEquals, map[string]interface{}{
		"consumer:plug producer:slot": map[string]interface{}{"interface": "test"},
	})
}

func (s *interfaceManagerSuite) testUndoDicardConns(c *C, snapName string) {
	mgr := s.manager(c)

	s.state.Lock()
	// Store information about a connection in the state.
	s.state.Set("conns", map[string]interface{}{
		"consumer:plug producer:slot": map[string]interface{}{"interface": "test"},
	})

	// Store empty snap state. This snap has an empty sequence now.
	snapstate.Set(s.state, snapName, &snapstate.SnapState{})
	s.state.Unlock()

	// Run the discard-conns task and let it finish
	change := s.addDiscardConnsChange(c, snapName)

	// Add a dummy task just to hold the change not ready.
	s.state.Lock()
	dummy := s.state.NewTask("dummy", "")
	change.AddTask(dummy)
	s.state.Unlock()

	mgr.Ensure()
	mgr.Wait()

	s.state.Lock()
	c.Check(change.Status(), Equals, state.DoStatus)
	change.Abort()
	s.state.Unlock()

	mgr.Ensure()
	mgr.Wait()
	mgr.Stop()

	s.state.Lock()
	defer s.state.Unlock()
	c.Assert(change.Status(), Equals, state.UndoneStatus)

	// Information about the connection is intact
	var conns map[string]interface{}
	err := s.state.Get("conns", &conns)
	c.Assert(err, IsNil)
	c.Check(conns, DeepEquals, map[string]interface{}{
		"consumer:plug producer:slot": map[string]interface{}{"interface": "test"},
	})

	var removed map[string]interface{}
	err = change.Tasks()[0].Get("removed", &removed)
	c.Check(err, Equals, state.ErrNoState)
}

func (s *interfaceManagerSuite) TestDoRemove(c *C) {
	s.mockIfaces(c, &ifacetest.TestInterface{InterfaceName: "test"}, &ifacetest.TestInterface{InterfaceName: "test2"})
	s.mockSnap(c, consumerYaml)
	s.mockSnap(c, producerYaml)

	s.state.Lock()
	s.state.Set("conns", map[string]interface{}{
		"consumer:plug producer:slot": map[string]interface{}{"interface": "test"},
	})
	s.state.Unlock()

	mgr := s.manager(c)

	// Run the remove-security task
	change := s.addRemoveSnapSecurityChange(c, "consumer")
	mgr.Ensure()
	mgr.Wait()
	mgr.Stop()

	// Change succeeds
	s.state.Lock()
	defer s.state.Unlock()
	c.Check(change.Status(), Equals, state.DoneStatus)

	repo := mgr.Repository()

	// Snap is removed from repository
	c.Check(repo.Plug("consumer", "slot"), IsNil)

	// Security of the snap was removed
	c.Check(s.secBackend.RemoveCalls, DeepEquals, []string{"consumer"})

	// Security of the related snap was configured
	c.Check(s.secBackend.SetupCalls, HasLen, 1)
	c.Check(s.secBackend.SetupCalls[0].SnapInfo.Name(), Equals, "producer")

	// Connection state was left intact
	var conns map[string]interface{}
	err := s.state.Get("conns", &conns)
	c.Assert(err, IsNil)
	c.Check(conns, DeepEquals, map[string]interface{}{
		"consumer:plug producer:slot": map[string]interface{}{"interface": "test"},
	})
}

func (s *interfaceManagerSuite) TestConnectTracksConnectionsInState(c *C) {
	s.mockIfaces(c, &ifacetest.TestInterface{InterfaceName: "test"}, &ifacetest.TestInterface{InterfaceName: "test2"})
	s.mockSnap(c, consumerYaml)
	s.mockSnap(c, producerYaml)

	_ = s.manager(c)

	s.state.Lock()

	ts, err := ifacestate.Connect(s.state, "consumer", "plug", "producer", "slot")
	c.Assert(err, IsNil)
	c.Assert(ts.Tasks(), HasLen, 5)

	ts.Tasks()[2].Set("snap-setup", &snapstate.SnapSetup{
		SideInfo: &snap.SideInfo{
			RealName: "consumer",
		},
	})

	change := s.state.NewChange("connect", "")
	change.AddAll(ts)
	s.state.Unlock()

	s.settle(c)

	s.state.Lock()
	defer s.state.Unlock()

	c.Assert(change.Err(), IsNil)
	c.Check(change.Status(), Equals, state.DoneStatus)
	var conns map[string]interface{}
	err = s.state.Get("conns", &conns)
	c.Assert(err, IsNil)
	c.Check(conns, DeepEquals, map[string]interface{}{
		"consumer:plug producer:slot": map[string]interface{}{
			"interface":   "test",
			"plug-static": map[string]interface{}{"attr1": "value1"},
			"slot-static": map[string]interface{}{"attr2": "value2"},
		},
	})
}

func (s *interfaceManagerSuite) TestConnectSetsUpSecurity(c *C) {
	s.mockIfaces(c, &ifacetest.TestInterface{InterfaceName: "test"}, &ifacetest.TestInterface{InterfaceName: "test2"})

	s.mockSnap(c, consumerYaml)
	s.mockSnap(c, producerYaml)
	_ = s.manager(c)

	s.state.Lock()
	ts, err := ifacestate.Connect(s.state, "consumer", "plug", "producer", "slot")
	c.Assert(err, IsNil)
	ts.Tasks()[0].Set("snap-setup", &snapstate.SnapSetup{
		SideInfo: &snap.SideInfo{
			RealName: "consumer",
		},
	})

	change := s.state.NewChange("connect", "")
	change.AddAll(ts)
	s.state.Unlock()

	s.settle(c)

	s.state.Lock()
	defer s.state.Unlock()

	c.Assert(change.Err(), IsNil)
	c.Check(change.Status(), Equals, state.DoneStatus)

	c.Assert(s.secBackend.SetupCalls, HasLen, 2)
	c.Assert(s.secBackend.RemoveCalls, HasLen, 0)
	c.Check(s.secBackend.SetupCalls[0].SnapInfo.Name(), Equals, "producer")
	c.Check(s.secBackend.SetupCalls[1].SnapInfo.Name(), Equals, "consumer")

	c.Check(s.secBackend.SetupCalls[0].Options, Equals, interfaces.ConfinementOptions{})
	c.Check(s.secBackend.SetupCalls[1].Options, Equals, interfaces.ConfinementOptions{})
}

func (s *interfaceManagerSuite) TestDisconnectSetsUpSecurity(c *C) {
	s.mockIfaces(c, &ifacetest.TestInterface{InterfaceName: "test"}, &ifacetest.TestInterface{InterfaceName: "test2"})
	s.mockSnap(c, consumerYaml)
	s.mockSnap(c, producerYaml)

	s.state.Lock()
	s.state.Set("conns", map[string]interface{}{
		"consumer:plug producer:slot": map[string]interface{}{"interface": "test"},
	})
	s.state.Unlock()

	mgr := s.manager(c)

	s.state.Lock()
	ts, err := ifacestate.Disconnect(s.state, "consumer", "plug", "producer", "slot")
	c.Assert(err, IsNil)
	ts.Tasks()[0].Set("snap-setup", &snapstate.SnapSetup{
		SideInfo: &snap.SideInfo{
			RealName: "consumer",
		},
	})

	change := s.state.NewChange("disconnect", "")
	change.AddAll(ts)
	s.state.Unlock()

	mgr.Ensure()
	mgr.Wait()
	mgr.Stop()

	s.state.Lock()
	defer s.state.Unlock()

	c.Assert(change.Err(), IsNil)
	c.Check(change.Status(), Equals, state.DoneStatus)

	c.Assert(s.secBackend.SetupCalls, HasLen, 2)
	c.Assert(s.secBackend.RemoveCalls, HasLen, 0)
	c.Check(s.secBackend.SetupCalls[0].SnapInfo.Name(), Equals, "consumer")
	c.Check(s.secBackend.SetupCalls[1].SnapInfo.Name(), Equals, "producer")

	c.Check(s.secBackend.SetupCalls[0].Options, Equals, interfaces.ConfinementOptions{})
	c.Check(s.secBackend.SetupCalls[1].Options, Equals, interfaces.ConfinementOptions{})
}

func (s *interfaceManagerSuite) TestDisconnectTracksConnectionsInState(c *C) {
	s.mockIfaces(c, &ifacetest.TestInterface{InterfaceName: "test"}, &ifacetest.TestInterface{InterfaceName: "test2"})
	s.mockSnap(c, consumerYaml)
	s.mockSnap(c, producerYaml)
	s.state.Lock()
	s.state.Set("conns", map[string]interface{}{
		"consumer:plug producer:slot": map[string]interface{}{"interface": "test"},
	})
	s.state.Unlock()

	mgr := s.manager(c)

	s.state.Lock()
	ts, err := ifacestate.Disconnect(s.state, "consumer", "plug", "producer", "slot")
	c.Assert(err, IsNil)
	ts.Tasks()[0].Set("snap-setup", &snapstate.SnapSetup{
		SideInfo: &snap.SideInfo{
			RealName: "consumer",
		},
	})

	change := s.state.NewChange("disconnect", "")
	change.AddAll(ts)
	s.state.Unlock()

	mgr.Ensure()
	mgr.Wait()
	mgr.Stop()

	s.state.Lock()
	defer s.state.Unlock()

	c.Assert(change.Err(), IsNil)
	c.Check(change.Status(), Equals, state.DoneStatus)
	var conns map[string]interface{}
	err = s.state.Get("conns", &conns)
	c.Assert(err, IsNil)
	c.Check(conns, DeepEquals, map[string]interface{}{})
}

func (s *interfaceManagerSuite) TestDisconnectDisablesAutoConnect(c *C) {
	s.mockIfaces(c, &ifacetest.TestInterface{InterfaceName: "test"}, &ifacetest.TestInterface{InterfaceName: "test2"})
	s.mockSnap(c, consumerYaml)
	s.mockSnap(c, producerYaml)
	s.state.Lock()
	s.state.Set("conns", map[string]interface{}{
		"consumer:plug producer:slot": map[string]interface{}{"interface": "test", "auto": true},
	})
	s.state.Unlock()

	mgr := s.manager(c)

	s.state.Lock()
	ts, err := ifacestate.Disconnect(s.state, "consumer", "plug", "producer", "slot")
	c.Assert(err, IsNil)
	ts.Tasks()[0].Set("snap-setup", &snapstate.SnapSetup{
		SideInfo: &snap.SideInfo{
			RealName: "consumer",
		},
	})

	change := s.state.NewChange("disconnect", "")
	change.AddAll(ts)
	s.state.Unlock()

	mgr.Ensure()
	mgr.Wait()
	mgr.Stop()

	s.state.Lock()
	defer s.state.Unlock()

	c.Assert(change.Err(), IsNil)
	c.Check(change.Status(), Equals, state.DoneStatus)
	var conns map[string]interface{}
	err = s.state.Get("conns", &conns)
	c.Assert(err, IsNil)
	c.Check(conns, DeepEquals, map[string]interface{}{
		"consumer:plug producer:slot": map[string]interface{}{"interface": "test", "auto": true, "undesired": true},
	})
}

func (s *interfaceManagerSuite) TestManagerReloadsConnections(c *C) {
	s.mockIfaces(c, &ifacetest.TestInterface{InterfaceName: "test"}, &ifacetest.TestInterface{InterfaceName: "test2"})
	s.mockSnap(c, consumerYaml)
	s.mockSnap(c, producerYaml)

	s.state.Lock()
	s.state.Set("conns", map[string]interface{}{
		"consumer:plug producer:slot": map[string]interface{}{"interface": "test"},
	})
	s.state.Unlock()

	mgr := s.manager(c)
	repo := mgr.Repository()

	ifaces := repo.Interfaces()
	c.Assert(ifaces.Connections, HasLen, 1)
	c.Check(ifaces.Connections, DeepEquals, []*interfaces.ConnRef{{interfaces.PlugRef{Snap: "consumer", Name: "plug"}, interfaces.SlotRef{Snap: "producer", Name: "slot"}}})
}

func (s *interfaceManagerSuite) TestManagerDoesntReloadUndesiredAutoconnections(c *C) {
	s.mockIfaces(c, &ifacetest.TestInterface{InterfaceName: "test"}, &ifacetest.TestInterface{InterfaceName: "test2"})
	s.mockSnap(c, consumerYaml)
	s.mockSnap(c, producerYaml)

	s.state.Lock()
	s.state.Set("conns", map[string]interface{}{
		"consumer:plug producer:slot": map[string]interface{}{
			"interface": "test",
			"auto":      true,
			"undesired": true,
		},
	})
	s.state.Unlock()

	mgr := s.manager(c)
	c.Assert(mgr.Repository().Interfaces().Connections, HasLen, 0)
}

func (s *interfaceManagerSuite) TestSetupProfilesDevModeMultiple(c *C) {
	mgr := s.manager(c)
	repo := mgr.Repository()

	// setup two snaps that are connected
	siP := s.mockSnap(c, producerYaml)
	siC := s.mockSnap(c, consumerYaml)
	err := repo.AddInterface(&ifacetest.TestInterface{
		InterfaceName: "test",
	})
	c.Assert(err, IsNil)
	err = repo.AddInterface(&ifacetest.TestInterface{
		InterfaceName: "test2",
	})
	c.Assert(err, IsNil)

	err = repo.AddSlot(&snap.SlotInfo{
		Snap:      siC,
		Name:      "slot",
		Interface: "test",
	})
	c.Assert(err, IsNil)
	err = repo.AddPlug(&snap.PlugInfo{
		Snap:      siP,
		Name:      "plug",
		Interface: "test",
	})
	c.Assert(err, IsNil)
	connRef := &interfaces.ConnRef{
		PlugRef: interfaces.PlugRef{Snap: siP.Name(), Name: "plug"},
		SlotRef: interfaces.SlotRef{Snap: siC.Name(), Name: "slot"},
	}
	_, err = repo.Connect(connRef, nil, nil, nil)
	c.Assert(err, IsNil)

	change := s.addSetupSnapSecurityChange(c, &snapstate.SnapSetup{
		SideInfo: &snap.SideInfo{
			RealName: siC.Name(),
			Revision: siC.Revision,
		},
		Flags: snapstate.Flags{DevMode: true},
	})
	s.settle(c)

	s.state.Lock()
	defer s.state.Unlock()

	// Ensure that the task succeeded.
	c.Check(change.Err(), IsNil)
	c.Check(change.Status(), Equals, state.DoneStatus)

	// The first snap is setup in devmode, the second is not
	c.Assert(s.secBackend.SetupCalls, HasLen, 2)
	c.Assert(s.secBackend.RemoveCalls, HasLen, 0)
	c.Check(s.secBackend.SetupCalls[0].SnapInfo.Name(), Equals, siC.Name())
	c.Check(s.secBackend.SetupCalls[0].Options, Equals, interfaces.ConfinementOptions{DevMode: true})
	c.Check(s.secBackend.SetupCalls[1].SnapInfo.Name(), Equals, siP.Name())
	c.Check(s.secBackend.SetupCalls[1].Options, Equals, interfaces.ConfinementOptions{})
}

func (s *interfaceManagerSuite) TestCheckInterfacesDeny(c *C) {
	restore := assertstest.MockBuiltinBaseDeclaration([]byte(`
type: base-declaration
authority-id: canonical
series: 16
slots:
  test:
    deny-installation: true
`))
	defer restore()
	s.mockIface(c, &ifacetest.TestInterface{InterfaceName: "test"})

	s.mockSnapDecl(c, "producer", "producer-publisher", nil)
	snapInfo := s.mockSnap(c, producerYaml)

	s.state.Lock()
	defer s.state.Unlock()
	c.Check(ifacestate.CheckInterfaces(s.state, snapInfo), ErrorMatches, "installation denied.*")
}

func (s *interfaceManagerSuite) TestCheckInterfacesDenySkippedIfNoDecl(c *C) {
	restore := assertstest.MockBuiltinBaseDeclaration([]byte(`
type: base-declaration
authority-id: canonical
series: 16
slots:
  test:
    deny-installation: true
`))
	defer restore()
	s.mockIface(c, &ifacetest.TestInterface{InterfaceName: "test"})

	// crucially, this test is missing this: s.mockSnapDecl(c, "producer", "producer-publisher", nil)
	snapInfo := s.mockSnap(c, producerYaml)

	s.state.Lock()
	defer s.state.Unlock()
	c.Check(ifacestate.CheckInterfaces(s.state, snapInfo), IsNil)
}

func (s *interfaceManagerSuite) TestCheckInterfacesAllow(c *C) {
	restore := assertstest.MockBuiltinBaseDeclaration([]byte(`
type: base-declaration
authority-id: canonical
series: 16
slots:
  test:
    deny-installation: true
`))
	defer restore()
	s.mockIface(c, &ifacetest.TestInterface{InterfaceName: "test"})

	s.mockSnapDecl(c, "producer", "producer-publisher", map[string]interface{}{
		"format": "1",
		"slots": map[string]interface{}{
			"test": "true",
		},
	})
	snapInfo := s.mockSnap(c, producerYaml)

	s.state.Lock()
	defer s.state.Unlock()
	c.Check(ifacestate.CheckInterfaces(s.state, snapInfo), IsNil)
}

func (s *interfaceManagerSuite) TestCheckInterfacesConsidersImplicitSlots(c *C) {
	snapInfo := s.mockSnap(c, ubuntuCoreSnapYaml)

	s.state.Lock()
	defer s.state.Unlock()
	c.Check(ifacestate.CheckInterfaces(s.state, snapInfo), IsNil)
	c.Check(snapInfo.Slots["home"], NotNil)
}

// Test that setup-snap-security gets undone correctly when a snap is installed
// but the installation fails (the security profiles are removed).
func (s *interfaceManagerSuite) TestUndoSetupProfilesOnInstall(c *C) {
	// Create the interface manager
	_ = s.manager(c)

	// Mock a snap and remove the side info from the state (it is implicitly
	// added by mockSnap) so that we can emulate a undo during a fresh
	// install.
	snapInfo := s.mockSnap(c, sampleSnapYaml)
	s.state.Lock()
	snapstate.Set(s.state, snapInfo.Name(), nil)
	s.state.Unlock()

	// Add a change that undoes "setup-snap-security"
	change := s.addSetupSnapSecurityChange(c, &snapstate.SnapSetup{
		SideInfo: &snap.SideInfo{
			RealName: snapInfo.Name(),
			Revision: snapInfo.Revision,
		},
	})
	s.state.Lock()
	c.Assert(change.Tasks(), HasLen, 2)
	change.Tasks()[0].SetStatus(state.UndoStatus)
	change.Tasks()[1].SetStatus(state.UndoneStatus)
	s.state.Unlock()

	// Turn the crank
	s.settle(c)

	s.state.Lock()
	defer s.state.Unlock()

	// Ensure that the change got undone.
	c.Assert(change.Err(), IsNil)
	c.Check(change.Status(), Equals, state.UndoneStatus)

	// Ensure that since we had no prior revisions of this snap installed the
	// undo task removed the security profile from the system.
	c.Assert(s.secBackend.SetupCalls, HasLen, 0)
	c.Assert(s.secBackend.RemoveCalls, HasLen, 1)
	c.Check(s.secBackend.RemoveCalls, DeepEquals, []string{snapInfo.Name()})
}

// Test that setup-snap-security gets undone correctly when a snap is refreshed
// but the installation fails (the security profiles are restored to the old state).
func (s *interfaceManagerSuite) TestUndoSetupProfilesOnRefresh(c *C) {
	// Create the interface manager
	_ = s.manager(c)

	// Mock a snap. The mockSnap call below also puts the side info into the
	// state so it seems like it was installed already.
	snapInfo := s.mockSnap(c, sampleSnapYaml)

	// Add a change that undoes "setup-snap-security"
	change := s.addSetupSnapSecurityChange(c, &snapstate.SnapSetup{
		SideInfo: &snap.SideInfo{
			RealName: snapInfo.Name(),
			Revision: snapInfo.Revision,
		},
	})
	s.state.Lock()
	c.Assert(change.Tasks(), HasLen, 2)
	change.Tasks()[1].SetStatus(state.UndoStatus)
	s.state.Unlock()

	// Turn the crank
	s.settle(c)

	s.state.Lock()
	defer s.state.Unlock()

	// Ensure that the change got undone.
	c.Assert(change.Err(), IsNil)
	c.Check(change.Status(), Equals, state.UndoneStatus)

	// Ensure that since had a revision in the state the undo task actually
	// setup the security of the snap we had in the state.
	c.Assert(s.secBackend.SetupCalls, HasLen, 1)
	c.Assert(s.secBackend.RemoveCalls, HasLen, 0)
	c.Check(s.secBackend.SetupCalls[0].SnapInfo.Name(), Equals, snapInfo.Name())
	c.Check(s.secBackend.SetupCalls[0].SnapInfo.Revision, Equals, snapInfo.Revision)
	c.Check(s.secBackend.SetupCalls[0].Options, Equals, interfaces.ConfinementOptions{})
}

func (s *interfaceManagerSuite) TestManagerTransitionConnectionsCore(c *C) {
	s.mockSnap(c, ubuntuCoreSnapYaml)
	s.mockSnap(c, coreSnapYaml)
	s.mockSnap(c, httpdSnapYaml)

	mgr := s.manager(c)

	s.state.Lock()
	defer s.state.Unlock()
	s.state.Set("conns", map[string]interface{}{
		"httpd:network ubuntu-core:network": map[string]interface{}{
			"interface": "network", "auto": true,
		},
	})

	task := s.state.NewTask("transition-ubuntu-core", "...")
	task.Set("old-name", "ubuntu-core")
	task.Set("new-name", "core")
	change := s.state.NewChange("test-migrate", "")
	change.AddTask(task)

	s.state.Unlock()
	mgr.Ensure()
	mgr.Wait()
	mgr.Stop()
	s.state.Lock()

	c.Assert(change.Status(), Equals, state.DoneStatus)
	var conns map[string]interface{}
	err := s.state.Get("conns", &conns)
	c.Assert(err, IsNil)
	// ensure the connection went from "ubuntu-core" to "core"
	c.Check(conns, DeepEquals, map[string]interface{}{
		"httpd:network core:network": map[string]interface{}{
			"interface": "network", "auto": true,
		},
	})
}

func (s *interfaceManagerSuite) TestManagerTransitionConnectionsCoreUndo(c *C) {
	s.mockSnap(c, ubuntuCoreSnapYaml)
	s.mockSnap(c, coreSnapYaml)
	s.mockSnap(c, httpdSnapYaml)

	mgr := s.manager(c)

	s.state.Lock()
	defer s.state.Unlock()
	s.state.Set("conns", map[string]interface{}{
		"httpd:network ubuntu-core:network": map[string]interface{}{
			"interface": "network", "auto": true,
		},
	})

	t := s.state.NewTask("transition-ubuntu-core", "...")
	t.Set("old-name", "ubuntu-core")
	t.Set("new-name", "core")
	change := s.state.NewChange("test-migrate", "")
	change.AddTask(t)
	terr := s.state.NewTask("error-trigger", "provoking total undo")
	terr.WaitFor(t)
	change.AddTask(terr)

	s.state.Unlock()
	for i := 0; i < 10; i++ {
		mgr.Ensure()
		mgr.Wait()
	}
	mgr.Stop()
	s.state.Lock()

	c.Assert(change.Status(), Equals, state.ErrorStatus)
	c.Check(t.Status(), Equals, state.UndoneStatus)

	var conns map[string]interface{}
	err := s.state.Get("conns", &conns)
	c.Assert(err, IsNil)
	// ensure the connection have not changed (still ubuntu-core)
	c.Check(conns, DeepEquals, map[string]interface{}{
		"httpd:network ubuntu-core:network": map[string]interface{}{
			"interface": "network", "auto": true,
		},
	})
}

// Test "core-support" connections that loop back to core is
// renamed to match the rename of the plug.
func (s *interfaceManagerSuite) TestCoreConnectionsRenamed(c *C) {
	// Put state with old connection data.
	s.state.Lock()
	s.state.Set("conns", map[string]interface{}{
		"core:core-support core:core-support": map[string]interface{}{
			"interface": "core-support", "auto": true,
		},
		"snap:unrelated core:unrelated": map[string]interface{}{
			"interface": "unrelated", "auto": true,
		},
	})
	s.state.Unlock()

	// mock both snaps, otherwise the manager will remove stale connections
	s.mockSnap(c, coreSnapYaml)
	s.mockSnap(c, sampleSnapYaml)

	// Start the manager, this is where renames happen.
	s.manager(c)

	// Check that "core-support" connection got renamed.
	s.state.Lock()
	var conns map[string]interface{}
	err := s.state.Get("conns", &conns)
	s.state.Unlock()
	c.Assert(err, IsNil)
	c.Assert(conns, DeepEquals, map[string]interface{}{
		"core:core-support-plug core:core-support": map[string]interface{}{
			"interface": "core-support", "auto": true,
		},
		"snap:unrelated core:unrelated": map[string]interface{}{
			"interface": "unrelated", "auto": true,
		},
	})
}

// Test that "network-bind" and "core-support" plugs are renamed to
// "network-bind-plug" and "core-support-plug" in order not to clash with slots
// with the same names.
func (s *interfaceManagerSuite) TestAutomaticCorePlugsRenamed(c *C) {
	s.mockSnap(c, coreSnapYaml+`
plugs:
  network-bind:
  core-support:
`)
	mgr := s.manager(c)

	// old plugs are gone
	c.Assert(mgr.Repository().Plug("core", "network-bind"), IsNil)
	c.Assert(mgr.Repository().Plug("core", "core-support"), IsNil)
	// new plugs are present
	c.Assert(mgr.Repository().Plug("core", "network-bind-plug"), Not(IsNil))
	c.Assert(mgr.Repository().Plug("core", "core-support-plug"), Not(IsNil))
	// slots are present and unchanged
	c.Assert(mgr.Repository().Slot("core", "network-bind"), Not(IsNil))
	c.Assert(mgr.Repository().Slot("core", "core-support"), Not(IsNil))
}

func (s *interfaceManagerSuite) TestAutoConnectDuringCoreTransition(c *C) {
	// Add both the old and new core snaps
	s.mockSnap(c, ubuntuCoreSnapYaml)
	s.mockSnap(c, coreSnapYaml)

	// Initialize the manager. This registers both of the core snaps.
	mgr := s.manager(c)

	// Add a sample snap with a "network" plug which should be auto-connected.
	// Normally it would not be auto connected because there are multiple
	// provides but we have special support for this case so the old
	// ubuntu-core snap is ignored and we pick the new core snap.
	snapInfo := s.mockSnap(c, sampleSnapYaml)

	// Run the setup-snap-security task and let it finish.
	change := s.addSetupSnapSecurityChange(c, &snapstate.SnapSetup{
		SideInfo: &snap.SideInfo{
			RealName: snapInfo.Name(),
			Revision: snapInfo.Revision,
		},
	})

	s.settle(c)

	s.state.Lock()
	defer s.state.Unlock()

	// Ensure that the task succeeded.
	c.Assert(change.Status(), Equals, state.DoneStatus)

	// Ensure that "network" is now saved in the state as auto-connected and
	// that it is connected to the new core snap rather than the old
	// ubuntu-core snap.
	var conns map[string]interface{}
	err := s.state.Get("conns", &conns)
	c.Assert(err, IsNil)
	c.Check(conns, DeepEquals, map[string]interface{}{
		"snap:network core:network": map[string]interface{}{
			"interface": "network", "auto": true,
		},
	})

	// Ensure that "network" is really connected.
	repo := mgr.Repository()
	plug := repo.Plug("snap", "network")
	c.Assert(plug, Not(IsNil))
	ifaces := repo.Interfaces()
	c.Assert(ifaces.Connections, HasLen, 1)
	c.Check(ifaces.Connections, DeepEquals, []*interfaces.ConnRef{{interfaces.PlugRef{Snap: "snap", Name: "network"}, interfaces.SlotRef{Snap: "core", Name: "network"}}})
}

func makeAutoConnectChange(st *state.State, plugSnap, plug, slotSnap, slot string) *state.Change {
	chg := st.NewChange("connect...", "...")

	t := st.NewTask("connect", "other connect task")
	t.Set("slot", interfaces.SlotRef{Snap: slotSnap, Name: slot})
	t.Set("plug", interfaces.PlugRef{Snap: plugSnap, Name: plug})
	var plugAttrs, slotAttrs map[string]interface{}
	t.Set("plug-dynamic", plugAttrs)
	t.Set("slot-dynamic", slotAttrs)
	t.Set("auto", true)

	// two fake tasks for connect-plug-/slot- hooks
	hs1 := hookstate.HookSetup{
		Snap:     slotSnap,
		Optional: true,
		Hook:     "connect-slot-" + slot,
	}
	ht1 := hookstate.HookTask(st, "connect-slot hook", &hs1, nil)
	ht1.WaitFor(t)
	hs2 := hookstate.HookSetup{
		Snap:     plugSnap,
		Optional: true,
		Hook:     "connect-plug-" + plug,
	}
	ht2 := hookstate.HookTask(st, "connect-plug hook", &hs2, nil)
	ht2.WaitFor(ht1)

	chg.AddTask(t)
	chg.AddTask(ht1)
	chg.AddTask(ht2)

	return chg
}

func (s *interfaceManagerSuite) TestUndoConnectRestoresOldConnState(c *C) {
	s.mockIfaces(c, &ifacetest.TestInterface{InterfaceName: "test"})
	mgr := s.manager(c)
	producer := s.mockSnap(c, producerYaml)
	consumer := s.mockSnap(c, consumerYaml)

	repo := s.manager(c).Repository()
	err := repo.AddPlug(&snap.PlugInfo{
		Snap:      consumer,
		Name:      "plug",
		Interface: "test",
	})
	c.Assert(err, IsNil)
	err = repo.AddSlot(&snap.SlotInfo{
		Snap:      producer,
		Name:      "slot",
		Interface: "test",
	})
	c.Assert(err, IsNil)

	s.state.Lock()
	s.state.Set("conns", map[string]interface{}{
		"consumer:plug producer:slot": map[string]interface{}{
			"interface":    "test",
			"plug-static":  map[string]interface{}{"foo1": "bar1"},
			"slot-static":  map[string]interface{}{"foo2": "bar2"},
			"plug-dynamic": map[string]interface{}{"foo3": "bar3"},
			"slot-dynamic": map[string]interface{}{"foo4": "bar4"},
		},
	})

	chg := makeAutoConnectChange(s.state, "consumer", "plug", "producer", "slot")
	// Add a dummy task just to hold the change not ready.
	dummy := s.state.NewTask("dummy", "")
	chg.AddTask(dummy)

	s.state.Unlock()
	mgr.Ensure()
	mgr.Wait()
	s.state.Lock()

	c.Assert(chg.Status(), Equals, state.DoStatus)
	chg.Abort()

	s.state.Unlock()
	s.settle(c)
	s.state.Lock()
	defer s.state.Unlock()

	c.Assert(chg.Status(), Equals, state.UndoneStatus)

	// Information about the connection is intact
	var conns map[string]interface{}
	c.Assert(s.state.Get("conns", &conns), IsNil)
	c.Check(conns, DeepEquals, map[string]interface{}{
		"consumer:plug producer:slot": map[string]interface{}{
			"interface":    "test",
			"plug-static":  map[string]interface{}{"foo1": "bar1"},
			"plug-dynamic": map[string]interface{}{"foo3": "bar3"},
			"slot-static":  map[string]interface{}{"foo2": "bar2"},
			"slot-dynamic": map[string]interface{}{"foo4": "bar4"},
		}})
}

func (s *interfaceManagerSuite) TestConnectErrorMissingSlotSnapOnAutoConnect(c *C) {
	_ = s.manager(c)
	s.mockSnap(c, producerYaml)
	s.mockSnap(c, consumerYaml)

	s.state.Lock()

	chg := makeAutoConnectChange(s.state, "consumer", "plug", "producer", "slot")
	// remove producer snap from the state, doConnect should complain
	snapstate.Set(s.state, "producer", nil)

	s.state.Unlock()

	s.settle(c)

	s.state.Lock()
	defer s.state.Unlock()

	c.Check(chg.Status(), Equals, state.ErrorStatus)
	c.Assert(chg.Err(), ErrorMatches, `cannot perform the following tasks:\n.*snap "producer" is no longer available for auto-connecting.*`)

	var conns map[string]interface{}
	c.Assert(s.state.Get("conns", &conns), Equals, state.ErrNoState)
}

func (s *interfaceManagerSuite) TestConnectErrorMissingPlugSnapOnAutoConnect(c *C) {
	_ = s.manager(c)
	s.mockSnap(c, producerYaml)
	s.mockSnap(c, consumerYaml)

	s.state.Lock()
	chg := makeAutoConnectChange(s.state, "consumer", "plug", "producer", "slot")
	// remove consumer snap from the state, doConnect should complain
	snapstate.Set(s.state, "consumer", nil)

	s.state.Unlock()

	s.settle(c)

	s.state.Lock()
	defer s.state.Unlock()

	c.Assert(chg.Status(), Equals, state.ErrorStatus)
	c.Assert(chg.Err(), ErrorMatches, `cannot perform the following tasks:\n.*snap "consumer" is no longer available for auto-connecting.*`)

	var conns map[string]interface{}
	c.Assert(s.state.Get("conns", &conns), Equals, state.ErrNoState)
}

func (s *interfaceManagerSuite) TestConnectErrorMissingPlugOnAutoConnect(c *C) {
	s.mockIfaces(c, &ifacetest.TestInterface{InterfaceName: "test"})
	_ = s.manager(c)
	producer := s.mockSnap(c, producerYaml)
	// consumer snap has no plug, doConnect should complain
	s.mockSnap(c, consumerYaml)

	repo := s.manager(c).Repository()
	err := repo.AddSlot(&snap.SlotInfo{
		Snap:      producer,
		Name:      "slot",
		Interface: "test",
	})
	c.Assert(err, IsNil)

	s.state.Lock()

	chg := makeAutoConnectChange(s.state, "consumer", "plug", "producer", "slot")
	s.state.Unlock()

	s.settle(c)

	s.state.Lock()
	defer s.state.Unlock()

	c.Assert(chg.Status(), Equals, state.ErrorStatus)
	c.Assert(chg.Err(), ErrorMatches, `cannot perform the following tasks:\n.*snap "consumer" has no "plug" plug.*`)

	var conns map[string]interface{}
	err = s.state.Get("conns", &conns)
	c.Assert(err, Equals, state.ErrNoState)
}

func (s *interfaceManagerSuite) TestConnectErrorMissingSlotOnAutoConnect(c *C) {
	s.mockIfaces(c, &ifacetest.TestInterface{InterfaceName: "test"})
	_ = s.manager(c)
	// producer snap has no slot, doConnect should complain
	s.mockSnap(c, producerYaml)
	consumer := s.mockSnap(c, consumerYaml)

	repo := s.manager(c).Repository()
	err := repo.AddPlug(&snap.PlugInfo{
		Snap:      consumer,
		Name:      "plug",
		Interface: "test",
	})
	c.Assert(err, IsNil)

	s.state.Lock()

	chg := makeAutoConnectChange(s.state, "consumer", "plug", "producer", "slot")
	s.state.Unlock()

	s.settle(c)

	s.state.Lock()
	defer s.state.Unlock()

	c.Assert(chg.Status(), Equals, state.ErrorStatus)
	c.Assert(chg.Err(), ErrorMatches, `cannot perform the following tasks:\n.*snap "producer" has no "slot" slot.*`)

	var conns map[string]interface{}
	err = s.state.Get("conns", &conns)
	c.Assert(err, Equals, state.ErrNoState)
}

func (s *interfaceManagerSuite) TestConnectHandlesAutoconnect(c *C) {
	s.mockIfaces(c, &ifacetest.TestInterface{InterfaceName: "test"})
	_ = s.manager(c)
	producer := s.mockSnap(c, producerYaml)
	consumer := s.mockSnap(c, consumerYaml)

	repo := s.manager(c).Repository()
	err := repo.AddPlug(&snap.PlugInfo{
		Snap:      consumer,
		Name:      "plug",
		Interface: "test",
	})
	c.Assert(err, IsNil)
	err = repo.AddSlot(&snap.SlotInfo{
		Snap:      producer,
		Name:      "slot",
		Interface: "test",
	})
	c.Assert(err, IsNil)

	s.state.Lock()

	chg := makeAutoConnectChange(s.state, "consumer", "plug", "producer", "slot")
	s.state.Unlock()

	s.settle(c)

	s.state.Lock()
	defer s.state.Unlock()

	task := chg.Tasks()[0]
	c.Assert(task.Status(), Equals, state.DoneStatus)

	// Ensure that "slot" is now auto-connected.
	var conns map[string]interface{}
	err = s.state.Get("conns", &conns)
	c.Assert(err, IsNil)
	c.Check(conns, DeepEquals, map[string]interface{}{
		"consumer:plug producer:slot": map[string]interface{}{
			"interface": "test", "auto": true,
		},
	})
}

func (s *interfaceManagerSuite) TestRegenerateAllSecurityProfilesWritesSystemKeyFile(c *C) {
	restore := interfaces.MockSystemKey(`{"core": "123"}`)
	defer restore()

	s.mockIface(c, &ifacetest.TestInterface{InterfaceName: "test"})
	s.mockSnap(c, consumerYaml)
	c.Assert(osutil.FileExists(dirs.SnapSystemKeyFile), Equals, false)

	_ = s.manager(c)
	c.Check(dirs.SnapSystemKeyFile, testutil.FileMatches, `{.*"build-id":.*`)

	stat, err := os.Stat(dirs.SnapSystemKeyFile)
	c.Assert(err, IsNil)

	// run manager again, but this time the snapsystemkey file should
	// not be rewriten as the systemKey inputs have not changed
	time.Sleep(20 * time.Millisecond)
	s.privateMgr = nil
	_ = s.manager(c)
	stat2, err := os.Stat(dirs.SnapSystemKeyFile)
	c.Assert(err, IsNil)
	c.Check(stat.ModTime(), DeepEquals, stat2.ModTime())
}

func (s *interfaceManagerSuite) TestAutoconnectForDefaultContentProvider(c *C) {
	restore := ifacestate.MockContentLinkRetryTimeout(5 * time.Millisecond)
	defer restore()

	s.mockSnap(c, `name: snap-content-plug
version: 1
plugs:
 shared-content-plug:
  interface: content
  default-provider: snap-content-slot
  content: shared-content
`)
	s.mockSnap(c, `name: snap-content-slot
version: 1
slots:
 shared-content-slot:
  interface: content
  content: shared-content
`)
	mgr := s.manager(c)

	s.state.Lock()

	supContentPlug := &snapstate.SnapSetup{
		SideInfo: &snap.SideInfo{
			RealName: "snap-content-plug"},
	}
	supContentSlot := &snapstate.SnapSetup{
		SideInfo: &snap.SideInfo{
			RealName: "snap-content-slot"},
	}
	chg := s.state.NewChange("install", "...")

	tInstPlug := s.state.NewTask("link-snap", "Install snap-content-plug")
	tInstPlug.Set("snap-setup", supContentPlug)
	chg.AddTask(tInstPlug)

	tInstSlot := s.state.NewTask("link-snap", "Install snap-content-slot")
	tInstSlot.Set("snap-setup", supContentSlot)
	chg.AddTask(tInstSlot)

	tConnectPlug := s.state.NewTask("auto-connect", "...")
	tConnectPlug.Set("snap-setup", supContentPlug)
	chg.AddTask(tConnectPlug)

	tConnectSlot := s.state.NewTask("auto-connect", "...")
	tConnectSlot.Set("snap-setup", supContentSlot)
	chg.AddTask(tConnectSlot)

	// run the change
	s.state.Unlock()
	for i := 0; i < 5; i++ {
		mgr.Ensure()
		mgr.Wait()
	}

	// change did a retry
	s.state.Lock()
	c.Check(tConnectPlug.Status(), Equals, state.DoingStatus)

	// pretent install of content slot is done
	tInstSlot.SetStatus(state.DoneStatus)
	// wait for contentLinkRetryTimeout
	time.Sleep(10 * time.Millisecond)

	s.state.Unlock()

	// run again
	for i := 0; i < 5; i++ {
		mgr.Ensure()
		mgr.Wait()
	}

	// check that the connect plug task is now in done state
	s.state.Lock()
	defer s.state.Unlock()
	c.Check(tConnectPlug.Status(), Equals, state.DoneStatus)
}

func (s *interfaceManagerSuite) TestSetupProfilesInjectsAutoConnectIfCore(c *C) {
	mgr := s.manager(c)

	si1 := &snap.SideInfo{
		RealName: "core",
		Revision: snap.R(1),
	}
	sup1 := &snapstate.SnapSetup{SideInfo: si1}
	_ = snaptest.MockSnap(c, ubuntuCoreSnapYaml, si1)

	s.state.Lock()
	defer s.state.Unlock()

	task1 := s.state.NewTask("setup-profiles", "")
	task1.Set("snap-setup", sup1)

	task2 := s.state.NewTask("setup-profiles", "")
	task2.Set("snap-setup", sup1)
	task2.Set("core-phase-2", true)
	task2.WaitFor(task1)

	chg := s.state.NewChange("test", "")
	chg.AddTask(task1)
	chg.AddTask(task2)

	s.state.Unlock()

	defer mgr.Stop()
	s.settle(c)
	s.state.Lock()

	// ensure all our tasks ran
	c.Assert(chg.Err(), IsNil)
	c.Assert(chg.Tasks(), HasLen, 3)

	// sanity checks
	t := chg.Tasks()[0]
	c.Assert(t.Kind(), Equals, "setup-profiles")
	t = chg.Tasks()[1]
	c.Assert(t.Kind(), Equals, "setup-profiles")
	var phase2 bool
	c.Assert(t.Get("core-phase-2", &phase2), IsNil)
	c.Assert(t.HaltTasks(), HasLen, 1)

	// check that auto-connect task was added after phase2
	var autoconnectSup snapstate.SnapSetup
	t = chg.Tasks()[2]
	c.Assert(t.Kind(), Equals, "auto-connect")
	c.Assert(t.Get("snap-setup", &autoconnectSup), IsNil)
	c.Assert(autoconnectSup.Name(), Equals, "core")
}

func (s *interfaceManagerSuite) TestSnapsWithSecurityProfiles(c *C) {
	s.state.Lock()
	defer s.state.Unlock()

	si0 := &snap.SideInfo{
		RealName: "snap0",
		Revision: snap.R(10),
	}
	snaptest.MockSnap(c, `name: snap0`, si0)
	snapstate.Set(s.state, "snap0", &snapstate.SnapState{
		Active:   true,
		Sequence: []*snap.SideInfo{si0},
		Current:  si0.Revision,
	})

	snaps := []struct {
		name        string
		setupStatus state.Status
		linkStatus  state.Status
	}{
		{"snap0", state.DoneStatus, state.DoneStatus},
		{"snap1", state.DoneStatus, state.DoStatus},
		{"snap2", state.DoneStatus, state.ErrorStatus},
		{"snap3", state.DoneStatus, state.UndoingStatus},
		{"snap4", state.DoingStatus, state.DoStatus},
		{"snap6", state.DoStatus, state.DoStatus},
	}

	for i, snp := range snaps {
		var si *snap.SideInfo

		if snp.name != "snap0" {
			si = &snap.SideInfo{
				RealName: snp.name,
				Revision: snap.R(i),
			}
			snaptest.MockSnap(c, "name: "+snp.name, si)
		}

		chg := s.state.NewChange("linking", "linking 1")
		t1 := s.state.NewTask("setup-profiles", "setup profiles 1")
		t1.Set("snap-setup", &snapstate.SnapSetup{
			SideInfo: si,
		})
		t1.SetStatus(snp.setupStatus)
		t2 := s.state.NewTask("link-snap", "link snap 1")
		t2.Set("snap-setup", &snapstate.SnapSetup{
			SideInfo: si,
		})
		t2.WaitFor(t1)
		t2.SetStatus(snp.linkStatus)
		chg.AddTask(t1)
		chg.AddTask(t2)
	}

	infos, err := ifacestate.SnapsWithSecurityProfiles(s.state)
	c.Assert(err, IsNil)
	c.Check(infos, HasLen, 3)
	got := make(map[string]snap.Revision)
	for _, info := range infos {
		got[info.Name()] = info.Revision
	}
	c.Check(got, DeepEquals, map[string]snap.Revision{
		"snap0": snap.R(10),
		"snap1": snap.R(1),
		"snap3": snap.R(3),
	})
}

func (s *interfaceManagerSuite) TestFindSnapsWaitingFor(c *C) {
	s.state.Lock()
	defer s.state.Unlock()

	makeSetup := func(t *state.Task, snapName string) {
		t.Set("snap-setup", &snapstate.SnapSetup{SideInfo: &snap.SideInfo{
			RealName: snapName},
		})
	}

	// Task t3 waits for t1 and t2; task t4 waits for t3, task5 waits for task4
	t1 := s.state.NewTask("a", "")
	makeSetup(t1, "snap1")
	t2 := s.state.NewTask("b", "")
	makeSetup(t2, "snap2")

	t3 := s.state.NewTask("c", "")
	makeSetup(t3, "snap3")
	t3.WaitFor(t1)
	t3.WaitFor(t2)

	t4 := s.state.NewTask("d", "")
	makeSetup(t4, "snap4")
	t4.WaitFor(t3)

	// task t5 doesn't have snap setup
	t5 := s.state.NewTask("e", "")
	t5.WaitFor(t4)

	snaps := ifacestate.FindSnapsWaitingFor(t1, "c")
	c.Assert(snaps, DeepEquals, map[string]bool{
		"snap3": true,
	})

	snaps = ifacestate.FindSnapsWaitingFor(t1, "d")
	c.Assert(snaps, DeepEquals, map[string]bool{
		"snap4": true,
	})

	snaps = ifacestate.FindSnapsWaitingFor(t1, "c", "d")
	c.Assert(snaps, DeepEquals, map[string]bool{
		"snap3": true,
		"snap4": true,
	})

	// task t5 doesn't have snap setup, so nothing reported
	snaps = ifacestate.FindSnapsWaitingFor(t1, "e")
	c.Assert(len(snaps), Equals, 0)

	snaps = ifacestate.FindSnapsWaitingFor(t1, "x")
	c.Assert(len(snaps), Equals, 0)

	snaps = ifacestate.FindSnapsWaitingFor(t4, "x")
	c.Assert(len(snaps), Equals, 0)
<<<<<<< HEAD
=======

	// create cycle
	t1 = s.state.NewTask("a", "")
	makeSetup(t1, "snap1")
	t2 = s.state.NewTask("b", "")
	makeSetup(t2, "snap2")
	t1.WaitFor(t2)
	t2.WaitFor(t1)
	snaps = ifacestate.FindSnapsWaitingFor(t1, "b")

	c.Assert(snaps, DeepEquals, map[string]bool{
		"snap2": true,
	})
>>>>>>> 7f27b626
}<|MERGE_RESOLUTION|>--- conflicted
+++ resolved
@@ -166,6 +166,7 @@
 		"connect",
 		"discard-conns",
 		"disconnect",
+		"reconnect",
 		"remove-profiles",
 		"setup-profiles",
 		"transition-ubuntu-core"})
@@ -349,15 +350,7 @@
 	c.Assert(auto, Equals, auto)
 }
 
-<<<<<<< HEAD
-func (s *interfaceManagerSuite) TestAutoconnectDoesntConflictOnInstalledSnap(c *C) {
-	s.testConnectDoesntConflictOnInstalledSnap(c, "auto-connect", ifacestate.ConnectOnInstall, true)
-}
-
 func (s *interfaceManagerSuite) testConnectConflicts(c *C, installedSnapTaskKind string, conflictingKind string) {
-=======
-func (s *interfaceManagerSuite) testAutoConnectConflicts(c *C, conflictingKind string) {
->>>>>>> 7f27b626
 	s.mockSnap(c, consumerYaml)
 	s.mockSnap(c, producerYaml)
 
@@ -381,17 +374,12 @@
 
 	chg.AddTask(t2)
 
-<<<<<<< HEAD
-	err := ifacestate.CheckConnectConflicts(s.state, chg, "consumer", "producer", t2)
-=======
-	_, err := ifacestate.ConnectOnInstall(s.state, chg, t2, "consumer", "plug", "producer", "slot")
->>>>>>> 7f27b626
+	err := ifacestate.CheckConnectConflicts(s.state, chg, "consumer", "producer", t2, nil)
 	c.Assert(err, NotNil)
 	c.Assert(err, ErrorMatches, `task should be retried`)
 }
 
 func (s *interfaceManagerSuite) TestAutoconnectConflictOnUnlink(c *C) {
-<<<<<<< HEAD
 	s.testConnectConflicts(c, "auto-connect", "unlink-snap")
 }
 
@@ -405,17 +393,6 @@
 
 func (s *interfaceManagerSuite) TestReconnectConflictOnLink(c *C) {
 	s.testConnectConflicts(c, "reconnect", "link-snap")
-}
-
-func (s *interfaceManagerSuite) TestReconnectDoesntConflictOnInstalledSnap(c *C) {
-	s.testConnectDoesntConflictOnInstalledSnap(c, "reconnect", ifacestate.ConnectOnInstall, false)
-=======
-	s.testAutoConnectConflicts(c, "unlink-snap")
-}
-
-func (s *interfaceManagerSuite) TestAutoconnectConflictOnLink(c *C) {
-	s.testAutoConnectConflicts(c, "link-snap")
->>>>>>> 7f27b626
 }
 
 func (s *interfaceManagerSuite) TestEnsureProcessesConnectTask(c *C) {
@@ -2962,8 +2939,6 @@
 
 	snaps = ifacestate.FindSnapsWaitingFor(t4, "x")
 	c.Assert(len(snaps), Equals, 0)
-<<<<<<< HEAD
-=======
 
 	// create cycle
 	t1 = s.state.NewTask("a", "")
@@ -2977,5 +2952,4 @@
 	c.Assert(snaps, DeepEquals, map[string]bool{
 		"snap2": true,
 	})
->>>>>>> 7f27b626
 }