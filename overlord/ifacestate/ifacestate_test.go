--- conflicted
+++ resolved
@@ -2522,7 +2522,188 @@
 	c.Check(tConnectPlug.Status(), Equals, state.DoneStatus)
 }
 
-<<<<<<< HEAD
+func (s *interfaceManagerSuite) TestInjectTasks(c *C) {
+	s.state.Lock()
+	defer s.state.Unlock()
+
+	lane := s.state.NewLane()
+
+	// setup main task and two tasks waiting for it; all part of same change
+	chg := s.state.NewChange("change", "")
+	t0 := s.state.NewTask("task1", "")
+	chg.AddTask(t0)
+	t0.JoinLane(lane)
+	t01 := s.state.NewTask("task1-1", "")
+	t01.WaitFor(t0)
+	chg.AddTask(t01)
+	t02 := s.state.NewTask("task1-2", "")
+	t02.WaitFor(t0)
+	chg.AddTask(t02)
+
+	// setup extra tasks
+	t1 := s.state.NewTask("task2", "")
+	t2 := s.state.NewTask("task3", "")
+	ts := state.NewTaskSet(t1, t2)
+
+	ifacestate.InjectTasks(t0, ts)
+
+	// verify that extra tasks are now part of same change
+	c.Assert(t1.Change().ID(), Equals, t0.Change().ID())
+	c.Assert(t2.Change().ID(), Equals, t0.Change().ID())
+	c.Assert(t1.Change().ID(), Equals, chg.ID())
+
+	c.Assert(t1.Lanes(), DeepEquals, []int{lane})
+
+	// verify that halt tasks of the main task now wait for extra tasks
+	c.Assert(t1.HaltTasks(), HasLen, 2)
+	c.Assert(t2.HaltTasks(), HasLen, 2)
+	c.Assert(t1.HaltTasks(), DeepEquals, t2.HaltTasks())
+
+	ids := []string{t1.HaltTasks()[0].Kind(), t2.HaltTasks()[1].Kind()}
+	sort.Strings(ids)
+	c.Assert(ids, DeepEquals, []string{"task1-1", "task1-2"})
+
+	// verify that extra tasks wait for the main task
+	c.Assert(t1.WaitTasks(), HasLen, 1)
+	c.Assert(t1.WaitTasks()[0].Kind(), Equals, "task1")
+	c.Assert(t2.WaitTasks(), HasLen, 1)
+	c.Assert(t2.WaitTasks()[0].Kind(), Equals, "task1")
+}
+
+func (s *interfaceManagerSuite) TestInjectTasksWithNullChange(c *C) {
+	s.state.Lock()
+	defer s.state.Unlock()
+
+	// setup main task
+	t0 := s.state.NewTask("task1", "")
+	t01 := s.state.NewTask("task1-1", "")
+	t01.WaitFor(t0)
+
+	// setup extra task
+	t1 := s.state.NewTask("task2", "")
+	ts := state.NewTaskSet(t1)
+
+	ifacestate.InjectTasks(t0, ts)
+
+	c.Assert(t1.Lanes(), DeepEquals, []int{0})
+
+	// verify that halt tasks of the main task now wait for extra tasks
+	c.Assert(t1.HaltTasks(), HasLen, 1)
+	c.Assert(t1.HaltTasks()[0].Kind(), Equals, "task1-1")
+}
+
+func (s *interfaceManagerSuite) TestSetupProfilesInjectsAutoConnectIfMissing(c *C) {
+	mgr := s.manager(c)
+
+	si1 := &snap.SideInfo{
+		RealName: "snap1",
+		Revision: snap.R(1),
+	}
+	sup1 := &snapstate.SnapSetup{SideInfo: si1}
+	_ = snaptest.MockSnap(c, sampleSnapYaml, si1)
+
+	si2 := &snap.SideInfo{
+		RealName: "snap2",
+		Revision: snap.R(1),
+	}
+	sup2 := &snapstate.SnapSetup{SideInfo: si2}
+	_ = snaptest.MockSnap(c, consumerYaml, si2)
+
+	s.state.Lock()
+	defer s.state.Unlock()
+
+	task1 := s.state.NewTask("setup-profiles", "")
+	task1.Set("snap-setup", sup1)
+
+	task2 := s.state.NewTask("setup-profiles", "")
+	task2.Set("snap-setup", sup2)
+
+	chg := s.state.NewChange("test", "")
+	chg.AddTask(task1)
+	task2.WaitFor(task1)
+	chg.AddTask(task2)
+
+	s.state.Unlock()
+
+	defer mgr.Stop()
+	s.settle(c)
+	s.state.Lock()
+
+	// ensure all our tasks ran
+	c.Assert(chg.Err(), IsNil)
+	c.Assert(chg.Tasks(), HasLen, 4)
+
+	// sanity checks
+	t := chg.Tasks()[0]
+	c.Assert(t.Kind(), Equals, "setup-profiles")
+	t = chg.Tasks()[1]
+	c.Assert(t.Kind(), Equals, "setup-profiles")
+
+	// check that auto-connect tasks were added and have snap-setup
+	var autoconnectSup snapstate.SnapSetup
+	t = chg.Tasks()[2]
+	c.Assert(t.Kind(), Equals, "auto-connect")
+	c.Assert(t.Get("snap-setup", &autoconnectSup), IsNil)
+	c.Assert(autoconnectSup.Name(), Equals, "snap1")
+
+	t = chg.Tasks()[3]
+	c.Assert(t.Kind(), Equals, "auto-connect")
+	c.Assert(t.Get("snap-setup", &autoconnectSup), IsNil)
+	c.Assert(autoconnectSup.Name(), Equals, "snap2")
+}
+
+func (s *interfaceManagerSuite) TestSetupProfilesInjectsAutoConnectIfCore(c *C) {
+	mgr := s.manager(c)
+
+	si1 := &snap.SideInfo{
+		RealName: "core",
+		Revision: snap.R(1),
+	}
+	sup1 := &snapstate.SnapSetup{SideInfo: si1}
+	_ = snaptest.MockSnap(c, ubuntuCoreSnapYaml, si1)
+
+	s.state.Lock()
+	defer s.state.Unlock()
+
+	task1 := s.state.NewTask("setup-profiles", "")
+	task1.Set("snap-setup", sup1)
+
+	task2 := s.state.NewTask("setup-profiles", "")
+	task2.Set("snap-setup", sup1)
+	task2.Set("core-phase-2", true)
+	task2.WaitFor(task1)
+
+	chg := s.state.NewChange("test", "")
+	chg.AddTask(task1)
+	chg.AddTask(task2)
+
+	s.state.Unlock()
+
+	defer mgr.Stop()
+	s.settle(c)
+	s.state.Lock()
+
+	// ensure all our tasks ran
+	c.Assert(chg.Err(), IsNil)
+	c.Assert(chg.Tasks(), HasLen, 3)
+
+	// sanity checks
+	t := chg.Tasks()[0]
+	c.Assert(t.Kind(), Equals, "setup-profiles")
+	t = chg.Tasks()[1]
+	c.Assert(t.Kind(), Equals, "setup-profiles")
+	var phase2 bool
+	c.Assert(t.Get("core-phase-2", &phase2), IsNil)
+	c.Assert(t.HaltTasks(), HasLen, 1)
+
+	// check that auto-connect task was added after phase2
+	var autoconnectSup snapstate.SnapSetup
+	t = chg.Tasks()[2]
+	c.Assert(t.Kind(), Equals, "auto-connect")
+	c.Assert(t.Get("snap-setup", &autoconnectSup), IsNil)
+	c.Assert(autoconnectSup.Name(), Equals, "core")
+}
+
 func (s *interfaceManagerSuite) TestSnapsWithSecurityProfiles(c *C) {
 	s.state.Lock()
 	defer s.state.Unlock()
@@ -2587,186 +2768,4 @@
 		"snap1": snap.R(1),
 		"snap3": snap.R(3),
 	})
-=======
-func (s *interfaceManagerSuite) TestInjectTasks(c *C) {
-	s.state.Lock()
-	defer s.state.Unlock()
-
-	lane := s.state.NewLane()
-
-	// setup main task and two tasks waiting for it; all part of same change
-	chg := s.state.NewChange("change", "")
-	t0 := s.state.NewTask("task1", "")
-	chg.AddTask(t0)
-	t0.JoinLane(lane)
-	t01 := s.state.NewTask("task1-1", "")
-	t01.WaitFor(t0)
-	chg.AddTask(t01)
-	t02 := s.state.NewTask("task1-2", "")
-	t02.WaitFor(t0)
-	chg.AddTask(t02)
-
-	// setup extra tasks
-	t1 := s.state.NewTask("task2", "")
-	t2 := s.state.NewTask("task3", "")
-	ts := state.NewTaskSet(t1, t2)
-
-	ifacestate.InjectTasks(t0, ts)
-
-	// verify that extra tasks are now part of same change
-	c.Assert(t1.Change().ID(), Equals, t0.Change().ID())
-	c.Assert(t2.Change().ID(), Equals, t0.Change().ID())
-	c.Assert(t1.Change().ID(), Equals, chg.ID())
-
-	c.Assert(t1.Lanes(), DeepEquals, []int{lane})
-
-	// verify that halt tasks of the main task now wait for extra tasks
-	c.Assert(t1.HaltTasks(), HasLen, 2)
-	c.Assert(t2.HaltTasks(), HasLen, 2)
-	c.Assert(t1.HaltTasks(), DeepEquals, t2.HaltTasks())
-
-	ids := []string{t1.HaltTasks()[0].Kind(), t2.HaltTasks()[1].Kind()}
-	sort.Strings(ids)
-	c.Assert(ids, DeepEquals, []string{"task1-1", "task1-2"})
-
-	// verify that extra tasks wait for the main task
-	c.Assert(t1.WaitTasks(), HasLen, 1)
-	c.Assert(t1.WaitTasks()[0].Kind(), Equals, "task1")
-	c.Assert(t2.WaitTasks(), HasLen, 1)
-	c.Assert(t2.WaitTasks()[0].Kind(), Equals, "task1")
-}
-
-func (s *interfaceManagerSuite) TestInjectTasksWithNullChange(c *C) {
-	s.state.Lock()
-	defer s.state.Unlock()
-
-	// setup main task
-	t0 := s.state.NewTask("task1", "")
-	t01 := s.state.NewTask("task1-1", "")
-	t01.WaitFor(t0)
-
-	// setup extra task
-	t1 := s.state.NewTask("task2", "")
-	ts := state.NewTaskSet(t1)
-
-	ifacestate.InjectTasks(t0, ts)
-
-	c.Assert(t1.Lanes(), DeepEquals, []int{0})
-
-	// verify that halt tasks of the main task now wait for extra tasks
-	c.Assert(t1.HaltTasks(), HasLen, 1)
-	c.Assert(t1.HaltTasks()[0].Kind(), Equals, "task1-1")
-}
-
-func (s *interfaceManagerSuite) TestSetupProfilesInjectsAutoConnectIfMissing(c *C) {
-	mgr := s.manager(c)
-
-	si1 := &snap.SideInfo{
-		RealName: "snap1",
-		Revision: snap.R(1),
-	}
-	sup1 := &snapstate.SnapSetup{SideInfo: si1}
-	_ = snaptest.MockSnap(c, sampleSnapYaml, si1)
-
-	si2 := &snap.SideInfo{
-		RealName: "snap2",
-		Revision: snap.R(1),
-	}
-	sup2 := &snapstate.SnapSetup{SideInfo: si2}
-	_ = snaptest.MockSnap(c, consumerYaml, si2)
-
-	s.state.Lock()
-	defer s.state.Unlock()
-
-	task1 := s.state.NewTask("setup-profiles", "")
-	task1.Set("snap-setup", sup1)
-
-	task2 := s.state.NewTask("setup-profiles", "")
-	task2.Set("snap-setup", sup2)
-
-	chg := s.state.NewChange("test", "")
-	chg.AddTask(task1)
-	task2.WaitFor(task1)
-	chg.AddTask(task2)
-
-	s.state.Unlock()
-
-	defer mgr.Stop()
-	s.settle(c)
-	s.state.Lock()
-
-	// ensure all our tasks ran
-	c.Assert(chg.Err(), IsNil)
-	c.Assert(chg.Tasks(), HasLen, 4)
-
-	// sanity checks
-	t := chg.Tasks()[0]
-	c.Assert(t.Kind(), Equals, "setup-profiles")
-	t = chg.Tasks()[1]
-	c.Assert(t.Kind(), Equals, "setup-profiles")
-
-	// check that auto-connect tasks were added and have snap-setup
-	var autoconnectSup snapstate.SnapSetup
-	t = chg.Tasks()[2]
-	c.Assert(t.Kind(), Equals, "auto-connect")
-	c.Assert(t.Get("snap-setup", &autoconnectSup), IsNil)
-	c.Assert(autoconnectSup.Name(), Equals, "snap1")
-
-	t = chg.Tasks()[3]
-	c.Assert(t.Kind(), Equals, "auto-connect")
-	c.Assert(t.Get("snap-setup", &autoconnectSup), IsNil)
-	c.Assert(autoconnectSup.Name(), Equals, "snap2")
-}
-
-func (s *interfaceManagerSuite) TestSetupProfilesInjectsAutoConnectIfCore(c *C) {
-	mgr := s.manager(c)
-
-	si1 := &snap.SideInfo{
-		RealName: "core",
-		Revision: snap.R(1),
-	}
-	sup1 := &snapstate.SnapSetup{SideInfo: si1}
-	_ = snaptest.MockSnap(c, ubuntuCoreSnapYaml, si1)
-
-	s.state.Lock()
-	defer s.state.Unlock()
-
-	task1 := s.state.NewTask("setup-profiles", "")
-	task1.Set("snap-setup", sup1)
-
-	task2 := s.state.NewTask("setup-profiles", "")
-	task2.Set("snap-setup", sup1)
-	task2.Set("core-phase-2", true)
-	task2.WaitFor(task1)
-
-	chg := s.state.NewChange("test", "")
-	chg.AddTask(task1)
-	chg.AddTask(task2)
-
-	s.state.Unlock()
-
-	defer mgr.Stop()
-	s.settle(c)
-	s.state.Lock()
-
-	// ensure all our tasks ran
-	c.Assert(chg.Err(), IsNil)
-	c.Assert(chg.Tasks(), HasLen, 3)
-
-	// sanity checks
-	t := chg.Tasks()[0]
-	c.Assert(t.Kind(), Equals, "setup-profiles")
-	t = chg.Tasks()[1]
-	c.Assert(t.Kind(), Equals, "setup-profiles")
-	var phase2 bool
-	c.Assert(t.Get("core-phase-2", &phase2), IsNil)
-	c.Assert(t.HaltTasks(), HasLen, 1)
-
-	// check that auto-connect task was added after phase2
-	var autoconnectSup snapstate.SnapSetup
-	t = chg.Tasks()[2]
-	c.Assert(t.Kind(), Equals, "auto-connect")
-	c.Assert(t.Get("snap-setup", &autoconnectSup), IsNil)
-	c.Assert(autoconnectSup.Name(), Equals, "core")
->>>>>>> 59e945a4
 }