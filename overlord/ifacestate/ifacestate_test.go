// -*- Mode: Go; indent-tabs-mode: t -*-

/*
 * Copyright (C) 2016 Canonical Ltd
 *
 * This program is free software: you can redistribute it and/or modify
 * it under the terms of the GNU General Public License version 3 as
 * published by the Free Software Foundation.
 *
 * This program is distributed in the hope that it will be useful,
 * but WITHOUT ANY WARRANTY; without even the implied warranty of
 * MERCHANTABILITY or FITNESS FOR A PARTICULAR PURPOSE.  See the
 * GNU General Public License for more details.
 *
 * You should have received a copy of the GNU General Public License
 * along with this program.  If not, see <http://www.gnu.org/licenses/>.
 *
 */

package ifacestate_test

import (
	"bytes"
	"errors"
	"io/ioutil"
	"os"
	"path/filepath"
	"strings"
	"testing"
	"time"

	. "gopkg.in/check.v1"
	"gopkg.in/tomb.v2"

	"github.com/snapcore/snapd/asserts"
	"github.com/snapcore/snapd/asserts/assertstest"
	"github.com/snapcore/snapd/dirs"
	"github.com/snapcore/snapd/interfaces"
	"github.com/snapcore/snapd/interfaces/ifacetest"
	"github.com/snapcore/snapd/logger"
	"github.com/snapcore/snapd/osutil"
	"github.com/snapcore/snapd/overlord"
	"github.com/snapcore/snapd/overlord/assertstate"
	"github.com/snapcore/snapd/overlord/hookstate"
	"github.com/snapcore/snapd/overlord/ifacestate"
	"github.com/snapcore/snapd/overlord/ifacestate/ifacerepo"
	"github.com/snapcore/snapd/overlord/snapstate"
	"github.com/snapcore/snapd/overlord/state"
	"github.com/snapcore/snapd/release"
	"github.com/snapcore/snapd/snap"
	"github.com/snapcore/snapd/snap/snaptest"
	"github.com/snapcore/snapd/testutil"
)

func TestInterfaceManager(t *testing.T) { TestingT(t) }

type interfaceManagerSuite struct {
	testutil.BaseTest
	o              *overlord.Overlord
	state          *state.State
	se             *overlord.StateEngine
	db             *asserts.Database
	privateMgr     *ifacestate.InterfaceManager
	privateHookMgr *hookstate.HookManager
	extraIfaces    []interfaces.Interface
	extraBackends  []interfaces.SecurityBackend
	secBackend     *ifacetest.TestSecurityBackend
	mockSnapCmd    *testutil.MockCmd
	storeSigning   *assertstest.StoreStack
	log            *bytes.Buffer
}

var _ = Suite(&interfaceManagerSuite{})

func (s *interfaceManagerSuite) SetUpTest(c *C) {
	s.BaseTest.SetUpTest(c)
	s.storeSigning = assertstest.NewStoreStack("canonical", nil)

	s.mockSnapCmd = testutil.MockCommand(c, "snap", "")

	dirs.SetRootDir(c.MkDir())
	c.Assert(os.MkdirAll(filepath.Dir(dirs.SnapSystemKeyFile), 0755), IsNil)

	s.o = overlord.Mock()
	s.state = s.o.State()
	s.se = s.o.StateEngine()
	db, err := asserts.OpenDatabase(&asserts.DatabaseConfig{
		Backstore: asserts.NewMemoryBackstore(),
		Trusted:   s.storeSigning.Trusted,
	})
	c.Assert(err, IsNil)
	s.db = db
	err = db.Add(s.storeSigning.StoreAccountKey(""))
	c.Assert(err, IsNil)

	s.BaseTest.AddCleanup(snap.MockSanitizePlugsSlots(func(snapInfo *snap.Info) {}))

	s.state.Lock()
	assertstate.ReplaceDB(s.state, s.db)
	s.state.Unlock()

	s.privateHookMgr = nil
	s.privateMgr = nil
	s.extraIfaces = nil
	s.extraBackends = nil
	s.secBackend = &ifacetest.TestSecurityBackend{}
	// TODO: transition this so that we don't load real backends and instead
	// just load the test backend here and this is nicely integrated with
	// extraBackends above.
	s.BaseTest.AddCleanup(ifacestate.MockSecurityBackends([]interfaces.SecurityBackend{s.secBackend}))

	buf, restore := logger.MockLogger()
	s.BaseTest.AddCleanup(restore)
	s.log = buf
}

func (s *interfaceManagerSuite) TearDownTest(c *C) {
	s.BaseTest.TearDownTest(c)

	s.mockSnapCmd.Restore()

	if s.privateMgr != nil {
		s.se.Stop()
	}
	dirs.SetRootDir("")
}

func addForeignTaskHandlers(runner *state.TaskRunner) {
	// Add handler to test full aborting of changes
	erroringHandler := func(task *state.Task, _ *tomb.Tomb) error {
		return errors.New("error out")
	}
	runner.AddHandler("error-trigger", erroringHandler, nil)
}

func (s *interfaceManagerSuite) manager(c *C) *ifacestate.InterfaceManager {
	if s.privateMgr == nil {
		mgr, err := ifacestate.Manager(s.state, s.hookManager(c), s.o.TaskRunner(), s.extraIfaces, s.extraBackends)
		c.Assert(err, IsNil)
		addForeignTaskHandlers(s.o.TaskRunner())
		s.privateMgr = mgr
		s.o.AddManager(mgr)

		s.o.AddManager(s.o.TaskRunner())

		// ensure the re-generation of security profiles did not
		// confuse the tests
		s.secBackend.SetupCalls = nil
	}
	return s.privateMgr
}

func (s *interfaceManagerSuite) hookManager(c *C) *hookstate.HookManager {
	if s.privateHookMgr == nil {
		mgr, err := hookstate.Manager(s.state, s.o.TaskRunner())
		c.Assert(err, IsNil)
		s.privateHookMgr = mgr
		s.o.AddManager(mgr)
	}
	return s.privateHookMgr
}

func (s *interfaceManagerSuite) settle(c *C) {
	err := s.o.Settle(5 * time.Second)
	c.Assert(err, IsNil)
}

func (s *interfaceManagerSuite) TestSmoke(c *C) {
<<<<<<< HEAD
	mgr := s.manager(c)
	mgr.Ensure()
	mgr.Wait()
}

func (s *interfaceManagerSuite) TestKnownTaskKinds(c *C) {
	mgr, err := ifacestate.Manager(s.state, s.hookManager(c), nil, nil)
	c.Assert(err, IsNil)
	kinds := mgr.KnownTaskKinds()
	sort.Strings(kinds)
	c.Assert(kinds, DeepEquals, []string{
		"auto-connect",
		"connect",
		"discard-conns",
		"disconnect",
		"disconnect-interfaces",
		"gadget-connect",
		"remove-profiles",
		"setup-profiles",
		"transition-ubuntu-core"})
=======
	s.manager(c)
	s.se.Ensure()
	s.se.Wait()
>>>>>>> 6f4c318b
}

func (s *interfaceManagerSuite) TestRepoAvailable(c *C) {
	_ = s.manager(c)
	s.state.Lock()
	defer s.state.Unlock()
	repo := ifacerepo.Get(s.state)
	c.Check(repo, FitsTypeOf, &interfaces.Repository{})
}

func (s *interfaceManagerSuite) TestConnectTask(c *C) {
	s.mockIfaces(c, &ifacetest.TestInterface{InterfaceName: "test"}, &ifacetest.TestInterface{InterfaceName: "test2"})
	s.mockSnap(c, consumerYaml)
	s.mockSnap(c, producerYaml)
	_ = s.manager(c)

	s.state.Lock()
	defer s.state.Unlock()

	ts, err := ifacestate.Connect(s.state, "consumer", "plug", "producer", "slot")
	c.Assert(err, IsNil)

	var hs hookstate.HookSetup
	i := 0
	task := ts.Tasks()[i]
	c.Check(task.Kind(), Equals, "run-hook")
	var hookSetup, undoHookSetup hookstate.HookSetup
	c.Assert(task.Get("hook-setup", &hookSetup), IsNil)
	c.Assert(hookSetup, Equals, hookstate.HookSetup{Snap: "consumer", Hook: "prepare-plug-plug", Optional: true})
	c.Assert(task.Get("undo-hook-setup", &undoHookSetup), IsNil)
	c.Assert(undoHookSetup, Equals, hookstate.HookSetup{Snap: "consumer", Hook: "unprepare-plug-plug", Optional: true, IgnoreError: true})
	i++
	task = ts.Tasks()[i]
	c.Check(task.Kind(), Equals, "run-hook")
	c.Assert(task.Get("hook-setup", &hookSetup), IsNil)
	c.Assert(hookSetup, Equals, hookstate.HookSetup{Snap: "producer", Hook: "prepare-slot-slot", Optional: true})
	c.Assert(task.Get("undo-hook-setup", &undoHookSetup), IsNil)
	c.Assert(undoHookSetup, Equals, hookstate.HookSetup{Snap: "producer", Hook: "unprepare-slot-slot", Optional: true, IgnoreError: true})
	i++
	task = ts.Tasks()[i]
	c.Assert(task.Kind(), Equals, "connect")
	var plug interfaces.PlugRef
	c.Assert(task.Get("plug", &plug), IsNil)
	c.Assert(plug.Snap, Equals, "consumer")
	c.Assert(plug.Name, Equals, "plug")
	var slot interfaces.SlotRef
	c.Assert(task.Get("slot", &slot), IsNil)
	c.Assert(slot.Snap, Equals, "producer")
	c.Assert(slot.Name, Equals, "slot")

	var autoconnect bool
	err = task.Get("auto", &autoconnect)
	c.Assert(err, Equals, state.ErrNoState)
	c.Assert(autoconnect, Equals, false)

	// verify initial attributes are present in connect task
	var plugStaticAttrs map[string]interface{}
	var plugDynamicAttrs map[string]interface{}
	c.Assert(task.Get("plug-static", &plugStaticAttrs), IsNil)
	c.Assert(plugStaticAttrs, DeepEquals, map[string]interface{}{"attr1": "value1"})
	c.Assert(task.Get("plug-dynamic", &plugDynamicAttrs), IsNil)
	c.Assert(plugDynamicAttrs, DeepEquals, map[string]interface{}{})

	var slotStaticAttrs map[string]interface{}
	var slotDynamicAttrs map[string]interface{}
	c.Assert(task.Get("slot-static", &slotStaticAttrs), IsNil)
	c.Assert(slotStaticAttrs, DeepEquals, map[string]interface{}{"attr2": "value2"})
	c.Assert(task.Get("slot-dynamic", &slotDynamicAttrs), IsNil)
	c.Assert(slotDynamicAttrs, DeepEquals, map[string]interface{}{})

	i++
	task = ts.Tasks()[i]
	c.Check(task.Kind(), Equals, "run-hook")
	c.Assert(task.Get("hook-setup", &hs), IsNil)
	c.Assert(hs, Equals, hookstate.HookSetup{Snap: "producer", Hook: "connect-slot-slot", Optional: true})
	c.Assert(task.Get("undo-hook-setup", &undoHookSetup), IsNil)
	c.Assert(undoHookSetup, Equals, hookstate.HookSetup{Snap: "producer", Hook: "disconnect-slot-slot", Optional: true, IgnoreError: true})
	i++
	task = ts.Tasks()[i]
	c.Check(task.Kind(), Equals, "run-hook")
	c.Assert(task.Get("hook-setup", &hs), IsNil)
	c.Assert(hs, Equals, hookstate.HookSetup{Snap: "consumer", Hook: "connect-plug-plug", Optional: true})
	c.Assert(task.Get("undo-hook-setup", &undoHookSetup), IsNil)
	c.Assert(undoHookSetup, Equals, hookstate.HookSetup{Snap: "consumer", Hook: "disconnect-plug-plug", Optional: true, IgnoreError: true})
}

func (s *interfaceManagerSuite) testConnectDisconnectConflicts(c *C, f func(*state.State, string, string, string, string) (*state.TaskSet, error), snapName string, otherTaskKind string, expectedErr string) {
	s.state.Lock()
	defer s.state.Unlock()

	chg := s.state.NewChange("other-chg", "...")
	t := s.state.NewTask(otherTaskKind, "...")
	t.Set("snap-setup", &snapstate.SnapSetup{
		SideInfo: &snap.SideInfo{
			RealName: snapName},
	})
	chg.AddTask(t)

	_, err := f(s.state, "consumer", "plug", "producer", "slot")
	c.Assert(err, ErrorMatches, expectedErr)
}

func (s *interfaceManagerSuite) testDisconnectConflicts(c *C, snapName string, otherTaskKind string, expectedErr string) {
	s.state.Lock()
	defer s.state.Unlock()

	chg := s.state.NewChange("other-chg", "...")
	t := s.state.NewTask(otherTaskKind, "...")
	t.Set("snap-setup", &snapstate.SnapSetup{
		SideInfo: &snap.SideInfo{
			RealName: snapName},
	})
	chg.AddTask(t)

	conn := &interfaces.Connection{
		Plug: interfaces.NewConnectedPlug(&snap.PlugInfo{Snap: &snap.Info{SuggestedName: "consumer"}, Name: "plug"}, nil),
		Slot: interfaces.NewConnectedSlot(&snap.SlotInfo{Snap: &snap.Info{SuggestedName: "producer"}, Name: "slot"}, nil),
	}

	_, err := ifacestate.Disconnect(s.state, conn)
	c.Assert(err, ErrorMatches, expectedErr)
}

func (s *interfaceManagerSuite) TestConnectConflictsPlugSnapOnLinkSnap(c *C) {
	s.testConnectDisconnectConflicts(c, ifacestate.Connect, "consumer", "link-snap", `snap "consumer" has "other-chg" change in progress`)
}

func (s *interfaceManagerSuite) TestConnectConflictsPlugSnapOnUnlink(c *C) {
	s.testConnectDisconnectConflicts(c, ifacestate.Connect, "consumer", "unlink-snap", `snap "consumer" has "other-chg" change in progress`)
}

func (s *interfaceManagerSuite) TestConnectConflictsSlotSnap(c *C) {
	s.testConnectDisconnectConflicts(c, ifacestate.Connect, "producer", "link-snap", `snap "producer" has "other-chg" change in progress`)
}

func (s *interfaceManagerSuite) TestConnectConflictsSlotSnapOnUnlink(c *C) {
	s.testConnectDisconnectConflicts(c, ifacestate.Connect, "producer", "unlink-snap", `snap "producer" has "other-chg" change in progress`)
}

func (s *interfaceManagerSuite) TestDisconnectConflictsPlugSnapOnLink(c *C) {
	s.testDisconnectConflicts(c, "consumer", "link-snap", `snap "consumer" has "other-chg" change in progress`)
}

func (s *interfaceManagerSuite) TestDisconnectConflictsSlotSnapOnLink(c *C) {
	s.testDisconnectConflicts(c, "producer", "link-snap", `snap "producer" has "other-chg" change in progress`)
}

func (s *interfaceManagerSuite) TestConnectDoesConflict(c *C) {
	s.mockIface(c, &ifacetest.TestInterface{InterfaceName: "test"})
	s.mockSnap(c, consumerYaml)
	s.mockSnap(c, producerYaml)

	s.state.Lock()
	defer s.state.Unlock()

	chg := s.state.NewChange("other-connect", "...")
	t := s.state.NewTask("connect", "other connect task")
	t.Set("slot", interfaces.SlotRef{Snap: "producer", Name: "slot"})
	t.Set("plug", interfaces.PlugRef{Snap: "consumer", Name: "plug"})
	chg.AddTask(t)

	_, err := ifacestate.Connect(s.state, "consumer", "plug", "producer", "slot")
	c.Assert(err, ErrorMatches, `snap "consumer" has "other-connect" change in progress`)

	conn := &interfaces.Connection{
		Plug: interfaces.NewConnectedPlug(&snap.PlugInfo{Snap: &snap.Info{SuggestedName: "consumer"}, Name: "plug"}, nil),
		Slot: interfaces.NewConnectedSlot(&snap.SlotInfo{Snap: &snap.Info{SuggestedName: "producer"}, Name: "slot"}, nil),
	}
	_, err = ifacestate.Disconnect(s.state, conn)
	c.Assert(err, ErrorMatches, `snap "consumer" has "other-connect" change in progress`)
}

func (s *interfaceManagerSuite) TestAutoconnectDoesntConflictOnInstallingDifferentSnap(c *C) {
	s.mockSnap(c, consumerYaml)
	s.mockSnap(c, producerYaml)

	s.state.Lock()
	defer s.state.Unlock()

	sup1 := &snapstate.SnapSetup{
		SideInfo: &snap.SideInfo{
			RealName: "consumer"},
	}
	sup2 := &snapstate.SnapSetup{
		SideInfo: &snap.SideInfo{
			RealName: "othersnap"},
	}

	chg := s.state.NewChange("install", "...")
	t := s.state.NewTask("link-snap", "...")
	t.Set("snap-setup", sup2)
	chg.AddTask(t)

	t = s.state.NewTask("auto-connect", "...")
	t.Set("snap-setup", sup1)
	chg.AddTask(t)

	ignore, err := ifacestate.FindSymmetricInstallTask(s.state, "consumer", "producer", t)
	c.Assert(err, IsNil)
	c.Assert(ignore, Equals, false)
	c.Assert(ifacestate.CheckConnectConflicts(s.state, "", "consumer", "producer", true), IsNil)

	ts, err := ifacestate.ConnectPriv(s.state, "consumer", "plug", "producer", "slot", []string{"auto"})
	c.Assert(err, IsNil)
	c.Assert(ts.Tasks(), HasLen, 5)
	connectTask := ts.Tasks()[2]
	c.Assert(connectTask.Kind(), Equals, "connect")
	var auto bool
	connectTask.Get("auto", &auto)
	c.Assert(auto, Equals, true)
}

func (s *interfaceManagerSuite) createAutoconnectChange(c *C, conflictingTask *state.Task) error {
	s.mockSnap(c, consumerYaml)
	s.mockSnap(c, producerYaml)

	s.state.Lock()
	defer s.state.Unlock()

	chg1 := s.state.NewChange("a change", "...")
	conflictingTask.Set("snap-setup", &snapstate.SnapSetup{
		SideInfo: &snap.SideInfo{
			RealName: "consumer"},
	})
	chg1.AddTask(conflictingTask)

	chg := s.state.NewChange("other-chg", "...")
	t2 := s.state.NewTask("auto-connect", "...")
	t2.Set("snap-setup", &snapstate.SnapSetup{
		SideInfo: &snap.SideInfo{
			RealName: "producer"},
	})

	chg.AddTask(t2)

	ignore, err := ifacestate.FindSymmetricInstallTask(s.state, "consumer", "producer", t2)
	c.Assert(err, IsNil)
	c.Assert(ignore, Equals, false)

	return ifacestate.CheckConnectConflicts(s.state, "", "consumer", "producer", true)
}

func (s *interfaceManagerSuite) testRetryError(c *C, err error) {
	c.Assert(err, NotNil)
	c.Assert(err, ErrorMatches, `task should be retried`)
	rerr, ok := err.(*state.Retry)
	c.Assert(ok, Equals, true)
	c.Assert(rerr, NotNil)
}

func (s *interfaceManagerSuite) TestAutoconnectConflictOnUnlink(c *C) {
	s.state.Lock()
	task := s.state.NewTask("unlink-snap", "")
	s.state.Unlock()
	err := s.createAutoconnectChange(c, task)
	s.testRetryError(c, err)
}

func (s *interfaceManagerSuite) TestAutoconnectConflictOnLink(c *C) {
	s.state.Lock()
	task := s.state.NewTask("link-snap", "")
	s.state.Unlock()
	err := s.createAutoconnectChange(c, task)
	s.testRetryError(c, err)
}

func (s *interfaceManagerSuite) TestSymmetricAutoconnectIgnore(c *C) {
	s.mockSnap(c, consumerYaml)
	s.mockSnap(c, producerYaml)

	s.state.Lock()
	defer s.state.Unlock()

	sup1 := &snapstate.SnapSetup{
		SideInfo: &snap.SideInfo{
			RealName: "consumer"},
	}
	sup2 := &snapstate.SnapSetup{
		SideInfo: &snap.SideInfo{
			RealName: "producer"},
	}

	chg1 := s.state.NewChange("install", "...")
	t1 := s.state.NewTask("auto-connect", "...")
	t1.Set("snap-setup", sup1)
	chg1.AddTask(t1)

	chg2 := s.state.NewChange("install", "...")
	t2 := s.state.NewTask("auto-connect", "...")
	t2.Set("snap-setup", sup2)
	chg2.AddTask(t2)

	ignore, err := ifacestate.FindSymmetricInstallTask(s.state, "consumer", "producer", t1)
	c.Assert(err, IsNil)
	c.Assert(ignore, Equals, true)

	ignore, err = ifacestate.FindSymmetricInstallTask(s.state, "consumer", "producer", t2)
	c.Assert(err, IsNil)
	c.Assert(ignore, Equals, true)
}

func (s *interfaceManagerSuite) TestAutoconnectConflictOnConnectWithAutoFlag(c *C) {
	s.state.Lock()
	task := s.state.NewTask("connect", "")
	task.Set("slot", interfaces.SlotRef{Snap: "producer", Name: "slot"})
	task.Set("plug", interfaces.PlugRef{Snap: "consumer", Name: "plug"})
	task.Set("auto", true)
	s.state.Unlock()

	err := s.createAutoconnectChange(c, task)
	c.Assert(err, NotNil)
	c.Assert(err, ErrorMatches, `task should be retried`)
}

func (s *interfaceManagerSuite) TestAutoconnectNoConflictOnConnect(c *C) {
	s.state.Lock()
	task := s.state.NewTask("connect", "")
	task.Set("slot", interfaces.SlotRef{Snap: "producer", Name: "slot"})
	task.Set("plug", interfaces.PlugRef{Snap: "consumer", Name: "plug"})
	task.Set("auto", false)
	s.state.Unlock()

	err := s.createAutoconnectChange(c, task)
	c.Assert(err, ErrorMatches, `task should be retried`)
}

func (s *interfaceManagerSuite) TestEnsureProcessesConnectTask(c *C) {
	s.mockIfaces(c, &ifacetest.TestInterface{InterfaceName: "test"}, &ifacetest.TestInterface{InterfaceName: "test2"})
	s.mockSnap(c, consumerYaml)
	s.mockSnap(c, producerYaml)
	_ = s.manager(c)

	s.state.Lock()
	change := s.state.NewChange("kind", "summary")
	ts, err := ifacestate.Connect(s.state, "consumer", "plug", "producer", "slot")

	c.Assert(err, IsNil)
	c.Assert(ts.Tasks(), HasLen, 5)
	ts.Tasks()[2].Set("snap-setup", &snapstate.SnapSetup{
		SideInfo: &snap.SideInfo{
			RealName: "consumer",
		},
	})

	change.AddAll(ts)
	s.state.Unlock()

	s.settle(c)

	s.state.Lock()
	defer s.state.Unlock()

	i := 0
	c.Assert(change.Err(), IsNil)
	task := change.Tasks()[i]
	c.Check(task.Kind(), Equals, "run-hook")
	c.Check(task.Status(), Equals, state.DoneStatus)
	i++
	task = change.Tasks()[i]
	c.Check(task.Kind(), Equals, "run-hook")
	c.Check(task.Status(), Equals, state.DoneStatus)
	i++
	task = change.Tasks()[i]
	c.Check(task.Kind(), Equals, "connect")
	c.Check(task.Status(), Equals, state.DoneStatus)
	c.Check(change.Status(), Equals, state.DoneStatus)

	repo := s.manager(c).Repository()
	ifaces := repo.Interfaces()
	c.Assert(ifaces.Connections, HasLen, 1)
	c.Check(ifaces.Connections, DeepEquals, []*interfaces.ConnRef{{interfaces.PlugRef{Snap: "consumer", Name: "plug"}, interfaces.SlotRef{Snap: "producer", Name: "slot"}}})
}

func (s *interfaceManagerSuite) TestConnectTaskCheckInterfaceMismatch(c *C) {
	s.mockIfaces(c, &ifacetest.TestInterface{InterfaceName: "test"}, &ifacetest.TestInterface{InterfaceName: "test2"})
	s.mockSnap(c, consumerYaml)
	s.mockSnap(c, producerYaml)
	_ = s.manager(c)

	s.state.Lock()
	change := s.state.NewChange("kind", "summary")
	ts, err := ifacestate.Connect(s.state, "consumer", "otherplug", "producer", "slot")
	c.Assert(err, IsNil)
	c.Assert(ts.Tasks(), HasLen, 5)
	c.Check(ts.Tasks()[2].Kind(), Equals, "connect")
	ts.Tasks()[2].Set("snap-setup", &snapstate.SnapSetup{
		SideInfo: &snap.SideInfo{
			RealName: "consumer",
		},
	})

	change.AddAll(ts)
	s.state.Unlock()

	s.settle(c)

	s.state.Lock()
	defer s.state.Unlock()

	c.Check(change.Err(), ErrorMatches, `cannot perform the following tasks:\n- Connect consumer:otherplug to producer:slot \(cannot connect plug "consumer:otherplug" \(interface "test2"\) to "producer:slot" \(interface "test".*`)
	task := change.Tasks()[2]
	c.Check(task.Kind(), Equals, "connect")
	c.Check(task.Status(), Equals, state.ErrorStatus)
	c.Check(change.Status(), Equals, state.ErrorStatus)
}

func (s *interfaceManagerSuite) TestConnectTaskNoSuchSlot(c *C) {
	s.mockIfaces(c, &ifacetest.TestInterface{InterfaceName: "test"}, &ifacetest.TestInterface{InterfaceName: "test2"})
	s.mockSnap(c, consumerYaml)
	s.mockSnap(c, producerYaml)
	_ = s.manager(c)

	s.state.Lock()
	_ = s.state.NewChange("kind", "summary")
	_, err := ifacestate.Connect(s.state, "consumer", "plug", "producer", "whatslot")
	c.Assert(err, ErrorMatches, `snap "producer" has no slot named "whatslot"`)
}

func (s *interfaceManagerSuite) TestConnectTaskNoSuchPlug(c *C) {
	s.mockIfaces(c, &ifacetest.TestInterface{InterfaceName: "test"}, &ifacetest.TestInterface{InterfaceName: "test2"})
	s.mockSnap(c, consumerYaml)
	s.mockSnap(c, producerYaml)
	_ = s.manager(c)

	s.state.Lock()
	_ = s.state.NewChange("kind", "summary")
	_, err := ifacestate.Connect(s.state, "consumer", "whatplug", "producer", "slot")
	c.Assert(err, ErrorMatches, `snap "consumer" has no plug named "whatplug"`)
}

func (s *interfaceManagerSuite) TestConnectTaskCheckNotAllowed(c *C) {
	s.testConnectTaskCheck(c, func() {
		s.mockSnapDecl(c, "consumer", "consumer-publisher", nil)
		s.mockSnap(c, consumerYaml)
		s.mockSnapDecl(c, "producer", "producer-publisher", nil)
		s.mockSnap(c, producerYaml)
	}, func(change *state.Change) {
		c.Check(change.Err(), ErrorMatches, `(?s).*connection not allowed by slot rule of interface "test".*`)
		c.Check(change.Status(), Equals, state.ErrorStatus)

		repo := s.manager(c).Repository()
		ifaces := repo.Interfaces()
		c.Check(ifaces.Connections, HasLen, 0)
	})
}

func (s *interfaceManagerSuite) TestConnectTaskCheckNotAllowedButNoDecl(c *C) {
	s.testConnectTaskCheck(c, func() {
		s.mockSnap(c, consumerYaml)
		s.mockSnap(c, producerYaml)
	}, func(change *state.Change) {
		c.Check(change.Err(), IsNil)
		c.Check(change.Status(), Equals, state.DoneStatus)

		repo := s.manager(c).Repository()
		ifaces := repo.Interfaces()
		c.Assert(ifaces.Connections, HasLen, 1)
		c.Check(ifaces.Connections, DeepEquals, []*interfaces.ConnRef{{interfaces.PlugRef{Snap: "consumer", Name: "plug"}, interfaces.SlotRef{Snap: "producer", Name: "slot"}}})
	})
}

func (s *interfaceManagerSuite) TestConnectTaskCheckAllowed(c *C) {
	s.testConnectTaskCheck(c, func() {
		s.mockSnapDecl(c, "consumer", "one-publisher", nil)
		s.mockSnap(c, consumerYaml)
		s.mockSnapDecl(c, "producer", "one-publisher", nil)
		s.mockSnap(c, producerYaml)
	}, func(change *state.Change) {
		c.Assert(change.Err(), IsNil)
		c.Check(change.Status(), Equals, state.DoneStatus)

		repo := s.manager(c).Repository()
		ifaces := repo.Interfaces()
		c.Assert(ifaces.Connections, HasLen, 1)
		c.Check(ifaces.Connections, DeepEquals, []*interfaces.ConnRef{{interfaces.PlugRef{Snap: "consumer", Name: "plug"}, interfaces.SlotRef{Snap: "producer", Name: "slot"}}})
	})
}

func (s *interfaceManagerSuite) testConnectTaskCheck(c *C, setup func(), check func(*state.Change)) {
	restore := assertstest.MockBuiltinBaseDeclaration([]byte(`
type: base-declaration
authority-id: canonical
series: 16
slots:
  test:
    allow-connection:
      plug-publisher-id:
        - $SLOT_PUBLISHER_ID
`))
	defer restore()
	s.mockIfaces(c, &ifacetest.TestInterface{InterfaceName: "test"}, &ifacetest.TestInterface{InterfaceName: "test2"})

	setup()
	_ = s.manager(c)

	s.state.Lock()
	change := s.state.NewChange("kind", "summary")
	ts, err := ifacestate.Connect(s.state, "consumer", "plug", "producer", "slot")
	c.Assert(err, IsNil)
	c.Assert(ts.Tasks(), HasLen, 5)
	ts.Tasks()[0].Set("snap-setup", &snapstate.SnapSetup{
		SideInfo: &snap.SideInfo{
			RealName: "consumer",
		},
	})

	change.AddAll(ts)
	s.state.Unlock()

	s.settle(c)

	s.state.Lock()
	defer s.state.Unlock()

	check(change)
}

func (s *interfaceManagerSuite) TestDisconnectTask(c *C) {
	s.state.Lock()
	defer s.state.Unlock()

	sideInfo := &snap.SideInfo{Revision: snap.R(1)}
	snapInfo := snaptest.MockSnap(c, consumerYaml, sideInfo)
	snapstate.Set(s.state, snapInfo.InstanceName(), &snapstate.SnapState{
		Active:   true,
		Sequence: []*snap.SideInfo{sideInfo},
		Current:  sideInfo.Revision,
	})
	snapInfo = snaptest.MockSnap(c, producerYaml, sideInfo)
	snapstate.Set(s.state, snapInfo.InstanceName(), &snapstate.SnapState{
		Active:   true,
		Sequence: []*snap.SideInfo{sideInfo},
		Current:  sideInfo.Revision,
	})

	conn := &interfaces.Connection{
		Plug: interfaces.NewConnectedPlug(&snap.PlugInfo{
			Snap:  &snap.Info{SuggestedName: "consumer"},
			Name:  "plug",
			Attrs: map[string]interface{}{"attr1": "value1"}},
			map[string]interface{}{"attr3": "value3"}),
		Slot: interfaces.NewConnectedSlot(&snap.SlotInfo{
			Snap:  &snap.Info{SuggestedName: "producer"},
			Name:  "slot",
			Attrs: map[string]interface{}{"attr2": "value2"}},
			map[string]interface{}{"attr4": "value4"}),
	}
	ts, err := ifacestate.Disconnect(s.state, conn)
	c.Assert(err, IsNil)
	c.Assert(ts.Tasks(), HasLen, 3)

	var hookSetup, undoHookSetup hookstate.HookSetup
	task := ts.Tasks()[0]
	c.Assert(task.Kind(), Equals, "run-hook")
	c.Assert(task.Get("hook-setup", &hookSetup), IsNil)
	c.Assert(hookSetup, Equals, hookstate.HookSetup{Snap: "producer", Hook: "disconnect-slot-slot", Optional: true, IgnoreError: false})
	c.Assert(task.Get("undo-hook-setup", &undoHookSetup), IsNil)
	c.Assert(undoHookSetup, Equals, hookstate.HookSetup{Snap: "producer", Hook: "connect-slot-slot", Optional: true, IgnoreError: false})

	task = ts.Tasks()[1]
	c.Assert(task.Kind(), Equals, "run-hook")
	err = task.Get("hook-setup", &hookSetup)
	c.Assert(err, IsNil)
	c.Assert(hookSetup, Equals, hookstate.HookSetup{Snap: "consumer", Hook: "disconnect-plug-plug", Optional: true})
	c.Assert(task.Get("undo-hook-setup", &undoHookSetup), IsNil)
	c.Assert(undoHookSetup, Equals, hookstate.HookSetup{Snap: "consumer", Hook: "connect-plug-plug", Optional: true, IgnoreError: false})

	task = ts.Tasks()[2]
	c.Assert(task.Kind(), Equals, "disconnect")
	var autoDisconnect bool
	c.Assert(task.Get("automatic-disconnect", &autoDisconnect), Equals, state.ErrNoState)
	c.Assert(autoDisconnect, Equals, false)

	var plug interfaces.PlugRef
	err = task.Get("plug", &plug)
	c.Assert(err, IsNil)
	c.Assert(plug.Snap, Equals, "consumer")
	c.Assert(plug.Name, Equals, "plug")
	var slot interfaces.SlotRef
	err = task.Get("slot", &slot)
	c.Assert(err, IsNil)
	c.Assert(slot.Snap, Equals, "producer")
	c.Assert(slot.Name, Equals, "slot")

	// verify connection attributes are present in the disconnect task
	var plugStaticAttrs1, plugDynamicAttrs1, slotStaticAttrs1, slotDynamicAttrs1 map[string]interface{}

	c.Assert(task.Get("plug-static", &plugStaticAttrs1), IsNil)
	c.Assert(plugStaticAttrs1, DeepEquals, map[string]interface{}{"attr1": "value1"})
	c.Assert(task.Get("plug-dynamic", &plugDynamicAttrs1), IsNil)
	c.Assert(plugDynamicAttrs1, DeepEquals, map[string]interface{}{"attr3": "value3"})

	c.Assert(task.Get("slot-static", &slotStaticAttrs1), IsNil)
	c.Assert(slotStaticAttrs1, DeepEquals, map[string]interface{}{"attr2": "value2"})
	c.Assert(task.Get("slot-dynamic", &slotDynamicAttrs1), IsNil)
	c.Assert(slotDynamicAttrs1, DeepEquals, map[string]interface{}{"attr4": "value4"})
}

// Disconnect works when both plug and slot are specified
func (s *interfaceManagerSuite) TestDisconnectFull(c *C) {
	s.testDisconnect(c, "consumer", "plug", "producer", "slot")
}

func (s *interfaceManagerSuite) getConnection(c *C, plugSnap, plugName, slotSnap, slotName string) *interfaces.Connection {
	conn, err := s.manager(c).Repository().Connection(&interfaces.ConnRef{
		PlugRef: interfaces.PlugRef{Snap: plugSnap, Name: plugName},
		SlotRef: interfaces.SlotRef{Snap: slotSnap, Name: slotName},
	})
	c.Assert(err, IsNil)
	c.Assert(conn, NotNil)
	return conn
}

func (s *interfaceManagerSuite) testDisconnect(c *C, plugSnap, plugName, slotSnap, slotName string) {
	// Put two snaps in place They consumer has an plug that can be connected
	// to slot on the producer.
	s.mockIfaces(c, &ifacetest.TestInterface{InterfaceName: "test"}, &ifacetest.TestInterface{InterfaceName: "test2"})
	s.mockSnap(c, consumerYaml)
	s.mockSnap(c, producerYaml)

	// Put a connection in the state so that it automatically gets set up when
	// we create the manager.
	s.state.Lock()
	s.state.Set("conns", map[string]interface{}{
		"consumer:plug producer:slot": map[string]interface{}{"interface": "test"},
	})
	s.state.Unlock()

	// Initialize the manager. This registers both snaps and reloads the connection.
	mgr := s.manager(c)

	conn := s.getConnection(c, plugSnap, plugName, slotSnap, slotName)

	// Run the disconnect task and let it finish.
	s.state.Lock()
	change := s.state.NewChange("disconnect", "...")
	ts, err := ifacestate.Disconnect(s.state, conn)
	ts.Tasks()[0].Set("snap-setup", &snapstate.SnapSetup{
		SideInfo: &snap.SideInfo{
			RealName: "consumer",
		},
	})

	c.Assert(err, IsNil)
	change.AddAll(ts)
	s.state.Unlock()
<<<<<<< HEAD

	s.settle(c)
=======
	s.se.Ensure()
	s.se.Wait()
>>>>>>> 6f4c318b

	s.state.Lock()
	defer s.state.Unlock()

	// Ensure that the task succeeded.
	c.Assert(change.Err(), IsNil)
	c.Assert(change.Tasks(), HasLen, 3)
	task := change.Tasks()[2]
	c.Check(task.Kind(), Equals, "disconnect")
	c.Check(task.Status(), Equals, state.DoneStatus)

	c.Check(change.Status(), Equals, state.DoneStatus)

	// Ensure that the connection has been removed from the state
	var conns map[string]interface{}
	err = s.state.Get("conns", &conns)
	c.Assert(err, IsNil)
	c.Check(conns, HasLen, 0)

	// Ensure that the connection has been removed from the repository
	repo := mgr.Repository()
	ifaces := repo.Interfaces()
	c.Assert(ifaces.Connections, HasLen, 0)

	// Ensure that the backend was used to setup security of both snaps
	c.Assert(s.secBackend.SetupCalls, HasLen, 2)
	c.Assert(s.secBackend.RemoveCalls, HasLen, 0)
	c.Check(s.secBackend.SetupCalls[0].SnapInfo.InstanceName(), Equals, "consumer")
	c.Check(s.secBackend.SetupCalls[1].SnapInfo.InstanceName(), Equals, "producer")

	c.Check(s.secBackend.SetupCalls[0].Options, Equals, interfaces.ConfinementOptions{})
	c.Check(s.secBackend.SetupCalls[1].Options, Equals, interfaces.ConfinementOptions{})
}

func (s *interfaceManagerSuite) TestDisconnectUndo(c *C) {
	s.mockIfaces(c, &ifacetest.TestInterface{InterfaceName: "test"}, &ifacetest.TestInterface{InterfaceName: "test2"})
	s.mockSnap(c, consumerYaml)
	s.mockSnap(c, producerYaml)

	connState := map[string]interface{}{
		"consumer:plug producer:slot": map[string]interface{}{
			"interface":    "test",
			"slot-static":  map[string]interface{}{"attr1": "value1"},
			"slot-dynamic": map[string]interface{}{"attr2": "value2"},
			"plug-static":  map[string]interface{}{"attr3": "value3"},
			"plug-dynamic": map[string]interface{}{"attr4": "value4"},
		},
	}

	s.state.Lock()
	s.state.Set("conns", connState)
	s.state.Unlock()

	// Initialize the manager. This registers both snaps and reloads the connection.
	_ = s.manager(c)

	conn := s.getConnection(c, "consumer", "plug", "producer", "slot")

	// Run the disconnect task and let it finish.
	s.state.Lock()
	change := s.state.NewChange("disconnect", "...")
	ts, err := ifacestate.Disconnect(s.state, conn)
	ts.Tasks()[0].Set("snap-setup", &snapstate.SnapSetup{
		SideInfo: &snap.SideInfo{
			RealName: "consumer",
		},
	})

	c.Assert(err, IsNil)
	change.AddAll(ts)
	terr := s.state.NewTask("error-trigger", "provoking total undo")
	terr.WaitAll(ts)
	change.AddTask(terr)
	c.Assert(change.Tasks(), HasLen, 4)
	s.state.Unlock()

	s.settle(c)

	s.state.Lock()
	defer s.state.Unlock()

	// Ensure that disconnect tasks were undone
	for _, t := range ts.Tasks() {
		c.Assert(t.Status(), Equals, state.UndoneStatus)
	}

	var conns map[string]interface{}
	c.Assert(s.state.Get("conns", &conns), IsNil)
	c.Assert(conns, DeepEquals, connState)

	_ = s.getConnection(c, "consumer", "plug", "producer", "slot")
}

func (s *interfaceManagerSuite) TestStaleConnectionsIgnoredInReloadConnections(c *C) {
	s.mockIfaces(c, &ifacetest.TestInterface{InterfaceName: "test"})

	// Put a stray connection in the state so that it automatically gets set up
	// when we create the manager.
	s.state.Lock()
	s.state.Set("conns", map[string]interface{}{
		"consumer:plug producer:slot": map[string]interface{}{"interface": "test"},
	})
	s.state.Unlock()

	restore := ifacestate.MockRemoveStaleConnections(func(s *state.State) error { return nil })
	defer restore()
	mgr := s.manager(c)

	s.state.Lock()
	defer s.state.Unlock()

	// Ensure that nothing got connected.
	repo := mgr.Repository()
	ifaces := repo.Interfaces()
	c.Assert(ifaces.Connections, HasLen, 0)

	// Ensure that nothing to setup.
	c.Assert(s.secBackend.SetupCalls, HasLen, 0)
	c.Assert(s.secBackend.RemoveCalls, HasLen, 0)

	// Ensure that nothing, crucially, got logged about that connection.
	// We still have an error logged about the system key but this is just
	// a bit of test mocking missing.
	logLines := strings.Split(s.log.String(), "\n")
	c.Assert(logLines, HasLen, 2)
	c.Assert(logLines[0], testutil.Contains, "error trying to compare the snap system key:")
	c.Assert(logLines[1], Equals, "")
}

func (s *interfaceManagerSuite) TestStaleConnectionsRemoved(c *C) {
	s.mockIfaces(c, &ifacetest.TestInterface{InterfaceName: "test"})

	s.state.Lock()
	// Add stale connection to the state
	s.state.Set("conns", map[string]interface{}{
		"consumer:plug producer:slot": map[string]interface{}{"interface": "test"},
	})
	s.state.Unlock()

	// Create the manager, this removes stale connections
	mgr := s.manager(c)

	s.state.Lock()
	defer s.state.Unlock()

	// Ensure that nothing got connected and connection was removed
	var conns map[string]interface{}
	err := s.state.Get("conns", &conns)
	c.Assert(err, IsNil)
	c.Check(conns, HasLen, 0)

	repo := mgr.Repository()
	ifaces := repo.Interfaces()
	c.Assert(ifaces.Connections, HasLen, 0)
}

func (s *interfaceManagerSuite) mockIface(c *C, iface interfaces.Interface) {
	s.extraIfaces = append(s.extraIfaces, iface)
}

func (s *interfaceManagerSuite) mockIfaces(c *C, ifaces ...interfaces.Interface) {
	s.extraIfaces = append(s.extraIfaces, ifaces...)
}

func (s *interfaceManagerSuite) mockSnapDecl(c *C, name, publisher string, extraHeaders map[string]interface{}) {
	_, err := s.db.Find(asserts.AccountType, map[string]string{
		"account-id": publisher,
	})
	if asserts.IsNotFound(err) {
		acct := assertstest.NewAccount(s.storeSigning, publisher, map[string]interface{}{
			"account-id": publisher,
		}, "")
		err = s.db.Add(acct)
	}
	c.Assert(err, IsNil)

	headers := map[string]interface{}{
		"series":       "16",
		"snap-name":    name,
		"publisher-id": publisher,
		"snap-id":      (name + strings.Repeat("id", 16))[:32],
		"timestamp":    time.Now().Format(time.RFC3339),
	}
	for k, v := range extraHeaders {
		headers[k] = v
	}

	snapDecl, err := s.storeSigning.Sign(asserts.SnapDeclarationType, headers, nil, "")
	c.Assert(err, IsNil)

	err = s.db.Add(snapDecl)
	c.Assert(err, IsNil)
}

func (s *interfaceManagerSuite) mockSnap(c *C, yamlText string) *snap.Info {
	sideInfo := &snap.SideInfo{
		Revision: snap.R(1),
	}
	snapInfo := snaptest.MockSnap(c, yamlText, sideInfo)
	sideInfo.RealName = snapInfo.SnapName()

	a, err := s.db.FindMany(asserts.SnapDeclarationType, map[string]string{
		"snap-name": sideInfo.RealName,
	})
	if err == nil {
		decl := a[0].(*asserts.SnapDeclaration)
		snapInfo.SnapID = decl.SnapID()
		sideInfo.SnapID = decl.SnapID()
	} else if asserts.IsNotFound(err) {
		err = nil
	}
	c.Assert(err, IsNil)

	s.state.Lock()
	defer s.state.Unlock()

	// Put a side info into the state
	snapstate.Set(s.state, snapInfo.InstanceName(), &snapstate.SnapState{
		Active:   true,
		Sequence: []*snap.SideInfo{sideInfo},
		Current:  sideInfo.Revision,
		SnapType: string(snapInfo.Type),
	})
	return snapInfo
}

func (s *interfaceManagerSuite) mockUpdatedSnap(c *C, yamlText string, revision int) *snap.Info {
	sideInfo := &snap.SideInfo{Revision: snap.R(revision)}
	snapInfo := snaptest.MockSnap(c, yamlText, sideInfo)
	sideInfo.RealName = snapInfo.SnapName()

	s.state.Lock()
	defer s.state.Unlock()

	// Put the new revision (stored in SideInfo) into the state
	var snapst snapstate.SnapState
	err := snapstate.Get(s.state, snapInfo.InstanceName(), &snapst)
	c.Assert(err, IsNil)
	snapst.Sequence = append(snapst.Sequence, sideInfo)
	snapstate.Set(s.state, snapInfo.InstanceName(), &snapst)

	return snapInfo
}

func (s *interfaceManagerSuite) addSetupSnapSecurityChange(c *C, snapsup *snapstate.SnapSetup) *state.Change {
	s.state.Lock()
	defer s.state.Unlock()

	change := s.state.NewChange("test", "")

	task1 := s.state.NewTask("setup-profiles", "")
	task1.Set("snap-setup", snapsup)
	change.AddTask(task1)

	task2 := s.state.NewTask("auto-connect", "")
	task2.Set("snap-setup", snapsup)
	task2.WaitFor(task1)
	change.AddTask(task2)

	return change
}

func (s *interfaceManagerSuite) addRemoveSnapSecurityChange(c *C, snapName string) *state.Change {
	s.state.Lock()
	defer s.state.Unlock()

	task := s.state.NewTask("remove-profiles", "")
	snapsup := snapstate.SnapSetup{
		SideInfo: &snap.SideInfo{
			RealName: snapName,
		},
	}
	task.Set("snap-setup", snapsup)
	taskset := state.NewTaskSet(task)
	change := s.state.NewChange("test", "")
	change.AddAll(taskset)
	return change
}

func (s *interfaceManagerSuite) addDiscardConnsChange(c *C, snapName string) (*state.Change, *state.Task) {
	s.state.Lock()
	defer s.state.Unlock()

	task := s.state.NewTask("discard-conns", "")
	snapsup := snapstate.SnapSetup{
		SideInfo: &snap.SideInfo{
			RealName: snapName,
		},
	}
	task.Set("snap-setup", snapsup)
	taskset := state.NewTaskSet(task)
	change := s.state.NewChange("test", "")
	change.AddAll(taskset)
	return change, task
}

var ubuntuCoreSnapYaml = `
name: ubuntu-core
version: 1
type: os
`

var coreSnapYaml = `
name: core
version: 1
type: os
`

var sampleSnapYaml = `
name: snap
version: 1
apps:
 app:
   command: foo
plugs:
 network:
  interface: network
`

var consumerYaml = `
name: consumer
version: 1
plugs:
 plug:
  interface: test
  attr1: value1
 otherplug:
  interface: test2
`

var consumer2Yaml = `
name: consumer2
version: 1
plugs:
 plug:
  interface: test
  attr1: value1
`

var producerYaml = `
name: producer
version: 1
slots:
 slot:
  interface: test
  attr2: value2
`

var producer2Yaml = `
name: producer2
version: 1
slots:
 slot:
  interface: test
  attr2: value2
`

var httpdSnapYaml = `name: httpd
version: 1
plugs:
 network:
  interface: network
`

var selfconnectSnapYaml = `
name: producerconsumer
version: 1
slots:
 slot:
  interface: test
plugs:
 plug:
  interface: test
`

// The setup-profiles task will not auto-connect a plug that was previously
// explicitly disconnected by the user.
func (s *interfaceManagerSuite) TestDoSetupSnapSecurityHonorsUndesiredFlag(c *C) {
	s.state.Lock()
	s.state.Set("conns", map[string]interface{}{
		"snap:network ubuntu-core:network": map[string]interface{}{
			"undesired": true,
		},
	})
	s.state.Unlock()

	// Add an OS snap as well as a sample snap with a "network" plug.
	// The plug is normally auto-connected.
	s.mockSnap(c, ubuntuCoreSnapYaml)
	snapInfo := s.mockSnap(c, sampleSnapYaml)

	// Initialize the manager. This registers the two snaps.
	mgr := s.manager(c)

	// Run the setup-snap-security task and let it finish.
	change := s.addSetupSnapSecurityChange(c, &snapstate.SnapSetup{
		SideInfo: &snap.SideInfo{
			RealName: snapInfo.SnapName(),
			Revision: snapInfo.Revision,
		},
	})

	s.settle(c)

	s.state.Lock()
	defer s.state.Unlock()

	// Ensure that the task succeeded
	c.Assert(change.Status(), Equals, state.DoneStatus)

	var conns map[string]interface{}
	err := s.state.Get("conns", &conns)
	c.Assert(err, IsNil)
	c.Check(conns, DeepEquals, map[string]interface{}{
		"snap:network ubuntu-core:network": map[string]interface{}{
			"undesired": true,
		},
	})

	// Ensure that "network" is not connected
	repo := mgr.Repository()
	plug := repo.Plug("snap", "network")
	c.Assert(plug, Not(IsNil))
	ifaces := repo.Interfaces()
	c.Assert(ifaces.Connections, HasLen, 0)
}

// The setup-profiles task will auto-connect plugs with viable candidates.
func (s *interfaceManagerSuite) TestDoSetupSnapSecurityAutoConnectsPlugs(c *C) {
	// Add an OS snap.
	s.mockSnap(c, ubuntuCoreSnapYaml)

	// Initialize the manager. This registers the OS snap.
	mgr := s.manager(c)

	// Add a sample snap with a "network" plug which should be auto-connected.
	snapInfo := s.mockSnap(c, sampleSnapYaml)

	// Run the setup-snap-security task and let it finish.
	change := s.addSetupSnapSecurityChange(c, &snapstate.SnapSetup{
		SideInfo: &snap.SideInfo{
			RealName: snapInfo.SnapName(),
			Revision: snapInfo.Revision,
		},
	})
	s.settle(c)

	s.state.Lock()
	defer s.state.Unlock()

	// Ensure that the task succeeded.
	c.Assert(change.Status(), Equals, state.DoneStatus)

	// Ensure that "network" is now saved in the state as auto-connected.
	var conns map[string]interface{}
	err := s.state.Get("conns", &conns)
	c.Assert(err, IsNil)
	c.Check(conns, DeepEquals, map[string]interface{}{
		"snap:network ubuntu-core:network": map[string]interface{}{
			"interface": "network", "auto": true,
		},
	})

	// Ensure that "network" is really connected.
	repo := mgr.Repository()
	plug := repo.Plug("snap", "network")
	c.Assert(plug, Not(IsNil))
	ifaces := repo.Interfaces()
	c.Assert(ifaces.Connections, HasLen, 1) //FIXME add deep eq
}

// The setup-profiles task will auto-connect slots with viable candidates.
func (s *interfaceManagerSuite) TestDoSetupSnapSecurityAutoConnectsSlots(c *C) {
	// Mock the interface that will be used by the test
	s.mockIfaces(c, &ifacetest.TestInterface{InterfaceName: "test"}, &ifacetest.TestInterface{InterfaceName: "test2"})
	// Add an OS snap.
	s.mockSnap(c, ubuntuCoreSnapYaml)
	// Add a consumer snap with unconnect plug (interface "test")
	s.mockSnap(c, consumerYaml)

	// Initialize the manager. This registers the OS snap.
	mgr := s.manager(c)

	// Add a producer snap with a "slot" slot of the "test" interface.
	snapInfo := s.mockSnap(c, producerYaml)

	// Run the setup-snap-security task and let it finish.
	change := s.addSetupSnapSecurityChange(c, &snapstate.SnapSetup{
		SideInfo: &snap.SideInfo{
			RealName: snapInfo.SnapName(),
			Revision: snapInfo.Revision,
		},
	})
	s.settle(c)

	s.state.Lock()
	defer s.state.Unlock()

	// Ensure that the task succeeded.
	c.Assert(change.Status(), Equals, state.DoneStatus)

	// Ensure that "slot" is now saved in the state as auto-connected.
	var conns map[string]interface{}
	err := s.state.Get("conns", &conns)
	c.Assert(err, IsNil)
	c.Check(conns, DeepEquals, map[string]interface{}{
		"consumer:plug producer:slot": map[string]interface{}{
			"interface": "test", "auto": true,
			"plug-static": map[string]interface{}{"attr1": "value1"},
			"slot-static": map[string]interface{}{"attr2": "value2"},
		},
	})

	// Ensure that "slot" is really connected.
	repo := mgr.Repository()
	slot := repo.Slot("producer", "slot")
	c.Assert(slot, Not(IsNil))
	ifaces := repo.Interfaces()
	c.Assert(ifaces.Connections, HasLen, 1)
	c.Check(ifaces.Connections, DeepEquals, []*interfaces.ConnRef{{interfaces.PlugRef{Snap: "consumer", Name: "plug"}, interfaces.SlotRef{Snap: "producer", Name: "slot"}}})
}

// The setup-profiles task will auto-connect slots with viable multiple candidates.
func (s *interfaceManagerSuite) TestDoSetupSnapSecurityAutoConnectsSlotsMultiplePlugs(c *C) {
	// Mock the interface that will be used by the test
	s.mockIfaces(c, &ifacetest.TestInterface{InterfaceName: "test"}, &ifacetest.TestInterface{InterfaceName: "test2"})
	// Add an OS snap.
	s.mockSnap(c, ubuntuCoreSnapYaml)
	// Add a consumer snap with unconnect plug (interface "test")
	s.mockSnap(c, consumerYaml)
	// Add a 2nd consumer snap with unconnect plug (interface "test")
	s.mockSnap(c, consumer2Yaml)

	// Initialize the manager. This registers the OS snap.
	mgr := s.manager(c)

	// Add a producer snap with a "slot" slot of the "test" interface.
	snapInfo := s.mockSnap(c, producerYaml)

	// Run the setup-snap-security task and let it finish.
	change := s.addSetupSnapSecurityChange(c, &snapstate.SnapSetup{
		SideInfo: &snap.SideInfo{
			RealName: snapInfo.SnapName(),
			Revision: snapInfo.Revision,
		},
	})
	s.settle(c)

	s.state.Lock()
	defer s.state.Unlock()

	// Ensure that the task succeeded.
	c.Assert(change.Status(), Equals, state.DoneStatus)

	// Ensure that "slot" is now saved in the state as auto-connected.
	var conns map[string]interface{}
	err := s.state.Get("conns", &conns)
	c.Assert(err, IsNil)
	c.Check(conns, DeepEquals, map[string]interface{}{
		"consumer:plug producer:slot": map[string]interface{}{
			"interface": "test", "auto": true,
			"plug-static": map[string]interface{}{"attr1": "value1"},
			"slot-static": map[string]interface{}{"attr2": "value2"},
		},
		"consumer2:plug producer:slot": map[string]interface{}{
			"interface": "test", "auto": true,
			"plug-static": map[string]interface{}{"attr1": "value1"},
			"slot-static": map[string]interface{}{"attr2": "value2"},
		},
	})

	// Ensure that "slot" is really connected.
	repo := mgr.Repository()
	slot := repo.Slot("producer", "slot")
	c.Assert(slot, Not(IsNil))
	ifaces := repo.Interfaces()
	c.Assert(ifaces.Connections, HasLen, 2)
	c.Check(ifaces.Connections, DeepEquals, []*interfaces.ConnRef{
		{interfaces.PlugRef{Snap: "consumer", Name: "plug"}, interfaces.SlotRef{Snap: "producer", Name: "slot"}},
		{interfaces.PlugRef{Snap: "consumer2", Name: "plug"}, interfaces.SlotRef{Snap: "producer", Name: "slot"}},
	})
}

// The setup-profiles task will not auto-connect slots if viable alternative slots are present.
func (s *interfaceManagerSuite) TestDoSetupSnapSecurityNoAutoConnectSlotsIfAlternative(c *C) {
	// Mock the interface that will be used by the test
	s.mockIface(c, &ifacetest.TestInterface{InterfaceName: "test"})
	// Add an OS snap.
	s.mockSnap(c, ubuntuCoreSnapYaml)
	// Add a consumer snap with unconnect plug (interface "test")
	s.mockSnap(c, consumerYaml)

	// alternative conflicting producer
	s.mockSnap(c, producer2Yaml)

	// Initialize the manager. This registers the OS snap.
	_ = s.manager(c)

	// Add a producer snap with a "slot" slot of the "test" interface.
	snapInfo := s.mockSnap(c, producerYaml)

	// Run the setup-snap-security task and let it finish.
	change := s.addSetupSnapSecurityChange(c, &snapstate.SnapSetup{
		SideInfo: &snap.SideInfo{
			RealName: snapInfo.SnapName(),
			Revision: snapInfo.Revision,
		},
	})
	s.settle(c)

	s.state.Lock()
	defer s.state.Unlock()

	// Ensure that the task succeeded.
	c.Assert(change.Status(), Equals, state.DoneStatus)

	// Ensure that no connections were made
	var conns map[string]interface{}
	err := s.state.Get("conns", &conns)
	c.Assert(err, Equals, state.ErrNoState)
	c.Check(conns, HasLen, 0)
}

// The setup-profiles task will auto-connect plugs with viable candidates also condidering snap declarations.
func (s *interfaceManagerSuite) TestDoSetupSnapSecurityAutoConnectsDeclBased(c *C) {
	s.testDoSetupSnapSecurityAutoConnectsDeclBased(c, true, func(conns map[string]interface{}, repoConns []*interfaces.ConnRef) {
		// Ensure that "test" plug is now saved in the state as auto-connected.
		c.Check(conns, DeepEquals, map[string]interface{}{
			"consumer:plug producer:slot": map[string]interface{}{"auto": true, "interface": "test",
				"plug-static": map[string]interface{}{"attr1": "value1"},
				"slot-static": map[string]interface{}{"attr2": "value2"},
			}})
		// Ensure that "test" is really connected.
		c.Check(repoConns, HasLen, 1)
	})
}

// The setup-profiles task will *not* auto-connect plugs with viable candidates when snap declarations are missing.
func (s *interfaceManagerSuite) TestDoSetupSnapSecurityAutoConnectsDeclBasedWhenMissingDecl(c *C) {
	s.testDoSetupSnapSecurityAutoConnectsDeclBased(c, false, func(conns map[string]interface{}, repoConns []*interfaces.ConnRef) {
		// Ensure nothing is connected.
		c.Check(conns, HasLen, 0)
		c.Check(repoConns, HasLen, 0)
	})
}

func (s *interfaceManagerSuite) testDoSetupSnapSecurityAutoConnectsDeclBased(c *C, withDecl bool, check func(map[string]interface{}, []*interfaces.ConnRef)) {
	restore := assertstest.MockBuiltinBaseDeclaration([]byte(`
type: base-declaration
authority-id: canonical
series: 16
slots:
  test:
    allow-auto-connection:
      plug-publisher-id:
        - $SLOT_PUBLISHER_ID
`))
	defer restore()
	// Add the producer snap
	s.mockIfaces(c, &ifacetest.TestInterface{InterfaceName: "test"}, &ifacetest.TestInterface{InterfaceName: "test2"})
	s.mockSnapDecl(c, "producer", "one-publisher", nil)
	s.mockSnap(c, producerYaml)

	// Initialize the manager. This registers the producer snap.
	mgr := s.manager(c)

	// Add a sample snap with a plug with the "test" interface which should be auto-connected.
	if withDecl {
		s.mockSnapDecl(c, "consumer", "one-publisher", nil)
	}
	snapInfo := s.mockSnap(c, consumerYaml)

	// Run the setup-snap-security task and let it finish.
	change := s.addSetupSnapSecurityChange(c, &snapstate.SnapSetup{
		SideInfo: &snap.SideInfo{
			RealName: snapInfo.SnapName(),
			SnapID:   snapInfo.SnapID,
			Revision: snapInfo.Revision,
		},
	})
	s.settle(c)

	s.state.Lock()
	defer s.state.Unlock()

	// Ensure that the task succeeded.
	c.Assert(change.Status(), Equals, state.DoneStatus)

	var conns map[string]interface{}
	_ = s.state.Get("conns", &conns)

	repo := mgr.Repository()
	plug := repo.Plug("consumer", "plug")
	c.Assert(plug, Not(IsNil))

	check(conns, repo.Interfaces().Connections)
}

// The setup-profiles task will only touch connection state for the task it
// operates on or auto-connects to and will leave other state intact.
func (s *interfaceManagerSuite) TestDoSetupSnapSecuirtyKeepsExistingConnectionState(c *C) {
	// Add an OS snap in place.
	s.mockSnap(c, ubuntuCoreSnapYaml)

	// Initialize the manager. This registers the two snaps.
	_ = s.manager(c)

	// Add a sample snap with a "network" plug which should be auto-connected.
	snapInfo := s.mockSnap(c, sampleSnapYaml)

	// Put fake information about connections for another snap into the state.
	s.state.Lock()
	s.state.Set("conns", map[string]interface{}{
		"other-snap:network ubuntu-core:network": map[string]interface{}{
			"interface": "network",
		},
	})
	s.state.Unlock()

	// Run the setup-snap-security task and let it finish.
	change := s.addSetupSnapSecurityChange(c, &snapstate.SnapSetup{
		SideInfo: &snap.SideInfo{
			RealName: snapInfo.SnapName(),
			Revision: snapInfo.Revision,
		},
	})
	s.settle(c)

	s.state.Lock()
	defer s.state.Unlock()

	// Ensure that the task succeeded.
	c.Assert(change.Status(), Equals, state.DoneStatus)

	var conns map[string]interface{}
	err := s.state.Get("conns", &conns)
	c.Assert(err, IsNil)
	c.Check(conns, DeepEquals, map[string]interface{}{
		// The sample snap was auto-connected, as expected.
		"snap:network ubuntu-core:network": map[string]interface{}{
			"interface": "network", "auto": true,
		},
		// Connection state for the fake snap is preserved.
		// The task didn't alter state of other snaps.
		"other-snap:network ubuntu-core:network": map[string]interface{}{
			"interface": "network",
		},
	})
}

func (s *interfaceManagerSuite) TestDoSetupSnapSecuirtyIgnoresStrayConnection(c *C) {
	// Add an OS snap
	snapInfo := s.mockSnap(c, ubuntuCoreSnapYaml)

	_ = s.manager(c)

	// Put fake information about connections for another snap into the state.
	s.state.Lock()
	s.state.Set("conns", map[string]interface{}{
		"removed-snap:network ubuntu-core:network": map[string]interface{}{
			"interface": "network",
		},
	})
	s.state.Unlock()

	// Run the setup-snap-security task and let it finish.
	change := s.addSetupSnapSecurityChange(c, &snapstate.SnapSetup{
		SideInfo: &snap.SideInfo{
			RealName: snapInfo.SnapName(),
			Revision: snapInfo.Revision,
		},
	})
	s.settle(c)

	s.state.Lock()
	defer s.state.Unlock()

	// Ensure that the task succeeded.
	c.Assert(change.Status(), Equals, state.DoneStatus)

	// Ensure that the tasks don't report errors caused by bad connections
	for _, t := range change.Tasks() {
		c.Assert(t.Log(), HasLen, 0)
	}
}

// The setup-profiles task will add implicit slots necessary for the OS snap.
func (s *interfaceManagerSuite) TestDoSetupProfilesAddsImplicitSlots(c *C) {
	// Initialize the manager.
	mgr := s.manager(c)

	// Add an OS snap.
	snapInfo := s.mockSnap(c, ubuntuCoreSnapYaml)

	// Run the setup-profiles task and let it finish.
	change := s.addSetupSnapSecurityChange(c, &snapstate.SnapSetup{
		SideInfo: &snap.SideInfo{
			RealName: snapInfo.SnapName(),
			Revision: snapInfo.Revision,
		},
	})
	s.settle(c)

	s.state.Lock()
	defer s.state.Unlock()

	// Ensure that the task succeeded.
	c.Assert(change.Status(), Equals, state.DoneStatus)

	// Ensure that we have slots on the OS snap.
	repo := mgr.Repository()
	slots := repo.Slots(snapInfo.InstanceName())
	// NOTE: This is not an exact test as it duplicates functionality elsewhere
	// and is was a pain to update each time. This is correctly handled by the
	// implicit slot tests in snap/implicit_test.go
	c.Assert(len(slots) > 18, Equals, true)
}

func (s *interfaceManagerSuite) TestDoSetupSnapSecuirtyReloadsConnectionsWhenInvokedOnPlugSide(c *C) {
	s.mockIfaces(c, &ifacetest.TestInterface{InterfaceName: "test"}, &ifacetest.TestInterface{InterfaceName: "test2"})
	snapInfo := s.mockSnap(c, consumerYaml)
	s.mockSnap(c, producerYaml)
	s.testDoSetupSnapSecuirtyReloadsConnectionsWhenInvokedOn(c, snapInfo.InstanceName(), snapInfo.Revision)

	// Ensure that the backend was used to setup security of both snaps
	c.Assert(s.secBackend.SetupCalls, HasLen, 2)
	c.Assert(s.secBackend.RemoveCalls, HasLen, 0)
	c.Check(s.secBackend.SetupCalls[0].SnapInfo.InstanceName(), Equals, "consumer")
	c.Check(s.secBackend.SetupCalls[1].SnapInfo.InstanceName(), Equals, "producer")

	c.Check(s.secBackend.SetupCalls[0].Options, Equals, interfaces.ConfinementOptions{})
	c.Check(s.secBackend.SetupCalls[1].Options, Equals, interfaces.ConfinementOptions{})
}

func (s *interfaceManagerSuite) TestDoSetupSnapSecuirtyReloadsConnectionsWhenInvokedOnSlotSide(c *C) {
	s.mockIfaces(c, &ifacetest.TestInterface{InterfaceName: "test"}, &ifacetest.TestInterface{InterfaceName: "test2"})
	s.mockSnap(c, consumerYaml)
	snapInfo := s.mockSnap(c, producerYaml)
	s.testDoSetupSnapSecuirtyReloadsConnectionsWhenInvokedOn(c, snapInfo.InstanceName(), snapInfo.Revision)

	// Ensure that the backend was used to setup security of both snaps
	c.Assert(s.secBackend.SetupCalls, HasLen, 2)
	c.Assert(s.secBackend.RemoveCalls, HasLen, 0)
	c.Check(s.secBackend.SetupCalls[0].SnapInfo.InstanceName(), Equals, "producer")
	c.Check(s.secBackend.SetupCalls[1].SnapInfo.InstanceName(), Equals, "consumer")

	c.Check(s.secBackend.SetupCalls[0].Options, Equals, interfaces.ConfinementOptions{})
	c.Check(s.secBackend.SetupCalls[1].Options, Equals, interfaces.ConfinementOptions{})
}

func (s *interfaceManagerSuite) testDoSetupSnapSecuirtyReloadsConnectionsWhenInvokedOn(c *C, snapName string, revision snap.Revision) {
	s.state.Lock()
	s.state.Set("conns", map[string]interface{}{
		"consumer:plug producer:slot": map[string]interface{}{"interface": "test"},
	})
	s.state.Unlock()

	mgr := s.manager(c)

	// Run the setup-profiles task
	change := s.addSetupSnapSecurityChange(c, &snapstate.SnapSetup{
		SideInfo: &snap.SideInfo{
			RealName: snapName,
			Revision: revision,
		},
	})
	s.settle(c)

	// Change succeeds
	s.state.Lock()
	defer s.state.Unlock()
	c.Check(change.Status(), Equals, state.DoneStatus)

	repo := mgr.Repository()

	// Repository shows the connection
	ifaces := repo.Interfaces()
	c.Assert(ifaces.Connections, HasLen, 1)
	c.Check(ifaces.Connections, DeepEquals, []*interfaces.ConnRef{{interfaces.PlugRef{Snap: "consumer", Name: "plug"}, interfaces.SlotRef{Snap: "producer", Name: "slot"}}})
}

// The setup-profiles task will honor snapstate.DevMode flag by storing it
// in the SnapState.Flags and by actually setting up security
// using that flag. Old copy of SnapState.Flag's DevMode is saved for the undo
// handler under `old-devmode`.
func (s *interfaceManagerSuite) TestSetupProfilesHonorsDevMode(c *C) {
	// Put the OS snap in place.
	_ = s.manager(c)

	// Initialize the manager. This registers the OS snap.
	snapInfo := s.mockSnap(c, sampleSnapYaml)

	// Run the setup-profiles task and let it finish.
	// Note that the task will see SnapSetup.Flags equal to DeveloperMode.
	change := s.addSetupSnapSecurityChange(c, &snapstate.SnapSetup{
		SideInfo: &snap.SideInfo{
			RealName: snapInfo.SnapName(),
			Revision: snapInfo.Revision,
		},
		Flags: snapstate.Flags{DevMode: true},
	})
	s.settle(c)

	s.state.Lock()
	defer s.state.Unlock()

	// Ensure that the task succeeded.
	c.Check(change.Status(), Equals, state.DoneStatus)

	// The snap was setup with DevModeConfinement
	c.Assert(s.secBackend.SetupCalls, HasLen, 1)
	c.Assert(s.secBackend.RemoveCalls, HasLen, 0)
	c.Check(s.secBackend.SetupCalls[0].SnapInfo.InstanceName(), Equals, "snap")
	c.Check(s.secBackend.SetupCalls[0].Options, Equals, interfaces.ConfinementOptions{DevMode: true})
}

// setup-profiles uses the new snap.Info when setting up security for the new
// snap when it had prior connections and DisconnectSnap() returns it as a part
// of the affected set.
func (s *interfaceManagerSuite) TestSetupProfilesUsesFreshSnapInfo(c *C) {
	// Put the OS and the sample snaps in place.
	coreSnapInfo := s.mockSnap(c, ubuntuCoreSnapYaml)
	oldSnapInfo := s.mockSnap(c, sampleSnapYaml)

	// Put connection information between the OS snap and the sample snap.
	// This is done so that DisconnectSnap returns both snaps as "affected"
	// and so that the previously broken code path is exercised.
	s.state.Lock()
	s.state.Set("conns", map[string]interface{}{
		"snap:network ubuntu-core:network": map[string]interface{}{"interface": "network"},
	})
	s.state.Unlock()

	// Initialize the manager. This registers both of the snaps and reloads the
	// connection between them.
	_ = s.manager(c)

	// Put a new revision of the sample snap in place.
	newSnapInfo := s.mockUpdatedSnap(c, sampleSnapYaml, 42)

	// Sanity check, the revisions are different.
	c.Assert(oldSnapInfo.Revision, Not(Equals), 42)
	c.Assert(newSnapInfo.Revision, Equals, snap.R(42))

	// Run the setup-profiles task for the new revision and let it finish.
	change := s.addSetupSnapSecurityChange(c, &snapstate.SnapSetup{
		SideInfo: &snap.SideInfo{
			RealName: newSnapInfo.SnapName(),
			Revision: newSnapInfo.Revision,
		},
	})
	s.settle(c)

	s.state.Lock()
	defer s.state.Unlock()

	// Ensure that the task succeeded.
	c.Assert(change.Err(), IsNil)
	c.Check(change.Status(), Equals, state.DoneStatus)

	// Ensure that both snaps were setup correctly.
	c.Assert(s.secBackend.SetupCalls, HasLen, 2)
	c.Assert(s.secBackend.RemoveCalls, HasLen, 0)
	// The sample snap was setup, with the correct new revision.
	c.Check(s.secBackend.SetupCalls[0].SnapInfo.InstanceName(), Equals, newSnapInfo.InstanceName())
	c.Check(s.secBackend.SetupCalls[0].SnapInfo.Revision, Equals, newSnapInfo.Revision)
	// The OS snap was setup (because it was affected).
	c.Check(s.secBackend.SetupCalls[1].SnapInfo.InstanceName(), Equals, coreSnapInfo.InstanceName())
	c.Check(s.secBackend.SetupCalls[1].SnapInfo.Revision, Equals, coreSnapInfo.Revision)
}

// setup-profiles needs to setup security for connected slots after autoconnection
func (s *interfaceManagerSuite) TestAutoConnectSetupSecurityForConnectedSlots(c *C) {
	// Add an OS snap.
	coreSnapInfo := s.mockSnap(c, ubuntuCoreSnapYaml)

	// Initialize the manager. This registers the OS snap.
	_ = s.manager(c)

	// Add a sample snap with a "network" plug which should be auto-connected.
	snapInfo := s.mockSnap(c, sampleSnapYaml)

	// Run the setup-snap-security task and let it finish.
	change := s.addSetupSnapSecurityChange(c, &snapstate.SnapSetup{
		SideInfo: &snap.SideInfo{
			RealName: snapInfo.SnapName(),
			Revision: snapInfo.Revision,
		},
	})
	s.settle(c)

	s.state.Lock()
	defer s.state.Unlock()

	// Ensure that the task succeeded.
	c.Assert(change.Err(), IsNil)
	c.Assert(change.Status(), Equals, state.DoneStatus)

	// Ensure that both snaps were setup correctly.
	c.Assert(s.secBackend.SetupCalls, HasLen, 3)
	c.Assert(s.secBackend.RemoveCalls, HasLen, 0)
	// The sample snap was setup, with the correct new revision.
	c.Check(s.secBackend.SetupCalls[0].SnapInfo.InstanceName(), Equals, snapInfo.InstanceName())
	c.Check(s.secBackend.SetupCalls[0].SnapInfo.Revision, Equals, snapInfo.Revision)
	// The OS snap was setup (because its connected to sample snap).
	c.Check(s.secBackend.SetupCalls[1].SnapInfo.InstanceName(), Equals, coreSnapInfo.InstanceName())
	c.Check(s.secBackend.SetupCalls[1].SnapInfo.Revision, Equals, coreSnapInfo.Revision)
}

func (s *interfaceManagerSuite) TestDoDiscardConnsPlug(c *C) {
	s.testDoDiscardConns(c, "consumer")
}

func (s *interfaceManagerSuite) TestDoDiscardConnsSlot(c *C) {
	s.testDoDiscardConns(c, "producer")
}

func (s *interfaceManagerSuite) TestUndoDiscardConnsPlug(c *C) {
	s.testUndoDiscardConns(c, "consumer")
}

func (s *interfaceManagerSuite) TestUndoDiscardConnsSlot(c *C) {
	s.testUndoDiscardConns(c, "producer")
}

func (s *interfaceManagerSuite) testDoDiscardConns(c *C, snapName string) {
	s.state.Lock()
	// Store information about a connection in the state.
	s.state.Set("conns", map[string]interface{}{
		"consumer:plug producer:slot": map[string]interface{}{
			"interface": "test",
		},
	})

	// Store empty snap state. This snap has an empty sequence now.
	s.state.Unlock()

	// mock the snaps or otherwise the manager will remove stale connections
	s.mockSnap(c, consumerYaml)
	s.mockSnap(c, producerYaml)

	s.manager(c)

	s.state.Lock()
	// remove the snaps so that discard-conns doesn't complain about snaps still installed
	snapstate.Set(s.state, "producer", nil)
	snapstate.Set(s.state, "consumer", nil)
	s.state.Unlock()

	// Run the discard-conns task and let it finish
	change, _ := s.addDiscardConnsChange(c, snapName)

	s.settle(c)

	s.state.Lock()
	defer s.state.Unlock()

	c.Check(change.Status(), Equals, state.DoneStatus)

	// Information about the connection was removed
	var conns map[string]interface{}
	err := s.state.Get("conns", &conns)
	c.Assert(err, IsNil)
	c.Check(conns, DeepEquals, map[string]interface{}{})

	// But removed connections are preserved in the task for undo.
	var removed map[string]interface{}
	err = change.Tasks()[0].Get("removed", &removed)
	c.Assert(err, IsNil)
	c.Check(removed, DeepEquals, map[string]interface{}{
		"consumer:plug producer:slot": map[string]interface{}{"interface": "test"},
	})
}

func (s *interfaceManagerSuite) testUndoDiscardConns(c *C, snapName string) {
	s.manager(c)

	s.state.Lock()
	// Store information about a connection in the state.
	s.state.Set("conns", map[string]interface{}{
		"consumer:plug producer:slot": map[string]interface{}{"interface": "test"},
	})

	// Store empty snap state. This snap has an empty sequence now.
	snapstate.Set(s.state, snapName, &snapstate.SnapState{})
	s.state.Unlock()

	// Run the discard-conns task and let it finish
	change, t := s.addDiscardConnsChange(c, snapName)
	s.state.Lock()
	terr := s.state.NewTask("error-trigger", "provoking undo")
	terr.WaitFor(t)
	change.AddTask(terr)
	s.state.Unlock()

	s.settle(c)

	s.state.Lock()
	defer s.state.Unlock()
	c.Assert(change.Status().Ready(), Equals, true)
	c.Assert(t.Status(), Equals, state.UndoneStatus)

	// Information about the connection is intact
	var conns map[string]interface{}
	err := s.state.Get("conns", &conns)
	c.Assert(err, IsNil)
	c.Check(conns, DeepEquals, map[string]interface{}{
		"consumer:plug producer:slot": map[string]interface{}{"interface": "test"},
	})

	var removed map[string]interface{}
	err = change.Tasks()[0].Get("removed", &removed)
	c.Check(err, Equals, state.ErrNoState)
}

func (s *interfaceManagerSuite) TestDoRemove(c *C) {
	s.mockIfaces(c, &ifacetest.TestInterface{InterfaceName: "test"}, &ifacetest.TestInterface{InterfaceName: "test2"})
	s.mockSnap(c, consumerYaml)
	s.mockSnap(c, producerYaml)

	s.state.Lock()
	s.state.Set("conns", map[string]interface{}{
		"consumer:plug producer:slot": map[string]interface{}{"interface": "test"},
	})
	s.state.Unlock()

	mgr := s.manager(c)

	// Run the remove-security task
	change := s.addRemoveSnapSecurityChange(c, "consumer")
	s.se.Ensure()
	s.se.Wait()
	s.se.Stop()

	// Change succeeds
	s.state.Lock()
	defer s.state.Unlock()
	c.Check(change.Status(), Equals, state.DoneStatus)

	repo := mgr.Repository()

	// Snap is removed from repository
	c.Check(repo.Plug("consumer", "slot"), IsNil)

	// Security of the snap was removed
	c.Check(s.secBackend.RemoveCalls, DeepEquals, []string{"consumer"})

	// Security of the related snap was configured
	c.Check(s.secBackend.SetupCalls, HasLen, 1)
	c.Check(s.secBackend.SetupCalls[0].SnapInfo.InstanceName(), Equals, "producer")

	// Connection state was left intact
	var conns map[string]interface{}
	err := s.state.Get("conns", &conns)
	c.Assert(err, IsNil)
	c.Check(conns, DeepEquals, map[string]interface{}{
		"consumer:plug producer:slot": map[string]interface{}{"interface": "test"},
	})
}

func (s *interfaceManagerSuite) TestConnectTracksConnectionsInState(c *C) {
	s.mockIfaces(c, &ifacetest.TestInterface{InterfaceName: "test"}, &ifacetest.TestInterface{InterfaceName: "test2"})
	s.mockSnap(c, consumerYaml)
	s.mockSnap(c, producerYaml)

	_ = s.manager(c)

	s.state.Lock()

	ts, err := ifacestate.Connect(s.state, "consumer", "plug", "producer", "slot")
	c.Assert(err, IsNil)
	c.Assert(ts.Tasks(), HasLen, 5)

	ts.Tasks()[2].Set("snap-setup", &snapstate.SnapSetup{
		SideInfo: &snap.SideInfo{
			RealName: "consumer",
		},
	})

	change := s.state.NewChange("connect", "")
	change.AddAll(ts)
	s.state.Unlock()

	s.settle(c)

	s.state.Lock()
	defer s.state.Unlock()

	c.Assert(change.Err(), IsNil)
	c.Check(change.Status(), Equals, state.DoneStatus)
	var conns map[string]interface{}
	err = s.state.Get("conns", &conns)
	c.Assert(err, IsNil)
	c.Check(conns, DeepEquals, map[string]interface{}{
		"consumer:plug producer:slot": map[string]interface{}{
			"interface":   "test",
			"plug-static": map[string]interface{}{"attr1": "value1"},
			"slot-static": map[string]interface{}{"attr2": "value2"},
		},
	})
}

func (s *interfaceManagerSuite) TestConnectSetsUpSecurity(c *C) {
	s.mockIfaces(c, &ifacetest.TestInterface{InterfaceName: "test"}, &ifacetest.TestInterface{InterfaceName: "test2"})

	s.mockSnap(c, consumerYaml)
	s.mockSnap(c, producerYaml)
	_ = s.manager(c)

	s.state.Lock()
	ts, err := ifacestate.Connect(s.state, "consumer", "plug", "producer", "slot")
	c.Assert(err, IsNil)
	ts.Tasks()[0].Set("snap-setup", &snapstate.SnapSetup{
		SideInfo: &snap.SideInfo{
			RealName: "consumer",
		},
	})

	change := s.state.NewChange("connect", "")
	change.AddAll(ts)
	s.state.Unlock()

	s.settle(c)

	s.state.Lock()
	defer s.state.Unlock()

	c.Assert(change.Err(), IsNil)
	c.Check(change.Status(), Equals, state.DoneStatus)

	c.Assert(s.secBackend.SetupCalls, HasLen, 2)
	c.Assert(s.secBackend.RemoveCalls, HasLen, 0)
	c.Check(s.secBackend.SetupCalls[0].SnapInfo.InstanceName(), Equals, "producer")
	c.Check(s.secBackend.SetupCalls[1].SnapInfo.InstanceName(), Equals, "consumer")

	c.Check(s.secBackend.SetupCalls[0].Options, Equals, interfaces.ConfinementOptions{})
	c.Check(s.secBackend.SetupCalls[1].Options, Equals, interfaces.ConfinementOptions{})
}

func (s *interfaceManagerSuite) TestDisconnectSetsUpSecurity(c *C) {
	s.mockIfaces(c, &ifacetest.TestInterface{InterfaceName: "test"}, &ifacetest.TestInterface{InterfaceName: "test2"})
	s.mockSnap(c, consumerYaml)
	s.mockSnap(c, producerYaml)

	s.state.Lock()
	s.state.Set("conns", map[string]interface{}{
		"consumer:plug producer:slot": map[string]interface{}{"interface": "test"},
	})
	s.state.Unlock()

<<<<<<< HEAD
	_ = s.manager(c)
	conn := s.getConnection(c, "consumer", "plug", "producer", "slot")
=======
	s.manager(c)
>>>>>>> 6f4c318b

	s.state.Lock()
	ts, err := ifacestate.Disconnect(s.state, conn)
	c.Assert(err, IsNil)
	ts.Tasks()[0].Set("snap-setup", &snapstate.SnapSetup{
		SideInfo: &snap.SideInfo{
			RealName: "consumer",
		},
	})

	change := s.state.NewChange("disconnect", "")
	change.AddAll(ts)
	s.state.Unlock()

<<<<<<< HEAD
	s.settle(c)
=======
	s.se.Ensure()
	s.se.Wait()
	s.se.Stop()
>>>>>>> 6f4c318b

	s.state.Lock()
	defer s.state.Unlock()

	c.Assert(change.Err(), IsNil)
	c.Check(change.Status(), Equals, state.DoneStatus)

	c.Assert(s.secBackend.SetupCalls, HasLen, 2)
	c.Assert(s.secBackend.RemoveCalls, HasLen, 0)
	c.Check(s.secBackend.SetupCalls[0].SnapInfo.InstanceName(), Equals, "consumer")
	c.Check(s.secBackend.SetupCalls[1].SnapInfo.InstanceName(), Equals, "producer")

	c.Check(s.secBackend.SetupCalls[0].Options, Equals, interfaces.ConfinementOptions{})
	c.Check(s.secBackend.SetupCalls[1].Options, Equals, interfaces.ConfinementOptions{})
}

func (s *interfaceManagerSuite) TestDisconnectTracksConnectionsInState(c *C) {
	s.mockIfaces(c, &ifacetest.TestInterface{InterfaceName: "test"}, &ifacetest.TestInterface{InterfaceName: "test2"})
	s.mockSnap(c, consumerYaml)
	s.mockSnap(c, producerYaml)
	s.state.Lock()
	s.state.Set("conns", map[string]interface{}{
		"consumer:plug producer:slot": map[string]interface{}{"interface": "test"},
	})
	s.state.Unlock()

<<<<<<< HEAD
	_ = s.manager(c)
=======
	s.manager(c)
>>>>>>> 6f4c318b

	conn := s.getConnection(c, "consumer", "plug", "producer", "slot")
	s.state.Lock()
	ts, err := ifacestate.Disconnect(s.state, conn)
	c.Assert(err, IsNil)
	ts.Tasks()[0].Set("snap-setup", &snapstate.SnapSetup{
		SideInfo: &snap.SideInfo{
			RealName: "consumer",
		},
	})

	change := s.state.NewChange("disconnect", "")
	change.AddAll(ts)
	s.state.Unlock()

<<<<<<< HEAD
	s.settle(c)
=======
	s.se.Ensure()
	s.se.Wait()
	s.se.Stop()
>>>>>>> 6f4c318b

	s.state.Lock()
	defer s.state.Unlock()

	c.Assert(change.Err(), IsNil)
	c.Check(change.Status(), Equals, state.DoneStatus)
	var conns map[string]interface{}
	err = s.state.Get("conns", &conns)
	c.Assert(err, IsNil)
	c.Check(conns, DeepEquals, map[string]interface{}{})
}

func (s *interfaceManagerSuite) TestDisconnectDisablesAutoConnect(c *C) {
	s.mockIfaces(c, &ifacetest.TestInterface{InterfaceName: "test"}, &ifacetest.TestInterface{InterfaceName: "test2"})
	s.mockSnap(c, consumerYaml)
	s.mockSnap(c, producerYaml)
	s.state.Lock()
	s.state.Set("conns", map[string]interface{}{
		"consumer:plug producer:slot": map[string]interface{}{"interface": "test", "auto": true},
	})
	s.state.Unlock()

<<<<<<< HEAD
	_ = s.manager(c)
=======
	s.manager(c)
>>>>>>> 6f4c318b

	s.state.Lock()
	conn := &interfaces.Connection{
		Plug: interfaces.NewConnectedPlug(&snap.PlugInfo{Snap: &snap.Info{SuggestedName: "consumer"}, Name: "plug"}, nil),
		Slot: interfaces.NewConnectedSlot(&snap.SlotInfo{Snap: &snap.Info{SuggestedName: "producer"}, Name: "slot"}, nil),
	}

	ts, err := ifacestate.Disconnect(s.state, conn)
	c.Assert(err, IsNil)
	ts.Tasks()[0].Set("snap-setup", &snapstate.SnapSetup{
		SideInfo: &snap.SideInfo{
			RealName: "consumer",
		},
	})

	change := s.state.NewChange("disconnect", "")
	change.AddAll(ts)
	s.state.Unlock()

<<<<<<< HEAD
	s.settle(c)
=======
	s.se.Ensure()
	s.se.Wait()
	s.se.Stop()
>>>>>>> 6f4c318b

	s.state.Lock()
	defer s.state.Unlock()

	c.Assert(change.Err(), IsNil)
	c.Check(change.Status(), Equals, state.DoneStatus)
	var conns map[string]interface{}
	err = s.state.Get("conns", &conns)
	c.Assert(err, IsNil)
	c.Check(conns, DeepEquals, map[string]interface{}{
		"consumer:plug producer:slot": map[string]interface{}{"interface": "test", "auto": true, "undesired": true},
	})
}

func (s *interfaceManagerSuite) TestManagerReloadsConnections(c *C) {
	s.mockIfaces(c, &ifacetest.TestInterface{InterfaceName: "test"}, &ifacetest.TestInterface{InterfaceName: "test2"})
	s.mockSnap(c, consumerYaml)
	s.mockSnap(c, producerYaml)

	s.state.Lock()
	s.state.Set("conns", map[string]interface{}{
		"consumer:plug producer:slot": map[string]interface{}{"interface": "test"},
	})
	s.state.Unlock()

	mgr := s.manager(c)
	repo := mgr.Repository()

	ifaces := repo.Interfaces()
	c.Assert(ifaces.Connections, HasLen, 1)
	c.Check(ifaces.Connections, DeepEquals, []*interfaces.ConnRef{{interfaces.PlugRef{Snap: "consumer", Name: "plug"}, interfaces.SlotRef{Snap: "producer", Name: "slot"}}})
}

func (s *interfaceManagerSuite) TestManagerDoesntReloadUndesiredAutoconnections(c *C) {
	s.mockIfaces(c, &ifacetest.TestInterface{InterfaceName: "test"}, &ifacetest.TestInterface{InterfaceName: "test2"})
	s.mockSnap(c, consumerYaml)
	s.mockSnap(c, producerYaml)

	s.state.Lock()
	s.state.Set("conns", map[string]interface{}{
		"consumer:plug producer:slot": map[string]interface{}{
			"interface": "test",
			"auto":      true,
			"undesired": true,
		},
	})
	s.state.Unlock()

	mgr := s.manager(c)
	c.Assert(mgr.Repository().Interfaces().Connections, HasLen, 0)
}

func (s *interfaceManagerSuite) TestSetupProfilesDevModeMultiple(c *C) {
	mgr := s.manager(c)
	repo := mgr.Repository()

	// setup two snaps that are connected
	siP := s.mockSnap(c, producerYaml)
	siC := s.mockSnap(c, consumerYaml)
	err := repo.AddInterface(&ifacetest.TestInterface{
		InterfaceName: "test",
	})
	c.Assert(err, IsNil)
	err = repo.AddInterface(&ifacetest.TestInterface{
		InterfaceName: "test2",
	})
	c.Assert(err, IsNil)

	err = repo.AddSlot(&snap.SlotInfo{
		Snap:      siC,
		Name:      "slot",
		Interface: "test",
	})
	c.Assert(err, IsNil)
	err = repo.AddPlug(&snap.PlugInfo{
		Snap:      siP,
		Name:      "plug",
		Interface: "test",
	})
	c.Assert(err, IsNil)
	connRef := &interfaces.ConnRef{
		PlugRef: interfaces.PlugRef{Snap: siP.InstanceName(), Name: "plug"},
		SlotRef: interfaces.SlotRef{Snap: siC.InstanceName(), Name: "slot"},
	}
	_, err = repo.Connect(connRef, nil, nil, nil)
	c.Assert(err, IsNil)

	change := s.addSetupSnapSecurityChange(c, &snapstate.SnapSetup{
		SideInfo: &snap.SideInfo{
			RealName: siC.SnapName(),
			Revision: siC.Revision,
		},
		Flags: snapstate.Flags{DevMode: true},
	})
	s.settle(c)

	s.state.Lock()
	defer s.state.Unlock()

	// Ensure that the task succeeded.
	c.Check(change.Err(), IsNil)
	c.Check(change.Status(), Equals, state.DoneStatus)

	// The first snap is setup in devmode, the second is not
	c.Assert(s.secBackend.SetupCalls, HasLen, 2)
	c.Assert(s.secBackend.RemoveCalls, HasLen, 0)
	c.Check(s.secBackend.SetupCalls[0].SnapInfo.InstanceName(), Equals, siC.InstanceName())
	c.Check(s.secBackend.SetupCalls[0].Options, Equals, interfaces.ConfinementOptions{DevMode: true})
	c.Check(s.secBackend.SetupCalls[1].SnapInfo.InstanceName(), Equals, siP.InstanceName())
	c.Check(s.secBackend.SetupCalls[1].Options, Equals, interfaces.ConfinementOptions{})
}

func (s *interfaceManagerSuite) TestCheckInterfacesDeny(c *C) {
	restore := assertstest.MockBuiltinBaseDeclaration([]byte(`
type: base-declaration
authority-id: canonical
series: 16
slots:
  test:
    deny-installation: true
`))
	defer restore()
	s.mockIface(c, &ifacetest.TestInterface{InterfaceName: "test"})

	s.mockSnapDecl(c, "producer", "producer-publisher", nil)
	snapInfo := s.mockSnap(c, producerYaml)

	s.state.Lock()
	defer s.state.Unlock()
	c.Check(ifacestate.CheckInterfaces(s.state, snapInfo), ErrorMatches, "installation denied.*")
}

func (s *interfaceManagerSuite) TestCheckInterfacesDenySkippedIfNoDecl(c *C) {
	restore := assertstest.MockBuiltinBaseDeclaration([]byte(`
type: base-declaration
authority-id: canonical
series: 16
slots:
  test:
    deny-installation: true
`))
	defer restore()
	s.mockIface(c, &ifacetest.TestInterface{InterfaceName: "test"})

	// crucially, this test is missing this: s.mockSnapDecl(c, "producer", "producer-publisher", nil)
	snapInfo := s.mockSnap(c, producerYaml)

	s.state.Lock()
	defer s.state.Unlock()
	c.Check(ifacestate.CheckInterfaces(s.state, snapInfo), IsNil)
}

func (s *interfaceManagerSuite) TestCheckInterfacesAllow(c *C) {
	restore := assertstest.MockBuiltinBaseDeclaration([]byte(`
type: base-declaration
authority-id: canonical
series: 16
slots:
  test:
    deny-installation: true
`))
	defer restore()
	s.mockIface(c, &ifacetest.TestInterface{InterfaceName: "test"})

	s.mockSnapDecl(c, "producer", "producer-publisher", map[string]interface{}{
		"format": "1",
		"slots": map[string]interface{}{
			"test": "true",
		},
	})
	snapInfo := s.mockSnap(c, producerYaml)

	s.state.Lock()
	defer s.state.Unlock()
	c.Check(ifacestate.CheckInterfaces(s.state, snapInfo), IsNil)
}

func (s *interfaceManagerSuite) TestCheckInterfacesConsidersImplicitSlots(c *C) {
	snapInfo := s.mockSnap(c, ubuntuCoreSnapYaml)

	s.state.Lock()
	defer s.state.Unlock()
	c.Check(ifacestate.CheckInterfaces(s.state, snapInfo), IsNil)
	c.Check(snapInfo.Slots["home"], NotNil)
}

// Test that setup-snap-security gets undone correctly when a snap is installed
// but the installation fails (the security profiles are removed).
func (s *interfaceManagerSuite) TestUndoSetupProfilesOnInstall(c *C) {
	// Create the interface manager
	_ = s.manager(c)

	// Mock a snap and remove the side info from the state (it is implicitly
	// added by mockSnap) so that we can emulate a undo during a fresh
	// install.
	snapInfo := s.mockSnap(c, sampleSnapYaml)
	s.state.Lock()
	snapstate.Set(s.state, snapInfo.InstanceName(), nil)
	s.state.Unlock()

	// Add a change that undoes "setup-snap-security"
	change := s.addSetupSnapSecurityChange(c, &snapstate.SnapSetup{
		SideInfo: &snap.SideInfo{
			RealName: snapInfo.SnapName(),
			Revision: snapInfo.Revision,
		},
	})
	s.state.Lock()
	c.Assert(change.Tasks(), HasLen, 2)
	change.Tasks()[0].SetStatus(state.UndoStatus)
	change.Tasks()[1].SetStatus(state.UndoneStatus)
	s.state.Unlock()

	// Turn the crank
	s.settle(c)

	s.state.Lock()
	defer s.state.Unlock()

	// Ensure that the change got undone.
	c.Assert(change.Err(), IsNil)
	c.Check(change.Status(), Equals, state.UndoneStatus)

	// Ensure that since we had no prior revisions of this snap installed the
	// undo task removed the security profile from the system.
	c.Assert(s.secBackend.SetupCalls, HasLen, 0)
	c.Assert(s.secBackend.RemoveCalls, HasLen, 1)
	c.Check(s.secBackend.RemoveCalls, DeepEquals, []string{snapInfo.InstanceName()})
}

// Test that setup-snap-security gets undone correctly when a snap is refreshed
// but the installation fails (the security profiles are restored to the old state).
func (s *interfaceManagerSuite) TestUndoSetupProfilesOnRefresh(c *C) {
	// Create the interface manager
	_ = s.manager(c)

	// Mock a snap. The mockSnap call below also puts the side info into the
	// state so it seems like it was installed already.
	snapInfo := s.mockSnap(c, sampleSnapYaml)

	// Add a change that undoes "setup-snap-security"
	change := s.addSetupSnapSecurityChange(c, &snapstate.SnapSetup{
		SideInfo: &snap.SideInfo{
			RealName: snapInfo.SnapName(),
			Revision: snapInfo.Revision,
		},
	})
	s.state.Lock()
	c.Assert(change.Tasks(), HasLen, 2)
	change.Tasks()[1].SetStatus(state.UndoStatus)
	s.state.Unlock()

	// Turn the crank
	s.settle(c)

	s.state.Lock()
	defer s.state.Unlock()

	// Ensure that the change got undone.
	c.Assert(change.Err(), IsNil)
	c.Check(change.Status(), Equals, state.UndoneStatus)

	// Ensure that since had a revision in the state the undo task actually
	// setup the security of the snap we had in the state.
	c.Assert(s.secBackend.SetupCalls, HasLen, 1)
	c.Assert(s.secBackend.RemoveCalls, HasLen, 0)
	c.Check(s.secBackend.SetupCalls[0].SnapInfo.InstanceName(), Equals, snapInfo.InstanceName())
	c.Check(s.secBackend.SetupCalls[0].SnapInfo.Revision, Equals, snapInfo.Revision)
	c.Check(s.secBackend.SetupCalls[0].Options, Equals, interfaces.ConfinementOptions{})
}

func (s *interfaceManagerSuite) TestManagerTransitionConnectionsCore(c *C) {
	s.mockSnap(c, ubuntuCoreSnapYaml)
	s.mockSnap(c, coreSnapYaml)
	s.mockSnap(c, httpdSnapYaml)

	s.manager(c)

	s.state.Lock()
	defer s.state.Unlock()
	s.state.Set("conns", map[string]interface{}{
		"httpd:network ubuntu-core:network": map[string]interface{}{
			"interface": "network", "auto": true,
		},
	})

	task := s.state.NewTask("transition-ubuntu-core", "...")
	task.Set("old-name", "ubuntu-core")
	task.Set("new-name", "core")
	change := s.state.NewChange("test-migrate", "")
	change.AddTask(task)

	s.state.Unlock()
	s.se.Ensure()
	s.se.Wait()
	s.se.Stop()
	s.state.Lock()

	c.Assert(change.Status(), Equals, state.DoneStatus)
	var conns map[string]interface{}
	err := s.state.Get("conns", &conns)
	c.Assert(err, IsNil)
	// ensure the connection went from "ubuntu-core" to "core"
	c.Check(conns, DeepEquals, map[string]interface{}{
		"httpd:network core:network": map[string]interface{}{
			"interface": "network", "auto": true,
		},
	})
}

func (s *interfaceManagerSuite) TestManagerTransitionConnectionsCoreUndo(c *C) {
	s.mockSnap(c, ubuntuCoreSnapYaml)
	s.mockSnap(c, coreSnapYaml)
	s.mockSnap(c, httpdSnapYaml)

	s.manager(c)

	s.state.Lock()
	defer s.state.Unlock()
	s.state.Set("conns", map[string]interface{}{
		"httpd:network ubuntu-core:network": map[string]interface{}{
			"interface": "network", "auto": true,
		},
	})

	t := s.state.NewTask("transition-ubuntu-core", "...")
	t.Set("old-name", "ubuntu-core")
	t.Set("new-name", "core")
	change := s.state.NewChange("test-migrate", "")
	change.AddTask(t)
	terr := s.state.NewTask("error-trigger", "provoking total undo")
	terr.WaitFor(t)
	change.AddTask(terr)

	s.state.Unlock()
	for i := 0; i < 10; i++ {
		s.se.Ensure()
		s.se.Wait()
	}
	s.se.Stop()
	s.state.Lock()

	c.Assert(change.Status(), Equals, state.ErrorStatus)
	c.Check(t.Status(), Equals, state.UndoneStatus)

	var conns map[string]interface{}
	err := s.state.Get("conns", &conns)
	c.Assert(err, IsNil)
	// ensure the connection have not changed (still ubuntu-core)
	c.Check(conns, DeepEquals, map[string]interface{}{
		"httpd:network ubuntu-core:network": map[string]interface{}{
			"interface": "network", "auto": true,
		},
	})
}

// Test "core-support" connections that loop back to core is
// renamed to match the rename of the plug.
func (s *interfaceManagerSuite) TestCoreConnectionsRenamed(c *C) {
	// Put state with old connection data.
	s.state.Lock()
	s.state.Set("conns", map[string]interface{}{
		"core:core-support core:core-support": map[string]interface{}{
			"interface": "core-support", "auto": true,
		},
		"snap:unrelated core:unrelated": map[string]interface{}{
			"interface": "unrelated", "auto": true,
		},
	})
	s.state.Unlock()

	// mock both snaps, otherwise the manager will remove stale connections
	s.mockSnap(c, coreSnapYaml)
	s.mockSnap(c, sampleSnapYaml)

	// Start the manager, this is where renames happen.
	s.manager(c)

	// Check that "core-support" connection got renamed.
	s.state.Lock()
	var conns map[string]interface{}
	err := s.state.Get("conns", &conns)
	s.state.Unlock()
	c.Assert(err, IsNil)
	c.Assert(conns, DeepEquals, map[string]interface{}{
		"core:core-support-plug core:core-support": map[string]interface{}{
			"interface": "core-support", "auto": true,
		},
		"snap:unrelated core:unrelated": map[string]interface{}{
			"interface": "unrelated", "auto": true,
		},
	})
}

// Test that "network-bind" and "core-support" plugs are renamed to
// "network-bind-plug" and "core-support-plug" in order not to clash with slots
// with the same names.
func (s *interfaceManagerSuite) TestAutomaticCorePlugsRenamed(c *C) {
	s.mockSnap(c, coreSnapYaml+`
plugs:
  network-bind:
  core-support:
`)
	mgr := s.manager(c)

	// old plugs are gone
	c.Assert(mgr.Repository().Plug("core", "network-bind"), IsNil)
	c.Assert(mgr.Repository().Plug("core", "core-support"), IsNil)
	// new plugs are present
	c.Assert(mgr.Repository().Plug("core", "network-bind-plug"), Not(IsNil))
	c.Assert(mgr.Repository().Plug("core", "core-support-plug"), Not(IsNil))
	// slots are present and unchanged
	c.Assert(mgr.Repository().Slot("core", "network-bind"), Not(IsNil))
	c.Assert(mgr.Repository().Slot("core", "core-support"), Not(IsNil))
}

func (s *interfaceManagerSuite) TestAutoConnectDuringCoreTransition(c *C) {
	// Add both the old and new core snaps
	s.mockSnap(c, ubuntuCoreSnapYaml)
	s.mockSnap(c, coreSnapYaml)

	// Initialize the manager. This registers both of the core snaps.
	mgr := s.manager(c)

	// Add a sample snap with a "network" plug which should be auto-connected.
	// Normally it would not be auto connected because there are multiple
	// provides but we have special support for this case so the old
	// ubuntu-core snap is ignored and we pick the new core snap.
	snapInfo := s.mockSnap(c, sampleSnapYaml)

	// Run the setup-snap-security task and let it finish.
	change := s.addSetupSnapSecurityChange(c, &snapstate.SnapSetup{
		SideInfo: &snap.SideInfo{
			RealName: snapInfo.SnapName(),
			Revision: snapInfo.Revision,
		},
	})

	s.settle(c)

	s.state.Lock()
	defer s.state.Unlock()

	// Ensure that the task succeeded.
	c.Assert(change.Status(), Equals, state.DoneStatus)

	// Ensure that "network" is now saved in the state as auto-connected and
	// that it is connected to the new core snap rather than the old
	// ubuntu-core snap.
	var conns map[string]interface{}
	err := s.state.Get("conns", &conns)
	c.Assert(err, IsNil)
	c.Check(conns, DeepEquals, map[string]interface{}{
		"snap:network core:network": map[string]interface{}{
			"interface": "network", "auto": true,
		},
	})

	// Ensure that "network" is really connected.
	repo := mgr.Repository()
	plug := repo.Plug("snap", "network")
	c.Assert(plug, Not(IsNil))
	ifaces := repo.Interfaces()
	c.Assert(ifaces.Connections, HasLen, 1)
	c.Check(ifaces.Connections, DeepEquals, []*interfaces.ConnRef{{interfaces.PlugRef{Snap: "snap", Name: "network"}, interfaces.SlotRef{Snap: "core", Name: "network"}}})
}

func makeAutoConnectChange(st *state.State, plugSnap, plug, slotSnap, slot string) *state.Change {
	chg := st.NewChange("connect...", "...")

	t := st.NewTask("connect", "other connect task")
	t.Set("slot", interfaces.SlotRef{Snap: slotSnap, Name: slot})
	t.Set("plug", interfaces.PlugRef{Snap: plugSnap, Name: plug})
	var plugAttrs, slotAttrs map[string]interface{}
	t.Set("plug-dynamic", plugAttrs)
	t.Set("slot-dynamic", slotAttrs)
	t.Set("auto", true)

	// two fake tasks for connect-plug-/slot- hooks
	hs1 := hookstate.HookSetup{
		Snap:     slotSnap,
		Optional: true,
		Hook:     "connect-slot-" + slot,
	}
	ht1 := hookstate.HookTask(st, "connect-slot hook", &hs1, nil)
	ht1.WaitFor(t)
	hs2 := hookstate.HookSetup{
		Snap:     plugSnap,
		Optional: true,
		Hook:     "connect-plug-" + plug,
	}
	ht2 := hookstate.HookTask(st, "connect-plug hook", &hs2, nil)
	ht2.WaitFor(ht1)

	chg.AddTask(t)
	chg.AddTask(ht1)
	chg.AddTask(ht2)

	return chg
}

func (s *interfaceManagerSuite) TestUndoConnectRestoresOldConnState(c *C) {
	s.mockIfaces(c, &ifacetest.TestInterface{InterfaceName: "test"})
	s.manager(c)
	producer := s.mockSnap(c, producerYaml)
	consumer := s.mockSnap(c, consumerYaml)

	repo := s.manager(c).Repository()
	err := repo.AddPlug(&snap.PlugInfo{
		Snap:      consumer,
		Name:      "plug",
		Interface: "test",
	})
	c.Assert(err, IsNil)
	err = repo.AddSlot(&snap.SlotInfo{
		Snap:      producer,
		Name:      "slot",
		Interface: "test",
	})
	c.Assert(err, IsNil)

	s.state.Lock()
	s.state.Set("conns", map[string]interface{}{
		"consumer:plug producer:slot": map[string]interface{}{
			"interface":    "test",
			"plug-static":  map[string]interface{}{"foo1": "bar1"},
			"slot-static":  map[string]interface{}{"foo2": "bar2"},
			"plug-dynamic": map[string]interface{}{"foo3": "bar3"},
			"slot-dynamic": map[string]interface{}{"foo4": "bar4"},
		},
	})

	chg := makeAutoConnectChange(s.state, "consumer", "plug", "producer", "slot")
	terr := s.state.NewTask("error-trigger", "provoking undo")
	connTasks := chg.Tasks()
	terr.WaitAll(state.NewTaskSet(connTasks...))
	chg.AddTask(terr)

	s.state.Unlock()
	s.settle(c)
	s.state.Lock()
	defer s.state.Unlock()

	c.Assert(chg.Status().Ready(), Equals, true)
	for _, t := range connTasks {
		c.Assert(t.Status(), Equals, state.UndoneStatus)
	}

	// Information about the connection is intact
	var conns map[string]interface{}
	c.Assert(s.state.Get("conns", &conns), IsNil)
	c.Check(conns, DeepEquals, map[string]interface{}{
		"consumer:plug producer:slot": map[string]interface{}{
			"interface":    "test",
			"plug-static":  map[string]interface{}{"foo1": "bar1"},
			"plug-dynamic": map[string]interface{}{"foo3": "bar3"},
			"slot-static":  map[string]interface{}{"foo2": "bar2"},
			"slot-dynamic": map[string]interface{}{"foo4": "bar4"},
		}})
}

func (s *interfaceManagerSuite) TestConnectErrorMissingSlotSnapOnAutoConnect(c *C) {
	_ = s.manager(c)
	s.mockSnap(c, producerYaml)
	s.mockSnap(c, consumerYaml)

	s.state.Lock()

	chg := makeAutoConnectChange(s.state, "consumer", "plug", "producer", "slot")
	// remove producer snap from the state, doConnect should complain
	snapstate.Set(s.state, "producer", nil)

	s.state.Unlock()

	s.settle(c)

	s.state.Lock()
	defer s.state.Unlock()

	c.Check(chg.Status(), Equals, state.ErrorStatus)
	c.Assert(chg.Err(), ErrorMatches, `cannot perform the following tasks:\n.*snap "producer" is no longer available for auto-connecting.*`)

	var conns map[string]interface{}
	c.Assert(s.state.Get("conns", &conns), Equals, state.ErrNoState)
}

func (s *interfaceManagerSuite) TestConnectErrorMissingPlugSnapOnAutoConnect(c *C) {
	_ = s.manager(c)
	s.mockSnap(c, producerYaml)
	s.mockSnap(c, consumerYaml)

	s.state.Lock()
	chg := makeAutoConnectChange(s.state, "consumer", "plug", "producer", "slot")
	// remove consumer snap from the state, doConnect should complain
	snapstate.Set(s.state, "consumer", nil)

	s.state.Unlock()

	s.settle(c)

	s.state.Lock()
	defer s.state.Unlock()

	c.Assert(chg.Status(), Equals, state.ErrorStatus)
	c.Assert(chg.Err(), ErrorMatches, `cannot perform the following tasks:\n.*snap "consumer" is no longer available for auto-connecting.*`)

	var conns map[string]interface{}
	c.Assert(s.state.Get("conns", &conns), Equals, state.ErrNoState)
}

func (s *interfaceManagerSuite) TestConnectErrorMissingPlugOnAutoConnect(c *C) {
	s.mockIfaces(c, &ifacetest.TestInterface{InterfaceName: "test"})
	_ = s.manager(c)
	producer := s.mockSnap(c, producerYaml)
	// consumer snap has no plug, doConnect should complain
	s.mockSnap(c, consumerYaml)

	repo := s.manager(c).Repository()
	err := repo.AddSlot(&snap.SlotInfo{
		Snap:      producer,
		Name:      "slot",
		Interface: "test",
	})
	c.Assert(err, IsNil)

	s.state.Lock()

	chg := makeAutoConnectChange(s.state, "consumer", "plug", "producer", "slot")
	s.state.Unlock()

	s.settle(c)

	s.state.Lock()
	defer s.state.Unlock()

	c.Assert(chg.Status(), Equals, state.ErrorStatus)
	c.Assert(chg.Err(), ErrorMatches, `cannot perform the following tasks:\n.*snap "consumer" has no "plug" plug.*`)

	var conns map[string]interface{}
	err = s.state.Get("conns", &conns)
	c.Assert(err, Equals, state.ErrNoState)
}

func (s *interfaceManagerSuite) TestConnectErrorMissingSlotOnAutoConnect(c *C) {
	s.mockIfaces(c, &ifacetest.TestInterface{InterfaceName: "test"})
	_ = s.manager(c)
	// producer snap has no slot, doConnect should complain
	s.mockSnap(c, producerYaml)
	consumer := s.mockSnap(c, consumerYaml)

	repo := s.manager(c).Repository()
	err := repo.AddPlug(&snap.PlugInfo{
		Snap:      consumer,
		Name:      "plug",
		Interface: "test",
	})
	c.Assert(err, IsNil)

	s.state.Lock()

	chg := makeAutoConnectChange(s.state, "consumer", "plug", "producer", "slot")
	s.state.Unlock()

	s.settle(c)

	s.state.Lock()
	defer s.state.Unlock()

	c.Assert(chg.Status(), Equals, state.ErrorStatus)
	c.Assert(chg.Err(), ErrorMatches, `cannot perform the following tasks:\n.*snap "producer" has no "slot" slot.*`)

	var conns map[string]interface{}
	err = s.state.Get("conns", &conns)
	c.Assert(err, Equals, state.ErrNoState)
}

func (s *interfaceManagerSuite) TestConnectHandlesAutoconnect(c *C) {
	s.mockIfaces(c, &ifacetest.TestInterface{InterfaceName: "test"})
	_ = s.manager(c)
	producer := s.mockSnap(c, producerYaml)
	consumer := s.mockSnap(c, consumerYaml)

	repo := s.manager(c).Repository()
	err := repo.AddPlug(&snap.PlugInfo{
		Snap:      consumer,
		Name:      "plug",
		Interface: "test",
	})
	c.Assert(err, IsNil)
	err = repo.AddSlot(&snap.SlotInfo{
		Snap:      producer,
		Name:      "slot",
		Interface: "test",
	})
	c.Assert(err, IsNil)

	s.state.Lock()

	chg := makeAutoConnectChange(s.state, "consumer", "plug", "producer", "slot")
	s.state.Unlock()

	s.settle(c)

	s.state.Lock()
	defer s.state.Unlock()

	task := chg.Tasks()[0]
	c.Assert(task.Status(), Equals, state.DoneStatus)

	// Ensure that "slot" is now auto-connected.
	var conns map[string]interface{}
	err = s.state.Get("conns", &conns)
	c.Assert(err, IsNil)
	c.Check(conns, DeepEquals, map[string]interface{}{
		"consumer:plug producer:slot": map[string]interface{}{
			"interface": "test", "auto": true,
		},
	})
}

func (s *interfaceManagerSuite) TestRegenerateAllSecurityProfilesWritesSystemKeyFile(c *C) {
	restore := interfaces.MockSystemKey(`{"core": "123"}`)
	defer restore()

	s.mockIface(c, &ifacetest.TestInterface{InterfaceName: "test"})
	s.mockSnap(c, consumerYaml)
	c.Assert(osutil.FileExists(dirs.SnapSystemKeyFile), Equals, false)

	_ = s.manager(c)
	c.Check(dirs.SnapSystemKeyFile, testutil.FileMatches, `{.*"build-id":.*`)

	stat, err := os.Stat(dirs.SnapSystemKeyFile)
	c.Assert(err, IsNil)

	// run manager again, but this time the snapsystemkey file should
	// not be rewriten as the systemKey inputs have not changed
	time.Sleep(20 * time.Millisecond)
	s.privateMgr = nil
	_ = s.manager(c)
	stat2, err := os.Stat(dirs.SnapSystemKeyFile)
	c.Assert(err, IsNil)
	c.Check(stat.ModTime(), DeepEquals, stat2.ModTime())
}

func (s *interfaceManagerSuite) TestAutoconnectSelf(c *C) {
	s.mockIfaces(c, &ifacetest.TestInterface{InterfaceName: "test"})
	s.mockSnap(c, selfconnectSnapYaml)
	repo := s.manager(c).Repository()
	c.Assert(repo.Slots("producerconsumer"), HasLen, 1)

	s.state.Lock()

	sup := &snapstate.SnapSetup{
		SideInfo: &snap.SideInfo{
			Revision: snap.R(1),
			RealName: "producerconsumer"},
	}

	chg := s.state.NewChange("install", "...")
	t := s.state.NewTask("auto-connect", "...")
	t.Set("snap-setup", sup)
	chg.AddTask(t)

	s.state.Unlock()

	s.settle(c)

	s.state.Lock()
	defer s.state.Unlock()

	hooktypes := make(map[string]int)
	for _, t := range s.state.Tasks() {
		if t.Kind() == "run-hook" {
			var hsup hookstate.HookSetup
			c.Assert(t.Get("hook-setup", &hsup), IsNil)
			count := hooktypes[hsup.Hook]
			hooktypes[hsup.Hook] = count + 1
		}
	}

	// verify that every hook was run once
	for _, ht := range []string{"prepare-plug-plug", "prepare-slot-slot", "connect-slot-slot", "connect-plug-plug"} {
		c.Assert(hooktypes[ht], Equals, 1)
	}
}

func (s *interfaceManagerSuite) TestAutoconnectForDefaultContentProvider(c *C) {
	restore := ifacestate.MockContentLinkRetryTimeout(5 * time.Millisecond)
	defer restore()

	s.mockSnap(c, `name: snap-content-plug
version: 1
plugs:
 shared-content-plug:
  interface: content
  default-provider: snap-content-slot
  content: shared-content
`)
	s.mockSnap(c, `name: snap-content-slot
version: 1
slots:
 shared-content-slot:
  interface: content
  content: shared-content
`)
	s.manager(c)

	s.state.Lock()

	supContentPlug := &snapstate.SnapSetup{
		SideInfo: &snap.SideInfo{
			Revision: snap.R(1),
			RealName: "snap-content-plug"},
	}
	supContentSlot := &snapstate.SnapSetup{
		SideInfo: &snap.SideInfo{
			Revision: snap.R(1),
			RealName: "snap-content-slot"},
	}
	chg := s.state.NewChange("install", "...")

	tInstPlug := s.state.NewTask("link-snap", "Install snap-content-plug")
	tInstPlug.Set("snap-setup", supContentPlug)
	chg.AddTask(tInstPlug)

	tInstSlot := s.state.NewTask("link-snap", "Install snap-content-slot")
	tInstSlot.Set("snap-setup", supContentSlot)
	chg.AddTask(tInstSlot)

	tConnectPlug := s.state.NewTask("auto-connect", "...")
	tConnectPlug.Set("snap-setup", supContentPlug)
	chg.AddTask(tConnectPlug)

	tConnectSlot := s.state.NewTask("auto-connect", "...")
	tConnectSlot.Set("snap-setup", supContentSlot)
	chg.AddTask(tConnectSlot)

	// run the change
	s.state.Unlock()
	for i := 0; i < 5; i++ {
		s.se.Ensure()
		s.se.Wait()
	}

	// change did a retry
	s.state.Lock()
	c.Check(tConnectPlug.Status(), Equals, state.DoingStatus)

	// pretend install of content slot is done
	tInstSlot.SetStatus(state.DoneStatus)
	// wait for contentLinkRetryTimeout
	time.Sleep(10 * time.Millisecond)

	s.state.Unlock()

	// run again
	for i := 0; i < 5; i++ {
		s.se.Ensure()
		s.se.Wait()
	}

	// check that the connect plug task is now in done state
	s.state.Lock()
	defer s.state.Unlock()
	c.Check(tConnectPlug.Status(), Equals, state.DoneStatus)
}

func (s *interfaceManagerSuite) TestSnapsWithSecurityProfiles(c *C) {
	s.state.Lock()
	defer s.state.Unlock()

	si0 := &snap.SideInfo{
		RealName: "snap0",
		Revision: snap.R(10),
	}
	snaptest.MockSnap(c, `name: snap0`, si0)
	snapstate.Set(s.state, "snap0", &snapstate.SnapState{
		Active:   true,
		Sequence: []*snap.SideInfo{si0},
		Current:  si0.Revision,
	})

	snaps := []struct {
		name        string
		setupStatus state.Status
		linkStatus  state.Status
	}{
		{"snap0", state.DoneStatus, state.DoneStatus},
		{"snap1", state.DoneStatus, state.DoStatus},
		{"snap2", state.DoneStatus, state.ErrorStatus},
		{"snap3", state.DoneStatus, state.UndoingStatus},
		{"snap4", state.DoingStatus, state.DoStatus},
		{"snap6", state.DoStatus, state.DoStatus},
	}

	for i, snp := range snaps {
		var si *snap.SideInfo

		if snp.name != "snap0" {
			si = &snap.SideInfo{
				RealName: snp.name,
				Revision: snap.R(i),
			}
			snaptest.MockSnap(c, "name: "+snp.name, si)
		}

		chg := s.state.NewChange("linking", "linking 1")
		t1 := s.state.NewTask("setup-profiles", "setup profiles 1")
		t1.Set("snap-setup", &snapstate.SnapSetup{
			SideInfo: si,
		})
		t1.SetStatus(snp.setupStatus)
		t2 := s.state.NewTask("link-snap", "link snap 1")
		t2.Set("snap-setup", &snapstate.SnapSetup{
			SideInfo: si,
		})
		t2.WaitFor(t1)
		t2.SetStatus(snp.linkStatus)
		chg.AddTask(t1)
		chg.AddTask(t2)
	}

	infos, err := ifacestate.SnapsWithSecurityProfiles(s.state)
	c.Assert(err, IsNil)
	c.Check(infos, HasLen, 3)
	got := make(map[string]snap.Revision)
	for _, info := range infos {
		got[info.InstanceName()] = info.Revision
	}
	c.Check(got, DeepEquals, map[string]snap.Revision{
		"snap0": snap.R(10),
		"snap1": snap.R(1),
		"snap3": snap.R(3),
	})
}

func (s *interfaceManagerSuite) TestDisconnectInterfaces(c *C) {
	s.mockIfaces(c, &ifacetest.TestInterface{InterfaceName: "test"})
	mgr := s.manager(c)

	consumerInfo := s.mockSnap(c, consumerYaml)
	producerInfo := s.mockSnap(c, producerYaml)

	s.state.Lock()

	sup := &snapstate.SnapSetup{
		SideInfo: &snap.SideInfo{
			RealName: "consumer"},
	}

	repo := s.manager(c).Repository()
	c.Assert(repo.AddSnap(consumerInfo), IsNil)
	c.Assert(repo.AddSnap(producerInfo), IsNil)

	plugDynAttrs := map[string]interface{}{
		"attr3": "value3",
	}
	slotDynAttrs := map[string]interface{}{
		"attr4": "value4",
	}
	repo.Connect(&interfaces.ConnRef{
		PlugRef: interfaces.PlugRef{Snap: "consumer", Name: "plug"},
		SlotRef: interfaces.SlotRef{Snap: "producer", Name: "slot"},
	}, plugDynAttrs, slotDynAttrs, nil)

	chg := s.state.NewChange("install", "")
	t := s.state.NewTask("disconnect-interfaces", "")
	t.Set("snap-setup", sup)
	chg.AddTask(t)

	s.state.Unlock()

	mgr.Ensure()
	mgr.Wait()

	s.state.Lock()
	defer s.state.Unlock()

	ht := t.HaltTasks()
	c.Assert(ht, HasLen, 3)

	c.Assert(ht[2].Kind(), Equals, "disconnect")
	var autoDisconnect bool
	c.Assert(ht[2].Get("automatic-disconnect", &autoDisconnect), IsNil)
	c.Assert(autoDisconnect, Equals, true)
	var plugDynamic, slotDynamic, plugStatic, slotStatic map[string]interface{}
	c.Assert(ht[2].Get("plug-static", &plugStatic), IsNil)
	c.Assert(ht[2].Get("plug-dynamic", &plugDynamic), IsNil)
	c.Assert(ht[2].Get("slot-static", &slotStatic), IsNil)
	c.Assert(ht[2].Get("slot-dynamic", &slotDynamic), IsNil)

	c.Assert(plugStatic, DeepEquals, map[string]interface{}{"attr1": "value1"})
	c.Assert(slotStatic, DeepEquals, map[string]interface{}{"attr2": "value2"})
	c.Assert(plugDynamic, DeepEquals, map[string]interface{}{"attr3": "value3"})
	c.Assert(slotDynamic, DeepEquals, map[string]interface{}{"attr4": "value4"})

	var expectedHooks = []struct{ snap, hook string }{
		{snap: "producer", hook: "disconnect-slot-slot"},
		{snap: "consumer", hook: "disconnect-plug-plug"},
	}

	for i := 0; i < 2; i++ {
		var hsup hookstate.HookSetup
		c.Assert(ht[i].Kind(), Equals, "run-hook")
		c.Assert(ht[i].Get("hook-setup", &hsup), IsNil)

		c.Assert(hsup.Snap, Equals, expectedHooks[i].snap)
		c.Assert(hsup.Hook, Equals, expectedHooks[i].hook)
	}
}

func (s *interfaceManagerSuite) testDisconnectInterfacesRetry(c *C, conflictingKind string) {
	s.mockIfaces(c, &ifacetest.TestInterface{InterfaceName: "test"})
	mgr := s.manager(c)

	consumerInfo := s.mockSnap(c, consumerYaml)
	producerInfo := s.mockSnap(c, producerYaml)

	supprod := &snapstate.SnapSetup{
		SideInfo: &snap.SideInfo{
			RealName: "producer"},
	}

	s.state.Lock()

	repo := s.manager(c).Repository()
	c.Assert(repo.AddSnap(consumerInfo), IsNil)
	c.Assert(repo.AddSnap(producerInfo), IsNil)

	repo.Connect(&interfaces.ConnRef{
		PlugRef: interfaces.PlugRef{Snap: "consumer", Name: "plug"},
		SlotRef: interfaces.SlotRef{Snap: "producer", Name: "slot"},
	}, nil, nil, nil)

	sup := &snapstate.SnapSetup{
		SideInfo: &snap.SideInfo{
			RealName: "consumer"},
	}

	chg2 := s.state.NewChange("remove", "")
	t2 := s.state.NewTask("disconnect-interfaces", "")
	t2.Set("snap-setup", sup)
	chg2.AddTask(t2)

	// create conflicting task
	chg1 := s.state.NewChange("conflicting change", "")
	t1 := s.state.NewTask(conflictingKind, "")
	t1.Set("snap-setup", supprod)
	chg1.AddTask(t1)
	t3 := s.state.NewTask("other", "")
	t1.WaitFor(t3)
	chg1.AddTask(t3)
	t3.SetStatus(state.HoldStatus)

	s.state.Unlock()

	mgr.Ensure()
	mgr.Wait()

	s.state.Lock()
	defer s.state.Unlock()

	c.Assert(strings.Join(t2.Log(), ""), Matches, `.*disconnect-interfaces task for snap "consumer" will be retried because of "consumer" - "producer" conflict`)
	c.Assert(t2.Status(), Equals, state.DoingStatus)
}

func (s *interfaceManagerSuite) TestDisconnectInterfacesRetryLink(c *C) {
	s.testDisconnectInterfacesRetry(c, "link-snap")
}

func (s *interfaceManagerSuite) TestDisconnectInterfacesRetrySetupProfiles(c *C) {
	s.testDisconnectInterfacesRetry(c, "setup-profiles")
}

func (s *interfaceManagerSuite) setupGadgetConnect(c *C) {
	s.mockIfaces(c, &ifacetest.TestInterface{InterfaceName: "test"})
	s.mockSnapDecl(c, "consumer", "publisher1", nil)
	s.mockSnap(c, consumerYaml)
	s.mockSnapDecl(c, "producer", "publisher2", nil)
	s.mockSnap(c, producerYaml)

	gadgetInfo := s.mockSnap(c, `name: gadget
type: gadget
`)

	gadgetYaml := []byte(`
connections:
   - plug: consumeridididididididididididid:plug
     slot: produceridididididididididididid:slot

volumes:
    volume-id:
        bootloader: grub
`)

	err := ioutil.WriteFile(filepath.Join(gadgetInfo.MountDir(), "meta", "gadget.yaml"), gadgetYaml, 0644)
	c.Assert(err, IsNil)

}

func (s *interfaceManagerSuite) TestGadgetConnect(c *C) {
	r1 := release.MockOnClassic(false)
	defer r1()

	s.setupGadgetConnect(c)
	s.manager(c)

	s.state.Lock()
	defer s.state.Unlock()

	chg := s.state.NewChange("setting-up", "...")
	t := s.state.NewTask("gadget-connect", "gadget connections")
	chg.AddTask(t)

	s.state.Unlock()
	s.se.Ensure()
	s.se.Wait()
	s.state.Lock()

	c.Assert(chg.Err(), IsNil)
	tasks := chg.Tasks()
	c.Assert(tasks, HasLen, 6)

	gotConnect := false
	for _, t := range tasks {
		switch t.Kind() {
		default:
			c.Fatalf("unexpected task kind: %s", t.Kind())
		case "gadget-connect":
		case "run-hook":
		case "connect":
			gotConnect = true
			var autoConnect, byGadget bool
			err := t.Get("auto", &autoConnect)
			c.Assert(err, IsNil)
			err = t.Get("by-gadget", &byGadget)
			c.Assert(err, IsNil)
			c.Check(autoConnect, Equals, true)
			c.Check(byGadget, Equals, true)

			var plug interfaces.PlugRef
			err = t.Get("plug", &plug)
			c.Assert(err, IsNil)
			c.Assert(plug.Snap, Equals, "consumer")
			c.Assert(plug.Name, Equals, "plug")
			var slot interfaces.SlotRef
			err = t.Get("slot", &slot)
			c.Assert(err, IsNil)
			c.Assert(slot.Snap, Equals, "producer")
			c.Assert(slot.Name, Equals, "slot")
		}
	}

	c.Assert(gotConnect, Equals, true)
}

func (s *interfaceManagerSuite) TestGadgetConnectAlreadyConnected(c *C) {
	r1 := release.MockOnClassic(false)
	defer r1()

	s.setupGadgetConnect(c)
	s.manager(c)

	s.state.Lock()
	defer s.state.Unlock()

	s.state.Set("conns", map[string]interface{}{
		"consumer:plug producer:slot": map[string]interface{}{
			"interface": "test", "auto": true,
		},
	})

	chg := s.state.NewChange("setting-up", "...")
	t := s.state.NewTask("gadget-connect", "gadget connections")
	chg.AddTask(t)

	s.state.Unlock()
	s.se.Ensure()
	s.se.Wait()
	s.state.Lock()

	c.Assert(chg.Err(), IsNil)
	c.Check(chg.Status().Ready(), Equals, true)
	tasks := chg.Tasks()
	c.Assert(tasks, HasLen, 1)
}

func (s *interfaceManagerSuite) TestGadgetConnectConflictRetry(c *C) {
	r1 := release.MockOnClassic(false)
	defer r1()

	s.setupGadgetConnect(c)
	s.manager(c)

	s.state.Lock()
	defer s.state.Unlock()

	otherChg := s.state.NewChange("other-chg", "...")
	t := s.state.NewTask("link-snap", "...")
	t.Set("snap-setup", &snapstate.SnapSetup{
		SideInfo: &snap.SideInfo{
			RealName: "producer"},
	})
	otherChg.AddTask(t)

	chg := s.state.NewChange("setting-up", "...")
	t = s.state.NewTask("gadget-connect", "gadget connections")
	chg.AddTask(t)

	s.state.Unlock()
	s.se.Ensure()
	s.se.Wait()
	s.state.Lock()

	c.Assert(chg.Err(), IsNil)
	c.Check(chg.Status().Ready(), Equals, false)
	tasks := chg.Tasks()
	c.Assert(tasks, HasLen, 1)

	c.Check(t.Status(), Equals, state.DoingStatus)
	c.Check(t.Log()[0], Matches, `.*gadget connect will be retried because of "consumer" - "producer" conflict`)
}

func (s *interfaceManagerSuite) TestGadgetConnectSkipUnknown(c *C) {
	r1 := release.MockOnClassic(false)
	defer r1()

	s.mockIfaces(c, &ifacetest.TestInterface{InterfaceName: "test"})
	s.mockSnapDecl(c, "consumer", "publisher1", nil)
	s.mockSnap(c, consumerYaml)
	s.mockSnapDecl(c, "producer", "publisher2", nil)
	s.mockSnap(c, producerYaml)

	s.manager(c)

	gadgetInfo := s.mockSnap(c, `name: gadget
type: gadget
`)

	gadgetYaml := []byte(`
connections:
   - plug: consumeridididididididididididid:plug
     slot: produceridididididididididididid:unknown
   - plug: unknownididididididididididididi:plug
     slot: produceridididididididididididid:slot

volumes:
    volume-id:
        bootloader: grub
`)

	err := ioutil.WriteFile(filepath.Join(gadgetInfo.MountDir(), "meta", "gadget.yaml"), gadgetYaml, 0644)
	c.Assert(err, IsNil)

	s.state.Lock()
	defer s.state.Unlock()

	chg := s.state.NewChange("setting-up", "...")
	t := s.state.NewTask("gadget-connect", "gadget connections")
	chg.AddTask(t)

	s.state.Unlock()
	s.se.Ensure()
	s.se.Wait()
	s.state.Lock()

	c.Assert(chg.Err(), IsNil)
	tasks := chg.Tasks()
	c.Assert(tasks, HasLen, 1)

	logs := t.Log()
	c.Check(logs, HasLen, 2)
	c.Check(logs[0], Matches, `.*ignoring missing slot produceridididididididididididid:unknown`)
	c.Check(logs[1], Matches, `.* ignoring missing plug unknownididididididididididididi:plug`)
}

func (s *interfaceManagerSuite) TestGadgetConnectHappyPolicyChecks(c *C) {
	// network-control does not auto-connect so this test also
	// checks that the right policy checker (for "*-connection"
	// rules) is used for gadget connections
	r1 := release.MockOnClassic(false)
	defer r1()

	s.mockSnap(c, coreSnapYaml)

	s.mockSnapDecl(c, "foo", "publisher1", nil)
	s.mockSnap(c, `name: foo
version: 1.0
plugs:
  network-control:
`)

	s.manager(c)

	gadgetInfo := s.mockSnap(c, `name: gadget
type: gadget
`)

	gadgetYaml := []byte(`
connections:
   - plug: fooididididididididididididididi:network-control

volumes:
    volume-id:
        bootloader: grub
`)

	err := ioutil.WriteFile(filepath.Join(gadgetInfo.MountDir(), "meta", "gadget.yaml"), gadgetYaml, 0644)
	c.Assert(err, IsNil)

	s.state.Lock()
	defer s.state.Unlock()

	chg := s.state.NewChange("setting-up", "...")
	t := s.state.NewTask("gadget-connect", "gadget connections")
	chg.AddTask(t)

	s.state.Unlock()
	s.se.Ensure()
	s.se.Wait()
	s.state.Lock()

	c.Assert(chg.Err(), IsNil)
	tasks := chg.Tasks()
	c.Assert(tasks, HasLen, 6)

	s.state.Unlock()
	s.settle(c)
	s.state.Lock()

	c.Assert(chg.Err(), IsNil)
	c.Assert(chg.Status().Ready(), Equals, true)

	// check connection
	var conns map[string]interface{}
	err = s.state.Get("conns", &conns)
	c.Assert(err, IsNil)
	c.Check(conns, HasLen, 1)
	c.Check(conns, DeepEquals, map[string]interface{}{
		"foo:network-control core:network-control": map[string]interface{}{
			"interface": "network-control", "auto": true, "by-gadget": true,
		},
	})
}

func (s *interfaceManagerSuite) testChangeConflict(c *C, kind string) {
	s.state.Lock()
	defer s.state.Unlock()

	snapstate.Set(s.state, "producer", &snapstate.SnapState{
		Active:   true,
		Sequence: []*snap.SideInfo{{RealName: "producer", SnapID: "producer-id", Revision: snap.R(1)}},
		Current:  snap.R(1),
		SnapType: "app",
	})
	snapstate.Set(s.state, "consumer", &snapstate.SnapState{
		Active:   true,
		Sequence: []*snap.SideInfo{{RealName: "consumer", SnapID: "consumer-id", Revision: snap.R(1)}},
		Current:  snap.R(1),
		SnapType: "app",
	})

	chg := s.state.NewChange("another change", "...")
	t := s.state.NewTask(kind, "...")
	t.Set("slot", interfaces.SlotRef{Snap: "producer", Name: "slot"})
	t.Set("plug", interfaces.PlugRef{Snap: "consumer", Name: "plug"})
	chg.AddTask(t)

	_, err := snapstate.Disable(s.state, "producer")
	c.Assert(err, ErrorMatches, `snap "producer" has "another change" change in progress`)

	_, err = snapstate.Disable(s.state, "consumer")
	c.Assert(err, ErrorMatches, `snap "consumer" has "another change" change in progress`)
}

func (s *interfaceManagerSuite) TestSnapstateOpConflictWithConnect(c *C) {
	s.testChangeConflict(c, "connect")
}

func (s *interfaceManagerSuite) TestSnapstateOpConflictWithDisconnect(c *C) {
	s.testChangeConflict(c, "disconnect")
}<|MERGE_RESOLUTION|>--- conflicted
+++ resolved
@@ -166,32 +166,9 @@
 }
 
 func (s *interfaceManagerSuite) TestSmoke(c *C) {
-<<<<<<< HEAD
-	mgr := s.manager(c)
-	mgr.Ensure()
-	mgr.Wait()
-}
-
-func (s *interfaceManagerSuite) TestKnownTaskKinds(c *C) {
-	mgr, err := ifacestate.Manager(s.state, s.hookManager(c), nil, nil)
-	c.Assert(err, IsNil)
-	kinds := mgr.KnownTaskKinds()
-	sort.Strings(kinds)
-	c.Assert(kinds, DeepEquals, []string{
-		"auto-connect",
-		"connect",
-		"discard-conns",
-		"disconnect",
-		"disconnect-interfaces",
-		"gadget-connect",
-		"remove-profiles",
-		"setup-profiles",
-		"transition-ubuntu-core"})
-=======
 	s.manager(c)
 	s.se.Ensure()
 	s.se.Wait()
->>>>>>> 6f4c318b
 }
 
 func (s *interfaceManagerSuite) TestRepoAvailable(c *C) {
@@ -838,13 +815,9 @@
 	c.Assert(err, IsNil)
 	change.AddAll(ts)
 	s.state.Unlock()
-<<<<<<< HEAD
-
-	s.settle(c)
-=======
+
 	s.se.Ensure()
 	s.se.Wait()
->>>>>>> 6f4c318b
 
 	s.state.Lock()
 	defer s.state.Unlock()
@@ -2095,12 +2068,8 @@
 	})
 	s.state.Unlock()
 
-<<<<<<< HEAD
-	_ = s.manager(c)
+	s.manager(c)
 	conn := s.getConnection(c, "consumer", "plug", "producer", "slot")
-=======
-	s.manager(c)
->>>>>>> 6f4c318b
 
 	s.state.Lock()
 	ts, err := ifacestate.Disconnect(s.state, conn)
@@ -2115,13 +2084,9 @@
 	change.AddAll(ts)
 	s.state.Unlock()
 
-<<<<<<< HEAD
-	s.settle(c)
-=======
 	s.se.Ensure()
 	s.se.Wait()
 	s.se.Stop()
->>>>>>> 6f4c318b
 
 	s.state.Lock()
 	defer s.state.Unlock()
@@ -2148,11 +2113,7 @@
 	})
 	s.state.Unlock()
 
-<<<<<<< HEAD
-	_ = s.manager(c)
-=======
 	s.manager(c)
->>>>>>> 6f4c318b
 
 	conn := s.getConnection(c, "consumer", "plug", "producer", "slot")
 	s.state.Lock()
@@ -2168,13 +2129,9 @@
 	change.AddAll(ts)
 	s.state.Unlock()
 
-<<<<<<< HEAD
-	s.settle(c)
-=======
 	s.se.Ensure()
 	s.se.Wait()
 	s.se.Stop()
->>>>>>> 6f4c318b
 
 	s.state.Lock()
 	defer s.state.Unlock()
@@ -2197,11 +2154,7 @@
 	})
 	s.state.Unlock()
 
-<<<<<<< HEAD
-	_ = s.manager(c)
-=======
 	s.manager(c)
->>>>>>> 6f4c318b
 
 	s.state.Lock()
 	conn := &interfaces.Connection{
@@ -2221,13 +2174,9 @@
 	change.AddAll(ts)
 	s.state.Unlock()
 
-<<<<<<< HEAD
-	s.settle(c)
-=======
 	s.se.Ensure()
 	s.se.Wait()
 	s.se.Stop()
->>>>>>> 6f4c318b
 
 	s.state.Lock()
 	defer s.state.Unlock()
