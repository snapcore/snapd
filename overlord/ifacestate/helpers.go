// -*- Mode: Go; indent-tabs-mode: t -*-

/*
 * Copyright (C) 2016 Canonical Ltd
 *
 * This program is free software: you can redistribute it and/or modify
 * it under the terms of the GNU General Public License version 3 as
 * published by the Free Software Foundation.
 *
 * This program is distributed in the hope that it will be useful,
 * but WITHOUT ANY WARRANTY; without even the implied warranty of
 * MERCHANTABILITY or FITNESS FOR A PARTICULAR PURPOSE.  See the
 * GNU General Public License for more details.
 *
 * You should have received a copy of the GNU General Public License
 * along with this program.  If not, see <http://www.gnu.org/licenses/>.
 *
 */

package ifacestate

import (
	"fmt"
	"strings"

	"github.com/snapcore/snapd/interfaces"
	"github.com/snapcore/snapd/interfaces/backends"
	"github.com/snapcore/snapd/interfaces/builtin"
	"github.com/snapcore/snapd/logger"
	"github.com/snapcore/snapd/overlord/snapstate"
	"github.com/snapcore/snapd/overlord/state"
	"github.com/snapcore/snapd/snap"
)

func (m *InterfaceManager) initialize(extra []interfaces.Interface) error {
	m.state.Lock()
	defer m.state.Unlock()

	if err := m.addInterfaces(extra); err != nil {
		return err
	}
	if err := m.addSnaps(); err != nil {
		return err
	}
	if err := m.reloadConnections(""); err != nil {
		return err
	}
	return nil
}

func (m *InterfaceManager) addInterfaces(extra []interfaces.Interface) error {
	for _, iface := range builtin.Interfaces() {
		if err := m.repo.AddInterface(iface); err != nil {
			return err
		}
	}
	for _, iface := range extra {
		if err := m.repo.AddInterface(iface); err != nil {
			return err
		}
	}
	return nil
}

func (m *InterfaceManager) addSnaps() error {
	snaps, err := snapstate.ActiveInfos(m.state)
	if err != nil {
		return err
	}
	for _, snapInfo := range snaps {
		snap.AddImplicitSlots(snapInfo)
		if err := m.repo.AddSnap(snapInfo); err != nil {
			logger.Noticef("%s", err)
		}
	}
	return nil
}

// reloadConnections reloads connections stored in the state in the repository.
// Using non-empty snapName the operation can be scoped to connections
// affecting a given snap.
func (m *InterfaceManager) reloadConnections(snapName string) error {
	conns, err := getConns(m.state)
	if err != nil {
		return err
	}
	for id := range conns {
		plugRef, slotRef, err := parseConnID(id)
		if err != nil {
			return err
		}
		if snapName != "" && plugRef.Snap != snapName && slotRef.Snap != snapName {
			continue
		}
<<<<<<< HEAD

		connRef := &interfaces.ConnRef{PlugRef: *plugRef, SlotRef: *slotRef}
		err = m.repo.Connect(connRef)

=======
		connRef := interfaces.ConnRef{PlugRef: *plugRef, SlotRef: *slotRef}
		err = m.repo.Connect(connRef)
>>>>>>> 9fe2af73
		if err != nil {
			logger.Noticef("%s", err)
		}
	}
	return nil
}

func setupSnapSecurity(task *state.Task, snapInfo *snap.Info, devMode bool, repo *interfaces.Repository) error {
	st := task.State()
	snapName := snapInfo.Name()

	for _, backend := range backends.All {
		st.Unlock()
		err := backend.Setup(snapInfo, devMode, repo)
		st.Lock()
		if err != nil {
			task.Errorf("cannot setup %s for snap %q: %s", backend.Name(), snapName, err)
			return err
		}
	}
	return nil
}

func removeSnapSecurity(task *state.Task, snapName string) error {
	st := task.State()
	for _, backend := range backends.All {
		st.Unlock()
		err := backend.Remove(snapName)
		st.Lock()
		if err != nil {
			task.Errorf("cannot setup %s for snap %q: %s", backend.Name(), snapName, err)
			return err
		}
	}
	return nil
}

type connState struct {
	Auto      bool   `json:"auto,omitempty"`
	Interface string `json:"interface,omitempty"`
}

func connID(plug *interfaces.PlugRef, slot *interfaces.SlotRef) string {
	return fmt.Sprintf("%s:%s %s:%s", plug.Snap, plug.Name, slot.Snap, slot.Name)
}

func parseConnID(conn string) (*interfaces.PlugRef, *interfaces.SlotRef, error) {
	parts := strings.SplitN(conn, " ", 2)
	if len(parts) != 2 {
		return nil, nil, fmt.Errorf("malformed connection identifier: %q", conn)
	}
	plugParts := strings.SplitN(parts[0], ":", 2)
	slotParts := strings.SplitN(parts[1], ":", 2)
	if len(plugParts) != 2 || len(slotParts) != 2 {
		return nil, nil, fmt.Errorf("malformed connection identifier: %q", conn)
	}
	plugRef := &interfaces.PlugRef{Snap: plugParts[0], Name: plugParts[1]}
	slotRef := &interfaces.SlotRef{Snap: slotParts[0], Name: slotParts[1]}
	return plugRef, slotRef, nil
}

func (m *InterfaceManager) autoConnect(task *state.Task, snapName string, blacklist map[string]bool) error {
	var conns map[string]connState
	err := task.State().Get("conns", &conns)
	if err != nil && err != state.ErrNoState {
		return err
	}
	if conns == nil {
		conns = make(map[string]connState)
	}
	// XXX: quick hack, auto-connect everything
	for _, plug := range m.repo.Plugs(snapName) {
		if blacklist[plug.Name] {
			continue
		}
		candidates := m.repo.AutoConnectCandidates(snapName, plug.Name)
		if len(candidates) != 1 {
			continue
		}
		slot := candidates[0]
<<<<<<< HEAD

		connRef := &interfaces.ConnRef{
=======
		connRef := interfaces.ConnRef{
>>>>>>> 9fe2af73
			PlugRef: interfaces.PlugRef{Snap: snapName, Name: plug.Name},
			SlotRef: interfaces.SlotRef{Snap: slot.Snap.Name(), Name: slot.Name},
		}
		if err := m.repo.Connect(connRef); err != nil {
			task.Logf("cannot auto connect %s:%s to %s:%s: %s",
				snapName, plug.Name, slot.Snap.Name(), slot.Name, err)
		}
		key := fmt.Sprintf("%s:%s %s:%s", snapName, plug.Name, slot.Snap.Name(), slot.Name)
		conns[key] = connState{Interface: plug.Interface, Auto: true}
	}
	task.State().Set("conns", conns)
	return nil
}

func getPlugAndSlotRefs(task *state.Task) (*interfaces.PlugRef, *interfaces.SlotRef, error) {
	var plugRef interfaces.PlugRef
	var slotRef interfaces.SlotRef
	if err := task.Get("plug", &plugRef); err != nil {
		return nil, nil, err
	}
	if err := task.Get("slot", &slotRef); err != nil {
		return nil, nil, err
	}
	return &plugRef, &slotRef, nil
}

func getConns(st *state.State) (map[string]connState, error) {
	// Get information about connections from the state
	var conns map[string]connState
	err := st.Get("conns", &conns)
	if err != nil && err != state.ErrNoState {
		return nil, fmt.Errorf("cannot obtain data about existing connections: %s", err)
	}
	if conns == nil {
		conns = make(map[string]connState)
	}
	return conns, nil
}

func setConns(st *state.State, conns map[string]connState) {
	st.Set("conns", conns)
}<|MERGE_RESOLUTION|>--- conflicted
+++ resolved
@@ -92,15 +92,9 @@
 		if snapName != "" && plugRef.Snap != snapName && slotRef.Snap != snapName {
 			continue
 		}
-<<<<<<< HEAD
-
-		connRef := &interfaces.ConnRef{PlugRef: *plugRef, SlotRef: *slotRef}
-		err = m.repo.Connect(connRef)
-
-=======
+
 		connRef := interfaces.ConnRef{PlugRef: *plugRef, SlotRef: *slotRef}
 		err = m.repo.Connect(connRef)
->>>>>>> 9fe2af73
 		if err != nil {
 			logger.Noticef("%s", err)
 		}
@@ -181,12 +175,7 @@
 			continue
 		}
 		slot := candidates[0]
-<<<<<<< HEAD
-
-		connRef := &interfaces.ConnRef{
-=======
 		connRef := interfaces.ConnRef{
->>>>>>> 9fe2af73
 			PlugRef: interfaces.PlugRef{Snap: snapName, Name: plug.Name},
 			SlotRef: interfaces.SlotRef{Snap: slot.Snap.Name(), Name: slot.Name},
 		}
