--- conflicted
+++ resolved
@@ -21,11 +21,8 @@
 
 import (
 	"fmt"
-<<<<<<< HEAD
-=======
 	"io/ioutil"
 	"os"
->>>>>>> 08e31315
 
 	"github.com/snapcore/snapd/asserts"
 	"github.com/snapcore/snapd/dirs"
@@ -345,7 +342,6 @@
 	return ic.CheckAutoConnect() == nil, nil
 }
 
-<<<<<<< HEAD
 type connectChecker struct {
 	st       *state.State
 	baseDecl *asserts.BaseDeclaration
@@ -401,8 +397,6 @@
 	return true, nil
 }
 
-=======
->>>>>>> 08e31315
 func getPlugAndSlotRefs(task *state.Task) (interfaces.PlugRef, interfaces.SlotRef, error) {
 	var plugRef interfaces.PlugRef
 	var slotRef interfaces.SlotRef
