--- conflicted
+++ resolved
@@ -355,10 +355,7 @@
 	DynamicPlugAttrs map[string]interface{} `json:"plug-dynamic,omitempty"`
 	StaticSlotAttrs  map[string]interface{} `json:"slot-static,omitempty"`
 	DynamicSlotAttrs map[string]interface{} `json:"slot-dynamic,omitempty"`
-<<<<<<< HEAD
-	HotplugRemoved   bool                   `json:"hotplug-removed,omitempty"`
-	HotplugDeviceKey string                 `json:"hotplug-key,omitempty"`
-=======
+
 	// Hotplug-related attributes: HotplugRemoved indicates a connection
 	// that disappeared because the device was removed, but may potentially
 	// be restored in the future if we see the device again.
@@ -366,7 +363,6 @@
 	// connections of regular slots.
 	HotplugRemoved   bool   `json:"hotplug-removed,omitempty"`
 	HotplugDeviceKey string `json:"hotplug-key,omitempty"`
->>>>>>> b3cc30bb
 }
 
 type autoConnectChecker struct {
