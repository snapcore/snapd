--- conflicted
+++ resolved
@@ -235,18 +235,7 @@
 		//
 		// This is done in memory only so that the old snapd state can stay
 		// compatible for reverting. This version of snapd will automatically
-<<<<<<< HEAD
-		var hasSnapdSnap bool
-		var snapst snapstate.SnapState
-		if err := snapstate.Get(m.state, "snapd", &snapst); err == nil {
-			hasSnapdSnap = true
-		}
-		if connRef.SlotRef.Snap == "core" && hasSnapdSnap {
-			connRef.SlotRef.Snap = "snapd"
-		}
-=======
 		remapIncomingConnRef(m.state, cref)
->>>>>>> 9182bae5
 
 		// Note: reloaded connections are not checked against policy again, and also we don't call BeforeConnect* methods on them.
 		if _, err := m.repo.Connect(cref, conn.DynamicPlugAttrs, conn.DynamicSlotAttrs, nil); err != nil {
@@ -540,7 +529,7 @@
 	return cref.PlugRef.Snap, cref.PlugRef.Name, cref.SlotRef.Snap, cref.SlotRef.Name
 }
 
-func remapIncomingConnRef(st *state.State, cref  *interfaces.ConnRef) {
+func remapIncomingConnRef(st *state.State, cref *interfaces.ConnRef) {
 	// When a request comes in asking for "core" explicitly but we also have
 	// "snapd" in the repository then transparently change the request to
 	// refer to "snapd". This keeps existing scripts, user command line
