--- conflicted
+++ resolved
@@ -232,12 +232,9 @@
 		return err
 	}
 
-<<<<<<< HEAD
-	plugRef, slotRef, err = m.repo.Connect(plugRef.Snap, plugRef.Name, slotRef.Snap, slotRef.Name)
-=======
 	connRef := &interfaces.ConnRef{PlugRef: *plugRef, SlotRef: *slotRef}
 	err = m.repo.Connect(connRef)
->>>>>>> f810595c
+
 	if err != nil {
 		return err
 	}
