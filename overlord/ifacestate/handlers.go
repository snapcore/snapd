--- conflicted
+++ resolved
@@ -1218,66 +1218,68 @@
 	return nil
 }
 
-<<<<<<< HEAD
 // doHotplugRemoveSlot removes hotplug slot for given device from the repository in response to udev "remove" event.
 // This task must necessarily be run after all affected slot gets disconnected in the repo.
 func (m *InterfaceManager) doHotplugRemoveSlot(task *state.Task, _ *tomb.Tomb) error {
-=======
+	st := task.State()
+	st.Lock()
+	defer st.Unlock()
+
+	ifaceName, hotplugKey, err := getHotplugAttrs(task)
+	if err != nil {
+		return fmt.Errorf("internal error: cannot get hotplug task attributes: %s", err)
+	}
+
+	slot, err := m.repo.SlotForHotplugKey(ifaceName, hotplugKey)
+	if err != nil {
+		return fmt.Errorf("cannot determine slots: %s", err)
+	}
+	if slot != nil {
+		if err := m.repo.RemoveSlot(slot.Snap.InstanceName(), slot.Name); err != nil {
+			return fmt.Errorf("cannot remove slot %s of snap %q: %s", slot.Snap.InstanceName(), slot.Name, err)
+		}
+	}
+
+	stateSlots, err := getHotplugSlots(st)
+	if err != nil {
+		return fmt.Errorf("internal error obtaining hotplug slots: %v", err.Error())
+	}
+
+	// remove the slot from hotplug-slots in the state as long as there are no connections referencing it,
+	// including connection with hotplug-gone=true.
+Loop:
+	for slotName, def := range stateSlots {
+		if def.Interface != ifaceName || def.HotplugKey != hotplugKey {
+			continue
+		}
+		conns, err := getConns(st)
+		if err != nil {
+			return err
+		}
+		for _, conn := range conns {
+			if conn.Interface == def.Interface && conn.HotplugKey == def.HotplugKey {
+				// there is a connection referencing this slot, do not remove it
+				break Loop
+			}
+		}
+		delete(stateSlots, slotName)
+		setHotplugSlots(st, stateSlots)
+		break
+	}
+
+	return nil
+}
+
 // doHotplugSeqWait returns Retry error if there is another change for same hotplug key and a lower sequence number.
 // Sequence numbers control the order of execution of hotplug-related changes, which would otherwise be executed in
 // arbitrary order by task runner, leading to unexpected results if multiple events for same device are in flight
 // (e.g. plugging, followed by immediate unplugging, or snapd restart with pending hotplug changes).
 // The handler expects "hotplug-key" and "hotplug-seq" values set on own and other hotplug-related changes.
 func (m *InterfaceManager) doHotplugSeqWait(task *state.Task, _ *tomb.Tomb) error {
->>>>>>> 230f740b
-	st := task.State()
-	st.Lock()
-	defer st.Unlock()
-
-<<<<<<< HEAD
-	ifaceName, hotplugKey, err := getHotplugAttrs(task)
-	if err != nil {
-		return fmt.Errorf("internal error: cannot get hotplug task attributes: %s", err)
-	}
-
-	slot, err := m.repo.SlotForHotplugKey(ifaceName, hotplugKey)
-	if err != nil {
-		return fmt.Errorf("cannot determine slots: %s", err)
-	}
-	if slot != nil {
-		if err := m.repo.RemoveSlot(slot.Snap.InstanceName(), slot.Name); err != nil {
-			return fmt.Errorf("cannot remove slot %s of snap %q: %s", slot.Snap.InstanceName(), slot.Name, err)
-		}
-	}
-
-	stateSlots, err := getHotplugSlots(st)
-	if err != nil {
-		return fmt.Errorf("internal error obtaining hotplug slots: %v", err.Error())
-	}
-
-	// remove the slot from hotplug-slots in the state as long as there are no connections referencing it,
-	// including connection with hotplug-gone=true.
-Loop:
-	for slotName, def := range stateSlots {
-		if def.Interface != ifaceName || def.HotplugKey != hotplugKey {
-			continue
-		}
-		conns, err := getConns(st)
-		if err != nil {
-			return err
-		}
-		for _, conn := range conns {
-			if conn.Interface == def.Interface && conn.HotplugKey == def.HotplugKey {
-				// there is a connection referencing this slot, do not remove it
-				break Loop
-			}
-		}
-		delete(stateSlots, slotName)
-		setHotplugSlots(st, stateSlots)
-		break
-	}
-
-=======
+	st := task.State()
+	st.Lock()
+	defer st.Unlock()
+
 	chg := task.Change()
 	if chg == nil || !isHotplugChange(chg) {
 		return fmt.Errorf("internal error: task %q not in a hotplug change", task.Kind())
@@ -1311,6 +1313,5 @@
 	}
 
 	// no conflicting change for same hotplug key found
->>>>>>> 230f740b
 	return nil
 }