--- conflicted
+++ resolved
@@ -394,18 +394,6 @@
 		}
 		return fmt.Errorf("snap %q has no %q plug", connRef.PlugRef.Snap, connRef.PlugRef.Name)
 	}
-<<<<<<< HEAD
-=======
-
-	var plugDecl *asserts.SnapDeclaration
-	if plug.Snap.SnapID != "" {
-		var err error
-		plugDecl, err = assertstate.SnapDeclaration(st, plug.Snap.SnapID)
-		if err != nil {
-			return fmt.Errorf("cannot find snap declaration for %q: %v", plug.Snap.Name(), err)
-		}
-	}
->>>>>>> 08e31315
 
 	slot := m.repo.Slot(connRef.SlotRef.Snap, connRef.SlotRef.Name)
 	if slot == nil {
@@ -416,11 +404,11 @@
 		}
 		return fmt.Errorf("snap %q has no %q slot", connRef.SlotRef.Snap, connRef.SlotRef.Name)
 	}
-<<<<<<< HEAD
-
+
+	// attributes are always present, even if there are no hooks (they're initialized by Connect).
 	plugDynamicAttrs, slotDynamicAttrs, err := getDynamicHookAttributes(task)
 	if err != nil {
-		return err
+		return fmt.Errorf("failed to get hook attributes: %s", err)
 	}
 
 	var policyChecker func(plug *interfaces.ConnectedPlug, slot *interfaces.ConnectedSlot) (bool, error)
@@ -435,42 +423,6 @@
 		policyCheck, err := newConnectChecker(st)
 		if err != nil {
 			return err
-=======
-
-	// FIXME: check auto connect policy when interface hooks land.
-	if !autoConnect {
-		var slotDecl *asserts.SnapDeclaration
-		if slot.Snap.SnapID != "" {
-			var err error
-			slotDecl, err = assertstate.SnapDeclaration(st, slot.Snap.SnapID)
-			if err != nil {
-				return fmt.Errorf("cannot find snap declaration for %q: %v", slot.Snap.Name(), err)
-			}
-		}
-
-		baseDecl, err := assertstate.BaseDeclaration(st)
-		if err != nil {
-			return fmt.Errorf("internal error: cannot find base declaration: %v", err)
-		}
-
-		// check the connection against the declarations' rules
-		ic := policy.ConnectCandidate{
-			Plug:                plug,
-			PlugSnapDeclaration: plugDecl,
-			Slot:                slot,
-			SlotSnapDeclaration: slotDecl,
-			BaseDeclaration:     baseDecl,
-		}
-
-		// if either of plug or slot snaps don't have a declaration it
-		// means they were installed with "dangerous", so the security
-		// check should be skipped at this point.
-		if plugDecl != nil && slotDecl != nil {
-			err = ic.Check()
-			if err != nil {
-				return err
-			}
->>>>>>> 08e31315
 		}
 		policyChecker = policyCheck.check
 	}
@@ -489,7 +441,6 @@
 		return err
 	}
 
-<<<<<<< HEAD
 	conns[connRef.ID()] = connState{
 		Interface:        conn.Interface(),
 		StaticPlugAttrs:  conn.Plug.StaticAttrs(),
@@ -498,9 +449,6 @@
 		DynamicSlotAttrs: conn.Slot.DynamicAttrs(),
 		Auto:             autoConnect,
 	}
-=======
-	conns[connRef.ID()] = connState{Interface: plug.Interface, Auto: autoConnect}
->>>>>>> 08e31315
 	setConns(st, conns)
 
 	// the dynamic attributes might have been updated by interface's BeforeConnectPlug/Slot code,
@@ -560,7 +508,6 @@
 	return nil
 }
 
-<<<<<<< HEAD
 // doReconnect creates a set of task for connecting the interface and running its hooks
 func (m *InterfaceManager) doReconnect(task *state.Task, _ *tomb.Tomb) error {
 	st := task.State()
@@ -607,8 +554,6 @@
 	return nil
 }
 
-=======
->>>>>>> 08e31315
 // doAutoConnect creates task(s) to connect the given snap to viable candidates.
 func (m *InterfaceManager) doAutoConnect(task *state.Task, _ *tomb.Tomb) error {
 	// FIXME: here we should not reconnect auto-connect plug/slot
