--- conflicted
+++ resolved
@@ -232,17 +232,12 @@
 		return err
 	}
 
-<<<<<<< HEAD
 	connRef, err := m.repo.ResolveConnect(plugRef.Snap, plugRef.Name, slotRef.Snap, slotRef.Name)
-=======
-	connRef := interfaces.ConnRef{PlugRef: *plugRef, SlotRef: *slotRef}
-	err = m.repo.Connect(connRef)
->>>>>>> 9fe2af73
-	if err != nil {
-		return err
-	}
-
-	err = m.repo.Connect(connRef)
+	if err != nil {
+		return err
+	}
+
+	err = m.repo.Connect(*connRef)
 	if err != nil {
 		return err
 	}
