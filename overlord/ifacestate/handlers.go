--- conflicted
+++ resolved
@@ -426,15 +426,7 @@
 		task.Set("old-conn", oldconn)
 	}
 
-<<<<<<< HEAD
-	// When modifying connection state translate the "snapd" snap to the "core"
-	// snap. This allows rollbacks until the epoch system can be used to make
-	// backwards-incompatible changes to the state.
-	remapOutgoingConnRef(connRef)
-
-=======
 	remapOutgoingConnRef(st, connRef)
->>>>>>> f027f57b
 	conns[connRef.ID()] = connState{
 		Interface:        conn.Interface(),
 		StaticPlugAttrs:  conn.Plug.StaticAttrs(),
@@ -462,15 +454,6 @@
 		return err
 	}
 	cref := &interfaces.ConnRef{PlugRef: plugRef, SlotRef: slotRef}
-<<<<<<< HEAD
-
-	// When a request comes in asking for "core" explicitly but we also have
-	// "snapd" in the repository then transparently change the request to
-	// refer to "snapd". This keeps existing scripts, user command line
-	// history and anything else that names the core snap explicitly, working.
-	remapIncomingConnRef(st, cref)
-=======
->>>>>>> f027f57b
 
 	remapIncomingConnRef(st, cref)
 	conns, err := getConns(st)
@@ -507,14 +490,7 @@
 		}
 	}
 
-<<<<<<< HEAD
-	// When modifying connection state translate the "snapd" snap to the "core"
-	// snap. This allows rollbacks until the epoch system can be used to make
-	// backwards-incompatible changes to the state.
-	remapOutgoingConnRef(cref)
-=======
 	remapOutgoingConnRef(st, cref)
->>>>>>> f027f57b
 	if conn, ok := conns[cref.ID()]; ok && conn.Auto {
 		conn.Undesired = true
 		conn.DynamicPlugAttrs = nil
