--- conflicted
+++ resolved
@@ -177,15 +177,11 @@
 	Interface string
 	// Undesired indicates whether the connection, otherwise established
 	// automatically, was explicitly disconnected
-<<<<<<< HEAD
-	Undesired bool
-=======
 	Undesired        bool
 	StaticPlugAttrs  map[string]interface{}
 	DynamicPlugAttrs map[string]interface{}
 	StaticSlotAttrs  map[string]interface{}
 	DynamicSlotAttrs map[string]interface{}
->>>>>>> c0a35481
 }
 
 // ConnectionStates return the state of connections tracked by the manager
@@ -200,12 +196,6 @@
 	connStateByRef = make(map[string]ConnectionState, len(states))
 	for cref, cstate := range states {
 		connStateByRef[cref] = ConnectionState{
-<<<<<<< HEAD
-			Auto:      cstate.Auto,
-			ByGadget:  cstate.ByGadget,
-			Interface: cstate.Interface,
-			Undesired: cstate.Undesired,
-=======
 			Auto:             cstate.Auto,
 			ByGadget:         cstate.ByGadget,
 			Interface:        cstate.Interface,
@@ -214,7 +204,6 @@
 			DynamicPlugAttrs: cstate.DynamicPlugAttrs,
 			StaticSlotAttrs:  cstate.StaticSlotAttrs,
 			DynamicSlotAttrs: cstate.DynamicSlotAttrs,
->>>>>>> c0a35481
 		}
 	}
 	return connStateByRef, nil
