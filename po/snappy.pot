--- conflicted
+++ resolved
@@ -7,11 +7,7 @@
 msgid   ""
 msgstr  "Project-Id-Version: snappy\n"
         "Report-Msgid-Bugs-To: snappy-devel@lists.ubuntu.com\n"
-<<<<<<< HEAD
-        "POT-Creation-Date: 2016-03-18 11:33+0100\n"
-=======
-        "POT-Creation-Date: 2016-03-18 21:38+0100\n"
->>>>>>> 1905d970
+        "POT-Creation-Date: 2016-03-21 09:24+0100\n"
         "PO-Revision-Date: YEAR-MO-DA HO:MI+ZONE\n"
         "Last-Translator: FULL NAME <EMAIL@ADDRESS>\n"
         "Language-Team: LANGUAGE <LL@li.org>\n"
@@ -21,25 +17,40 @@
         "Content-Transfer-Encoding: 8bit\n"
 
 #. TRANSLATORS: the %s is a pkgname, the second a comma separated list of paths
+#. TRANSLATORS: the %s is a pkgname, the second a comma separated list of paths
+#. TRANSLATORS: the %s is a pkgname, the second a comma separated list of paths
+#. TRANSLATORS: the %s is a pkgname, the second a comma separated list of paths
 #, c-format
 msgid   "%s: %s\n"
 msgstr  ""
 
 #. TRANSLATORS: the first %s is a pkgname, the second %s is a path
+#. TRANSLATORS: the first %s is a pkgname, the second %s is a path
+#. TRANSLATORS: the first %s is a pkgname, the second %s is a path
+#. TRANSLATORS: the first %s is a pkgname, the second %s is a path
 #, c-format
 msgid   "'%s' is no longer allowed to access '%s'\n"
 msgstr  ""
 
 #. TRANSLATORS: the first %s is a pkgname, the second %s is a path
+#. TRANSLATORS: the first %s is a pkgname, the second %s is a path
+#. TRANSLATORS: the first %s is a pkgname, the second %s is a path
+#. TRANSLATORS: the first %s is a pkgname, the second %s is a path
 #, c-format
 msgid   "'%s' is now allowed to access '%s'\n"
 msgstr  ""
 
 #. TRANSLATORS: the first %s is a pkgname, the second %s is a path
+#. TRANSLATORS: the first %s is a pkgname, the second %s is a path
+#. TRANSLATORS: the first %s is a pkgname, the second %s is a path
+#. TRANSLATORS: the first %s is a pkgname, the second %s is a path
 #, c-format
 msgid   "'%s' previously allowed access to '%s'. Skipping\n"
 msgstr  ""
 
+#. TRANSLATORS: the %s is a pkgname
+#. TRANSLATORS: the %s is a pkgname
+#. TRANSLATORS: the %s is a pkgname
 #. TRANSLATORS: the %s is a pkgname
 #, c-format
 msgid   "'%s:' is not allowed to access additional hardware\n"
@@ -119,6 +130,10 @@
 msgid   "Connect %s:%s to %s:%s"
 msgstr  ""
 
+#, c-format
+msgid   "Connecting %s:%s to %s:%s"
+msgstr  ""
+
 msgid   "Connects a plug to a slot"
 msgstr  ""
 
@@ -178,6 +193,9 @@
 msgstr  ""
 
 #. TRANSLATORS: the %s is a pkgname
+#. TRANSLATORS: the %s is a pkgname
+#. TRANSLATORS: the %s is a pkgname
+#. TRANSLATORS: the %s is a pkgname
 #, c-format
 msgid   "Generated '%s' snap\n"
 msgstr  ""
@@ -199,6 +217,9 @@
 msgstr  ""
 
 #. TRANSLATORS: the %s is a pkgname
+#. TRANSLATORS: the %s is a pkgname
+#. TRANSLATORS: the %s is a pkgname
+#. TRANSLATORS: the %s is a pkgname
 #, c-format
 msgid   "Installing %s\n"
 msgstr  ""
@@ -231,6 +252,9 @@
 msgstr  ""
 
 #. TRANSLATORS: the %s is a pkgname
+#. TRANSLATORS: the %s is a pkgname
+#. TRANSLATORS: the %s is a pkgname
+#. TRANSLATORS: the %s is a pkgname
 #, c-format
 msgid   "No snap: '%s' found"
 msgstr  ""
@@ -260,6 +284,9 @@
 msgstr  ""
 
 #. TRANSLATORS: the %s is a pkgname
+#. TRANSLATORS: the %s is a pkgname
+#. TRANSLATORS: the %s is a pkgname
+#. TRANSLATORS: the %s is a pkgname
 #, c-format
 msgid   "Purging %s\n"
 msgstr  ""
@@ -273,6 +300,9 @@
 msgid   "Reboot if necessary to be on the latest running system."
 msgstr  ""
 
+#. TRANSLATORS: the first %s is a pkgname the second a version
+#. TRANSLATORS: the first %s is a pkgname the second a version
+#. TRANSLATORS: the first %s is a pkgname the second a version
 #. TRANSLATORS: the first %s is a pkgname the second a version
 #, c-format
 msgid   "Reboot to use %s version %s."
@@ -280,6 +310,12 @@
 
 #. TRANSLATORS: the %s shows a comma separated list
 #. of package names
+#. TRANSLATORS: the %s shows a comma separated list
+#. of package names
+#. TRANSLATORS: the %s shows a comma separated list
+#. of package names
+#. TRANSLATORS: the %s shows a comma separated list
+#. of package names
 #, c-format
 msgid   "Rebooting to satisfy updates for %s\n"
 msgstr  ""
@@ -312,6 +348,9 @@
 msgid   "Removing %q"
 msgstr  ""
 
+#. TRANSLATORS: the %s is a pkgname
+#. TRANSLATORS: the %s is a pkgname
+#. TRANSLATORS: the %s is a pkgname
 #. TRANSLATORS: the %s is a pkgname
 #, c-format
 msgid   "Removing %s\n"
@@ -351,6 +390,9 @@
 msgstr  ""
 
 #. TRANSLATORS: the first %s is a pkgname, the second %s is the new version
+#. TRANSLATORS: the first %s is a pkgname, the second %s is the new version
+#. TRANSLATORS: the first %s is a pkgname, the second %s is the new version
+#. TRANSLATORS: the first %s is a pkgname, the second %s is the new version
 #, c-format
 msgid   "Setting %s to version %s\n"
 msgstr  ""
@@ -367,6 +409,9 @@
 msgid   "Snap\tService\tState"
 msgstr  ""
 
+#. TRANSLATORS: please keep each line under 80 characters.
+#. TRANSLATORS: please keep each line under 80 characters.
+#. TRANSLATORS: please keep each line under 80 characters.
 #. TRANSLATORS: please keep each line under 80 characters.
 #, c-format
 msgid   "Snappy is updating your system in the background. This may take some minutes.\n"
@@ -374,6 +419,9 @@
         "Press ctrl-c to cancel.\n"
 msgstr  ""
 
+#. TRANSLATORS: please keep this under 80 characters if possible
+#. TRANSLATORS: please keep this under 80 characters if possible
+#. TRANSLATORS: please keep this under 80 characters if possible
 #. TRANSLATORS: please keep this under 80 characters if possible
 msgid   "Snappy needs to reboot to finish an update. Defer with 'sudo shutdown -c'."
 msgstr  ""
@@ -595,15 +643,27 @@
 
 #. TRANSLATORS: the %s represents a list of installed appnames
 #. (e.g. "apps: foo, bar, baz")
+#. TRANSLATORS: the %s represents a list of installed appnames
+#. (e.g. "apps: foo, bar, baz")
+#. TRANSLATORS: the %s represents a list of installed appnames
+#. (e.g. "apps: foo, bar, baz")
+#. TRANSLATORS: the %s represents a list of installed appnames
+#. (e.g. "apps: foo, bar, baz")
 #, c-format
 msgid   "apps: %s\n"
 msgstr  ""
 
 #. TRANSLATORS: the %s an architecture string
+#. TRANSLATORS: the %s an architecture string
+#. TRANSLATORS: the %s an architecture string
+#. TRANSLATORS: the %s an architecture string
 #, c-format
 msgid   "architecture: %s\n"
 msgstr  ""
 
+#. TRANSLATORS: the %s is a size
+#. TRANSLATORS: the %s is a size
+#. TRANSLATORS: the %s is a size
 #. TRANSLATORS: the %s is a size
 #, c-format
 msgid   "binary-size: %v\n"
@@ -611,18 +671,36 @@
 
 #. TRANSLATORS: the %s is a channel name
 #. TRANSLATORS: the %s is a channel name
+#. TRANSLATORS: the %s is a channel name
+#. TRANSLATORS: the %s is a channel name
+#. TRANSLATORS: the %s is a channel name
+#. TRANSLATORS: the %s is a channel name
+#. TRANSLATORS: the %s is a channel name
+#. TRANSLATORS: the %s is a channel name
 #, c-format
 msgid   "channel: %s\n"
 msgstr  ""
 
 #. TRANSLATORS: the %s is a size
 #. TRANSLATORS: the %s is a size
+#. TRANSLATORS: the %s is a size
+#. TRANSLATORS: the %s is a size
+#. TRANSLATORS: the %s is a size
+#. TRANSLATORS: the %s is a size
+#. TRANSLATORS: the %s is a size
+#. TRANSLATORS: the %s is a size
 #, c-format
 msgid   "data-size: %s\n"
 msgstr  ""
 
 #. TRANSLATORS: the %s is a date
 #. TRANSLATORS: the %s is a date
+#. TRANSLATORS: the %s is a date
+#. TRANSLATORS: the %s is a date
+#. TRANSLATORS: the %s is a date
+#. TRANSLATORS: the %s is a date
+#. TRANSLATORS: the %s is a date
+#. TRANSLATORS: the %s is a date
 #, c-format
 msgid   "installed: %s\n"
 msgstr  ""
@@ -637,6 +715,9 @@
 msgstr  ""
 
 #. TRANSLATORS: the %s release string
+#. TRANSLATORS: the %s release string
+#. TRANSLATORS: the %s release string
+#. TRANSLATORS: the %s release string
 #, c-format
 msgid   "release: %s\n"
 msgstr  ""
@@ -645,11 +726,17 @@
 msgstr  ""
 
 #. TRANSLATORS: the first %s is the package name, the second is the service name; the %v is the error
+#. TRANSLATORS: the first %s is the package name, the second is the service name; the %v is the error
+#. TRANSLATORS: the first %s is the package name, the second is the service name; the %v is the error
+#. TRANSLATORS: the first %s is the package name, the second is the service name; the %v is the error
 #, c-format
 msgid   "unable to disable %s's service %s: %v"
 msgstr  ""
 
 #. TRANSLATORS: the first %s is the package name, the second is the service name; the %v is the error
+#. TRANSLATORS: the first %s is the package name, the second is the service name; the %v is the error
+#. TRANSLATORS: the first %s is the package name, the second is the service name; the %v is the error
+#. TRANSLATORS: the first %s is the package name, the second is the service name; the %v is the error
 #, c-format
 msgid   "unable to enable %s's service %s: %v"
 msgstr  ""
@@ -659,11 +746,17 @@
 msgstr  ""
 
 #. TRANSLATORS: the first %s is the package name, the second is the service name; the %v is the error
+#. TRANSLATORS: the first %s is the package name, the second is the service name; the %v is the error
+#. TRANSLATORS: the first %s is the package name, the second is the service name; the %v is the error
+#. TRANSLATORS: the first %s is the package name, the second is the service name; the %v is the error
 #, c-format
 msgid   "unable to start %s's service %s: %v"
 msgstr  ""
 
 #. TRANSLATORS: the first %s is the package name, the second is the service name; the %v is the error
+#. TRANSLATORS: the first %s is the package name, the second is the service name; the %v is the error
+#. TRANSLATORS: the first %s is the package name, the second is the service name; the %v is the error
+#. TRANSLATORS: the first %s is the package name, the second is the service name; the %v is the error
 #, c-format
 msgid   "unable to stop %s's service %s: %v"
 msgstr  ""
@@ -672,6 +765,12 @@
 msgid   "unsupported shell %v"
 msgstr  ""
 
+#. TRANSLATORS: the %s is a date
+#. TRANSLATORS: the %s is a date
+#. TRANSLATORS: the %s is a date
+#. TRANSLATORS: the %s is a date
+#. TRANSLATORS: the %s is a date
+#. TRANSLATORS: the %s is a date
 #. TRANSLATORS: the %s is a date
 #. TRANSLATORS: the %s is a date
 #, c-format
@@ -680,6 +779,12 @@
 
 #. TRANSLATORS: the %s is a version string
 #. TRANSLATORS: the %s is a version string
+#. TRANSLATORS: the %s is a version string
+#. TRANSLATORS: the %s is a version string
+#. TRANSLATORS: the %s is a version string
+#. TRANSLATORS: the %s is a version string
+#. TRANSLATORS: the %s is a version string
+#. TRANSLATORS: the %s is a version string
 #, c-format
 msgid   "version: %s\n"
 msgstr  ""
