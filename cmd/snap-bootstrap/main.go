// -*- Mode: Go; indent-tabs-mode: t -*-

/*
 * Copyright (C) 2019 Canonical Ltd
 *
 * This program is free software: you can redistribute it and/or modify
 * it under the terms of the GNU General Public License version 3 as
 * published by the Free Software Foundation.
 *
 * This program is distributed in the hope that it will be useful,
 * but WITHOUT ANY WARRANTY; without even the implied warranty of
 * MERCHANTABILITY or FITNESS FOR A PARTICULAR PURPOSE.  See the
 * GNU General Public License for more details.
 *
 * You should have received a copy of the GNU General Public License
 * along with this program.  If not, see <http://www.gnu.org/licenses/>.
 *
 */
package main

import (
	"fmt"
	"os"

	"github.com/jessevdk/go-flags"

<<<<<<< HEAD
	"github.com/snapcore/snapd/cmd/snap-bootstrap/bootstrap"
=======
>>>>>>> fed5208e
	"github.com/snapcore/snapd/osutil"
)

var (
	shortHelp = "Bootstrap a Ubuntu Core system"
	longHelp  = `
snap-bootstrap is a tool to bootstrap Ubuntu Core from ephemeral systems
such as initramfs.
`

	opts   struct{}
	parser *flags.Parser = flags.NewParser(&opts, flags.HelpFlag|flags.PassDoubleDash|flags.PassAfterNonOption)
)

func main() {
	err := run(os.Args[1:])
	if err != nil {
		fmt.Fprintf(os.Stderr, "error: %s\n", err)
		os.Exit(1)
	}
}

func run(args []string) error {
	if !osutil.GetenvBool("SNAPPY_TESTING") {
		return fmt.Errorf("cannot use outside of tests yet")
	}
	if os.Getuid() != 0 {
		return fmt.Errorf("please run as root")
	}
<<<<<<< HEAD

	var opts struct {
		WithEncryption bool   `long:"with-encryption" description:"Encrypt the data partition"`
		KeyFile        string `long:"key-file" value-name:"name" description:"Where the key file will be stored"`

		Args struct {
			GadgetRoot string `positional-arg-name:"gadget-root"`
			Device     string `positional-arg-name:"block-device"`
		} `positional-args:"yes" required:"yes"`
	}

	if _, err := flags.ParseArgs(&opts, args[1:]); err != nil {
		os.Exit(1)
	}

	if opts.WithEncryption && opts.KeyFile == "" {
		return fmt.Errorf("if encrypting, the output key file must be specified")
	}

	options := bootstrap.Options{
		EncryptDataPartition: opts.WithEncryption,
		KeyFile:              opts.KeyFile,
	}

	return bootstrap.Run(opts.Args.GadgetRoot, opts.Args.Device, options)
=======

	return parseArgs(args)
>>>>>>> fed5208e
}

func parseArgs(args []string) error {
	parser.ShortDescription = shortHelp
	parser.LongDescription = longHelp

	_, err := parser.ParseArgs(args)
	return err
}<|MERGE_RESOLUTION|>--- conflicted
+++ resolved
@@ -23,11 +23,6 @@
 	"os"
 
 	"github.com/jessevdk/go-flags"
-
-<<<<<<< HEAD
-	"github.com/snapcore/snapd/cmd/snap-bootstrap/bootstrap"
-=======
->>>>>>> fed5208e
 	"github.com/snapcore/snapd/osutil"
 )
 
@@ -57,36 +52,8 @@
 	if os.Getuid() != 0 {
 		return fmt.Errorf("please run as root")
 	}
-<<<<<<< HEAD
-
-	var opts struct {
-		WithEncryption bool   `long:"with-encryption" description:"Encrypt the data partition"`
-		KeyFile        string `long:"key-file" value-name:"name" description:"Where the key file will be stored"`
-
-		Args struct {
-			GadgetRoot string `positional-arg-name:"gadget-root"`
-			Device     string `positional-arg-name:"block-device"`
-		} `positional-args:"yes" required:"yes"`
-	}
-
-	if _, err := flags.ParseArgs(&opts, args[1:]); err != nil {
-		os.Exit(1)
-	}
-
-	if opts.WithEncryption && opts.KeyFile == "" {
-		return fmt.Errorf("if encrypting, the output key file must be specified")
-	}
-
-	options := bootstrap.Options{
-		EncryptDataPartition: opts.WithEncryption,
-		KeyFile:              opts.KeyFile,
-	}
-
-	return bootstrap.Run(opts.Args.GadgetRoot, opts.Args.Device, options)
-=======
 
 	return parseArgs(args)
->>>>>>> fed5208e
 }
 
 func parseArgs(args []string) error {
