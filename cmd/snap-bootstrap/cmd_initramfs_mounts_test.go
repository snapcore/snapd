// -*- Mode: Go; indent-tabs-mode: t -*-

/*
 * Copyright (C) 2019-2020 Canonical Ltd
 *
 * This program is free software: you can redistribute it and/or modify
 * it under the terms of the GNU General Public License version 3 as
 * published by the Free Software Foundation.
 *
 * This program is distributed in the hope that it will be useful,
 * but WITHOUT ANY WARRANTY; without even the implied warranty of
 * MERCHANTABILITY or FITNESS FOR A PARTICULAR PURPOSE.  See the
 * GNU General Public License for more details.
 *
 * You should have received a copy of the GNU General Public License
 * along with this program.  If not, see <http://www.gnu.org/licenses/>.
 *
 */

package main_test

import (
	"bytes"
	"errors"
	"fmt"
	"io"
	"io/ioutil"
	"os"
	"path/filepath"
	"syscall"

	"github.com/canonical/go-tpm2"
	"github.com/snapcore/secboot"
	. "gopkg.in/check.v1"

	"github.com/snapcore/snapd/asserts"
	"github.com/snapcore/snapd/asserts/assertstest"
	"github.com/snapcore/snapd/boot"
	"github.com/snapcore/snapd/boot/boottest"
	"github.com/snapcore/snapd/bootloader"
	"github.com/snapcore/snapd/bootloader/bootloadertest"
	main "github.com/snapcore/snapd/cmd/snap-bootstrap"
	"github.com/snapcore/snapd/dirs"
	"github.com/snapcore/snapd/logger"
	"github.com/snapcore/snapd/seed"
	"github.com/snapcore/snapd/seed/seedtest"
	"github.com/snapcore/snapd/snap"
	"github.com/snapcore/snapd/testutil"
)

var brandPrivKey, _ = assertstest.GenerateKey(752)

type initramfsMountsSuite struct {
	testutil.BaseTest

	// makes available a bunch of helper (like MakeAssertedSnap)
	*seedtest.TestingSeed20

	Stdout *bytes.Buffer

	seedDir  string
	sysLabel string
	model    *asserts.Model

	mockTPM *secboot.TPMConnection
}

var _ = Suite(&initramfsMountsSuite{})

// because 1.9 vet does not like xerrors.Errorf(".. %w")
type mockedWrappedError struct {
	err error
	fmt string
}

func (m *mockedWrappedError) Unwrap() error { return m.err }

func (m *mockedWrappedError) Error() string { return fmt.Sprintf(m.fmt, m.err) }

func (s *initramfsMountsSuite) SetUpTest(c *C) {
	s.BaseTest.SetUpTest(c)

	s.Stdout = bytes.NewBuffer(nil)
	restore := main.MockStdout(s.Stdout)
	s.AddCleanup(restore)

	_, restore = logger.MockLogger()
	s.AddCleanup(restore)

	// mock /run/mnt
	dirs.SetRootDir(c.MkDir())
	restore = func() { dirs.SetRootDir("") }
	s.AddCleanup(restore)

	// pretend /run/mnt/ubuntu-seed has a valid seed
	s.seedDir = boot.InitramfsUbuntuSeedDir

	// now create a minimal uc20 seed dir with snaps/assertions
	seed20 := &seedtest.TestingSeed20{SeedDir: s.seedDir}
	seed20.SetupAssertSigning("canonical")
	restore = seed.MockTrusted(seed20.StoreSigning.Trusted)
	s.AddCleanup(restore)

	// XXX: we don't really use this but seedtest always expects my-brand
	seed20.Brands.Register("my-brand", brandPrivKey, map[string]interface{}{
		"verification": "verified",
	})

	// add a bunch of snaps
	seed20.MakeAssertedSnap(c, "name: snapd\nversion: 1\ntype: snapd", nil, snap.R(1), "canonical", seed20.StoreSigning.Database)
	seed20.MakeAssertedSnap(c, "name: pc\nversion: 1\ntype: gadget\nbase: core20", nil, snap.R(1), "canonical", seed20.StoreSigning.Database)
	seed20.MakeAssertedSnap(c, "name: pc-kernel\nversion: 1\ntype: kernel", nil, snap.R(1), "canonical", seed20.StoreSigning.Database)
	seed20.MakeAssertedSnap(c, "name: core20\nversion: 1\ntype: base", nil, snap.R(1), "canonical", seed20.StoreSigning.Database)

	s.sysLabel = "20191118"
	s.model = seed20.MakeSeed(c, s.sysLabel, "my-brand", "my-model", map[string]interface{}{
		"display-name": "my model",
		"architecture": "amd64",
		"base":         "core20",
		"snaps": []interface{}{
			map[string]interface{}{
				"name":            "pc-kernel",
				"id":              seed20.AssertedSnapID("pc-kernel"),
				"type":            "kernel",
				"default-channel": "20",
			},
			map[string]interface{}{
				"name":            "pc",
				"id":              seed20.AssertedSnapID("pc"),
				"type":            "gadget",
				"default-channel": "20",
			}},
	}, nil)

	mockTPM, restoreTPM := mockSecbootTPM(c)
	s.AddCleanup(restoreTPM)
	s.mockTPM = mockTPM

	restoreConnect := main.MockSecbootConnectToDefaultTPM(func() (*secboot.TPMConnection, error) {
		// XXX: we should use xerrors.Errorf("no tpm: %w", &os.PathError{})
		// but 1.9 vet complains about unknown verb %w
		return nil, &mockedWrappedError{
			fmt: "no tpm: %v",
			err: &os.PathError{
				Op: "open", Path: "/dev/mock/tpm0", Err: syscall.ENOENT,
			},
		}
	})
	s.AddCleanup(restoreConnect)
}

func (s *initramfsMountsSuite) mockProcCmdlineContent(c *C, newContent string) {
	mockProcCmdline := filepath.Join(c.MkDir(), "proc-cmdline")
	err := ioutil.WriteFile(mockProcCmdline, []byte(newContent), 0644)
	c.Assert(err, IsNil)
	restore := boot.MockProcCmdline(mockProcCmdline)
	s.AddCleanup(restore)
}

func (s *initramfsMountsSuite) TestInitramfsMountsNoModeError(c *C) {
	s.mockProcCmdlineContent(c, "nothing-to-see")

	_, err := main.Parser().ParseArgs([]string{"initramfs-mounts"})
	c.Assert(err, ErrorMatches, "cannot detect mode nor recovery system to use")
}

func (s *initramfsMountsSuite) TestInitramfsMountsUnknownMode(c *C) {
	s.mockProcCmdlineContent(c, "snapd_recovery_mode=install-foo")

	_, err := main.Parser().ParseArgs([]string{"initramfs-mounts"})
	c.Assert(err, ErrorMatches, `cannot use unknown mode "install-foo"`)
}

// these types represent lists of expected mount directories to be
// checked with IsMounted with an associated mounted state to simulate
type (
	expectedMountDirs interface {
		size() int
		// dirAndIsMounted returns the dir expected for the
		// IsMounted call with relative call number callNum
		// plus the simulated mounted state
		dirAndIsMounted(callNum int) (dir string, mounted bool)
	}
	mounted       []string
	notYetMounted []string
)

func (m mounted) size() int                                            { return len(m) }
func (m mounted) dirAndIsMounted(callNum int) (dir string, state bool) { return m[callNum], true }

func (n notYetMounted) size() int                                            { return len(n) }
func (n notYetMounted) dirAndIsMounted(callNum int) (dir string, state bool) { return n[callNum], false }

func (s *initramfsMountsSuite) mockExpectedMountChecks(c *C, expectedDirs ...expectedMountDirs) *int {
	var n int // call counter
	r := main.MockOsutilIsMounted(func(path string) (bool, error) {
		callNum := n
		n++
		// find expected covering callNum
		for _, expected := range expectedDirs {
			// is callNum within expected?
			if callNum < expected.size() {
				dir, mounted := expected.dirAndIsMounted(callNum)
				c.Check(path, Equals, dir)
				return mounted, nil
			}
			// adjust callNum for indexing within the next expected
			callNum -= expected.size()
		}
		return false, fmt.Errorf("unexpected number of calls: %v", n)
	})
	s.AddCleanup(r)
	return &n
}

func (s *initramfsMountsSuite) TestInitramfsMountsInstallModeStep1(c *C) {
	s.mockProcCmdlineContent(c, "snapd_recovery_mode=install snapd_recovery_system="+s.sysLabel)

	n := s.mockExpectedMountChecks(c,
		notYetMounted{boot.InitramfsUbuntuSeedDir},
	)

	_, err := main.Parser().ParseArgs([]string{"initramfs-mounts"})
	c.Assert(err, IsNil)
	c.Assert(*n, Equals, 1)
	c.Check(s.Stdout.String(), Equals, fmt.Sprintf("/dev/disk/by-label/ubuntu-seed %s/ubuntu-seed\n", boot.InitramfsRunMntDir))
}

func (s *initramfsMountsSuite) TestInitramfsMountsInstallModeStep2(c *C) {
	s.mockProcCmdlineContent(c, "snapd_recovery_mode=install snapd_recovery_system="+s.sysLabel)

<<<<<<< HEAD
	restore := main.MockOsutilIsMounted(func(path string) (bool, error) {
		n++
		switch n {
		case 1:
			c.Check(path, Equals, boot.InitramfsUbuntuSeedDir)
			return true, nil
		case 2:
			c.Check(path, Equals, filepath.Join(boot.InitramfsRunMntDir, "base"))
			return false, nil
		case 3:
			c.Check(path, Equals, filepath.Join(boot.InitramfsRunMntDir, "kernel"))
			return false, nil
		case 4:
			c.Check(path, Equals, filepath.Join(boot.InitramfsRunMntDir, "snapd"))
			return false, nil
		case 5:
			c.Check(path, Equals, boot.InitramfsDataDir)
			return false, nil
		}
		return false, fmt.Errorf("unexpected number of calls: %v", n)
	})
	defer restore()
=======
	n := s.mockExpectedMountChecks(c,
		mounted{boot.InitramfsUbuntuSeedDir},
		notYetMounted{
			filepath.Join(boot.InitramfsRunMntDir, "base"),
			filepath.Join(boot.InitramfsRunMntDir, "kernel"),
			filepath.Join(boot.InitramfsRunMntDir, "snapd"),
			boot.InitramfsUbuntuDataDir,
		},
	)
>>>>>>> 1ba6849b

	_, err := main.Parser().ParseArgs([]string{"initramfs-mounts"})
	c.Assert(err, IsNil)
	c.Assert(*n, Equals, 5)
	c.Check(s.Stdout.String(), Equals, fmt.Sprintf(`%[1]s/snaps/snapd_1.snap %[2]s/snapd
%[1]s/snaps/pc-kernel_1.snap %[2]s/kernel
%[1]s/snaps/core20_1.snap %[2]s/base
--type=tmpfs tmpfs %[2]s/data
`, s.seedDir, boot.InitramfsRunMntDir))
}

func (s *initramfsMountsSuite) TestInitramfsMountsInstallModeStep4(c *C) {
	s.mockProcCmdlineContent(c, "snapd_recovery_mode=install snapd_recovery_system="+s.sysLabel)

<<<<<<< HEAD
	restore := main.MockOsutilIsMounted(func(path string) (bool, error) {
		n++
		switch n {
		case 1:
			c.Check(path, Equals, boot.InitramfsUbuntuSeedDir)
			return true, nil
		case 2:
			c.Check(path, Equals, filepath.Join(boot.InitramfsRunMntDir, "base"))
			return true, nil
		case 3:
			c.Check(path, Equals, filepath.Join(boot.InitramfsRunMntDir, "kernel"))
			return true, nil
		case 4:
			c.Check(path, Equals, filepath.Join(boot.InitramfsRunMntDir, "snapd"))
			return true, nil
		case 5:
			c.Check(path, Equals, boot.InitramfsDataDir)
			return true, nil
		}
		return false, fmt.Errorf("unexpected number of calls: %v", n)
	})
	defer restore()
=======
	n := s.mockExpectedMountChecks(c,
		mounted{boot.InitramfsUbuntuSeedDir,
			filepath.Join(boot.InitramfsRunMntDir, "base"),
			filepath.Join(boot.InitramfsRunMntDir, "kernel"),
			filepath.Join(boot.InitramfsRunMntDir, "snapd"),
			boot.InitramfsUbuntuDataDir,
		},
	)
>>>>>>> 1ba6849b

	_, err := main.Parser().ParseArgs([]string{"initramfs-mounts"})
	c.Assert(err, IsNil)
	c.Assert(*n, Equals, 5)
	c.Check(s.Stdout.String(), Equals, "")
	modeEnv := dirs.SnapModeenvFileUnder(boot.InitramfsWritableDir)
	c.Check(modeEnv, testutil.FileEquals, `mode=install
recovery_system=20191118
`)
	cloudInitDisable := filepath.Join(boot.InitramfsWritableDir, "etc/cloud/cloud-init.disabled")
	c.Check(cloudInitDisable, testutil.FilePresent)
}

func (s *initramfsMountsSuite) TestInitramfsMountsRunModeStep1Boot(c *C) {
	s.mockProcCmdlineContent(c, "snapd_recovery_mode=run")

	n := s.mockExpectedMountChecks(c,
		notYetMounted{boot.InitramfsUbuntuBootDir},
	)

	_, err := main.Parser().ParseArgs([]string{"initramfs-mounts"})
	c.Assert(err, IsNil)
	c.Assert(*n, Equals, 1)
	c.Check(s.Stdout.String(), Equals, fmt.Sprintf(`/dev/disk/by-label/ubuntu-boot %[1]s/ubuntu-boot
`, boot.InitramfsRunMntDir))
}

func (s *initramfsMountsSuite) TestInitramfsMountsRunModeStep1Seed(c *C) {
	s.mockProcCmdlineContent(c, "snapd_recovery_mode=run")

	n := s.mockExpectedMountChecks(c,
		mounted{boot.InitramfsUbuntuBootDir},
		notYetMounted{boot.InitramfsUbuntuSeedDir},
	)

	_, err := main.Parser().ParseArgs([]string{"initramfs-mounts"})
	c.Assert(err, IsNil)
	c.Assert(*n, Equals, 2)
	c.Check(s.Stdout.String(), Equals, fmt.Sprintf(`/dev/disk/by-label/ubuntu-seed %[1]s/ubuntu-seed
`, boot.InitramfsRunMntDir))
}

func (s *initramfsMountsSuite) TestInitramfsMountsRunModeStep1Data(c *C) {
	s.mockProcCmdlineContent(c, "snapd_recovery_mode=run")

<<<<<<< HEAD
	restore := main.MockOsutilIsMounted(func(path string) (bool, error) {
		n++
		switch n {
		case 1:
			c.Check(path, Equals, boot.InitramfsUbuntuBootDir)
			return true, nil
		case 2:
			c.Check(path, Equals, boot.InitramfsUbuntuSeedDir)
			return true, nil
		case 3:
			c.Check(path, Equals, boot.InitramfsDataDir)
			return false, nil
		}
		return false, fmt.Errorf("unexpected number of calls: %v", n)
	})
	defer restore()

	_, err := main.Parser().ParseArgs([]string{"initramfs-mounts"})
	c.Assert(err, IsNil)
	c.Assert(n, Equals, 3)
	c.Check(s.Stdout.String(), Equals, fmt.Sprintf(`/dev/disk/by-label/ubuntu-data %[1]s/data
=======
	n := s.mockExpectedMountChecks(c,
		mounted{
			boot.InitramfsUbuntuBootDir,
			boot.InitramfsUbuntuSeedDir,
		},
		notYetMounted{boot.InitramfsUbuntuDataDir},
	)

	_, err := main.Parser().ParseArgs([]string{"initramfs-mounts"})
	c.Assert(err, IsNil)
	c.Assert(*n, Equals, 3)
	c.Check(s.Stdout.String(), Equals, fmt.Sprintf(`/dev/disk/by-label/ubuntu-data %[1]s/ubuntu-data
>>>>>>> 1ba6849b
`, boot.InitramfsRunMntDir))
}

func (s *initramfsMountsSuite) TestInitramfsMountsRunModeStep1EncryptedData(c *C) {
	s.mockProcCmdlineContent(c, "snapd_recovery_mode=run")

	// write the installed model like makebootable does it
	err := os.MkdirAll(boot.InitramfsUbuntuBootDir, 0755)
	c.Assert(err, IsNil)
	mf, err := os.Create(filepath.Join(boot.InitramfsUbuntuBootDir, "model"))
	c.Assert(err, IsNil)
	defer mf.Close()
	err = asserts.NewEncoder(mf).Encode(s.model)
	c.Assert(err, IsNil)

	// setup ubuntu-data-enc
	devDiskByLabel, restore := mockDevDiskByLabel(c)
	defer restore()

	ubuntuDataEnc := filepath.Join(devDiskByLabel, "ubuntu-data-enc")
	err = ioutil.WriteFile(ubuntuDataEnc, nil, 0644)
	c.Assert(err, IsNil)

	// setup a fake tpm
	mockTPM, restore := mockSecbootTPM(c)
	defer restore()

	activated := false
	// setup activating the fake tpm
	restore = main.MockSecbootActivateVolumeWithTPMSealedKey(func(tpm *secboot.TPMConnection, volumeName, sourceDevicePath,
		keyPath string, pinReader io.Reader, options *secboot.ActivateWithTPMSealedKeyOptions) (bool, error) {
		c.Assert(tpm, Equals, mockTPM)
		c.Assert(volumeName, Equals, "ubuntu-data")
		c.Assert(sourceDevicePath, Equals, ubuntuDataEnc)
		// the keyfile will be on ubuntu-seed as ubuntu-data.sealed-key
		c.Assert(keyPath, Equals, filepath.Join(boot.InitramfsUbuntuSeedDir, "device/fde", "ubuntu-data.sealed-key"))
		c.Assert(*options, DeepEquals, secboot.ActivateWithTPMSealedKeyOptions{
			PINTries:            1,
			RecoveryKeyTries:    3,
			LockSealedKeyAccess: true,
		})
		activated = true
		return true, nil
	})
	defer restore()

<<<<<<< HEAD
	n := 0
	restore = main.MockOsutilIsMounted(func(path string) (bool, error) {
		n++
		switch n {
		case 1:
			c.Check(path, Equals, boot.InitramfsUbuntuBootDir)
			return true, nil
		case 2:
			c.Check(path, Equals, boot.InitramfsUbuntuSeedDir)
			return true, nil
		case 3:
			c.Check(path, Equals, boot.InitramfsDataDir)
			return false, nil
		}
		return false, fmt.Errorf("unexpected number of calls: %v", n)
	})
	defer restore()
=======
	n := s.mockExpectedMountChecks(c,
		mounted{
			boot.InitramfsUbuntuBootDir,
			boot.InitramfsUbuntuSeedDir,
		},
		notYetMounted{boot.InitramfsUbuntuDataDir},
	)
>>>>>>> 1ba6849b

	sealedKeysLocked := false
	restore = main.MockSecbootLockAccessToSealedKeys(func(tpm *secboot.TPMConnection) error {
		sealedKeysLocked = true
		return nil
	})
	defer restore()

	epochPCR := -1
	modelPCR := -1
	restore = main.MockSecbootMeasureSnapSystemEpochToTPM(func(tpm *secboot.TPMConnection, pcrIndex int) error {
		epochPCR = pcrIndex
		return nil
	})
	defer restore()

	var measuredModel *asserts.Model
	restore = main.MockSecbootMeasureSnapModelToTPM(func(tpm *secboot.TPMConnection, pcrIndex int, model *asserts.Model) error {
		modelPCR = pcrIndex
		measuredModel = model
		return nil
	})
	defer restore()

	_, err = main.Parser().ParseArgs([]string{"initramfs-mounts"})
	c.Assert(err, IsNil)
<<<<<<< HEAD
	c.Check(n, Equals, 3)
	c.Check(s.Stdout.String(), Equals, fmt.Sprintf(`%[1]s/ubuntu-data %[2]s/data
=======
	c.Check(*n, Equals, 3)
	c.Check(s.Stdout.String(), Equals, fmt.Sprintf(`%[1]s/ubuntu-data %[2]s/ubuntu-data
>>>>>>> 1ba6849b
`, devDiskByLabel, boot.InitramfsRunMntDir))
	c.Check(activated, Equals, true)
	c.Check(sealedKeysLocked, Equals, true)
	c.Check(epochPCR, Equals, 12)
	c.Check(modelPCR, Equals, 12)
	c.Check(measuredModel, NotNil)
	c.Check(measuredModel, DeepEquals, s.model)

	c.Assert(filepath.Join(dirs.SnapBootstrapRunDir, "secboot-epoch-measured"), testutil.FilePresent)
	c.Assert(filepath.Join(dirs.SnapBootstrapRunDir, "run-model-measured"), testutil.FilePresent)
}

func (s *initramfsMountsSuite) TestInitramfsMountsStep1EncryptedNoModelRun(c *C) {
	s.testInitramfsMountsStep1EncryptedNoModel(c, "run", "")
}

func (s *initramfsMountsSuite) TestInitramfsMountsStep1EncryptedNoModelInstall(c *C) {
	s.testInitramfsMountsStep1EncryptedNoModel(c, "install", s.sysLabel)
}

func (s *initramfsMountsSuite) TestInitramfsMountsStep1EncryptedNoModelRecovery(c *C) {
	s.testInitramfsMountsStep1EncryptedNoModel(c, "recover", s.sysLabel)
}

func (s *initramfsMountsSuite) testInitramfsMountsStep1EncryptedNoModel(c *C, mode, label string) {
	s.mockProcCmdlineContent(c, fmt.Sprintf("snapd_recovery_mode=%s", mode))
	if label != "" {
		s.mockProcCmdlineContent(c,
			fmt.Sprintf("snapd_recovery_mode=%s snapd_recovery_system=%s", mode, label))
		// break the seed
		err := os.Remove(filepath.Join(s.seedDir, "systems", label, "model"))
		c.Assert(err, IsNil)
	}

	// setup ubuntu-data-enc
	devDiskByLabel, restore := mockDevDiskByLabel(c)
	defer restore()

	ubuntuDataEnc := filepath.Join(devDiskByLabel, "ubuntu-data-enc")
	err := ioutil.WriteFile(ubuntuDataEnc, nil, 0644)
	c.Assert(err, IsNil)

	restore = main.MockOsutilIsMounted(func(path string) (bool, error) {
		return true, nil
	})
	defer restore()
	restore = main.MockSecbootConnectToDefaultTPM(func() (*secboot.TPMConnection, error) {
		return s.mockTPM, nil
	})
	defer restore()

	restore = main.MockSecbootLockAccessToSealedKeys(func(tpm *secboot.TPMConnection) error {
		return fmt.Errorf("unexpected call")
	})
	defer restore()
	measureEpochCalls := 0
	restore = main.MockSecbootMeasureSnapSystemEpochToTPM(func(tpm *secboot.TPMConnection, pcrIndex int) error {
		measureEpochCalls++
		return nil
	})
	defer restore()
	measureModelCalls := 0
	restore = main.MockSecbootMeasureSnapModelToTPM(func(tpm *secboot.TPMConnection, pcrIndex int, model *asserts.Model) error {
		measureModelCalls++
		return fmt.Errorf("unexpected call")
	})
	defer restore()

	_, err = main.Parser().ParseArgs([]string{"initramfs-mounts"})
	where := "/run/mnt/ubuntu-boot/model"
	if mode != "run" {
		where = fmt.Sprintf("/run/mnt/ubuntu-seed/systems/%s/model", label)
	}
	c.Assert(err, ErrorMatches,
		fmt.Sprintf("cannot read model assertion: open .*%s: no such file or directory", where))
	c.Assert(measureEpochCalls, Equals, 1)
	c.Assert(measureModelCalls, Equals, 0)
	c.Assert(filepath.Join(dirs.SnapBootstrapRunDir, "secboot-epoch-measured"), testutil.FilePresent)
	gl, err := filepath.Glob(filepath.Join(dirs.SnapBootstrapRunDir, "*-model-measured"))
	c.Assert(err, IsNil)
	c.Assert(gl, HasLen, 0)
}

func (s *initramfsMountsSuite) TestInitramfsMountsRunModeStep2(c *C) {
	s.mockProcCmdlineContent(c, "snapd_recovery_mode=run")

<<<<<<< HEAD
	restore := main.MockOsutilIsMounted(func(path string) (bool, error) {
		n++
		switch n {
		case 1:
			c.Check(path, Equals, boot.InitramfsUbuntuBootDir)
			return true, nil
		case 2:
			c.Check(path, Equals, boot.InitramfsUbuntuSeedDir)
			return true, nil
		case 3:
			c.Check(path, Equals, boot.InitramfsDataDir)
			return true, nil
		case 4:
			c.Check(path, Equals, filepath.Join(boot.InitramfsRunMntDir, "base"))
			return false, nil
		case 5:
			c.Check(path, Equals, filepath.Join(boot.InitramfsRunMntDir, "kernel"))
			return false, nil
		case 6:
			c.Check(path, Equals, filepath.Join(boot.InitramfsRunMntDir, "snapd"))
			return false, nil
		}
		return false, fmt.Errorf("unexpected number of calls: %v", n)
	})
	defer restore()
=======
	n := s.mockExpectedMountChecks(c,
		mounted{
			boot.InitramfsUbuntuBootDir,
			boot.InitramfsUbuntuSeedDir,
			boot.InitramfsUbuntuDataDir,
		},
		notYetMounted{
			filepath.Join(boot.InitramfsRunMntDir, "base"),
			filepath.Join(boot.InitramfsRunMntDir, "kernel"),
			filepath.Join(boot.InitramfsRunMntDir, "snapd"),
		},
	)
>>>>>>> 1ba6849b

	// write modeenv
	modeEnv := boot.Modeenv{
		RecoverySystem: "20191118",
		Base:           "core20_123.snap",
		CurrentKernels: []string{"pc-kernel_1.snap"},
	}
	err := modeEnv.WriteTo(boot.InitramfsWritableDir)
	c.Assert(err, IsNil)

	// mock a bootloader
	bloader := boottest.MockUC20RunBootenv(bootloadertest.Mock("mock", c.MkDir()))
	bootloader.Force(bloader)
	defer bootloader.Force(nil)

	// set the current kernel
	kernel, err := snap.ParsePlaceInfoFromSnapFileName("pc-kernel_1.snap")
	c.Assert(err, IsNil)
	r := bloader.SetRunKernelImageEnabledKernel(kernel)
	defer r()

	_, err = main.Parser().ParseArgs([]string{"initramfs-mounts"})
	c.Assert(err, IsNil)
<<<<<<< HEAD
	c.Assert(n, Equals, 6)
	c.Check(s.Stdout.String(), Equals, fmt.Sprintf(`%[1]s/data/system-data/var/lib/snapd/snaps/core20_123.snap %[1]s/base
%[1]s/data/system-data/var/lib/snapd/snaps/pc-kernel_1.snap %[1]s/kernel
=======
	c.Assert(*n, Equals, 6)
	c.Check(s.Stdout.String(), Equals, fmt.Sprintf(`%[1]s/ubuntu-data/system-data/var/lib/snapd/snaps/core20_123.snap %[1]s/base
%[1]s/ubuntu-data/system-data/var/lib/snapd/snaps/pc-kernel_1.snap %[1]s/kernel
>>>>>>> 1ba6849b
%[1]s/ubuntu-seed/snaps/snapd_1.snap %[1]s/snapd
`, boot.InitramfsRunMntDir))
}

func (s *initramfsMountsSuite) TestInitramfsMountsRunModeStep2BaseSnapUpgradeFailsHappy(c *C) {
	s.mockProcCmdlineContent(c, "snapd_recovery_mode=run")

<<<<<<< HEAD
	restore := main.MockOsutilIsMounted(func(path string) (bool, error) {
		n++
		switch n {
		case 1:
			c.Check(path, Equals, boot.InitramfsUbuntuBootDir)
			return true, nil
		case 2:
			c.Check(path, Equals, boot.InitramfsUbuntuSeedDir)
			return true, nil
		case 3:
			c.Check(path, Equals, boot.InitramfsDataDir)
			return true, nil
		case 4:
			c.Check(path, Equals, filepath.Join(boot.InitramfsRunMntDir, "base"))
			return false, nil
		case 5:
			c.Check(path, Equals, filepath.Join(boot.InitramfsRunMntDir, "kernel"))
			return true, nil
		}
		return false, fmt.Errorf("unexpected number of calls: %v", n)
	})
	defer restore()
=======
	n := s.mockExpectedMountChecks(c,
		mounted{
			boot.InitramfsUbuntuBootDir,
			boot.InitramfsUbuntuSeedDir,
			boot.InitramfsUbuntuDataDir,
		},
		notYetMounted{filepath.Join(boot.InitramfsRunMntDir, "base")},
		mounted{filepath.Join(boot.InitramfsRunMntDir, "kernel")},
	)
>>>>>>> 1ba6849b

	// write modeenv as if we failed to boot and were rebooted because the
	// base snap was broken
	modeEnv := &boot.Modeenv{
		Base:       "core20_123.snap",
		TryBase:    "core20_124.snap",
		BaseStatus: boot.TryingStatus,
	}
	err := modeEnv.WriteTo(boot.InitramfsWritableDir)
	c.Assert(err, IsNil)

	tryBaseSnap := filepath.Join(boot.InitramfsWritableDir, dirs.SnapBlobDir, "core20_124.snap")
	err = os.MkdirAll(filepath.Dir(tryBaseSnap), 0755)
	c.Assert(err, IsNil)
	err = ioutil.WriteFile(tryBaseSnap, []byte{0}, 0644)
	c.Assert(err, IsNil)
	defer os.Remove(tryBaseSnap)

	_, err = main.Parser().ParseArgs([]string{"initramfs-mounts"})
	c.Assert(err, IsNil)
<<<<<<< HEAD
	c.Assert(n, Equals, 5)
	c.Check(s.Stdout.String(), Equals, fmt.Sprintf(`%[1]s/data/system-data/var/lib/snapd/snaps/core20_123.snap %[1]s/base
=======
	c.Assert(*n, Equals, 5)
	c.Check(s.Stdout.String(), Equals, fmt.Sprintf(`%[1]s/ubuntu-data/system-data/var/lib/snapd/snaps/core20_123.snap %[1]s/base
>>>>>>> 1ba6849b
`, boot.InitramfsRunMntDir))

	// check that the modeenv was re-written
	newModeenv, err := boot.ReadModeenv(boot.InitramfsWritableDir)
	c.Assert(err, IsNil)
	// BaseStatus was re-set to default
	c.Assert(newModeenv.BaseStatus, DeepEquals, boot.DefaultStatus)
	c.Assert(newModeenv.TryBase, DeepEquals, modeEnv.TryBase)
	c.Assert(newModeenv.Base, DeepEquals, modeEnv.Base)
}

func (s *initramfsMountsSuite) TestInitramfsMountsRunModeStep2ModeenvTryBaseEmptyHappy(c *C) {
	s.mockProcCmdlineContent(c, "snapd_recovery_mode=run")

<<<<<<< HEAD
	restore := main.MockOsutilIsMounted(func(path string) (bool, error) {
		n++
		switch n {
		case 1:
			c.Check(path, Equals, boot.InitramfsUbuntuBootDir)
			return true, nil
		case 2:
			c.Check(path, Equals, boot.InitramfsUbuntuSeedDir)
			return true, nil
		case 3:
			c.Check(path, Equals, boot.InitramfsDataDir)
			return true, nil
		case 4:
			c.Check(path, Equals, filepath.Join(boot.InitramfsRunMntDir, "base"))
			return false, nil
		case 5:
			c.Check(path, Equals, filepath.Join(boot.InitramfsRunMntDir, "kernel"))
			return true, nil
		}
		return false, fmt.Errorf("unexpected number of calls: %v", n)
	})
	defer restore()
=======
	n := s.mockExpectedMountChecks(c,
		mounted{
			boot.InitramfsUbuntuBootDir,
			boot.InitramfsUbuntuSeedDir,
			boot.InitramfsUbuntuDataDir,
		},
		notYetMounted{filepath.Join(boot.InitramfsRunMntDir, "base")},
		mounted{filepath.Join(boot.InitramfsRunMntDir, "kernel")},
	)
>>>>>>> 1ba6849b

	// write a modeenv with no try_base so we fall back to using base
	modeEnv := &boot.Modeenv{
		Base:       "core20_123.snap",
		BaseStatus: boot.TryStatus,
	}
	err := modeEnv.WriteTo(boot.InitramfsWritableDir)
	c.Assert(err, IsNil)

	_, err = main.Parser().ParseArgs([]string{"initramfs-mounts"})
	c.Assert(err, IsNil)
<<<<<<< HEAD
	c.Assert(n, Equals, 5)
	c.Check(s.Stdout.String(), Equals, fmt.Sprintf(`%[1]s/data/system-data/var/lib/snapd/snaps/core20_123.snap %[1]s/base
=======
	c.Assert(*n, Equals, 5)
	c.Check(s.Stdout.String(), Equals, fmt.Sprintf(`%[1]s/ubuntu-data/system-data/var/lib/snapd/snaps/core20_123.snap %[1]s/base
>>>>>>> 1ba6849b
`, boot.InitramfsRunMntDir))

	// check that the modeenv is the same
	newModeenv, err := boot.ReadModeenv(boot.InitramfsWritableDir)
	c.Assert(err, IsNil)
	c.Assert(newModeenv.BaseStatus, DeepEquals, modeEnv.BaseStatus)
	c.Assert(newModeenv.TryBase, DeepEquals, modeEnv.TryBase)
	c.Assert(newModeenv.Base, DeepEquals, modeEnv.Base)
}

func (s *initramfsMountsSuite) TestInitramfsMountsRunModeStep2BaseSnapUpgradeHappy(c *C) {
	s.mockProcCmdlineContent(c, "snapd_recovery_mode=run")

<<<<<<< HEAD
	restore := main.MockOsutilIsMounted(func(path string) (bool, error) {
		n++
		switch n {
		case 1:
			c.Check(path, Equals, boot.InitramfsUbuntuBootDir)
			return true, nil
		case 2:
			c.Check(path, Equals, boot.InitramfsUbuntuSeedDir)
			return true, nil
		case 3:
			c.Check(path, Equals, boot.InitramfsDataDir)
			return true, nil
		case 4:
			c.Check(path, Equals, filepath.Join(boot.InitramfsRunMntDir, "base"))
			return false, nil
		case 5:
			c.Check(path, Equals, filepath.Join(boot.InitramfsRunMntDir, "kernel"))
			return true, nil
		}
		return false, fmt.Errorf("unexpected number of calls: %v", n)
	})
	defer restore()
=======
	n := s.mockExpectedMountChecks(c,
		mounted{
			boot.InitramfsUbuntuBootDir,
			boot.InitramfsUbuntuSeedDir,
			boot.InitramfsUbuntuDataDir,
		},
		notYetMounted{filepath.Join(boot.InitramfsRunMntDir, "base")},
		mounted{filepath.Join(boot.InitramfsRunMntDir, "kernel")},
	)
>>>>>>> 1ba6849b

	// write modeenv
	modeEnv := &boot.Modeenv{
		Base:       "core20_123.snap",
		TryBase:    "core20_124.snap",
		BaseStatus: boot.TryStatus,
	}
	err := modeEnv.WriteTo(boot.InitramfsWritableDir)
	c.Assert(err, IsNil)

	tryBaseSnap := filepath.Join(dirs.SnapBlobDirUnder(boot.InitramfsWritableDir), "core20_124.snap")
	err = os.MkdirAll(filepath.Dir(tryBaseSnap), 0755)
	c.Assert(err, IsNil)
	err = ioutil.WriteFile(tryBaseSnap, []byte{0}, 0644)
	c.Assert(err, IsNil)
	defer os.Remove(tryBaseSnap)

	_, err = main.Parser().ParseArgs([]string{"initramfs-mounts"})
	c.Assert(err, IsNil)
<<<<<<< HEAD
	c.Assert(n, Equals, 5)
	c.Check(s.Stdout.String(), Equals, fmt.Sprintf(`%[1]s/data/system-data/var/lib/snapd/snaps/core20_124.snap %[1]s/base
=======
	c.Assert(*n, Equals, 5)
	c.Check(s.Stdout.String(), Equals, fmt.Sprintf(`%[1]s/ubuntu-data/system-data/var/lib/snapd/snaps/core20_124.snap %[1]s/base
>>>>>>> 1ba6849b
`, boot.InitramfsRunMntDir))

	// check that the modeenv was re-written
	newModeenv, err := boot.ReadModeenv(boot.InitramfsWritableDir)
	c.Assert(err, IsNil)
	c.Assert(newModeenv.BaseStatus, DeepEquals, boot.TryingStatus)
	c.Assert(newModeenv.TryBase, DeepEquals, modeEnv.TryBase)
	c.Assert(newModeenv.Base, DeepEquals, modeEnv.Base)
}

func (s *initramfsMountsSuite) TestInitramfsMountsRunModeStep2ModeenvBaseEmptyUnhappy(c *C) {
	s.mockProcCmdlineContent(c, "snapd_recovery_mode=run")

<<<<<<< HEAD
	restore := main.MockOsutilIsMounted(func(path string) (bool, error) {
		n++
		switch n {
		case 1:
			c.Check(path, Equals, boot.InitramfsUbuntuBootDir)
			return true, nil
		case 2:
			c.Check(path, Equals, boot.InitramfsUbuntuSeedDir)
			return true, nil
		case 3:
			c.Check(path, Equals, boot.InitramfsDataDir)
			return true, nil
		case 4:
			c.Check(path, Equals, filepath.Join(boot.InitramfsRunMntDir, "base"))
			return false, nil
		case 5:
			c.Check(path, Equals, filepath.Join(boot.InitramfsRunMntDir, "kernel"))
			return true, nil
		}
		return false, fmt.Errorf("unexpected number of calls: %v", n)
	})
	defer restore()
=======
	n := s.mockExpectedMountChecks(c,
		mounted{
			boot.InitramfsUbuntuBootDir,
			boot.InitramfsUbuntuSeedDir,
			boot.InitramfsUbuntuDataDir,
		},
		notYetMounted{filepath.Join(boot.InitramfsRunMntDir, "base")},
		mounted{filepath.Join(boot.InitramfsRunMntDir, "kernel")},
	)
>>>>>>> 1ba6849b

	// write an empty modeenv
	modeEnv := &boot.Modeenv{}
	err := modeEnv.WriteTo(boot.InitramfsWritableDir)
	c.Assert(err, IsNil)

	_, err = main.Parser().ParseArgs([]string{"initramfs-mounts"})
	c.Assert(err, ErrorMatches, "modeenv corrupt: missing base setting")
	c.Assert(*n, Equals, 4)
	c.Check(s.Stdout.String(), Equals, "")
}

func (s *initramfsMountsSuite) TestInitramfsMountsRunModeStep2ModeenvTryBaseNotExistsHappy(c *C) {
	s.mockProcCmdlineContent(c, "snapd_recovery_mode=run")

<<<<<<< HEAD
	restore := main.MockOsutilIsMounted(func(path string) (bool, error) {
		n++
		switch n {
		case 1:
			c.Check(path, Equals, boot.InitramfsUbuntuBootDir)
			return true, nil
		case 2:
			c.Check(path, Equals, boot.InitramfsUbuntuSeedDir)
			return true, nil
		case 3:
			c.Check(path, Equals, boot.InitramfsDataDir)
			return true, nil
		case 4:
			c.Check(path, Equals, filepath.Join(boot.InitramfsRunMntDir, "base"))
			return false, nil
		case 5:
			c.Check(path, Equals, filepath.Join(boot.InitramfsRunMntDir, "kernel"))
			return true, nil
		}
		return false, fmt.Errorf("unexpected number of calls: %v", n)
	})
	defer restore()
=======
	n := s.mockExpectedMountChecks(c,
		mounted{
			boot.InitramfsUbuntuBootDir,
			boot.InitramfsUbuntuSeedDir,
			boot.InitramfsUbuntuDataDir,
		},
		notYetMounted{filepath.Join(boot.InitramfsRunMntDir, "base")},
		mounted{filepath.Join(boot.InitramfsRunMntDir, "kernel")},
	)
>>>>>>> 1ba6849b

	// write a modeenv with try_base not existing on disk so we fall back to
	// using the normal base
	modeEnv := &boot.Modeenv{
		Base:       "core20_123.snap",
		TryBase:    "core20_124.snap",
		BaseStatus: boot.TryStatus,
	}
	err := modeEnv.WriteTo(boot.InitramfsWritableDir)
	c.Assert(err, IsNil)

	_, err = main.Parser().ParseArgs([]string{"initramfs-mounts"})
	c.Assert(err, IsNil)
<<<<<<< HEAD
	c.Assert(n, Equals, 5)
	c.Check(s.Stdout.String(), Equals, fmt.Sprintf(`%[1]s/data/system-data/var/lib/snapd/snaps/core20_123.snap %[1]s/base
=======
	c.Assert(*n, Equals, 5)
	c.Check(s.Stdout.String(), Equals, fmt.Sprintf(`%[1]s/ubuntu-data/system-data/var/lib/snapd/snaps/core20_123.snap %[1]s/base
>>>>>>> 1ba6849b
`, boot.InitramfsRunMntDir))

	// check that the modeenv is the same
	newModeenv, err := boot.ReadModeenv(boot.InitramfsWritableDir)
	c.Assert(err, IsNil)
	c.Assert(newModeenv.BaseStatus, DeepEquals, modeEnv.BaseStatus)
	c.Assert(newModeenv.TryBase, DeepEquals, modeEnv.TryBase)
	c.Assert(newModeenv.Base, DeepEquals, modeEnv.Base)
}

func (s *initramfsMountsSuite) TestInitramfsMountsRunModeStep2KernelSnapUpgradeHappy(c *C) {
	s.mockProcCmdlineContent(c, "snapd_recovery_mode=run")

<<<<<<< HEAD
	restore := main.MockOsutilIsMounted(func(path string) (bool, error) {
		n++
		switch n {
		case 1:
			c.Check(path, Equals, boot.InitramfsUbuntuBootDir)
			return true, nil
		case 2:
			c.Check(path, Equals, boot.InitramfsUbuntuSeedDir)
			return true, nil
		case 3:
			c.Check(path, Equals, filepath.Join(boot.InitramfsDataDir))
			return true, nil
		case 4:
			c.Check(path, Equals, filepath.Join(boot.InitramfsRunMntDir, "base"))
			return true, nil
		case 5:
			c.Check(path, Equals, filepath.Join(boot.InitramfsRunMntDir, "kernel"))
			return false, nil
		}
		return false, fmt.Errorf("unexpected number of calls: %v", n)
	})
	defer restore()
=======
	n := s.mockExpectedMountChecks(c,
		mounted{
			boot.InitramfsUbuntuBootDir,
			boot.InitramfsUbuntuSeedDir,
			boot.InitramfsUbuntuDataDir,
			filepath.Join(boot.InitramfsRunMntDir, "base"),
		},
		notYetMounted{filepath.Join(boot.InitramfsRunMntDir, "kernel")},
	)
>>>>>>> 1ba6849b

	// write modeenv
	modeEnv := &boot.Modeenv{
		Base:           "core20_123.snap",
		CurrentKernels: []string{"pc-kernel_1.snap", "pc-kernel_2.snap"},
	}
	err := modeEnv.WriteTo(boot.InitramfsWritableDir)
	c.Assert(err, IsNil)

	tryBaseSnap := filepath.Join(dirs.SnapBlobDirUnder(boot.InitramfsWritableDir), "core20_124.snap")
	err = os.MkdirAll(filepath.Dir(tryBaseSnap), 0755)
	c.Assert(err, IsNil)
	err = ioutil.WriteFile(tryBaseSnap, []byte{0}, 0644)
	c.Assert(err, IsNil)
	defer os.Remove(tryBaseSnap)

	// mock a bootloader
	bloader := boottest.MockUC20RunBootenv(bootloadertest.Mock("mock", c.MkDir()))
	bootloader.Force(bloader)
	defer bootloader.Force(nil)

	bloader.BootVars["kernel_status"] = boot.TryingStatus

	// set the current kernel
	kernel, err := snap.ParsePlaceInfoFromSnapFileName("pc-kernel_1.snap")
	c.Assert(err, IsNil)
	r := bloader.SetRunKernelImageEnabledKernel(kernel)
	defer r()

	// set the try kernel
	tryKernel, err := snap.ParsePlaceInfoFromSnapFileName("pc-kernel_2.snap")
	c.Assert(err, IsNil)
	r = bloader.SetRunKernelImageEnabledTryKernel(tryKernel)
	defer r()

	_, err = main.Parser().ParseArgs([]string{"initramfs-mounts"})
	c.Assert(err, IsNil)
<<<<<<< HEAD
	c.Assert(n, Equals, 5)
	c.Check(s.Stdout.String(), Equals, fmt.Sprintf(`%[1]s/data/system-data/var/lib/snapd/snaps/pc-kernel_2.snap %[1]s/kernel
=======
	c.Assert(*n, Equals, 5)
	c.Check(s.Stdout.String(), Equals, fmt.Sprintf(`%[1]s/ubuntu-data/system-data/var/lib/snapd/snaps/pc-kernel_2.snap %[1]s/kernel
>>>>>>> 1ba6849b
`, boot.InitramfsRunMntDir))
}

// TODO:UC20: in this case snap-bootstrap should request a reboot, since we
//            already booted the try snap, so mounting the fallback kernel will
//            not match in some cases
func (s *initramfsMountsSuite) TestInitramfsMountsRunModeStep2UntrustedKernelSnap(c *C) {
	s.mockProcCmdlineContent(c, "snapd_recovery_mode=run")

<<<<<<< HEAD
	restore := main.MockOsutilIsMounted(func(path string) (bool, error) {
		n++
		switch n {
		case 1:
			c.Check(path, Equals, boot.InitramfsUbuntuBootDir)
			return true, nil
		case 2:
			c.Check(path, Equals, boot.InitramfsUbuntuSeedDir)
			return true, nil
		case 3:
			c.Check(path, Equals, filepath.Join(boot.InitramfsDataDir))
			return true, nil
		case 4:
			c.Check(path, Equals, filepath.Join(boot.InitramfsRunMntDir, "base"))
			return true, nil
		case 5:
			c.Check(path, Equals, filepath.Join(boot.InitramfsRunMntDir, "kernel"))
			return false, nil
		}
		return false, fmt.Errorf("unexpected number of calls: %v", n)
	})
	defer restore()
=======
	n := s.mockExpectedMountChecks(c,
		mounted{
			boot.InitramfsUbuntuBootDir,
			boot.InitramfsUbuntuSeedDir,
			boot.InitramfsUbuntuDataDir,
			filepath.Join(boot.InitramfsRunMntDir, "base"),
		},
		notYetMounted{filepath.Join(boot.InitramfsRunMntDir, "kernel")},
	)
>>>>>>> 1ba6849b

	// write modeenv
	modeEnv := boot.Modeenv{
		Base:           "core20_123.snap",
		CurrentKernels: []string{"pc-kernel_1.snap"},
	}
	err := modeEnv.WriteTo(boot.InitramfsWritableDir)
	c.Assert(err, IsNil)

	// mock a bootloader
	bloader := boottest.MockUC20RunBootenv(bootloadertest.Mock("mock", c.MkDir()))
	bootloader.Force(bloader)
	defer bootloader.Force(nil)

	// set the current kernel as a kernel not in CurrentKernels
	kernel, err := snap.ParsePlaceInfoFromSnapFileName("pc-kernel_2.snap")
	c.Assert(err, IsNil)
	r := bloader.SetRunKernelImageEnabledKernel(kernel)
	defer r()

	_, err = main.Parser().ParseArgs([]string{"initramfs-mounts"})
	c.Assert(err, ErrorMatches, fmt.Sprintf("fallback kernel snap %q is not trusted in the modeenv", "pc-kernel_2.snap"))
	c.Assert(*n, Equals, 5)
}

// TODO:UC20: in this case snap-bootstrap should request a reboot, since we
//            already booted the try snap, so mounting the fallback kernel will
//            not match in some cases
func (s *initramfsMountsSuite) TestInitramfsMountsRunModeStep2UntrustedTryKernelSnapFallsBack(c *C) {
	s.mockProcCmdlineContent(c, "snapd_recovery_mode=run")

<<<<<<< HEAD
	restore := main.MockOsutilIsMounted(func(path string) (bool, error) {
		n++
		switch n {
		case 1:
			c.Check(path, Equals, boot.InitramfsUbuntuBootDir)
			return true, nil
		case 2:
			c.Check(path, Equals, boot.InitramfsUbuntuSeedDir)
			return true, nil
		case 3:
			c.Check(path, Equals, filepath.Join(boot.InitramfsDataDir))
			return true, nil
		case 4:
			c.Check(path, Equals, filepath.Join(boot.InitramfsRunMntDir, "base"))
			return true, nil
		case 5:
			c.Check(path, Equals, filepath.Join(boot.InitramfsRunMntDir, "kernel"))
			return false, nil
		}
		return false, fmt.Errorf("unexpected number of calls: %v", n)
	})
	defer restore()
=======
	n := s.mockExpectedMountChecks(c,
		mounted{
			boot.InitramfsUbuntuBootDir,
			boot.InitramfsUbuntuSeedDir,
			boot.InitramfsUbuntuDataDir,
			filepath.Join(boot.InitramfsRunMntDir, "base"),
		},
		notYetMounted{filepath.Join(boot.InitramfsRunMntDir, "kernel")},
	)
>>>>>>> 1ba6849b

	// write modeenv
	modeEnv := boot.Modeenv{
		Base:           "core20_123.snap",
		CurrentKernels: []string{"pc-kernel_1.snap"},
	}
	err := modeEnv.WriteTo(boot.InitramfsWritableDir)
	c.Assert(err, IsNil)

	// mock a bootloader
	bloader := boottest.MockUC20RunBootenv(bootloadertest.Mock("mock", c.MkDir()))
	bootloader.Force(bloader)
	defer bootloader.Force(nil)

	// set the try kernel as a kernel not in CurrentKernels
	kernel2, err := snap.ParsePlaceInfoFromSnapFileName("pc-kernel_2.snap")
	c.Assert(err, IsNil)
	r := bloader.SetRunKernelImageEnabledTryKernel(kernel2)
	defer r()

	// set the normal kernel as a valid kernel
	kernel1, err := snap.ParsePlaceInfoFromSnapFileName("pc-kernel_1.snap")
	c.Assert(err, IsNil)
	r = bloader.SetRunKernelImageEnabledKernel(kernel1)
	defer r()

	_, err = main.Parser().ParseArgs([]string{"initramfs-mounts"})

	// TODO:UC20: if we have somewhere to log errors from snap-bootstrap during
	// the initramfs, check that log here
	c.Assert(err, IsNil)
<<<<<<< HEAD
	c.Assert(n, Equals, 5)
	c.Check(s.Stdout.String(), Equals, fmt.Sprintf(`%[1]s/data/system-data/var/lib/snapd/snaps/pc-kernel_1.snap %[1]s/kernel
=======
	c.Assert(*n, Equals, 5)
	c.Check(s.Stdout.String(), Equals, fmt.Sprintf(`%[1]s/ubuntu-data/system-data/var/lib/snapd/snaps/pc-kernel_1.snap %[1]s/kernel
>>>>>>> 1ba6849b
`, boot.InitramfsRunMntDir))
}

func (s *initramfsMountsSuite) TestInitramfsMountsRunModeStep2KernelStatusTryingNoTryKernel(c *C) {
	s.mockProcCmdlineContent(c, "snapd_recovery_mode=run")

<<<<<<< HEAD
	restore := main.MockOsutilIsMounted(func(path string) (bool, error) {
		n++
		switch n {
		case 1:
			c.Check(path, Equals, boot.InitramfsUbuntuBootDir)
			return true, nil
		case 2:
			c.Check(path, Equals, boot.InitramfsUbuntuSeedDir)
			return true, nil
		case 3:
			c.Check(path, Equals, boot.InitramfsDataDir)
			return true, nil
		case 4:
			c.Check(path, Equals, filepath.Join(boot.InitramfsRunMntDir, "base"))
			return true, nil
		case 5:
			c.Check(path, Equals, filepath.Join(boot.InitramfsRunMntDir, "kernel"))
			return false, nil
		}
		return false, fmt.Errorf("unexpected number of calls: %v", n)
	})
	defer restore()
=======
	n := s.mockExpectedMountChecks(c,
		mounted{
			boot.InitramfsUbuntuBootDir,
			boot.InitramfsUbuntuSeedDir,
			boot.InitramfsUbuntuDataDir,
			filepath.Join(boot.InitramfsRunMntDir, "base"),
		},
		notYetMounted{filepath.Join(boot.InitramfsRunMntDir, "kernel")},
	)
>>>>>>> 1ba6849b

	// write modeenv
	modeEnv := boot.Modeenv{
		Base:           "core20_123.snap",
		CurrentKernels: []string{"pc-kernel_1.snap"},
	}
	err := modeEnv.WriteTo(boot.InitramfsWritableDir)
	c.Assert(err, IsNil)

	// mock a bootloader
	bloader := boottest.MockUC20RunBootenv(bootloadertest.Mock("mock", c.MkDir()))
	bootloader.Force(bloader)
	defer bootloader.Force(nil)

	// we are in trying mode, but don't set a try-kernel so we fallback to the
	// fallback kernel
	err = bloader.SetBootVars(map[string]string{"kernel_status": boot.TryingStatus})
	c.Assert(err, IsNil)

	// set the normal kernel as a valid kernel
	kernel, err := snap.ParsePlaceInfoFromSnapFileName("pc-kernel_1.snap")
	c.Assert(err, IsNil)
	r := bloader.SetRunKernelImageEnabledKernel(kernel)
	defer r()

	_, err = main.Parser().ParseArgs([]string{"initramfs-mounts"})

	// TODO:UC20: if we have somewhere to log errors from snap-bootstrap during
	// the initramfs, check that log here
	c.Assert(err, IsNil)
<<<<<<< HEAD
	c.Assert(n, Equals, 5)
	c.Check(s.Stdout.String(), Equals, fmt.Sprintf(`%[1]s/data/system-data/var/lib/snapd/snaps/pc-kernel_1.snap %[1]s/kernel
=======
	c.Assert(*n, Equals, 5)
	c.Check(s.Stdout.String(), Equals, fmt.Sprintf(`%[1]s/ubuntu-data/system-data/var/lib/snapd/snaps/pc-kernel_1.snap %[1]s/kernel
>>>>>>> 1ba6849b
`, boot.InitramfsRunMntDir))
}

func (s *initramfsMountsSuite) TestUnlockIfEncrypted(c *C) {
	for idx, tc := range []struct {
		hasTPM    bool
		tpmErr    error
		hasEncdev bool
		last      bool
		lockOk    bool
		activated bool
		device    string
		err       string
	}{
		// TODO: verify which cases are possible
		{
			hasTPM: true, hasEncdev: true, last: true, lockOk: true,
			activated: true, device: "name",
		}, {
			hasTPM: true, hasEncdev: true, last: true, lockOk: true,
			err: "cannot activate encrypted device .*: activation error",
		}, {
			hasTPM: true, hasEncdev: true, last: true, activated: true,
			err: "cannot lock access to sealed keys: lock failed",
		}, {
			hasTPM: true, hasEncdev: true, lockOk: true, activated: true,
			device: "name",
		}, {
			hasTPM: true, hasEncdev: true, lockOk: true,
			err: "cannot activate encrypted device .*: activation error",
		}, {
			hasTPM: true, hasEncdev: true, activated: true, device: "name",
		}, {
			hasTPM: true, hasEncdev: true,
			err: "cannot activate encrypted device .*: activation error",
		}, {
			hasTPM: true, last: true, lockOk: true, activated: true,
			device: "name",
		}, {
			hasTPM: true, last: true, activated: true,
			err: "cannot lock access to sealed keys: lock failed",
		}, {
			hasTPM: true, lockOk: true, activated: true, device: "name",
		}, {
			hasTPM: true, activated: true, device: "name",
		}, {
			hasTPM: true, hasEncdev: true, last: true,
			tpmErr: errors.New("tpm error"),
			err:    `cannot unlock encrypted device "name": tpm error`,
		}, {
			hasTPM: true, hasEncdev: true,
			tpmErr: errors.New("tpm error"),
			err:    `cannot unlock encrypted device "name": tpm error`,
		}, {
			hasTPM: true, last: true, device: "name",
			tpmErr: errors.New("tpm error"),
		}, {
			hasTPM: true, device: "name",
			tpmErr: errors.New("tpm error"),
		}, {
			hasEncdev: true, last: true,
			tpmErr: errors.New("no tpm"),
			err:    `cannot unlock encrypted device "name": no tpm`,
		}, {
			hasEncdev: true,
			tpmErr:    errors.New("no tpm"),
			err:       `cannot unlock encrypted device "name": no tpm`,
		}, {
			last: true, device: "name", tpmErr: errors.New("no tpm"),
		}, {
			tpmErr: errors.New("no tpm"), device: "name",
		},
	} {
		c.Logf("tc %v: %#v", idx, tc)
		mockTPM, restoreTPM := mockSecbootTPM(c)
		defer restoreTPM()

		restoreConnect := main.MockSecbootConnectToDefaultTPM(func() (*secboot.TPMConnection, error) {
			return mockTPM, tc.tpmErr
		})
		defer restoreConnect()

		n := 0
		restoreLock := main.MockSecbootLockAccessToSealedKeys(func(tpm *secboot.TPMConnection) error {
			n++
			c.Assert(tpm, Equals, mockTPM)
			if tc.lockOk {
				return nil
			}
			return errors.New("lock failed")
		})
		defer restoreLock()

		devDiskByLabel, restoreDev := mockDevDiskByLabel(c)
		defer restoreDev()
		if tc.hasEncdev {
			err := ioutil.WriteFile(filepath.Join(devDiskByLabel, "name-enc"), nil, 0644)
			c.Assert(err, IsNil)
		}

		restoreActivate := main.MockSecbootActivateVolumeWithTPMSealedKey(func(tpm *secboot.TPMConnection, volumeName, sourceDevicePath,
			keyPath string, pinReader io.Reader, options *secboot.ActivateWithTPMSealedKeyOptions) (bool, error) {
			c.Assert(tpm, Equals, mockTPM)
			c.Assert(volumeName, Equals, "name")
			c.Assert(sourceDevicePath, Equals, filepath.Join(devDiskByLabel, "name-enc"))
			c.Assert(keyPath, Equals, filepath.Join(boot.InitramfsEncryptionKeyDir, "name.sealed-key"))
			c.Assert(*options, DeepEquals, secboot.ActivateWithTPMSealedKeyOptions{
				PINTries:            1,
				RecoveryKeyTries:    3,
				LockSealedKeyAccess: tc.last,
			})
			if !tc.activated {
				return false, errors.New("activation error")
			}
			return true, nil
		})
		defer restoreActivate()

		device, err := main.UnlockIfEncrypted("name", tc.last)
		if tc.device == "" {
			c.Assert(device, Equals, tc.device)
		} else {
			c.Assert(device, Equals, filepath.Join(devDiskByLabel, tc.device))
		}
		if tc.err == "" {
			c.Assert(err, IsNil)
		} else {
			c.Assert(err, ErrorMatches, tc.err)
		}
		// LockAccessToSealedKeys should be called whenever there is a TPM device
		// detected, regardless of whether secure boot is enabled or there is an
		// encrypted volume to unlock. If we have multiple encrypted volumes, we
		// should call it after the last one is unlocked.
		if tc.hasTPM && tc.tpmErr == nil && tc.last {
			c.Assert(n, Equals, 1)
		}
	}
}

func (s *initramfsMountsSuite) TestInitramfsMountsRunModeStep2EnvRefKernelBootstate(c *C) {
	s.mockProcCmdlineContent(c, "snapd_recovery_mode=run")

<<<<<<< HEAD
	restore := main.MockOsutilIsMounted(func(path string) (bool, error) {
		n++
		switch n {
		case 1:
			c.Check(path, Equals, boot.InitramfsUbuntuBootDir)
			return true, nil
		case 2:
			c.Check(path, Equals, boot.InitramfsUbuntuSeedDir)
			return true, nil
		case 3:
			c.Check(path, Equals, boot.InitramfsDataDir)
			return true, nil
		case 4:
			c.Check(path, Equals, filepath.Join(boot.InitramfsRunMntDir, "base"))
			return false, nil
		case 5:
			c.Check(path, Equals, filepath.Join(boot.InitramfsRunMntDir, "kernel"))
			return false, nil
		case 6:
			c.Check(path, Equals, filepath.Join(boot.InitramfsRunMntDir, "snapd"))
			return false, nil
		}
		return false, fmt.Errorf("unexpected number of calls: %v", n)
	})
	defer restore()
=======
	n := s.mockExpectedMountChecks(c,
		mounted{
			boot.InitramfsUbuntuBootDir,
			boot.InitramfsUbuntuSeedDir,
			boot.InitramfsUbuntuDataDir,
		},
		notYetMounted{
			filepath.Join(boot.InitramfsRunMntDir, "base"),
			filepath.Join(boot.InitramfsRunMntDir, "kernel"),
			filepath.Join(boot.InitramfsRunMntDir, "snapd"),
		},
	)
>>>>>>> 1ba6849b

	// write modeenv
	modeEnv := boot.Modeenv{
		RecoverySystem: "20191118",
		Base:           "core20_123.snap",
		CurrentKernels: []string{"pc-kernel_1.snap"},
	}
	err := modeEnv.WriteTo(boot.InitramfsWritableDir)
	c.Assert(err, IsNil)

	// mock a bootloader
	bloader := boottest.MockUC20EnvRefExtractedKernelRunBootenv(bootloadertest.Mock("mock", c.MkDir()))
	bootloader.Force(bloader)
	defer bootloader.Force(nil)

	// set the current kernel
	bloader.SetBootKernel("pc-kernel_1.snap")

	_, err = main.Parser().ParseArgs([]string{"initramfs-mounts"})
	c.Assert(err, IsNil)
<<<<<<< HEAD
	c.Assert(n, Equals, 6)
	c.Check(s.Stdout.String(), Equals, fmt.Sprintf(`%[1]s/data/system-data/var/lib/snapd/snaps/core20_123.snap %[1]s/base
%[1]s/data/system-data/var/lib/snapd/snaps/pc-kernel_1.snap %[1]s/kernel
=======
	c.Assert(*n, Equals, 6)
	c.Check(s.Stdout.String(), Equals, fmt.Sprintf(`%[1]s/ubuntu-data/system-data/var/lib/snapd/snaps/core20_123.snap %[1]s/base
%[1]s/ubuntu-data/system-data/var/lib/snapd/snaps/pc-kernel_1.snap %[1]s/kernel
>>>>>>> 1ba6849b
%[1]s/ubuntu-seed/snaps/snapd_1.snap %[1]s/snapd
`, boot.InitramfsRunMntDir))
}

func (s *initramfsMountsSuite) TestInitramfsMountsRunModeStep2EnvRefKernelBootstateKernelSnapUpgradeHappy(c *C) {
	s.mockProcCmdlineContent(c, "snapd_recovery_mode=run")

<<<<<<< HEAD
	restore := main.MockOsutilIsMounted(func(path string) (bool, error) {
		n++
		switch n {
		case 1:
			c.Check(path, Equals, boot.InitramfsUbuntuBootDir)
			return true, nil
		case 2:
			c.Check(path, Equals, boot.InitramfsUbuntuSeedDir)
			return true, nil
		case 3:
			c.Check(path, Equals, filepath.Join(boot.InitramfsDataDir))
			return true, nil
		case 4:
			c.Check(path, Equals, filepath.Join(boot.InitramfsRunMntDir, "base"))
			return true, nil
		case 5:
			c.Check(path, Equals, filepath.Join(boot.InitramfsRunMntDir, "kernel"))
			return false, nil
		}
		return false, fmt.Errorf("unexpected number of calls: %v", n)
	})
	defer restore()
=======
	n := s.mockExpectedMountChecks(c,
		mounted{
			boot.InitramfsUbuntuBootDir,
			boot.InitramfsUbuntuSeedDir,
			boot.InitramfsUbuntuDataDir,
			filepath.Join(boot.InitramfsRunMntDir, "base"),
		},
		notYetMounted{filepath.Join(boot.InitramfsRunMntDir, "kernel")},
	)
>>>>>>> 1ba6849b

	// write modeenv
	modeEnv := &boot.Modeenv{
		Base:           "core20_123.snap",
		CurrentKernels: []string{"pc-kernel_1.snap", "pc-kernel_2.snap"},
	}
	err := modeEnv.WriteTo(boot.InitramfsWritableDir)
	c.Assert(err, IsNil)

	tryBaseSnap := filepath.Join(dirs.SnapBlobDirUnder(boot.InitramfsWritableDir), "core20_124.snap")
	err = os.MkdirAll(filepath.Dir(tryBaseSnap), 0755)
	c.Assert(err, IsNil)
	err = ioutil.WriteFile(tryBaseSnap, []byte{0}, 0644)
	c.Assert(err, IsNil)
	defer os.Remove(tryBaseSnap)

	// mock a bootloader
	bloader := boottest.MockUC20EnvRefExtractedKernelRunBootenv(bootloadertest.Mock("mock", c.MkDir()))
	bootloader.Force(bloader)
	defer bootloader.Force(nil)

	bloader.BootVars["kernel_status"] = boot.TryingStatus

	// set the current kernel and try kernel
	bloader.SetBootKernel("pc-kernel_1.snap")
	bloader.SetBootTryKernel("pc-kernel_2.snap")

	_, err = main.Parser().ParseArgs([]string{"initramfs-mounts"})
	c.Assert(err, IsNil)
<<<<<<< HEAD
	c.Assert(n, Equals, 5)
	c.Check(s.Stdout.String(), Equals, fmt.Sprintf(`%[1]s/data/system-data/var/lib/snapd/snaps/pc-kernel_2.snap %[1]s/kernel
=======
	c.Assert(*n, Equals, 5)
	c.Check(s.Stdout.String(), Equals, fmt.Sprintf(`%[1]s/ubuntu-data/system-data/var/lib/snapd/snaps/pc-kernel_2.snap %[1]s/kernel
>>>>>>> 1ba6849b
`, boot.InitramfsRunMntDir))
}

// TODO:UC20: in this case snap-bootstrap should request a reboot, since we
//            already booted the try snap, so mounting the fallback kernel will
//            not match in some cases
func (s *initramfsMountsSuite) TestInitramfsMountsRunModeStep2EnvRefKernelBootstateUntrustedKernelSnap(c *C) {
	s.mockProcCmdlineContent(c, "snapd_recovery_mode=run")

<<<<<<< HEAD
	restore := main.MockOsutilIsMounted(func(path string) (bool, error) {
		n++
		switch n {
		case 1:
			c.Check(path, Equals, boot.InitramfsUbuntuBootDir)
			return true, nil
		case 2:
			c.Check(path, Equals, boot.InitramfsUbuntuSeedDir)
			return true, nil
		case 3:
			c.Check(path, Equals, filepath.Join(boot.InitramfsDataDir))
			return true, nil
		case 4:
			c.Check(path, Equals, filepath.Join(boot.InitramfsRunMntDir, "base"))
			return true, nil
		case 5:
			c.Check(path, Equals, filepath.Join(boot.InitramfsRunMntDir, "kernel"))
			return false, nil
		}
		return false, fmt.Errorf("unexpected number of calls: %v", n)
	})
	defer restore()
=======
	n := s.mockExpectedMountChecks(c,
		mounted{
			boot.InitramfsUbuntuBootDir,
			boot.InitramfsUbuntuSeedDir,
			boot.InitramfsUbuntuDataDir,
			filepath.Join(boot.InitramfsRunMntDir, "base"),
		},
		notYetMounted{filepath.Join(boot.InitramfsRunMntDir, "kernel")},
	)
>>>>>>> 1ba6849b

	// write modeenv
	modeEnv := boot.Modeenv{
		Base:           "core20_123.snap",
		CurrentKernels: []string{"pc-kernel_1.snap"},
	}
	err := modeEnv.WriteTo(boot.InitramfsWritableDir)
	c.Assert(err, IsNil)

	// mock a bootloader
	bloader := boottest.MockUC20EnvRefExtractedKernelRunBootenv(bootloadertest.Mock("mock", c.MkDir()))
	bootloader.Force(bloader)
	defer bootloader.Force(nil)

	// set the current kernel as a kernel not in CurrentKernels
	bloader.SetBootKernel("pc-kernel_2.snap")

	_, err = main.Parser().ParseArgs([]string{"initramfs-mounts"})
	c.Assert(err, ErrorMatches, fmt.Sprintf("fallback kernel snap %q is not trusted in the modeenv", "pc-kernel_2.snap"))
	c.Assert(*n, Equals, 5)
}

// TODO:UC20: in this case snap-bootstrap should request a reboot, since we
//            already booted the try snap, so mounting the fallback kernel will
//            not match in some cases
func (s *initramfsMountsSuite) TestInitramfsMountsRunModeStep2EnvRefKernelBootstateUntrustedTryKernelSnapFallsBack(c *C) {
	s.mockProcCmdlineContent(c, "snapd_recovery_mode=run")

<<<<<<< HEAD
	restore := main.MockOsutilIsMounted(func(path string) (bool, error) {
		n++
		switch n {
		case 1:
			c.Check(path, Equals, boot.InitramfsUbuntuBootDir)
			return true, nil
		case 2:
			c.Check(path, Equals, boot.InitramfsUbuntuSeedDir)
			return true, nil
		case 3:
			c.Check(path, Equals, filepath.Join(boot.InitramfsDataDir))
			return true, nil
		case 4:
			c.Check(path, Equals, filepath.Join(boot.InitramfsRunMntDir, "base"))
			return true, nil
		case 5:
			c.Check(path, Equals, filepath.Join(boot.InitramfsRunMntDir, "kernel"))
			return false, nil
		}
		return false, fmt.Errorf("unexpected number of calls: %v", n)
	})
	defer restore()
=======
	n := s.mockExpectedMountChecks(c,
		mounted{
			boot.InitramfsUbuntuBootDir,
			boot.InitramfsUbuntuSeedDir,
			boot.InitramfsUbuntuDataDir,
			filepath.Join(boot.InitramfsRunMntDir, "base"),
		},
		notYetMounted{filepath.Join(boot.InitramfsRunMntDir, "kernel")},
	)
>>>>>>> 1ba6849b

	// write modeenv
	modeEnv := boot.Modeenv{
		Base:           "core20_123.snap",
		CurrentKernels: []string{"pc-kernel_1.snap"},
	}
	err := modeEnv.WriteTo(boot.InitramfsWritableDir)
	c.Assert(err, IsNil)

	// mock a bootloader
	bloader := boottest.MockUC20EnvRefExtractedKernelRunBootenv(bootloadertest.Mock("mock", c.MkDir()))
	bootloader.Force(bloader)
	defer bootloader.Force(nil)

	// set the try kernel as a kernel not in CurrentKernels
	bloader.SetBootTryKernel("pc-kernel_2.snap")

	// set the normal kernel as a valid kernel
	bloader.SetBootKernel("pc-kernel_1.snap")

	bloader.BootVars["kernel_status"] = boot.TryingStatus

	_, err = main.Parser().ParseArgs([]string{"initramfs-mounts"})

	// TODO:UC20: if we have somewhere to log errors from snap-bootstrap during
	// the initramfs, check that log here
	c.Assert(err, IsNil)
<<<<<<< HEAD
	c.Assert(n, Equals, 5)
	c.Check(s.Stdout.String(), Equals, fmt.Sprintf(`%[1]s/data/system-data/var/lib/snapd/snaps/pc-kernel_1.snap %[1]s/kernel
=======
	c.Assert(*n, Equals, 5)
	c.Check(s.Stdout.String(), Equals, fmt.Sprintf(`%[1]s/ubuntu-data/system-data/var/lib/snapd/snaps/pc-kernel_1.snap %[1]s/kernel
>>>>>>> 1ba6849b
`, boot.InitramfsRunMntDir))
}

func (s *initramfsMountsSuite) TestInitramfsMountsRunModeStep2EnvRefKernelBootstateKernelStatusTryingNoTryKernel(c *C) {
	s.mockProcCmdlineContent(c, "snapd_recovery_mode=run")

<<<<<<< HEAD
	restore := main.MockOsutilIsMounted(func(path string) (bool, error) {
		n++
		switch n {
		case 1:
			c.Check(path, Equals, boot.InitramfsUbuntuBootDir)
			return true, nil
		case 2:
			c.Check(path, Equals, boot.InitramfsUbuntuSeedDir)
			return true, nil
		case 3:
			c.Check(path, Equals, boot.InitramfsDataDir)
			return true, nil
		case 4:
			c.Check(path, Equals, filepath.Join(boot.InitramfsRunMntDir, "base"))
			return true, nil
		case 5:
			c.Check(path, Equals, filepath.Join(boot.InitramfsRunMntDir, "kernel"))
			return false, nil
		}
		return false, fmt.Errorf("unexpected number of calls: %v", n)
	})
	defer restore()
=======
	n := s.mockExpectedMountChecks(c,
		mounted{
			boot.InitramfsUbuntuBootDir,
			boot.InitramfsUbuntuSeedDir,
			boot.InitramfsUbuntuDataDir,
			filepath.Join(boot.InitramfsRunMntDir, "base"),
		},
		notYetMounted{filepath.Join(boot.InitramfsRunMntDir, "kernel")},
	)
>>>>>>> 1ba6849b

	// write modeenv
	modeEnv := boot.Modeenv{
		Base:           "core20_123.snap",
		CurrentKernels: []string{"pc-kernel_1.snap"},
	}
	err := modeEnv.WriteTo(boot.InitramfsWritableDir)
	c.Assert(err, IsNil)

	// mock a bootloader
	bloader := boottest.MockUC20EnvRefExtractedKernelRunBootenv(bootloadertest.Mock("mock", c.MkDir()))
	bootloader.Force(bloader)
	defer bootloader.Force(nil)

	// we are in trying mode, but don't set a try-kernel so we fallback to the
	// fallback kernel
	err = bloader.SetBootVars(map[string]string{"kernel_status": boot.TryingStatus})
	c.Assert(err, IsNil)

	// set the normal kernel as a valid kernel
	bloader.SetBootKernel("pc-kernel_1.snap")

	_, err = main.Parser().ParseArgs([]string{"initramfs-mounts"})

	// TODO:UC20: if we have somewhere to log errors from snap-bootstrap during
	// the initramfs, check that log here
	c.Assert(err, IsNil)
<<<<<<< HEAD
	c.Assert(n, Equals, 5)
	c.Check(s.Stdout.String(), Equals, fmt.Sprintf(`%[1]s/data/system-data/var/lib/snapd/snaps/pc-kernel_1.snap %[1]s/kernel
=======
	c.Assert(*n, Equals, 5)
	c.Check(s.Stdout.String(), Equals, fmt.Sprintf(`%[1]s/ubuntu-data/system-data/var/lib/snapd/snaps/pc-kernel_1.snap %[1]s/kernel
>>>>>>> 1ba6849b
`, boot.InitramfsRunMntDir))
}

func (s *initramfsMountsSuite) TestInitramfsMountsRecoverModeStep1(c *C) {
	s.mockProcCmdlineContent(c, "snapd_recovery_mode=recover snapd_recovery_system="+s.sysLabel)

	n := s.mockExpectedMountChecks(c,
		notYetMounted{boot.InitramfsUbuntuSeedDir},
	)

	_, err := main.Parser().ParseArgs([]string{"initramfs-mounts"})
	c.Assert(err, IsNil)
	c.Assert(*n, Equals, 1)
	c.Check(s.Stdout.String(), Equals, fmt.Sprintf("/dev/disk/by-label/ubuntu-seed %s/ubuntu-seed\n", boot.InitramfsRunMntDir))
}

func (s *initramfsMountsSuite) TestInitramfsMountsRecoverModeStep2(c *C) {
	s.mockProcCmdlineContent(c, "snapd_recovery_mode=recover snapd_recovery_system="+s.sysLabel)

<<<<<<< HEAD
	restore := main.MockOsutilIsMounted(func(path string) (bool, error) {
		n++
		switch n {
		case 1:
			c.Check(path, Equals, filepath.Join(boot.InitramfsRunMntDir, "ubuntu-seed"))
			return true, nil
		case 2:
			c.Check(path, Equals, filepath.Join(boot.InitramfsRunMntDir, "base"))
			return false, nil
		case 3:
			c.Check(path, Equals, filepath.Join(boot.InitramfsRunMntDir, "kernel"))
			return false, nil
		case 4:
			c.Check(path, Equals, filepath.Join(boot.InitramfsRunMntDir, "snapd"))
			return false, nil
		case 5:
			c.Check(path, Equals, filepath.Join(boot.InitramfsRunMntDir, "data"))
			return false, nil
		}
		return false, fmt.Errorf("unexpected number of calls: %v %s", n, path)
	})
	defer restore()
=======
	n := s.mockExpectedMountChecks(c,
		mounted{boot.InitramfsUbuntuSeedDir},
		notYetMounted{
			filepath.Join(boot.InitramfsRunMntDir, "base"),
			filepath.Join(boot.InitramfsRunMntDir, "kernel"),
			filepath.Join(boot.InitramfsRunMntDir, "snapd"),
			filepath.Join(boot.InitramfsRunMntDir, "ubuntu-data"),
		},
	)
>>>>>>> 1ba6849b

	_, err := main.Parser().ParseArgs([]string{"initramfs-mounts"})
	c.Assert(err, IsNil)
	c.Assert(*n, Equals, 5)
	c.Check(s.Stdout.String(), Equals, fmt.Sprintf(`%[1]s/snaps/snapd_1.snap %[2]s/snapd
%[1]s/snaps/pc-kernel_1.snap %[2]s/kernel
%[1]s/snaps/core20_1.snap %[2]s/base
--type=tmpfs tmpfs %[2]s/data
`, s.seedDir, boot.InitramfsRunMntDir))
}

func (s *initramfsMountsSuite) TestInitramfsMountsRecoverModeStep3(c *C) {
	s.mockProcCmdlineContent(c, "snapd_recovery_mode=recover snapd_recovery_system="+s.sysLabel)

<<<<<<< HEAD
	restore := main.MockOsutilIsMounted(func(path string) (bool, error) {
		n++
		switch n {
		case 1:
			c.Check(path, Equals, filepath.Join(boot.InitramfsRunMntDir, "ubuntu-seed"))
			return true, nil
		case 2:
			c.Check(path, Equals, filepath.Join(boot.InitramfsRunMntDir, "base"))
			return true, nil
		case 3:
			c.Check(path, Equals, filepath.Join(boot.InitramfsRunMntDir, "kernel"))
			return true, nil
		case 4:
			c.Check(path, Equals, filepath.Join(boot.InitramfsRunMntDir, "snapd"))
			return true, nil
		case 5:
			c.Check(path, Equals, filepath.Join(boot.InitramfsRunMntDir, "data"))
			return true, nil
		case 6:
			c.Check(path, Equals, filepath.Join(boot.InitramfsRunMntDir, "host/ubuntu-data"))
			return false, nil
		}
		return false, fmt.Errorf("unexpected number of calls: %v", n)
	})
	defer restore()
=======
	n := s.mockExpectedMountChecks(c,
		mounted{
			boot.InitramfsUbuntuSeedDir,
			filepath.Join(boot.InitramfsRunMntDir, "base"),
			filepath.Join(boot.InitramfsRunMntDir, "kernel"),
			filepath.Join(boot.InitramfsRunMntDir, "snapd"),
			filepath.Join(boot.InitramfsRunMntDir, "ubuntu-data"),
		},
		notYetMounted{filepath.Join(boot.InitramfsRunMntDir, "host/ubuntu-data")},
	)
>>>>>>> 1ba6849b

	_, err := main.Parser().ParseArgs([]string{"initramfs-mounts"})
	c.Assert(err, IsNil)
	c.Assert(*n, Equals, 6)
	c.Check(s.Stdout.String(), Equals, fmt.Sprintf(`/dev/disk/by-label/ubuntu-data %s/host/ubuntu-data
`, boot.InitramfsRunMntDir))
}

var mockStateContent = `{"data":{"auth":{"users":[{"name":"mvo"}]}},"some":{"other":"stuff"}}`

func (s *initramfsMountsSuite) TestInitramfsMountsRecoverModeStep4(c *C) {
	s.mockProcCmdlineContent(c, "snapd_recovery_mode=recover snapd_recovery_system="+s.sysLabel)

<<<<<<< HEAD
	restore := main.MockOsutilIsMounted(func(path string) (bool, error) {
		n++
		switch n {
		case 1:
			c.Check(path, Equals, filepath.Join(boot.InitramfsRunMntDir, "ubuntu-seed"))
			return true, nil
		case 2:
			c.Check(path, Equals, filepath.Join(boot.InitramfsRunMntDir, "base"))
			return true, nil
		case 3:
			c.Check(path, Equals, filepath.Join(boot.InitramfsRunMntDir, "kernel"))
			return true, nil
		case 4:
			c.Check(path, Equals, filepath.Join(boot.InitramfsRunMntDir, "snapd"))
			return true, nil
		case 5:
			c.Check(path, Equals, filepath.Join(boot.InitramfsRunMntDir, "data"))
			return true, nil
		case 6:
			c.Check(path, Equals, filepath.Join(boot.InitramfsRunMntDir, "host/ubuntu-data"))
			return true, nil
		}
		return false, fmt.Errorf("unexpected number of calls: %v", n)
	})
	defer restore()
=======
	n := s.mockExpectedMountChecks(c,
		mounted{
			boot.InitramfsUbuntuSeedDir,
			filepath.Join(boot.InitramfsRunMntDir, "base"),
			filepath.Join(boot.InitramfsRunMntDir, "kernel"),
			filepath.Join(boot.InitramfsRunMntDir, "snapd"),
			filepath.Join(boot.InitramfsRunMntDir, "ubuntu-data"),
			filepath.Join(boot.InitramfsRunMntDir, "host/ubuntu-data"),
		},
	)
>>>>>>> 1ba6849b

	ephemeralUbuntuData := filepath.Join(boot.InitramfsRunMntDir, "data/")
	err := os.MkdirAll(ephemeralUbuntuData, 0755)
	c.Assert(err, IsNil)
	// mock a auth data in the host's ubuntu-data
	hostUbuntuData := filepath.Join(boot.InitramfsRunMntDir, "host/ubuntu-data/")
	err = os.MkdirAll(hostUbuntuData, 0755)
	c.Assert(err, IsNil)
	mockAuthFiles := []string{
		// extrausers
		"system-data/var/lib/extrausers/passwd",
		"system-data/var/lib/extrausers/shadow",
		"system-data/var/lib/extrausers/group",
		"system-data/var/lib/extrausers/gshadow",
		// sshd
		"system-data/etc/ssh/ssh_host_rsa.key",
		"system-data/etc/ssh/ssh_host_rsa.key.pub",
		// user ssh
		"user-data/user1/.ssh/authorized_keys",
		"user-data/user2/.ssh/authorized_keys",
	}
	mockUnrelatedFiles := []string{
		"system-data/var/lib/foo",
		"system-data/etc/passwd",
		"user-data/user1/some-random-data",
		"user-data/user2/other-random-data",
	}
	for _, mockAuthFile := range append(mockAuthFiles, mockUnrelatedFiles...) {
		p := filepath.Join(hostUbuntuData, mockAuthFile)
		err = os.MkdirAll(filepath.Dir(p), 0750)
		c.Assert(err, IsNil)
		mockContent := fmt.Sprintf("content of %s", filepath.Base(mockAuthFile))
		err = ioutil.WriteFile(p, []byte(mockContent), 0640)
		c.Assert(err, IsNil)
	}
	// create a mock state
	mockedState := filepath.Join(hostUbuntuData, "system-data/var/lib/snapd/state.json")
	err = os.MkdirAll(filepath.Dir(mockedState), 0750)
	c.Assert(err, IsNil)
	err = ioutil.WriteFile(mockedState, []byte(mockStateContent), 0640)
	c.Assert(err, IsNil)

	_, err = main.Parser().ParseArgs([]string{"initramfs-mounts"})
	c.Assert(err, IsNil)
	c.Assert(*n, Equals, 6)
	c.Check(s.Stdout.String(), Equals, "")

	modeEnv := filepath.Join(ephemeralUbuntuData, "/system-data/var/lib/snapd/modeenv")
	c.Check(modeEnv, testutil.FileEquals, `mode=recover
recovery_system=20191118
`)
	for _, p := range mockUnrelatedFiles {
		c.Check(filepath.Join(ephemeralUbuntuData, p), testutil.FileAbsent)
	}
	for _, p := range mockAuthFiles {
		c.Check(filepath.Join(ephemeralUbuntuData, p), testutil.FilePresent)
		fi, err := os.Stat(filepath.Join(ephemeralUbuntuData, p))
		// check file mode is set
		c.Assert(err, IsNil)
		c.Check(fi.Mode(), Equals, os.FileMode(0640))
		// check dir mode is set in parent dir
		fiParent, err := os.Stat(filepath.Dir(filepath.Join(ephemeralUbuntuData, p)))
		c.Assert(err, IsNil)
		c.Check(fiParent.Mode(), Equals, os.FileMode(os.ModeDir|0750))
	}

	c.Check(filepath.Join(ephemeralUbuntuData, "system-data/var/lib/snapd/state.json"), testutil.FileEquals, `{"data":{"auth":{"users":[{"name":"mvo"}]}},"changes":{},"tasks":{},"last-change-id":0,"last-task-id":0,"last-lane-id":0}`)
}

func mockSecbootTPM(c *C) (tpm *secboot.TPMConnection, restore func()) {
	tcti, err := os.Open("/dev/null")
	c.Assert(err, IsNil)
	tpmctx, err := tpm2.NewTPMContext(tcti)
	c.Assert(err, IsNil)
	mockTPM := &secboot.TPMConnection{TPMContext: tpmctx}

	restoreConnect := main.MockSecbootConnectToDefaultTPM(func() (*secboot.TPMConnection, error) {
		return mockTPM, nil
	})
	return mockTPM, restoreConnect
}

func mockDevDiskByLabel(c *C) (string, func()) {
	devDir := filepath.Join(c.MkDir(), "dev/disk/by-label")
	err := os.MkdirAll(devDir, 0755)
	c.Assert(err, IsNil)
	restore := main.MockDevDiskByLabelDir(devDir)
	return devDir, restore
}

func (s *initramfsMountsSuite) testInitramfsMountsInstallRecoverModeStep1Measure(c *C, mode string) {
	s.mockProcCmdlineContent(c, fmt.Sprintf("snapd_recovery_mode=%s snapd_recovery_system=%s", mode, s.sysLabel))

	n := s.mockExpectedMountChecks(c,
		mounted{boot.InitramfsUbuntuSeedDir},
		notYetMounted{
			filepath.Join(boot.InitramfsRunMntDir, "base"),
			filepath.Join(boot.InitramfsRunMntDir, "kernel"),
			filepath.Join(boot.InitramfsRunMntDir, "snapd"),
			filepath.Join(boot.InitramfsRunMntDir, "ubuntu-data"),
		},
	)

	// setup a fake tpm
	_, restore := mockSecbootTPM(c)
	defer restore()

	epochPCR := -1
	modelPCR := -1
	restore = main.MockSecbootMeasureSnapSystemEpochToTPM(func(tpm *secboot.TPMConnection, pcrIndex int) error {
		epochPCR = pcrIndex
		return nil
	})
	defer restore()

	var measuredModel *asserts.Model
	restore = main.MockSecbootMeasureSnapModelToTPM(func(tpm *secboot.TPMConnection, pcrIndex int, model *asserts.Model) error {
		modelPCR = pcrIndex
		measuredModel = model
		return nil
	})
	defer restore()

	_, err := main.Parser().ParseArgs([]string{"initramfs-mounts"})
	c.Assert(err, IsNil)
	c.Check(s.Stdout.String(), Equals, fmt.Sprintf(`%[1]s/snaps/snapd_1.snap %[2]s/snapd
%[1]s/snaps/pc-kernel_1.snap %[2]s/kernel
%[1]s/snaps/core20_1.snap %[2]s/base
--type=tmpfs tmpfs %[2]s/data
`, s.seedDir, boot.InitramfsRunMntDir))
	c.Check(epochPCR, Equals, 12)
	c.Check(modelPCR, Equals, 12)
	c.Check(measuredModel, NotNil)
	c.Check(measuredModel, DeepEquals, s.model)
	c.Assert(filepath.Join(dirs.SnapBootstrapRunDir, "secboot-epoch-measured"), testutil.FilePresent)
	c.Assert(filepath.Join(dirs.SnapBootstrapRunDir, s.sysLabel+"-model-measured"), testutil.FilePresent)
	c.Check(*n, Equals, 5)
}

func (s *initramfsMountsSuite) TestInitramfsMountsInstallModeStep1Measure(c *C) {
	s.testInitramfsMountsInstallRecoverModeStep1Measure(c, "")
}

func (s *initramfsMountsSuite) TestInitramfsMountsRecoverModeStep1Measure(c *C) {
	s.testInitramfsMountsInstallRecoverModeStep1Measure(c, "recover")
}<|MERGE_RESOLUTION|>--- conflicted
+++ resolved
@@ -229,40 +229,15 @@
 func (s *initramfsMountsSuite) TestInitramfsMountsInstallModeStep2(c *C) {
 	s.mockProcCmdlineContent(c, "snapd_recovery_mode=install snapd_recovery_system="+s.sysLabel)
 
-<<<<<<< HEAD
-	restore := main.MockOsutilIsMounted(func(path string) (bool, error) {
-		n++
-		switch n {
-		case 1:
-			c.Check(path, Equals, boot.InitramfsUbuntuSeedDir)
-			return true, nil
-		case 2:
-			c.Check(path, Equals, filepath.Join(boot.InitramfsRunMntDir, "base"))
-			return false, nil
-		case 3:
-			c.Check(path, Equals, filepath.Join(boot.InitramfsRunMntDir, "kernel"))
-			return false, nil
-		case 4:
-			c.Check(path, Equals, filepath.Join(boot.InitramfsRunMntDir, "snapd"))
-			return false, nil
-		case 5:
-			c.Check(path, Equals, boot.InitramfsDataDir)
-			return false, nil
-		}
-		return false, fmt.Errorf("unexpected number of calls: %v", n)
-	})
-	defer restore()
-=======
 	n := s.mockExpectedMountChecks(c,
 		mounted{boot.InitramfsUbuntuSeedDir},
 		notYetMounted{
 			filepath.Join(boot.InitramfsRunMntDir, "base"),
 			filepath.Join(boot.InitramfsRunMntDir, "kernel"),
 			filepath.Join(boot.InitramfsRunMntDir, "snapd"),
-			boot.InitramfsUbuntuDataDir,
-		},
-	)
->>>>>>> 1ba6849b
+			boot.InitramfsDataDir,
+		},
+	)
 
 	_, err := main.Parser().ParseArgs([]string{"initramfs-mounts"})
 	c.Assert(err, IsNil)
@@ -277,39 +252,14 @@
 func (s *initramfsMountsSuite) TestInitramfsMountsInstallModeStep4(c *C) {
 	s.mockProcCmdlineContent(c, "snapd_recovery_mode=install snapd_recovery_system="+s.sysLabel)
 
-<<<<<<< HEAD
-	restore := main.MockOsutilIsMounted(func(path string) (bool, error) {
-		n++
-		switch n {
-		case 1:
-			c.Check(path, Equals, boot.InitramfsUbuntuSeedDir)
-			return true, nil
-		case 2:
-			c.Check(path, Equals, filepath.Join(boot.InitramfsRunMntDir, "base"))
-			return true, nil
-		case 3:
-			c.Check(path, Equals, filepath.Join(boot.InitramfsRunMntDir, "kernel"))
-			return true, nil
-		case 4:
-			c.Check(path, Equals, filepath.Join(boot.InitramfsRunMntDir, "snapd"))
-			return true, nil
-		case 5:
-			c.Check(path, Equals, boot.InitramfsDataDir)
-			return true, nil
-		}
-		return false, fmt.Errorf("unexpected number of calls: %v", n)
-	})
-	defer restore()
-=======
 	n := s.mockExpectedMountChecks(c,
 		mounted{boot.InitramfsUbuntuSeedDir,
 			filepath.Join(boot.InitramfsRunMntDir, "base"),
 			filepath.Join(boot.InitramfsRunMntDir, "kernel"),
 			filepath.Join(boot.InitramfsRunMntDir, "snapd"),
-			boot.InitramfsUbuntuDataDir,
-		},
-	)
->>>>>>> 1ba6849b
+			boot.InitramfsDataDir,
+		},
+	)
 
 	_, err := main.Parser().ParseArgs([]string{"initramfs-mounts"})
 	c.Assert(err, IsNil)
@@ -355,42 +305,18 @@
 func (s *initramfsMountsSuite) TestInitramfsMountsRunModeStep1Data(c *C) {
 	s.mockProcCmdlineContent(c, "snapd_recovery_mode=run")
 
-<<<<<<< HEAD
-	restore := main.MockOsutilIsMounted(func(path string) (bool, error) {
-		n++
-		switch n {
-		case 1:
-			c.Check(path, Equals, boot.InitramfsUbuntuBootDir)
-			return true, nil
-		case 2:
-			c.Check(path, Equals, boot.InitramfsUbuntuSeedDir)
-			return true, nil
-		case 3:
-			c.Check(path, Equals, boot.InitramfsDataDir)
-			return false, nil
-		}
-		return false, fmt.Errorf("unexpected number of calls: %v", n)
-	})
-	defer restore()
+	n := s.mockExpectedMountChecks(c,
+		mounted{
+			boot.InitramfsUbuntuBootDir,
+			boot.InitramfsUbuntuSeedDir,
+		},
+		notYetMounted{boot.InitramfsDataDir},
+	)
 
 	_, err := main.Parser().ParseArgs([]string{"initramfs-mounts"})
 	c.Assert(err, IsNil)
-	c.Assert(n, Equals, 3)
+	c.Assert(*n, Equals, 3)
 	c.Check(s.Stdout.String(), Equals, fmt.Sprintf(`/dev/disk/by-label/ubuntu-data %[1]s/data
-=======
-	n := s.mockExpectedMountChecks(c,
-		mounted{
-			boot.InitramfsUbuntuBootDir,
-			boot.InitramfsUbuntuSeedDir,
-		},
-		notYetMounted{boot.InitramfsUbuntuDataDir},
-	)
-
-	_, err := main.Parser().ParseArgs([]string{"initramfs-mounts"})
-	c.Assert(err, IsNil)
-	c.Assert(*n, Equals, 3)
-	c.Check(s.Stdout.String(), Equals, fmt.Sprintf(`/dev/disk/by-label/ubuntu-data %[1]s/ubuntu-data
->>>>>>> 1ba6849b
 `, boot.InitramfsRunMntDir))
 }
 
@@ -437,33 +363,13 @@
 	})
 	defer restore()
 
-<<<<<<< HEAD
-	n := 0
-	restore = main.MockOsutilIsMounted(func(path string) (bool, error) {
-		n++
-		switch n {
-		case 1:
-			c.Check(path, Equals, boot.InitramfsUbuntuBootDir)
-			return true, nil
-		case 2:
-			c.Check(path, Equals, boot.InitramfsUbuntuSeedDir)
-			return true, nil
-		case 3:
-			c.Check(path, Equals, boot.InitramfsDataDir)
-			return false, nil
-		}
-		return false, fmt.Errorf("unexpected number of calls: %v", n)
-	})
-	defer restore()
-=======
-	n := s.mockExpectedMountChecks(c,
-		mounted{
-			boot.InitramfsUbuntuBootDir,
-			boot.InitramfsUbuntuSeedDir,
-		},
-		notYetMounted{boot.InitramfsUbuntuDataDir},
-	)
->>>>>>> 1ba6849b
+	n := s.mockExpectedMountChecks(c,
+		mounted{
+			boot.InitramfsUbuntuBootDir,
+			boot.InitramfsUbuntuSeedDir,
+		},
+		notYetMounted{boot.InitramfsDataDir},
+	)
 
 	sealedKeysLocked := false
 	restore = main.MockSecbootLockAccessToSealedKeys(func(tpm *secboot.TPMConnection) error {
@@ -490,13 +396,8 @@
 
 	_, err = main.Parser().ParseArgs([]string{"initramfs-mounts"})
 	c.Assert(err, IsNil)
-<<<<<<< HEAD
-	c.Check(n, Equals, 3)
+	c.Check(*n, Equals, 3)
 	c.Check(s.Stdout.String(), Equals, fmt.Sprintf(`%[1]s/ubuntu-data %[2]s/data
-=======
-	c.Check(*n, Equals, 3)
-	c.Check(s.Stdout.String(), Equals, fmt.Sprintf(`%[1]s/ubuntu-data %[2]s/ubuntu-data
->>>>>>> 1ba6849b
 `, devDiskByLabel, boot.InitramfsRunMntDir))
 	c.Check(activated, Equals, true)
 	c.Check(sealedKeysLocked, Equals, true)
@@ -583,38 +484,11 @@
 func (s *initramfsMountsSuite) TestInitramfsMountsRunModeStep2(c *C) {
 	s.mockProcCmdlineContent(c, "snapd_recovery_mode=run")
 
-<<<<<<< HEAD
-	restore := main.MockOsutilIsMounted(func(path string) (bool, error) {
-		n++
-		switch n {
-		case 1:
-			c.Check(path, Equals, boot.InitramfsUbuntuBootDir)
-			return true, nil
-		case 2:
-			c.Check(path, Equals, boot.InitramfsUbuntuSeedDir)
-			return true, nil
-		case 3:
-			c.Check(path, Equals, boot.InitramfsDataDir)
-			return true, nil
-		case 4:
-			c.Check(path, Equals, filepath.Join(boot.InitramfsRunMntDir, "base"))
-			return false, nil
-		case 5:
-			c.Check(path, Equals, filepath.Join(boot.InitramfsRunMntDir, "kernel"))
-			return false, nil
-		case 6:
-			c.Check(path, Equals, filepath.Join(boot.InitramfsRunMntDir, "snapd"))
-			return false, nil
-		}
-		return false, fmt.Errorf("unexpected number of calls: %v", n)
-	})
-	defer restore()
-=======
-	n := s.mockExpectedMountChecks(c,
-		mounted{
-			boot.InitramfsUbuntuBootDir,
-			boot.InitramfsUbuntuSeedDir,
-			boot.InitramfsUbuntuDataDir,
+	n := s.mockExpectedMountChecks(c,
+		mounted{
+			boot.InitramfsUbuntuBootDir,
+			boot.InitramfsUbuntuSeedDir,
+			boot.InitramfsDataDir,
 		},
 		notYetMounted{
 			filepath.Join(boot.InitramfsRunMntDir, "base"),
@@ -622,7 +496,6 @@
 			filepath.Join(boot.InitramfsRunMntDir, "snapd"),
 		},
 	)
->>>>>>> 1ba6849b
 
 	// write modeenv
 	modeEnv := boot.Modeenv{
@@ -646,15 +519,9 @@
 
 	_, err = main.Parser().ParseArgs([]string{"initramfs-mounts"})
 	c.Assert(err, IsNil)
-<<<<<<< HEAD
-	c.Assert(n, Equals, 6)
+	c.Assert(*n, Equals, 6)
 	c.Check(s.Stdout.String(), Equals, fmt.Sprintf(`%[1]s/data/system-data/var/lib/snapd/snaps/core20_123.snap %[1]s/base
 %[1]s/data/system-data/var/lib/snapd/snaps/pc-kernel_1.snap %[1]s/kernel
-=======
-	c.Assert(*n, Equals, 6)
-	c.Check(s.Stdout.String(), Equals, fmt.Sprintf(`%[1]s/ubuntu-data/system-data/var/lib/snapd/snaps/core20_123.snap %[1]s/base
-%[1]s/ubuntu-data/system-data/var/lib/snapd/snaps/pc-kernel_1.snap %[1]s/kernel
->>>>>>> 1ba6849b
 %[1]s/ubuntu-seed/snaps/snapd_1.snap %[1]s/snapd
 `, boot.InitramfsRunMntDir))
 }
@@ -662,40 +529,15 @@
 func (s *initramfsMountsSuite) TestInitramfsMountsRunModeStep2BaseSnapUpgradeFailsHappy(c *C) {
 	s.mockProcCmdlineContent(c, "snapd_recovery_mode=run")
 
-<<<<<<< HEAD
-	restore := main.MockOsutilIsMounted(func(path string) (bool, error) {
-		n++
-		switch n {
-		case 1:
-			c.Check(path, Equals, boot.InitramfsUbuntuBootDir)
-			return true, nil
-		case 2:
-			c.Check(path, Equals, boot.InitramfsUbuntuSeedDir)
-			return true, nil
-		case 3:
-			c.Check(path, Equals, boot.InitramfsDataDir)
-			return true, nil
-		case 4:
-			c.Check(path, Equals, filepath.Join(boot.InitramfsRunMntDir, "base"))
-			return false, nil
-		case 5:
-			c.Check(path, Equals, filepath.Join(boot.InitramfsRunMntDir, "kernel"))
-			return true, nil
-		}
-		return false, fmt.Errorf("unexpected number of calls: %v", n)
-	})
-	defer restore()
-=======
-	n := s.mockExpectedMountChecks(c,
-		mounted{
-			boot.InitramfsUbuntuBootDir,
-			boot.InitramfsUbuntuSeedDir,
-			boot.InitramfsUbuntuDataDir,
+	n := s.mockExpectedMountChecks(c,
+		mounted{
+			boot.InitramfsUbuntuBootDir,
+			boot.InitramfsUbuntuSeedDir,
+			boot.InitramfsDataDir,
 		},
 		notYetMounted{filepath.Join(boot.InitramfsRunMntDir, "base")},
 		mounted{filepath.Join(boot.InitramfsRunMntDir, "kernel")},
 	)
->>>>>>> 1ba6849b
 
 	// write modeenv as if we failed to boot and were rebooted because the
 	// base snap was broken
@@ -716,13 +558,8 @@
 
 	_, err = main.Parser().ParseArgs([]string{"initramfs-mounts"})
 	c.Assert(err, IsNil)
-<<<<<<< HEAD
-	c.Assert(n, Equals, 5)
+	c.Assert(*n, Equals, 5)
 	c.Check(s.Stdout.String(), Equals, fmt.Sprintf(`%[1]s/data/system-data/var/lib/snapd/snaps/core20_123.snap %[1]s/base
-=======
-	c.Assert(*n, Equals, 5)
-	c.Check(s.Stdout.String(), Equals, fmt.Sprintf(`%[1]s/ubuntu-data/system-data/var/lib/snapd/snaps/core20_123.snap %[1]s/base
->>>>>>> 1ba6849b
 `, boot.InitramfsRunMntDir))
 
 	// check that the modeenv was re-written
@@ -737,40 +574,15 @@
 func (s *initramfsMountsSuite) TestInitramfsMountsRunModeStep2ModeenvTryBaseEmptyHappy(c *C) {
 	s.mockProcCmdlineContent(c, "snapd_recovery_mode=run")
 
-<<<<<<< HEAD
-	restore := main.MockOsutilIsMounted(func(path string) (bool, error) {
-		n++
-		switch n {
-		case 1:
-			c.Check(path, Equals, boot.InitramfsUbuntuBootDir)
-			return true, nil
-		case 2:
-			c.Check(path, Equals, boot.InitramfsUbuntuSeedDir)
-			return true, nil
-		case 3:
-			c.Check(path, Equals, boot.InitramfsDataDir)
-			return true, nil
-		case 4:
-			c.Check(path, Equals, filepath.Join(boot.InitramfsRunMntDir, "base"))
-			return false, nil
-		case 5:
-			c.Check(path, Equals, filepath.Join(boot.InitramfsRunMntDir, "kernel"))
-			return true, nil
-		}
-		return false, fmt.Errorf("unexpected number of calls: %v", n)
-	})
-	defer restore()
-=======
-	n := s.mockExpectedMountChecks(c,
-		mounted{
-			boot.InitramfsUbuntuBootDir,
-			boot.InitramfsUbuntuSeedDir,
-			boot.InitramfsUbuntuDataDir,
+	n := s.mockExpectedMountChecks(c,
+		mounted{
+			boot.InitramfsUbuntuBootDir,
+			boot.InitramfsUbuntuSeedDir,
+			boot.InitramfsDataDir,
 		},
 		notYetMounted{filepath.Join(boot.InitramfsRunMntDir, "base")},
 		mounted{filepath.Join(boot.InitramfsRunMntDir, "kernel")},
 	)
->>>>>>> 1ba6849b
 
 	// write a modeenv with no try_base so we fall back to using base
 	modeEnv := &boot.Modeenv{
@@ -782,13 +594,8 @@
 
 	_, err = main.Parser().ParseArgs([]string{"initramfs-mounts"})
 	c.Assert(err, IsNil)
-<<<<<<< HEAD
-	c.Assert(n, Equals, 5)
+	c.Assert(*n, Equals, 5)
 	c.Check(s.Stdout.String(), Equals, fmt.Sprintf(`%[1]s/data/system-data/var/lib/snapd/snaps/core20_123.snap %[1]s/base
-=======
-	c.Assert(*n, Equals, 5)
-	c.Check(s.Stdout.String(), Equals, fmt.Sprintf(`%[1]s/ubuntu-data/system-data/var/lib/snapd/snaps/core20_123.snap %[1]s/base
->>>>>>> 1ba6849b
 `, boot.InitramfsRunMntDir))
 
 	// check that the modeenv is the same
@@ -802,40 +609,15 @@
 func (s *initramfsMountsSuite) TestInitramfsMountsRunModeStep2BaseSnapUpgradeHappy(c *C) {
 	s.mockProcCmdlineContent(c, "snapd_recovery_mode=run")
 
-<<<<<<< HEAD
-	restore := main.MockOsutilIsMounted(func(path string) (bool, error) {
-		n++
-		switch n {
-		case 1:
-			c.Check(path, Equals, boot.InitramfsUbuntuBootDir)
-			return true, nil
-		case 2:
-			c.Check(path, Equals, boot.InitramfsUbuntuSeedDir)
-			return true, nil
-		case 3:
-			c.Check(path, Equals, boot.InitramfsDataDir)
-			return true, nil
-		case 4:
-			c.Check(path, Equals, filepath.Join(boot.InitramfsRunMntDir, "base"))
-			return false, nil
-		case 5:
-			c.Check(path, Equals, filepath.Join(boot.InitramfsRunMntDir, "kernel"))
-			return true, nil
-		}
-		return false, fmt.Errorf("unexpected number of calls: %v", n)
-	})
-	defer restore()
-=======
-	n := s.mockExpectedMountChecks(c,
-		mounted{
-			boot.InitramfsUbuntuBootDir,
-			boot.InitramfsUbuntuSeedDir,
-			boot.InitramfsUbuntuDataDir,
+	n := s.mockExpectedMountChecks(c,
+		mounted{
+			boot.InitramfsUbuntuBootDir,
+			boot.InitramfsUbuntuSeedDir,
+			boot.InitramfsDataDir,
 		},
 		notYetMounted{filepath.Join(boot.InitramfsRunMntDir, "base")},
 		mounted{filepath.Join(boot.InitramfsRunMntDir, "kernel")},
 	)
->>>>>>> 1ba6849b
 
 	// write modeenv
 	modeEnv := &boot.Modeenv{
@@ -855,13 +637,8 @@
 
 	_, err = main.Parser().ParseArgs([]string{"initramfs-mounts"})
 	c.Assert(err, IsNil)
-<<<<<<< HEAD
-	c.Assert(n, Equals, 5)
+	c.Assert(*n, Equals, 5)
 	c.Check(s.Stdout.String(), Equals, fmt.Sprintf(`%[1]s/data/system-data/var/lib/snapd/snaps/core20_124.snap %[1]s/base
-=======
-	c.Assert(*n, Equals, 5)
-	c.Check(s.Stdout.String(), Equals, fmt.Sprintf(`%[1]s/ubuntu-data/system-data/var/lib/snapd/snaps/core20_124.snap %[1]s/base
->>>>>>> 1ba6849b
 `, boot.InitramfsRunMntDir))
 
 	// check that the modeenv was re-written
@@ -875,40 +652,15 @@
 func (s *initramfsMountsSuite) TestInitramfsMountsRunModeStep2ModeenvBaseEmptyUnhappy(c *C) {
 	s.mockProcCmdlineContent(c, "snapd_recovery_mode=run")
 
-<<<<<<< HEAD
-	restore := main.MockOsutilIsMounted(func(path string) (bool, error) {
-		n++
-		switch n {
-		case 1:
-			c.Check(path, Equals, boot.InitramfsUbuntuBootDir)
-			return true, nil
-		case 2:
-			c.Check(path, Equals, boot.InitramfsUbuntuSeedDir)
-			return true, nil
-		case 3:
-			c.Check(path, Equals, boot.InitramfsDataDir)
-			return true, nil
-		case 4:
-			c.Check(path, Equals, filepath.Join(boot.InitramfsRunMntDir, "base"))
-			return false, nil
-		case 5:
-			c.Check(path, Equals, filepath.Join(boot.InitramfsRunMntDir, "kernel"))
-			return true, nil
-		}
-		return false, fmt.Errorf("unexpected number of calls: %v", n)
-	})
-	defer restore()
-=======
-	n := s.mockExpectedMountChecks(c,
-		mounted{
-			boot.InitramfsUbuntuBootDir,
-			boot.InitramfsUbuntuSeedDir,
-			boot.InitramfsUbuntuDataDir,
+	n := s.mockExpectedMountChecks(c,
+		mounted{
+			boot.InitramfsUbuntuBootDir,
+			boot.InitramfsUbuntuSeedDir,
+			boot.InitramfsDataDir,
 		},
 		notYetMounted{filepath.Join(boot.InitramfsRunMntDir, "base")},
 		mounted{filepath.Join(boot.InitramfsRunMntDir, "kernel")},
 	)
->>>>>>> 1ba6849b
 
 	// write an empty modeenv
 	modeEnv := &boot.Modeenv{}
@@ -924,40 +676,15 @@
 func (s *initramfsMountsSuite) TestInitramfsMountsRunModeStep2ModeenvTryBaseNotExistsHappy(c *C) {
 	s.mockProcCmdlineContent(c, "snapd_recovery_mode=run")
 
-<<<<<<< HEAD
-	restore := main.MockOsutilIsMounted(func(path string) (bool, error) {
-		n++
-		switch n {
-		case 1:
-			c.Check(path, Equals, boot.InitramfsUbuntuBootDir)
-			return true, nil
-		case 2:
-			c.Check(path, Equals, boot.InitramfsUbuntuSeedDir)
-			return true, nil
-		case 3:
-			c.Check(path, Equals, boot.InitramfsDataDir)
-			return true, nil
-		case 4:
-			c.Check(path, Equals, filepath.Join(boot.InitramfsRunMntDir, "base"))
-			return false, nil
-		case 5:
-			c.Check(path, Equals, filepath.Join(boot.InitramfsRunMntDir, "kernel"))
-			return true, nil
-		}
-		return false, fmt.Errorf("unexpected number of calls: %v", n)
-	})
-	defer restore()
-=======
-	n := s.mockExpectedMountChecks(c,
-		mounted{
-			boot.InitramfsUbuntuBootDir,
-			boot.InitramfsUbuntuSeedDir,
-			boot.InitramfsUbuntuDataDir,
+	n := s.mockExpectedMountChecks(c,
+		mounted{
+			boot.InitramfsUbuntuBootDir,
+			boot.InitramfsUbuntuSeedDir,
+			boot.InitramfsDataDir,
 		},
 		notYetMounted{filepath.Join(boot.InitramfsRunMntDir, "base")},
 		mounted{filepath.Join(boot.InitramfsRunMntDir, "kernel")},
 	)
->>>>>>> 1ba6849b
 
 	// write a modeenv with try_base not existing on disk so we fall back to
 	// using the normal base
@@ -971,13 +698,8 @@
 
 	_, err = main.Parser().ParseArgs([]string{"initramfs-mounts"})
 	c.Assert(err, IsNil)
-<<<<<<< HEAD
-	c.Assert(n, Equals, 5)
+	c.Assert(*n, Equals, 5)
 	c.Check(s.Stdout.String(), Equals, fmt.Sprintf(`%[1]s/data/system-data/var/lib/snapd/snaps/core20_123.snap %[1]s/base
-=======
-	c.Assert(*n, Equals, 5)
-	c.Check(s.Stdout.String(), Equals, fmt.Sprintf(`%[1]s/ubuntu-data/system-data/var/lib/snapd/snaps/core20_123.snap %[1]s/base
->>>>>>> 1ba6849b
 `, boot.InitramfsRunMntDir))
 
 	// check that the modeenv is the same
@@ -991,40 +713,15 @@
 func (s *initramfsMountsSuite) TestInitramfsMountsRunModeStep2KernelSnapUpgradeHappy(c *C) {
 	s.mockProcCmdlineContent(c, "snapd_recovery_mode=run")
 
-<<<<<<< HEAD
-	restore := main.MockOsutilIsMounted(func(path string) (bool, error) {
-		n++
-		switch n {
-		case 1:
-			c.Check(path, Equals, boot.InitramfsUbuntuBootDir)
-			return true, nil
-		case 2:
-			c.Check(path, Equals, boot.InitramfsUbuntuSeedDir)
-			return true, nil
-		case 3:
-			c.Check(path, Equals, filepath.Join(boot.InitramfsDataDir))
-			return true, nil
-		case 4:
-			c.Check(path, Equals, filepath.Join(boot.InitramfsRunMntDir, "base"))
-			return true, nil
-		case 5:
-			c.Check(path, Equals, filepath.Join(boot.InitramfsRunMntDir, "kernel"))
-			return false, nil
-		}
-		return false, fmt.Errorf("unexpected number of calls: %v", n)
-	})
-	defer restore()
-=======
-	n := s.mockExpectedMountChecks(c,
-		mounted{
-			boot.InitramfsUbuntuBootDir,
-			boot.InitramfsUbuntuSeedDir,
-			boot.InitramfsUbuntuDataDir,
+	n := s.mockExpectedMountChecks(c,
+		mounted{
+			boot.InitramfsUbuntuBootDir,
+			boot.InitramfsUbuntuSeedDir,
+			boot.InitramfsDataDir,
 			filepath.Join(boot.InitramfsRunMntDir, "base"),
 		},
 		notYetMounted{filepath.Join(boot.InitramfsRunMntDir, "kernel")},
 	)
->>>>>>> 1ba6849b
 
 	// write modeenv
 	modeEnv := &boot.Modeenv{
@@ -1062,13 +759,8 @@
 
 	_, err = main.Parser().ParseArgs([]string{"initramfs-mounts"})
 	c.Assert(err, IsNil)
-<<<<<<< HEAD
-	c.Assert(n, Equals, 5)
+	c.Assert(*n, Equals, 5)
 	c.Check(s.Stdout.String(), Equals, fmt.Sprintf(`%[1]s/data/system-data/var/lib/snapd/snaps/pc-kernel_2.snap %[1]s/kernel
-=======
-	c.Assert(*n, Equals, 5)
-	c.Check(s.Stdout.String(), Equals, fmt.Sprintf(`%[1]s/ubuntu-data/system-data/var/lib/snapd/snaps/pc-kernel_2.snap %[1]s/kernel
->>>>>>> 1ba6849b
 `, boot.InitramfsRunMntDir))
 }
 
@@ -1078,40 +770,15 @@
 func (s *initramfsMountsSuite) TestInitramfsMountsRunModeStep2UntrustedKernelSnap(c *C) {
 	s.mockProcCmdlineContent(c, "snapd_recovery_mode=run")
 
-<<<<<<< HEAD
-	restore := main.MockOsutilIsMounted(func(path string) (bool, error) {
-		n++
-		switch n {
-		case 1:
-			c.Check(path, Equals, boot.InitramfsUbuntuBootDir)
-			return true, nil
-		case 2:
-			c.Check(path, Equals, boot.InitramfsUbuntuSeedDir)
-			return true, nil
-		case 3:
-			c.Check(path, Equals, filepath.Join(boot.InitramfsDataDir))
-			return true, nil
-		case 4:
-			c.Check(path, Equals, filepath.Join(boot.InitramfsRunMntDir, "base"))
-			return true, nil
-		case 5:
-			c.Check(path, Equals, filepath.Join(boot.InitramfsRunMntDir, "kernel"))
-			return false, nil
-		}
-		return false, fmt.Errorf("unexpected number of calls: %v", n)
-	})
-	defer restore()
-=======
-	n := s.mockExpectedMountChecks(c,
-		mounted{
-			boot.InitramfsUbuntuBootDir,
-			boot.InitramfsUbuntuSeedDir,
-			boot.InitramfsUbuntuDataDir,
+	n := s.mockExpectedMountChecks(c,
+		mounted{
+			boot.InitramfsUbuntuBootDir,
+			boot.InitramfsUbuntuSeedDir,
+			boot.InitramfsDataDir,
 			filepath.Join(boot.InitramfsRunMntDir, "base"),
 		},
 		notYetMounted{filepath.Join(boot.InitramfsRunMntDir, "kernel")},
 	)
->>>>>>> 1ba6849b
 
 	// write modeenv
 	modeEnv := boot.Modeenv{
@@ -1143,40 +810,15 @@
 func (s *initramfsMountsSuite) TestInitramfsMountsRunModeStep2UntrustedTryKernelSnapFallsBack(c *C) {
 	s.mockProcCmdlineContent(c, "snapd_recovery_mode=run")
 
-<<<<<<< HEAD
-	restore := main.MockOsutilIsMounted(func(path string) (bool, error) {
-		n++
-		switch n {
-		case 1:
-			c.Check(path, Equals, boot.InitramfsUbuntuBootDir)
-			return true, nil
-		case 2:
-			c.Check(path, Equals, boot.InitramfsUbuntuSeedDir)
-			return true, nil
-		case 3:
-			c.Check(path, Equals, filepath.Join(boot.InitramfsDataDir))
-			return true, nil
-		case 4:
-			c.Check(path, Equals, filepath.Join(boot.InitramfsRunMntDir, "base"))
-			return true, nil
-		case 5:
-			c.Check(path, Equals, filepath.Join(boot.InitramfsRunMntDir, "kernel"))
-			return false, nil
-		}
-		return false, fmt.Errorf("unexpected number of calls: %v", n)
-	})
-	defer restore()
-=======
-	n := s.mockExpectedMountChecks(c,
-		mounted{
-			boot.InitramfsUbuntuBootDir,
-			boot.InitramfsUbuntuSeedDir,
-			boot.InitramfsUbuntuDataDir,
+	n := s.mockExpectedMountChecks(c,
+		mounted{
+			boot.InitramfsUbuntuBootDir,
+			boot.InitramfsUbuntuSeedDir,
+			boot.InitramfsDataDir,
 			filepath.Join(boot.InitramfsRunMntDir, "base"),
 		},
 		notYetMounted{filepath.Join(boot.InitramfsRunMntDir, "kernel")},
 	)
->>>>>>> 1ba6849b
 
 	// write modeenv
 	modeEnv := boot.Modeenv{
@@ -1208,53 +850,23 @@
 	// TODO:UC20: if we have somewhere to log errors from snap-bootstrap during
 	// the initramfs, check that log here
 	c.Assert(err, IsNil)
-<<<<<<< HEAD
-	c.Assert(n, Equals, 5)
+	c.Assert(*n, Equals, 5)
 	c.Check(s.Stdout.String(), Equals, fmt.Sprintf(`%[1]s/data/system-data/var/lib/snapd/snaps/pc-kernel_1.snap %[1]s/kernel
-=======
-	c.Assert(*n, Equals, 5)
-	c.Check(s.Stdout.String(), Equals, fmt.Sprintf(`%[1]s/ubuntu-data/system-data/var/lib/snapd/snaps/pc-kernel_1.snap %[1]s/kernel
->>>>>>> 1ba6849b
 `, boot.InitramfsRunMntDir))
 }
 
 func (s *initramfsMountsSuite) TestInitramfsMountsRunModeStep2KernelStatusTryingNoTryKernel(c *C) {
 	s.mockProcCmdlineContent(c, "snapd_recovery_mode=run")
 
-<<<<<<< HEAD
-	restore := main.MockOsutilIsMounted(func(path string) (bool, error) {
-		n++
-		switch n {
-		case 1:
-			c.Check(path, Equals, boot.InitramfsUbuntuBootDir)
-			return true, nil
-		case 2:
-			c.Check(path, Equals, boot.InitramfsUbuntuSeedDir)
-			return true, nil
-		case 3:
-			c.Check(path, Equals, boot.InitramfsDataDir)
-			return true, nil
-		case 4:
-			c.Check(path, Equals, filepath.Join(boot.InitramfsRunMntDir, "base"))
-			return true, nil
-		case 5:
-			c.Check(path, Equals, filepath.Join(boot.InitramfsRunMntDir, "kernel"))
-			return false, nil
-		}
-		return false, fmt.Errorf("unexpected number of calls: %v", n)
-	})
-	defer restore()
-=======
-	n := s.mockExpectedMountChecks(c,
-		mounted{
-			boot.InitramfsUbuntuBootDir,
-			boot.InitramfsUbuntuSeedDir,
-			boot.InitramfsUbuntuDataDir,
+	n := s.mockExpectedMountChecks(c,
+		mounted{
+			boot.InitramfsUbuntuBootDir,
+			boot.InitramfsUbuntuSeedDir,
+			boot.InitramfsDataDir,
 			filepath.Join(boot.InitramfsRunMntDir, "base"),
 		},
 		notYetMounted{filepath.Join(boot.InitramfsRunMntDir, "kernel")},
 	)
->>>>>>> 1ba6849b
 
 	// write modeenv
 	modeEnv := boot.Modeenv{
@@ -1285,13 +897,8 @@
 	// TODO:UC20: if we have somewhere to log errors from snap-bootstrap during
 	// the initramfs, check that log here
 	c.Assert(err, IsNil)
-<<<<<<< HEAD
-	c.Assert(n, Equals, 5)
+	c.Assert(*n, Equals, 5)
 	c.Check(s.Stdout.String(), Equals, fmt.Sprintf(`%[1]s/data/system-data/var/lib/snapd/snaps/pc-kernel_1.snap %[1]s/kernel
-=======
-	c.Assert(*n, Equals, 5)
-	c.Check(s.Stdout.String(), Equals, fmt.Sprintf(`%[1]s/ubuntu-data/system-data/var/lib/snapd/snaps/pc-kernel_1.snap %[1]s/kernel
->>>>>>> 1ba6849b
 `, boot.InitramfsRunMntDir))
 }
 
@@ -1434,38 +1041,11 @@
 func (s *initramfsMountsSuite) TestInitramfsMountsRunModeStep2EnvRefKernelBootstate(c *C) {
 	s.mockProcCmdlineContent(c, "snapd_recovery_mode=run")
 
-<<<<<<< HEAD
-	restore := main.MockOsutilIsMounted(func(path string) (bool, error) {
-		n++
-		switch n {
-		case 1:
-			c.Check(path, Equals, boot.InitramfsUbuntuBootDir)
-			return true, nil
-		case 2:
-			c.Check(path, Equals, boot.InitramfsUbuntuSeedDir)
-			return true, nil
-		case 3:
-			c.Check(path, Equals, boot.InitramfsDataDir)
-			return true, nil
-		case 4:
-			c.Check(path, Equals, filepath.Join(boot.InitramfsRunMntDir, "base"))
-			return false, nil
-		case 5:
-			c.Check(path, Equals, filepath.Join(boot.InitramfsRunMntDir, "kernel"))
-			return false, nil
-		case 6:
-			c.Check(path, Equals, filepath.Join(boot.InitramfsRunMntDir, "snapd"))
-			return false, nil
-		}
-		return false, fmt.Errorf("unexpected number of calls: %v", n)
-	})
-	defer restore()
-=======
-	n := s.mockExpectedMountChecks(c,
-		mounted{
-			boot.InitramfsUbuntuBootDir,
-			boot.InitramfsUbuntuSeedDir,
-			boot.InitramfsUbuntuDataDir,
+	n := s.mockExpectedMountChecks(c,
+		mounted{
+			boot.InitramfsUbuntuBootDir,
+			boot.InitramfsUbuntuSeedDir,
+			boot.InitramfsDataDir,
 		},
 		notYetMounted{
 			filepath.Join(boot.InitramfsRunMntDir, "base"),
@@ -1473,7 +1053,6 @@
 			filepath.Join(boot.InitramfsRunMntDir, "snapd"),
 		},
 	)
->>>>>>> 1ba6849b
 
 	// write modeenv
 	modeEnv := boot.Modeenv{
@@ -1494,15 +1073,9 @@
 
 	_, err = main.Parser().ParseArgs([]string{"initramfs-mounts"})
 	c.Assert(err, IsNil)
-<<<<<<< HEAD
-	c.Assert(n, Equals, 6)
+	c.Assert(*n, Equals, 6)
 	c.Check(s.Stdout.String(), Equals, fmt.Sprintf(`%[1]s/data/system-data/var/lib/snapd/snaps/core20_123.snap %[1]s/base
 %[1]s/data/system-data/var/lib/snapd/snaps/pc-kernel_1.snap %[1]s/kernel
-=======
-	c.Assert(*n, Equals, 6)
-	c.Check(s.Stdout.String(), Equals, fmt.Sprintf(`%[1]s/ubuntu-data/system-data/var/lib/snapd/snaps/core20_123.snap %[1]s/base
-%[1]s/ubuntu-data/system-data/var/lib/snapd/snaps/pc-kernel_1.snap %[1]s/kernel
->>>>>>> 1ba6849b
 %[1]s/ubuntu-seed/snaps/snapd_1.snap %[1]s/snapd
 `, boot.InitramfsRunMntDir))
 }
@@ -1510,40 +1083,15 @@
 func (s *initramfsMountsSuite) TestInitramfsMountsRunModeStep2EnvRefKernelBootstateKernelSnapUpgradeHappy(c *C) {
 	s.mockProcCmdlineContent(c, "snapd_recovery_mode=run")
 
-<<<<<<< HEAD
-	restore := main.MockOsutilIsMounted(func(path string) (bool, error) {
-		n++
-		switch n {
-		case 1:
-			c.Check(path, Equals, boot.InitramfsUbuntuBootDir)
-			return true, nil
-		case 2:
-			c.Check(path, Equals, boot.InitramfsUbuntuSeedDir)
-			return true, nil
-		case 3:
-			c.Check(path, Equals, filepath.Join(boot.InitramfsDataDir))
-			return true, nil
-		case 4:
-			c.Check(path, Equals, filepath.Join(boot.InitramfsRunMntDir, "base"))
-			return true, nil
-		case 5:
-			c.Check(path, Equals, filepath.Join(boot.InitramfsRunMntDir, "kernel"))
-			return false, nil
-		}
-		return false, fmt.Errorf("unexpected number of calls: %v", n)
-	})
-	defer restore()
-=======
-	n := s.mockExpectedMountChecks(c,
-		mounted{
-			boot.InitramfsUbuntuBootDir,
-			boot.InitramfsUbuntuSeedDir,
-			boot.InitramfsUbuntuDataDir,
+	n := s.mockExpectedMountChecks(c,
+		mounted{
+			boot.InitramfsUbuntuBootDir,
+			boot.InitramfsUbuntuSeedDir,
+			boot.InitramfsDataDir,
 			filepath.Join(boot.InitramfsRunMntDir, "base"),
 		},
 		notYetMounted{filepath.Join(boot.InitramfsRunMntDir, "kernel")},
 	)
->>>>>>> 1ba6849b
 
 	// write modeenv
 	modeEnv := &boot.Modeenv{
@@ -1573,13 +1121,8 @@
 
 	_, err = main.Parser().ParseArgs([]string{"initramfs-mounts"})
 	c.Assert(err, IsNil)
-<<<<<<< HEAD
-	c.Assert(n, Equals, 5)
+	c.Assert(*n, Equals, 5)
 	c.Check(s.Stdout.String(), Equals, fmt.Sprintf(`%[1]s/data/system-data/var/lib/snapd/snaps/pc-kernel_2.snap %[1]s/kernel
-=======
-	c.Assert(*n, Equals, 5)
-	c.Check(s.Stdout.String(), Equals, fmt.Sprintf(`%[1]s/ubuntu-data/system-data/var/lib/snapd/snaps/pc-kernel_2.snap %[1]s/kernel
->>>>>>> 1ba6849b
 `, boot.InitramfsRunMntDir))
 }
 
@@ -1589,40 +1132,15 @@
 func (s *initramfsMountsSuite) TestInitramfsMountsRunModeStep2EnvRefKernelBootstateUntrustedKernelSnap(c *C) {
 	s.mockProcCmdlineContent(c, "snapd_recovery_mode=run")
 
-<<<<<<< HEAD
-	restore := main.MockOsutilIsMounted(func(path string) (bool, error) {
-		n++
-		switch n {
-		case 1:
-			c.Check(path, Equals, boot.InitramfsUbuntuBootDir)
-			return true, nil
-		case 2:
-			c.Check(path, Equals, boot.InitramfsUbuntuSeedDir)
-			return true, nil
-		case 3:
-			c.Check(path, Equals, filepath.Join(boot.InitramfsDataDir))
-			return true, nil
-		case 4:
-			c.Check(path, Equals, filepath.Join(boot.InitramfsRunMntDir, "base"))
-			return true, nil
-		case 5:
-			c.Check(path, Equals, filepath.Join(boot.InitramfsRunMntDir, "kernel"))
-			return false, nil
-		}
-		return false, fmt.Errorf("unexpected number of calls: %v", n)
-	})
-	defer restore()
-=======
-	n := s.mockExpectedMountChecks(c,
-		mounted{
-			boot.InitramfsUbuntuBootDir,
-			boot.InitramfsUbuntuSeedDir,
-			boot.InitramfsUbuntuDataDir,
+	n := s.mockExpectedMountChecks(c,
+		mounted{
+			boot.InitramfsUbuntuBootDir,
+			boot.InitramfsUbuntuSeedDir,
+			boot.InitramfsDataDir,
 			filepath.Join(boot.InitramfsRunMntDir, "base"),
 		},
 		notYetMounted{filepath.Join(boot.InitramfsRunMntDir, "kernel")},
 	)
->>>>>>> 1ba6849b
 
 	// write modeenv
 	modeEnv := boot.Modeenv{
@@ -1651,40 +1169,15 @@
 func (s *initramfsMountsSuite) TestInitramfsMountsRunModeStep2EnvRefKernelBootstateUntrustedTryKernelSnapFallsBack(c *C) {
 	s.mockProcCmdlineContent(c, "snapd_recovery_mode=run")
 
-<<<<<<< HEAD
-	restore := main.MockOsutilIsMounted(func(path string) (bool, error) {
-		n++
-		switch n {
-		case 1:
-			c.Check(path, Equals, boot.InitramfsUbuntuBootDir)
-			return true, nil
-		case 2:
-			c.Check(path, Equals, boot.InitramfsUbuntuSeedDir)
-			return true, nil
-		case 3:
-			c.Check(path, Equals, filepath.Join(boot.InitramfsDataDir))
-			return true, nil
-		case 4:
-			c.Check(path, Equals, filepath.Join(boot.InitramfsRunMntDir, "base"))
-			return true, nil
-		case 5:
-			c.Check(path, Equals, filepath.Join(boot.InitramfsRunMntDir, "kernel"))
-			return false, nil
-		}
-		return false, fmt.Errorf("unexpected number of calls: %v", n)
-	})
-	defer restore()
-=======
-	n := s.mockExpectedMountChecks(c,
-		mounted{
-			boot.InitramfsUbuntuBootDir,
-			boot.InitramfsUbuntuSeedDir,
-			boot.InitramfsUbuntuDataDir,
+	n := s.mockExpectedMountChecks(c,
+		mounted{
+			boot.InitramfsUbuntuBootDir,
+			boot.InitramfsUbuntuSeedDir,
+			boot.InitramfsDataDir,
 			filepath.Join(boot.InitramfsRunMntDir, "base"),
 		},
 		notYetMounted{filepath.Join(boot.InitramfsRunMntDir, "kernel")},
 	)
->>>>>>> 1ba6849b
 
 	// write modeenv
 	modeEnv := boot.Modeenv{
@@ -1712,53 +1205,23 @@
 	// TODO:UC20: if we have somewhere to log errors from snap-bootstrap during
 	// the initramfs, check that log here
 	c.Assert(err, IsNil)
-<<<<<<< HEAD
-	c.Assert(n, Equals, 5)
+	c.Assert(*n, Equals, 5)
 	c.Check(s.Stdout.String(), Equals, fmt.Sprintf(`%[1]s/data/system-data/var/lib/snapd/snaps/pc-kernel_1.snap %[1]s/kernel
-=======
-	c.Assert(*n, Equals, 5)
-	c.Check(s.Stdout.String(), Equals, fmt.Sprintf(`%[1]s/ubuntu-data/system-data/var/lib/snapd/snaps/pc-kernel_1.snap %[1]s/kernel
->>>>>>> 1ba6849b
 `, boot.InitramfsRunMntDir))
 }
 
 func (s *initramfsMountsSuite) TestInitramfsMountsRunModeStep2EnvRefKernelBootstateKernelStatusTryingNoTryKernel(c *C) {
 	s.mockProcCmdlineContent(c, "snapd_recovery_mode=run")
 
-<<<<<<< HEAD
-	restore := main.MockOsutilIsMounted(func(path string) (bool, error) {
-		n++
-		switch n {
-		case 1:
-			c.Check(path, Equals, boot.InitramfsUbuntuBootDir)
-			return true, nil
-		case 2:
-			c.Check(path, Equals, boot.InitramfsUbuntuSeedDir)
-			return true, nil
-		case 3:
-			c.Check(path, Equals, boot.InitramfsDataDir)
-			return true, nil
-		case 4:
-			c.Check(path, Equals, filepath.Join(boot.InitramfsRunMntDir, "base"))
-			return true, nil
-		case 5:
-			c.Check(path, Equals, filepath.Join(boot.InitramfsRunMntDir, "kernel"))
-			return false, nil
-		}
-		return false, fmt.Errorf("unexpected number of calls: %v", n)
-	})
-	defer restore()
-=======
-	n := s.mockExpectedMountChecks(c,
-		mounted{
-			boot.InitramfsUbuntuBootDir,
-			boot.InitramfsUbuntuSeedDir,
-			boot.InitramfsUbuntuDataDir,
+	n := s.mockExpectedMountChecks(c,
+		mounted{
+			boot.InitramfsUbuntuBootDir,
+			boot.InitramfsUbuntuSeedDir,
+			boot.InitramfsDataDir,
 			filepath.Join(boot.InitramfsRunMntDir, "base"),
 		},
 		notYetMounted{filepath.Join(boot.InitramfsRunMntDir, "kernel")},
 	)
->>>>>>> 1ba6849b
 
 	// write modeenv
 	modeEnv := boot.Modeenv{
@@ -1786,13 +1249,8 @@
 	// TODO:UC20: if we have somewhere to log errors from snap-bootstrap during
 	// the initramfs, check that log here
 	c.Assert(err, IsNil)
-<<<<<<< HEAD
-	c.Assert(n, Equals, 5)
+	c.Assert(*n, Equals, 5)
 	c.Check(s.Stdout.String(), Equals, fmt.Sprintf(`%[1]s/data/system-data/var/lib/snapd/snaps/pc-kernel_1.snap %[1]s/kernel
-=======
-	c.Assert(*n, Equals, 5)
-	c.Check(s.Stdout.String(), Equals, fmt.Sprintf(`%[1]s/ubuntu-data/system-data/var/lib/snapd/snaps/pc-kernel_1.snap %[1]s/kernel
->>>>>>> 1ba6849b
 `, boot.InitramfsRunMntDir))
 }
 
@@ -1812,40 +1270,15 @@
 func (s *initramfsMountsSuite) TestInitramfsMountsRecoverModeStep2(c *C) {
 	s.mockProcCmdlineContent(c, "snapd_recovery_mode=recover snapd_recovery_system="+s.sysLabel)
 
-<<<<<<< HEAD
-	restore := main.MockOsutilIsMounted(func(path string) (bool, error) {
-		n++
-		switch n {
-		case 1:
-			c.Check(path, Equals, filepath.Join(boot.InitramfsRunMntDir, "ubuntu-seed"))
-			return true, nil
-		case 2:
-			c.Check(path, Equals, filepath.Join(boot.InitramfsRunMntDir, "base"))
-			return false, nil
-		case 3:
-			c.Check(path, Equals, filepath.Join(boot.InitramfsRunMntDir, "kernel"))
-			return false, nil
-		case 4:
-			c.Check(path, Equals, filepath.Join(boot.InitramfsRunMntDir, "snapd"))
-			return false, nil
-		case 5:
-			c.Check(path, Equals, filepath.Join(boot.InitramfsRunMntDir, "data"))
-			return false, nil
-		}
-		return false, fmt.Errorf("unexpected number of calls: %v %s", n, path)
-	})
-	defer restore()
-=======
 	n := s.mockExpectedMountChecks(c,
 		mounted{boot.InitramfsUbuntuSeedDir},
 		notYetMounted{
 			filepath.Join(boot.InitramfsRunMntDir, "base"),
 			filepath.Join(boot.InitramfsRunMntDir, "kernel"),
 			filepath.Join(boot.InitramfsRunMntDir, "snapd"),
-			filepath.Join(boot.InitramfsRunMntDir, "ubuntu-data"),
-		},
-	)
->>>>>>> 1ba6849b
+			filepath.Join(boot.InitramfsRunMntDir, "data"),
+		},
+	)
 
 	_, err := main.Parser().ParseArgs([]string{"initramfs-mounts"})
 	c.Assert(err, IsNil)
@@ -1860,44 +1293,16 @@
 func (s *initramfsMountsSuite) TestInitramfsMountsRecoverModeStep3(c *C) {
 	s.mockProcCmdlineContent(c, "snapd_recovery_mode=recover snapd_recovery_system="+s.sysLabel)
 
-<<<<<<< HEAD
-	restore := main.MockOsutilIsMounted(func(path string) (bool, error) {
-		n++
-		switch n {
-		case 1:
-			c.Check(path, Equals, filepath.Join(boot.InitramfsRunMntDir, "ubuntu-seed"))
-			return true, nil
-		case 2:
-			c.Check(path, Equals, filepath.Join(boot.InitramfsRunMntDir, "base"))
-			return true, nil
-		case 3:
-			c.Check(path, Equals, filepath.Join(boot.InitramfsRunMntDir, "kernel"))
-			return true, nil
-		case 4:
-			c.Check(path, Equals, filepath.Join(boot.InitramfsRunMntDir, "snapd"))
-			return true, nil
-		case 5:
-			c.Check(path, Equals, filepath.Join(boot.InitramfsRunMntDir, "data"))
-			return true, nil
-		case 6:
-			c.Check(path, Equals, filepath.Join(boot.InitramfsRunMntDir, "host/ubuntu-data"))
-			return false, nil
-		}
-		return false, fmt.Errorf("unexpected number of calls: %v", n)
-	})
-	defer restore()
-=======
 	n := s.mockExpectedMountChecks(c,
 		mounted{
 			boot.InitramfsUbuntuSeedDir,
 			filepath.Join(boot.InitramfsRunMntDir, "base"),
 			filepath.Join(boot.InitramfsRunMntDir, "kernel"),
 			filepath.Join(boot.InitramfsRunMntDir, "snapd"),
-			filepath.Join(boot.InitramfsRunMntDir, "ubuntu-data"),
+			filepath.Join(boot.InitramfsRunMntDir, "data"),
 		},
 		notYetMounted{filepath.Join(boot.InitramfsRunMntDir, "host/ubuntu-data")},
 	)
->>>>>>> 1ba6849b
 
 	_, err := main.Parser().ParseArgs([]string{"initramfs-mounts"})
 	c.Assert(err, IsNil)
@@ -1911,44 +1316,16 @@
 func (s *initramfsMountsSuite) TestInitramfsMountsRecoverModeStep4(c *C) {
 	s.mockProcCmdlineContent(c, "snapd_recovery_mode=recover snapd_recovery_system="+s.sysLabel)
 
-<<<<<<< HEAD
-	restore := main.MockOsutilIsMounted(func(path string) (bool, error) {
-		n++
-		switch n {
-		case 1:
-			c.Check(path, Equals, filepath.Join(boot.InitramfsRunMntDir, "ubuntu-seed"))
-			return true, nil
-		case 2:
-			c.Check(path, Equals, filepath.Join(boot.InitramfsRunMntDir, "base"))
-			return true, nil
-		case 3:
-			c.Check(path, Equals, filepath.Join(boot.InitramfsRunMntDir, "kernel"))
-			return true, nil
-		case 4:
-			c.Check(path, Equals, filepath.Join(boot.InitramfsRunMntDir, "snapd"))
-			return true, nil
-		case 5:
-			c.Check(path, Equals, filepath.Join(boot.InitramfsRunMntDir, "data"))
-			return true, nil
-		case 6:
-			c.Check(path, Equals, filepath.Join(boot.InitramfsRunMntDir, "host/ubuntu-data"))
-			return true, nil
-		}
-		return false, fmt.Errorf("unexpected number of calls: %v", n)
-	})
-	defer restore()
-=======
 	n := s.mockExpectedMountChecks(c,
 		mounted{
 			boot.InitramfsUbuntuSeedDir,
 			filepath.Join(boot.InitramfsRunMntDir, "base"),
 			filepath.Join(boot.InitramfsRunMntDir, "kernel"),
 			filepath.Join(boot.InitramfsRunMntDir, "snapd"),
-			filepath.Join(boot.InitramfsRunMntDir, "ubuntu-data"),
+			filepath.Join(boot.InitramfsRunMntDir, "data"),
 			filepath.Join(boot.InitramfsRunMntDir, "host/ubuntu-data"),
 		},
 	)
->>>>>>> 1ba6849b
 
 	ephemeralUbuntuData := filepath.Join(boot.InitramfsRunMntDir, "data/")
 	err := os.MkdirAll(ephemeralUbuntuData, 0755)
@@ -2048,7 +1425,7 @@
 			filepath.Join(boot.InitramfsRunMntDir, "base"),
 			filepath.Join(boot.InitramfsRunMntDir, "kernel"),
 			filepath.Join(boot.InitramfsRunMntDir, "snapd"),
-			filepath.Join(boot.InitramfsRunMntDir, "ubuntu-data"),
+			filepath.Join(boot.InitramfsRunMntDir, "data"),
 		},
 	)
 
