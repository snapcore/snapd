// -*- Mode: Go; indent-tabs-mode: t -*-

/*
 * Copyright (C) 2019-2020 Canonical Ltd
 *
 * This program is free software: you can redistribute it and/or modify
 * it under the terms of the GNU General Public License version 3 as
 * published by the Free Software Foundation.
 *
 * This program is distributed in the hope that it will be useful,
 * but WITHOUT ANY WARRANTY; without even the implied warranty of
 * MERCHANTABILITY or FITNESS FOR A PARTICULAR PURPOSE.  See the
 * GNU General Public License for more details.
 *
 * You should have received a copy of the GNU General Public License
 * along with this program.  If not, see <http://www.gnu.org/licenses/>.
 *
 */

package main_test

import (
	"bytes"
	"encoding/json"
	"fmt"
	"io/ioutil"
	"os"
	"path/filepath"
	"strings"
	"time"

	. "gopkg.in/check.v1"

	"github.com/snapcore/snapd/asserts"
	"github.com/snapcore/snapd/asserts/assertstest"
	"github.com/snapcore/snapd/boot"
	"github.com/snapcore/snapd/boot/boottest"
	"github.com/snapcore/snapd/bootloader"
	"github.com/snapcore/snapd/bootloader/bootloadertest"
	main "github.com/snapcore/snapd/cmd/snap-bootstrap"
	"github.com/snapcore/snapd/dirs"
	"github.com/snapcore/snapd/logger"
	"github.com/snapcore/snapd/osutil"
	"github.com/snapcore/snapd/osutil/disks"
	"github.com/snapcore/snapd/secboot"
	"github.com/snapcore/snapd/seed"
	"github.com/snapcore/snapd/seed/seedtest"
	"github.com/snapcore/snapd/snap"
	"github.com/snapcore/snapd/systemd"
	"github.com/snapcore/snapd/testutil"
)

var brandPrivKey, _ = assertstest.GenerateKey(752)

type initramfsMountsSuite struct {
	testutil.BaseTest

	// makes available a bunch of helper (like MakeAssertedSnap)
	*seedtest.TestingSeed20

	Stdout *bytes.Buffer
	Logbuf *bytes.Buffer

	seedDir  string
	sysLabel string
	model    *asserts.Model
	tmpDir   string

	kernel   snap.PlaceInfo
	kernelr2 snap.PlaceInfo
	core20   snap.PlaceInfo
	core20r2 snap.PlaceInfo
	snapd    snap.PlaceInfo
}

var _ = Suite(&initramfsMountsSuite{})

var (
	tmpfsMountOpts = &main.SystemdMountOptions{
		Tmpfs: true,
	}
	needsFsckDiskMountOpts = &main.SystemdMountOptions{
		NeedsFsck: true,
	}

	// a boot disk without ubuntu-save
	defaultBootDisk = &disks.MockDiskMapping{
		FilesystemLabelToPartUUID: map[string]string{
			"ubuntu-boot": "ubuntu-boot-partuuid",
			"ubuntu-seed": "ubuntu-seed-partuuid",
			"ubuntu-data": "ubuntu-data-partuuid",
		},
		DiskHasPartitions: true,
		DevNum:            "default",
	}

	defaultBootWithSaveDisk = &disks.MockDiskMapping{
		FilesystemLabelToPartUUID: map[string]string{
			"ubuntu-boot": "ubuntu-boot-partuuid",
			"ubuntu-seed": "ubuntu-seed-partuuid",
			"ubuntu-data": "ubuntu-data-partuuid",
			"ubuntu-save": "ubuntu-save-partuuid",
		},
		DiskHasPartitions: true,
		DevNum:            "default-with-save",
	}

	defaultEncBootDisk = &disks.MockDiskMapping{
		FilesystemLabelToPartUUID: map[string]string{
			"ubuntu-boot":     "ubuntu-boot-partuuid",
			"ubuntu-seed":     "ubuntu-seed-partuuid",
			"ubuntu-data-enc": "ubuntu-data-enc-partuuid",
			"ubuntu-save-enc": "ubuntu-save-enc-partuuid",
		},
		DiskHasPartitions: true,
		DevNum:            "defaultEncDev",
	}

	mockStateContent = `{"data":{"auth":{"users":[{"id":1,"name":"mvo"}],"macaroon-key":"not-a-cookie","last-id":1}},"some":{"other":"stuff"}}`
)

// because 1.9 vet does not like xerrors.Errorf(".. %w")
type mockedWrappedError struct {
	err error
	fmt string
}

func (m *mockedWrappedError) Unwrap() error { return m.err }

func (m *mockedWrappedError) Error() string { return fmt.Sprintf(m.fmt, m.err) }

func (s *initramfsMountsSuite) setupSeed(c *C, gadgetSnapFiles [][]string) {
	// pretend /run/mnt/ubuntu-seed has a valid seed
	s.seedDir = boot.InitramfsUbuntuSeedDir

	// now create a minimal uc20 seed dir with snaps/assertions
	seed20 := &seedtest.TestingSeed20{SeedDir: s.seedDir}
	seed20.SetupAssertSigning("canonical")
	restore := seed.MockTrusted(seed20.StoreSigning.Trusted)
	s.AddCleanup(restore)

	// XXX: we don't really use this but seedtest always expects my-brand
	seed20.Brands.Register("my-brand", brandPrivKey, map[string]interface{}{
		"verification": "verified",
	})

	// add a bunch of snaps
	seed20.MakeAssertedSnap(c, "name: snapd\nversion: 1\ntype: snapd", nil, snap.R(1), "canonical", seed20.StoreSigning.Database)
	seed20.MakeAssertedSnap(c, "name: pc\nversion: 1\ntype: gadget\nbase: core20", gadgetSnapFiles, snap.R(1), "canonical", seed20.StoreSigning.Database)
	seed20.MakeAssertedSnap(c, "name: pc-kernel\nversion: 1\ntype: kernel", nil, snap.R(1), "canonical", seed20.StoreSigning.Database)
	seed20.MakeAssertedSnap(c, "name: core20\nversion: 1\ntype: base", nil, snap.R(1), "canonical", seed20.StoreSigning.Database)

	s.sysLabel = "20191118"
	s.model = seed20.MakeSeed(c, s.sysLabel, "my-brand", "my-model", map[string]interface{}{
		"display-name": "my model",
		"architecture": "amd64",
		"base":         "core20",
		"snaps": []interface{}{
			map[string]interface{}{
				"name":            "pc-kernel",
				"id":              seed20.AssertedSnapID("pc-kernel"),
				"type":            "kernel",
				"default-channel": "20",
			},
			map[string]interface{}{
				"name":            "pc",
				"id":              seed20.AssertedSnapID("pc"),
				"type":            "gadget",
				"default-channel": "20",
			}},
	}, nil)

}

func (s *initramfsMountsSuite) SetUpTest(c *C) {
	s.BaseTest.SetUpTest(c)

	s.Stdout = bytes.NewBuffer(nil)

	logbuf, restore := logger.MockLogger()
	s.AddCleanup(restore)
	s.Logbuf = logbuf

	s.tmpDir = c.MkDir()

	// mock /run/mnt
	dirs.SetRootDir(s.tmpDir)
	restore = func() { dirs.SetRootDir("") }
	s.AddCleanup(restore)

	// setup the seed
	s.setupSeed(c, nil)

	// make test snap PlaceInfo's for various boot functionality
	var err error
	s.kernel, err = snap.ParsePlaceInfoFromSnapFileName("pc-kernel_1.snap")
	c.Assert(err, IsNil)

	s.core20, err = snap.ParsePlaceInfoFromSnapFileName("core20_1.snap")
	c.Assert(err, IsNil)

	s.kernelr2, err = snap.ParsePlaceInfoFromSnapFileName("pc-kernel_2.snap")
	c.Assert(err, IsNil)

	s.core20r2, err = snap.ParsePlaceInfoFromSnapFileName("core20_2.snap")
	c.Assert(err, IsNil)

	s.snapd, err = snap.ParsePlaceInfoFromSnapFileName("snapd_1.snap")
	c.Assert(err, IsNil)

	// by default mock that we don't have UEFI vars, etc. to get the booted
	// kernel partition partition uuid
	s.AddCleanup(main.MockPartitionUUIDForBootedKernelDisk(""))
	s.AddCleanup(main.MockSecbootMeasureSnapSystemEpochWhenPossible(func() error {
		return nil
	}))
	s.AddCleanup(main.MockSecbootMeasureSnapModelWhenPossible(func(f func() (*asserts.Model, error)) error {
		c.Check(f, NotNil)
		return nil
	}))
	s.AddCleanup(main.MockSecbootUnlockVolumeUsingSealedKeyIfEncrypted(func(disk disks.Disk, name string, sealedEncryptionKeyFile string, opts *secboot.UnlockVolumeUsingSealedKeyOptions) (secboot.UnlockResult, error) {
		return foundUnencrypted(name), nil
	}))
	s.AddCleanup(main.MockSecbootLockSealedKeys(func() error {
		return nil
	}))
}

// helpers to create consistent UnlockResult values

func foundUnencrypted(name string) secboot.UnlockResult {
	dev := filepath.Join("/dev/disk/by-partuuid", name+"-partuuid")
	return secboot.UnlockResult{
		PartDevice: dev,
		FsDevice:   dev,
	}
}

func happyUnlocked(name string, method secboot.UnlockMethod) secboot.UnlockResult {
	return secboot.UnlockResult{
		PartDevice:   filepath.Join("/dev/disk/by-partuuid", name+"-enc-partuuid"),
		FsDevice:     filepath.Join("/dev/mapper", name+"-random"),
		IsEncrypted:  true,
		UnlockMethod: method,
	}
}

func foundEncrypted(name string) secboot.UnlockResult {
	return secboot.UnlockResult{
		PartDevice: filepath.Join("/dev/disk/by-partuuid", name+"-enc-partuuid"),
		// FsDevice is empty if we didn't unlock anything
		FsDevice:    "",
		IsEncrypted: true,
	}
}

func notFoundPart() secboot.UnlockResult {
	return secboot.UnlockResult{}
}

// makeSnapFilesOnEarlyBootUbuntuData creates the snap files on ubuntu-data as
// we
func makeSnapFilesOnEarlyBootUbuntuData(c *C, snaps ...snap.PlaceInfo) {
	snapDir := dirs.SnapBlobDirUnder(boot.InitramfsWritableDir)
	err := os.MkdirAll(snapDir, 0755)
	c.Assert(err, IsNil)
	for _, sn := range snaps {
		snFilename := sn.Filename()
		err = ioutil.WriteFile(filepath.Join(snapDir, snFilename), nil, 0644)
		c.Assert(err, IsNil)
	}
}

func (s *initramfsMountsSuite) mockProcCmdlineContent(c *C, newContent string) {
	mockProcCmdline := filepath.Join(c.MkDir(), "proc-cmdline")
	err := ioutil.WriteFile(mockProcCmdline, []byte(newContent), 0644)
	c.Assert(err, IsNil)
	restore := osutil.MockProcCmdline(mockProcCmdline)
	s.AddCleanup(restore)
}

func (s *initramfsMountsSuite) mockUbuntuSaveKeyAndMarker(c *C, rootDir, key, marker string) {
	keyPath := filepath.Join(dirs.SnapFDEDirUnder(rootDir), "ubuntu-save.key")
	c.Assert(os.MkdirAll(filepath.Dir(keyPath), 0700), IsNil)
	c.Assert(ioutil.WriteFile(keyPath, []byte(key), 0600), IsNil)

	if marker != "" {
		markerPath := filepath.Join(dirs.SnapFDEDirUnder(rootDir), "marker")
		c.Assert(ioutil.WriteFile(markerPath, []byte(marker), 0600), IsNil)
	}
}

func (s *initramfsMountsSuite) mockUbuntuSaveMarker(c *C, rootDir, marker string) {
	markerPath := filepath.Join(rootDir, "device/fde", "marker")
	c.Assert(os.MkdirAll(filepath.Dir(markerPath), 0700), IsNil)
	c.Assert(ioutil.WriteFile(markerPath, []byte(marker), 0600), IsNil)
}

func (s *initramfsMountsSuite) TestInitramfsMountsNoModeError(c *C) {
	s.mockProcCmdlineContent(c, "nothing-to-see")

	_, err := main.Parser().ParseArgs([]string{"initramfs-mounts"})
	c.Assert(err, ErrorMatches, "cannot detect mode nor recovery system to use")
}

func (s *initramfsMountsSuite) TestInitramfsMountsUnknownMode(c *C) {
	s.mockProcCmdlineContent(c, "snapd_recovery_mode=install-foo")

	_, err := main.Parser().ParseArgs([]string{"initramfs-mounts"})
	c.Assert(err, ErrorMatches, `cannot use unknown mode "install-foo"`)
}

type systemdMount struct {
	what  string
	where string
	opts  *main.SystemdMountOptions
}

// this is a function so we evaluate InitramfsUbuntuBootDir, etc at the time of
// the test to pick up test-specific dirs.GlobalRootDir
func ubuntuLabelMount(label string, mode string) systemdMount {
	mnt := systemdMount{
		opts: needsFsckDiskMountOpts,
	}
	switch label {
	case "ubuntu-boot":
		mnt.what = "/dev/disk/by-label/ubuntu-boot"
		mnt.where = boot.InitramfsUbuntuBootDir
	case "ubuntu-seed":
		mnt.what = "/dev/disk/by-label/ubuntu-seed"
		mnt.where = boot.InitramfsUbuntuSeedDir
		// don't fsck in run mode
		if mode == "run" {
			mnt.opts = nil
		}
	case "ubuntu-data":
		mnt.what = "/dev/disk/by-label/ubuntu-data"
		mnt.where = boot.InitramfsDataDir
	}

	return mnt
}

// ubuntuPartUUIDMount returns a systemdMount for the partuuid disk, expecting
// that the partuuid contains in it the expected label for easier coding
func ubuntuPartUUIDMount(partuuid string, mode string) systemdMount {
	// all partitions are expected to be mounted with fsck on
	mnt := systemdMount{
		opts: needsFsckDiskMountOpts,
	}
	mnt.what = filepath.Join("/dev/disk/by-partuuid", partuuid)
	switch {
	case strings.Contains(partuuid, "ubuntu-boot"):
		mnt.where = boot.InitramfsUbuntuBootDir
	case strings.Contains(partuuid, "ubuntu-seed"):
		mnt.where = boot.InitramfsUbuntuSeedDir
	case strings.Contains(partuuid, "ubuntu-data"):
		mnt.where = boot.InitramfsDataDir
	case strings.Contains(partuuid, "ubuntu-save"):
		mnt.where = boot.InitramfsUbuntuSaveDir
	}

	return mnt
}

func (s *initramfsMountsSuite) makeSeedSnapSystemdMount(typ snap.Type) systemdMount {
	mnt := systemdMount{}
	var name, dir string
	switch typ {
	case snap.TypeSnapd:
		name = "snapd"
		dir = "snapd"
	case snap.TypeBase:
		name = "core20"
		dir = "base"
	case snap.TypeKernel:
		name = "pc-kernel"
		dir = "kernel"
	}
	mnt.what = filepath.Join(s.seedDir, "snaps", name+"_1.snap")
	mnt.where = filepath.Join(boot.InitramfsRunMntDir, dir)

	return mnt
}

func (s *initramfsMountsSuite) makeRunSnapSystemdMount(typ snap.Type, sn snap.PlaceInfo) systemdMount {
	mnt := systemdMount{}
	var dir string
	switch typ {
	case snap.TypeSnapd:
		dir = "snapd"
	case snap.TypeBase:
		dir = "base"
	case snap.TypeKernel:
		dir = "kernel"
	}

	mnt.what = filepath.Join(dirs.SnapBlobDirUnder(boot.InitramfsWritableDir), sn.Filename())
	mnt.where = filepath.Join(boot.InitramfsRunMntDir, dir)

	return mnt
}

func (s *initramfsMountsSuite) mockSystemdMountSequence(c *C, mounts []systemdMount, comment CommentInterface) (restore func()) {
	n := 0
	if comment == nil {
		comment = Commentf("")
	}
	s.AddCleanup(func() {
		// make sure that after the test is done, we had as many mount calls as
		// mocked mounts
		c.Check(n, Equals, len(mounts), comment)
	})
	return main.MockSystemdMount(func(what, where string, opts *main.SystemdMountOptions) error {
		n++
		c.Assert(n <= len(mounts), Equals, true)
		if n > len(mounts) {
			return fmt.Errorf("unexpected systemd-mount call: %s, %s, %+v", what, where, opts)
		}
		mnt := mounts[n-1]
		c.Assert(what, Equals, mnt.what, comment)
		c.Assert(where, Equals, mnt.where, comment)
		c.Assert(opts, DeepEquals, mnt.opts, comment)
		return nil
	})
}

func (s *initramfsMountsSuite) TestInitramfsMountsInstallModeHappy(c *C) {
	s.mockProcCmdlineContent(c, "snapd_recovery_mode=install snapd_recovery_system="+s.sysLabel)

	// ensure that we check that access to sealed keys were locked
	sealedKeysLocked := false
	defer main.MockSecbootLockSealedKeys(func() error {
		sealedKeysLocked = true
		return nil
	})()

	restore := s.mockSystemdMountSequence(c, []systemdMount{
		ubuntuLabelMount("ubuntu-seed", "install"),
		s.makeSeedSnapSystemdMount(snap.TypeSnapd),
		s.makeSeedSnapSystemdMount(snap.TypeKernel),
		s.makeSeedSnapSystemdMount(snap.TypeBase),
		{
			"tmpfs",
			boot.InitramfsDataDir,
			tmpfsMountOpts,
		},
	}, nil)
	defer restore()

	_, err := main.Parser().ParseArgs([]string{"initramfs-mounts"})
	c.Assert(err, IsNil)

	modeEnv := dirs.SnapModeenvFileUnder(boot.InitramfsWritableDir)
	c.Check(modeEnv, testutil.FileEquals, `mode=install
recovery_system=20191118
base=core20_1.snap
model=my-brand/my-model
grade=signed
`)
	cloudInitDisable := filepath.Join(boot.InitramfsWritableDir, "_writable_defaults/etc/cloud/cloud-init.disabled")
	c.Check(cloudInitDisable, testutil.FilePresent)

	c.Check(sealedKeysLocked, Equals, true)
}

func (s *initramfsMountsSuite) TestInitramfsMountsInstallModeGadgetDefaultsHappy(c *C) {
	// setup a seed with default gadget yaml
	const gadgetYamlDefaults = `
defaults:
  system:
    service:
      rsyslog.disable: true
      ssh.disable: true
      console-conf.disable: true
    journal.persistent: true
`
	c.Assert(os.RemoveAll(s.seedDir), IsNil)

	s.setupSeed(c, [][]string{
		{"meta/gadget.yaml", gadgetYamlDefaults},
	})

	s.mockProcCmdlineContent(c, "snapd_recovery_mode=install snapd_recovery_system="+s.sysLabel)

	restore := s.mockSystemdMountSequence(c, []systemdMount{
		ubuntuLabelMount("ubuntu-seed", "install"),
		s.makeSeedSnapSystemdMount(snap.TypeSnapd),
		s.makeSeedSnapSystemdMount(snap.TypeKernel),
		s.makeSeedSnapSystemdMount(snap.TypeBase),
		{
			"tmpfs",
			boot.InitramfsDataDir,
			tmpfsMountOpts,
		},
	}, nil)
	defer restore()

	// we will call out to systemctl in the initramfs, but only using --root
	// which doesn't talk to systemd, just manipulates files around
	var sysctlArgs [][]string
	systemctlRestorer := systemd.MockSystemctl(func(args ...string) (buf []byte, err error) {
		sysctlArgs = append(sysctlArgs, args)
		return nil, nil
	})
	defer systemctlRestorer()

	_, err := main.Parser().ParseArgs([]string{"initramfs-mounts"})
	c.Assert(err, IsNil)

	modeEnv := dirs.SnapModeenvFileUnder(boot.InitramfsWritableDir)
	c.Check(modeEnv, testutil.FileEquals, `mode=install
recovery_system=20191118
base=core20_1.snap
model=my-brand/my-model
grade=signed
`)

	cloudInitDisable := filepath.Join(boot.InitramfsWritableDir, "_writable_defaults/etc/cloud/cloud-init.disabled")
	c.Check(cloudInitDisable, testutil.FilePresent)

	// check that everything from the gadget defaults was setup
	c.Assert(osutil.FileExists(filepath.Join(boot.InitramfsWritableDir, "_writable_defaults/etc/ssh/sshd_not_to_be_run")), Equals, true)
	c.Assert(osutil.FileExists(filepath.Join(boot.InitramfsWritableDir, "_writable_defaults/var/lib/console-conf/complete")), Equals, true)
	exists, _, _ := osutil.DirExists(filepath.Join(boot.InitramfsWritableDir, "_writable_defaults/var/log/journal"))
	c.Assert(exists, Equals, true)

	// systemctl was called the way we expect
	c.Assert(sysctlArgs, DeepEquals, [][]string{{"--root", filepath.Join(boot.InitramfsWritableDir, "_writable_defaults"), "mask", "rsyslog.service"}})
}

func (s *initramfsMountsSuite) TestInitramfsMountsInstallModeBootedKernelPartitionUUIDHappy(c *C) {
	s.mockProcCmdlineContent(c, "snapd_recovery_mode=install snapd_recovery_system="+s.sysLabel)

	restore := main.MockPartitionUUIDForBootedKernelDisk("specific-ubuntu-seed-partuuid")
	defer restore()

	restore = s.mockSystemdMountSequence(c, []systemdMount{
		{
			"/dev/disk/by-partuuid/specific-ubuntu-seed-partuuid",
			boot.InitramfsUbuntuSeedDir,
			needsFsckDiskMountOpts,
		},
		s.makeSeedSnapSystemdMount(snap.TypeSnapd),
		s.makeSeedSnapSystemdMount(snap.TypeKernel),
		s.makeSeedSnapSystemdMount(snap.TypeBase),
		{
			"tmpfs",
			boot.InitramfsDataDir,
			tmpfsMountOpts,
		},
	}, nil)
	defer restore()

	_, err := main.Parser().ParseArgs([]string{"initramfs-mounts"})
	c.Assert(err, IsNil)

	modeEnv := dirs.SnapModeenvFileUnder(boot.InitramfsWritableDir)
	c.Check(modeEnv, testutil.FileEquals, `mode=install
recovery_system=20191118
base=core20_1.snap
model=my-brand/my-model
grade=signed
`)
	cloudInitDisable := filepath.Join(boot.InitramfsWritableDir, "_writable_defaults/etc/cloud/cloud-init.disabled")
	c.Check(cloudInitDisable, testutil.FilePresent)
}

func (s *initramfsMountsSuite) TestInitramfsMountsRunModeUnencryptedWithSaveHappy(c *C) {
	s.mockProcCmdlineContent(c, "snapd_recovery_mode=run")

	restore := disks.MockMountPointDisksToPartitionMapping(
		map[disks.Mountpoint]*disks.MockDiskMapping{
			{Mountpoint: boot.InitramfsUbuntuBootDir}: defaultBootWithSaveDisk,
			{Mountpoint: boot.InitramfsDataDir}:       defaultBootWithSaveDisk,
			{Mountpoint: boot.InitramfsUbuntuSaveDir}: defaultBootWithSaveDisk,
		},
	)
	defer restore()

	restore = s.mockSystemdMountSequence(c, []systemdMount{
		ubuntuLabelMount("ubuntu-boot", "run"),
		ubuntuPartUUIDMount("ubuntu-seed-partuuid", "run"),
		ubuntuPartUUIDMount("ubuntu-data-partuuid", "run"),
		ubuntuPartUUIDMount("ubuntu-save-partuuid", "run"),
		s.makeRunSnapSystemdMount(snap.TypeBase, s.core20),
		s.makeRunSnapSystemdMount(snap.TypeKernel, s.kernel),
	}, nil)
	defer restore()

	// mock a bootloader
	bloader := boottest.MockUC20RunBootenv(bootloadertest.Mock("mock", c.MkDir()))
	bootloader.Force(bloader)
	defer bootloader.Force(nil)

	// set the current kernel
	restore = bloader.SetEnabledKernel(s.kernel)
	defer restore()

	makeSnapFilesOnEarlyBootUbuntuData(c, s.kernel, s.core20)

	// write modeenv
	modeEnv := boot.Modeenv{
		Mode:           "run",
		Base:           s.core20.Filename(),
		CurrentKernels: []string{s.kernel.Filename()},
	}
	err := modeEnv.WriteTo(boot.InitramfsWritableDir)
	c.Assert(err, IsNil)

	_, err = main.Parser().ParseArgs([]string{"initramfs-mounts"})
	c.Assert(err, IsNil)
}

func (s *initramfsMountsSuite) testInitramfsMountsRunModeNoSaveUnencrypted(c *C) error {
	s.mockProcCmdlineContent(c, "snapd_recovery_mode=run")

	restore := disks.MockMountPointDisksToPartitionMapping(
		map[disks.Mountpoint]*disks.MockDiskMapping{
			{Mountpoint: boot.InitramfsUbuntuBootDir}: defaultBootDisk,
			{Mountpoint: boot.InitramfsDataDir}:       defaultBootDisk,
		},
	)
	defer restore()

	restore = s.mockSystemdMountSequence(c, []systemdMount{
		ubuntuLabelMount("ubuntu-boot", "run"),
		ubuntuPartUUIDMount("ubuntu-seed-partuuid", "run"),
		ubuntuPartUUIDMount("ubuntu-data-partuuid", "run"),
		s.makeRunSnapSystemdMount(snap.TypeBase, s.core20),
		s.makeRunSnapSystemdMount(snap.TypeKernel, s.kernel),
	}, nil)
	defer restore()

	// mock a bootloader
	bloader := boottest.MockUC20RunBootenv(bootloadertest.Mock("mock", c.MkDir()))
	bootloader.Force(bloader)
	defer bootloader.Force(nil)

	// set the current kernel
	restore = bloader.SetEnabledKernel(s.kernel)
	defer restore()

	makeSnapFilesOnEarlyBootUbuntuData(c, s.kernel, s.core20)

	// write modeenv
	modeEnv := boot.Modeenv{
		Mode:           "run",
		Base:           s.core20.Filename(),
		CurrentKernels: []string{s.kernel.Filename()},
	}
	err := modeEnv.WriteTo(boot.InitramfsWritableDir)
	c.Assert(err, IsNil)

	_, err = main.Parser().ParseArgs([]string{"initramfs-mounts"})
	return err
}

func (s *initramfsMountsSuite) TestInitramfsMountsRunModeNoSaveUnencryptedHappy(c *C) {
	// ensure that we check that access to sealed keys were locked
	sealedKeysLocked := false
	defer main.MockSecbootLockSealedKeys(func() error {
		sealedKeysLocked = true
		return nil
	})()

	err := s.testInitramfsMountsRunModeNoSaveUnencrypted(c)
	c.Assert(err, IsNil)

	c.Check(sealedKeysLocked, Equals, true)
}

func (s *initramfsMountsSuite) TestInitramfsMountsRunModeNoSaveUnencryptedKeyLockingUnhappy(c *C) {
	// have blocking sealed keys fail
	defer main.MockSecbootLockSealedKeys(func() error {
		return fmt.Errorf("blocking keys failed")
	})()

	err := s.testInitramfsMountsRunModeNoSaveUnencrypted(c)
	c.Assert(err, ErrorMatches, "error locking access to sealed keys: blocking keys failed")
}

func (s *initramfsMountsSuite) TestInitramfsMountsInstallModeRealSystemdMountTimesOutNoMount(c *C) {
	s.mockProcCmdlineContent(c, "snapd_recovery_mode=install snapd_recovery_system="+s.sysLabel)

	testStart := time.Now()
	timeCalls := 0
	restore := main.MockTimeNow(func() time.Time {
		timeCalls++
		switch timeCalls {
		case 1, 2:
			return testStart
		case 3:
			// 1:31 later, we should time out
			return testStart.Add(1*time.Minute + 31*time.Second)
		default:
			c.Errorf("unexpected time.Now() call (%d)", timeCalls)
			// we want the test to fail at some point and not run forever, so
			// move time way forward to make it for sure time out
			return testStart.Add(10000 * time.Hour)
		}
	})
	defer restore()

	cmd := testutil.MockCommand(c, "systemd-mount", ``)
	defer cmd.Restore()

	isMountedCalls := 0
	restore = main.MockOsutilIsMounted(func(where string) (bool, error) {
		isMountedCalls++
		switch isMountedCalls {
		// always return false for the mount
		case 1, 2:
			c.Assert(where, Equals, boot.InitramfsUbuntuSeedDir)
			return false, nil
		default:
			// shouldn't be called more than twice due to the time.Now() mocking
			c.Errorf("test broken, IsMounted called too many (%d) times", isMountedCalls)
			return false, fmt.Errorf("test broken, IsMounted called too many (%d) times", isMountedCalls)
		}
	})
	defer restore()

	_, err := main.Parser().ParseArgs([]string{"initramfs-mounts"})
	c.Assert(err, ErrorMatches, fmt.Sprintf("timed out after 1m30s waiting for mount %s on %s", "/dev/disk/by-label/ubuntu-seed", boot.InitramfsUbuntuSeedDir))
	c.Check(s.Stdout.String(), Equals, "")

}

func (s *initramfsMountsSuite) TestInitramfsMountsInstallModeHappyRealSystemdMount(c *C) {
	s.mockProcCmdlineContent(c, "snapd_recovery_mode=install snapd_recovery_system="+s.sysLabel)

	baseMnt := filepath.Join(boot.InitramfsRunMntDir, "base")
	kernelMnt := filepath.Join(boot.InitramfsRunMntDir, "kernel")
	snapdMnt := filepath.Join(boot.InitramfsRunMntDir, "snapd")

	// don't do anything from systemd-mount, we verify the arguments passed at
	// the end with cmd.Calls
	cmd := testutil.MockCommand(c, "systemd-mount", ``)
	defer cmd.Restore()

	// mock that in turn, /run/mnt/ubuntu-boot, /run/mnt/ubuntu-seed, etc. are
	// mounted
	n := 0
	restore := main.MockOsutilIsMounted(func(where string) (bool, error) {
		n++
		switch n {
		// first call for each mount returns false, then returns true, this
		// tests in the case where systemd is racy / inconsistent and things
		// aren't mounted by the time systemd-mount returns
		case 1, 2:
			c.Assert(where, Equals, boot.InitramfsUbuntuSeedDir)
			return n%2 == 0, nil
		case 3, 4:
			c.Assert(where, Equals, snapdMnt)
			return n%2 == 0, nil
		case 5, 6:
			c.Assert(where, Equals, kernelMnt)
			return n%2 == 0, nil
		case 7, 8:
			c.Assert(where, Equals, baseMnt)
			return n%2 == 0, nil
		case 9, 10:
			c.Assert(where, Equals, boot.InitramfsDataDir)
			return n%2 == 0, nil
		default:
			c.Errorf("unexpected IsMounted check on %s", where)
			return false, fmt.Errorf("unexpected IsMounted check on %s", where)
		}
	})
	defer restore()

	// mock a bootloader
	bloader := boottest.MockUC20RunBootenv(bootloadertest.Mock("mock", c.MkDir()))
	bootloader.Force(bloader)
	defer bootloader.Force(nil)

	// set the current kernel
	restore = bloader.SetEnabledKernel(s.kernel)
	defer restore()

	makeSnapFilesOnEarlyBootUbuntuData(c, s.kernel, s.core20)

	// write modeenv
	modeEnv := boot.Modeenv{
		Mode:           "run",
		Base:           s.core20.Filename(),
		CurrentKernels: []string{s.kernel.Filename()},
	}
	err := modeEnv.WriteTo(boot.InitramfsWritableDir)
	c.Assert(err, IsNil)

	_, err = main.Parser().ParseArgs([]string{"initramfs-mounts"})
	c.Assert(err, IsNil)
	c.Check(s.Stdout.String(), Equals, "")

	// check that all of the override files are present
	for _, initrdUnit := range []string{
		"initrd.target",
		"initrd-fs.target",
		"initrd-switch-root.target",
		"local-fs.target",
	} {
		for _, mountUnit := range []string{
			systemd.EscapeUnitNamePath(boot.InitramfsUbuntuSeedDir),
			systemd.EscapeUnitNamePath(snapdMnt),
			systemd.EscapeUnitNamePath(kernelMnt),
			systemd.EscapeUnitNamePath(baseMnt),
			systemd.EscapeUnitNamePath(boot.InitramfsDataDir),
		} {
			fname := fmt.Sprintf("snap_bootstrap_%s.conf", mountUnit)
			unitFile := filepath.Join(dirs.GlobalRootDir, "/run/systemd/system", initrdUnit+".d", fname)
			c.Assert(unitFile, testutil.FileEquals, fmt.Sprintf(`[Unit]
Requires=%[1]s
After=%[1]s
`, mountUnit+".mount"))
		}
	}

	// 2 IsMounted calls per mount point, so 10 total IsMounted calls
	c.Assert(n, Equals, 10)

	c.Assert(cmd.Calls(), DeepEquals, [][]string{
		{
			"systemd-mount",
			"/dev/disk/by-label/ubuntu-seed",
			boot.InitramfsUbuntuSeedDir,
			"--no-pager",
			"--no-ask-password",
			"--fsck=yes",
		}, {
			"systemd-mount",
			filepath.Join(s.seedDir, "snaps", s.snapd.Filename()),
			snapdMnt,
			"--no-pager",
			"--no-ask-password",
			"--fsck=no",
		}, {
			"systemd-mount",
			filepath.Join(s.seedDir, "snaps", s.kernel.Filename()),
			kernelMnt,
			"--no-pager",
			"--no-ask-password",
			"--fsck=no",
		}, {
			"systemd-mount",
			filepath.Join(s.seedDir, "snaps", s.core20.Filename()),
			baseMnt,
			"--no-pager",
			"--no-ask-password",
			"--fsck=no",
		}, {
			"systemd-mount",
			"tmpfs",
			boot.InitramfsDataDir,
			"--no-pager",
			"--no-ask-password",
			"--type=tmpfs",
			"--fsck=no",
		},
	})
}

func (s *initramfsMountsSuite) TestInitramfsMountsRecoverModeNoSaveHappyRealSystemdMount(c *C) {
	s.mockProcCmdlineContent(c, "snapd_recovery_mode=recover snapd_recovery_system="+s.sysLabel)

	baseMnt := filepath.Join(boot.InitramfsRunMntDir, "base")
	kernelMnt := filepath.Join(boot.InitramfsRunMntDir, "kernel")
	snapdMnt := filepath.Join(boot.InitramfsRunMntDir, "snapd")

	restore := disks.MockMountPointDisksToPartitionMapping(
		map[disks.Mountpoint]*disks.MockDiskMapping{
			{Mountpoint: boot.InitramfsUbuntuSeedDir}:     defaultBootDisk,
			{Mountpoint: boot.InitramfsUbuntuBootDir}:     defaultBootDisk,
			{Mountpoint: boot.InitramfsHostUbuntuDataDir}: defaultBootDisk,
		},
	)
	defer restore()

	// don't do anything from systemd-mount, we verify the arguments passed at
	// the end with cmd.Calls
	cmd := testutil.MockCommand(c, "systemd-mount", ``)
	defer cmd.Restore()

	// mock that in turn, /run/mnt/ubuntu-boot, /run/mnt/ubuntu-seed, etc. are
	// mounted
	n := 0
	restore = main.MockOsutilIsMounted(func(where string) (bool, error) {
		n++
		switch n {
		// first call for each mount returns false, then returns true, this
		// tests in the case where systemd is racy / inconsistent and things
		// aren't mounted by the time systemd-mount returns
		case 1, 2:
			c.Assert(where, Equals, boot.InitramfsUbuntuSeedDir)
			return n%2 == 0, nil
		case 3, 4:
			c.Assert(where, Equals, snapdMnt)
			return n%2 == 0, nil
		case 5, 6:
			c.Assert(where, Equals, kernelMnt)
			return n%2 == 0, nil
		case 7, 8:
			c.Assert(where, Equals, baseMnt)
			return n%2 == 0, nil
		case 9, 10:
			c.Assert(where, Equals, boot.InitramfsDataDir)
			return n%2 == 0, nil
		case 11, 12:
			c.Assert(where, Equals, boot.InitramfsUbuntuBootDir)
			return n%2 == 0, nil
		case 13, 14:
			c.Assert(where, Equals, boot.InitramfsHostUbuntuDataDir)
			return n%2 == 0, nil
		default:
			c.Errorf("unexpected IsMounted check on %s", where)
			return false, fmt.Errorf("unexpected IsMounted check on %s", where)
		}
	})
	defer restore()

	unlockVolumeWithSealedKeyCalls := 0
	restore = main.MockSecbootUnlockVolumeUsingSealedKeyIfEncrypted(func(disk disks.Disk, name string, sealedEncryptionKeyFile string, opts *secboot.UnlockVolumeUsingSealedKeyOptions) (secboot.UnlockResult, error) {
		// this test doesn't use ubuntu-save, so we need to return an
		// unencrypted ubuntu-data the first time, but not found the second time
		unlockVolumeWithSealedKeyCalls++
		switch unlockVolumeWithSealedKeyCalls {
		case 1:
			return foundUnencrypted(name), nil
		case 2:
			return notFoundPart(), fmt.Errorf("error enumerating to find ubuntu-save")
		default:
			c.Errorf("unexpected call (number %d) to UnlockVolumeUsingSealedKeyIfEncrypted", unlockVolumeWithSealedKeyCalls)
			return secboot.UnlockResult{}, fmt.Errorf("unexpected call (%d) to UnlockVolumeUsingSealedKeyIfEncrypted", unlockVolumeWithSealedKeyCalls)
		}
	})
	defer restore()

	// mock a bootloader
	bloader := boottest.MockUC20RunBootenv(bootloadertest.Mock("mock", c.MkDir()))
	bootloader.Force(bloader)
	defer bootloader.Force(nil)

	// set the current kernel
	restore = bloader.SetEnabledKernel(s.kernel)
	defer restore()

	makeSnapFilesOnEarlyBootUbuntuData(c, s.kernel, s.core20)

	// write modeenv
	modeEnv := boot.Modeenv{
		Mode:           "run",
		Base:           s.core20.Filename(),
		CurrentKernels: []string{s.kernel.Filename()},
	}
	err := modeEnv.WriteTo(boot.InitramfsWritableDir)
	c.Assert(err, IsNil)

	s.testRecoverModeHappy(c)

	c.Check(s.Stdout.String(), Equals, "")

	// check that all of the override files are present
	for _, initrdUnit := range []string{
		"initrd.target",
		"initrd-fs.target",
		"initrd-switch-root.target",
		"local-fs.target",
	} {
		for _, mountUnit := range []string{
			systemd.EscapeUnitNamePath(boot.InitramfsUbuntuSeedDir),
			systemd.EscapeUnitNamePath(snapdMnt),
			systemd.EscapeUnitNamePath(kernelMnt),
			systemd.EscapeUnitNamePath(baseMnt),
			systemd.EscapeUnitNamePath(boot.InitramfsDataDir),
			systemd.EscapeUnitNamePath(boot.InitramfsHostUbuntuDataDir),
		} {
			fname := fmt.Sprintf("snap_bootstrap_%s.conf", mountUnit)
			unitFile := filepath.Join(dirs.GlobalRootDir, "/run/systemd/system", initrdUnit+".d", fname)
			c.Assert(unitFile, testutil.FileEquals, fmt.Sprintf(`[Unit]
Requires=%[1]s
After=%[1]s
`, mountUnit+".mount"))
		}
	}

	// 2 IsMounted calls per mount point, so 14 total IsMounted calls
	c.Assert(n, Equals, 14)

	c.Assert(cmd.Calls(), DeepEquals, [][]string{
		{
			"systemd-mount",
			"/dev/disk/by-label/ubuntu-seed",
			boot.InitramfsUbuntuSeedDir,
			"--no-pager",
			"--no-ask-password",
			"--fsck=yes",
		}, {
			"systemd-mount",
			filepath.Join(s.seedDir, "snaps", s.snapd.Filename()),
			snapdMnt,
			"--no-pager",
			"--no-ask-password",
			"--fsck=no",
		}, {
			"systemd-mount",
			filepath.Join(s.seedDir, "snaps", s.kernel.Filename()),
			kernelMnt,
			"--no-pager",
			"--no-ask-password",
			"--fsck=no",
		}, {
			"systemd-mount",
			filepath.Join(s.seedDir, "snaps", s.core20.Filename()),
			baseMnt,
			"--no-pager",
			"--no-ask-password",
			"--fsck=no",
		}, {
			"systemd-mount",
			"tmpfs",
			boot.InitramfsDataDir,
			"--no-pager",
			"--no-ask-password",
			"--type=tmpfs",
			"--fsck=no",
		}, {
			"systemd-mount",
			"/dev/disk/by-partuuid/ubuntu-boot-partuuid",
			boot.InitramfsUbuntuBootDir,
			"--no-pager",
			"--no-ask-password",
			"--fsck=yes",
		}, {
			"systemd-mount",
			"/dev/disk/by-partuuid/ubuntu-data-partuuid",
			boot.InitramfsHostUbuntuDataDir,
			"--no-pager",
			"--no-ask-password",
			"--fsck=no",
		},
	})

	// we should not have written a degraded.json
	c.Assert(filepath.Join(dirs.SnapBootstrapRunDir, "degraded.json"), testutil.FileAbsent)

	// we should have only tried to unseal things twice, first for ubuntu-data
	// unencrypted, then for ubuntu-save unencrypted
	c.Assert(unlockVolumeWithSealedKeyCalls, Equals, 1)
}

func (s *initramfsMountsSuite) TestInitramfsMountsRecoverModeWithSaveHappyRealSystemdMount(c *C) {
	s.mockProcCmdlineContent(c, "snapd_recovery_mode=recover snapd_recovery_system="+s.sysLabel)

	restore := disks.MockMountPointDisksToPartitionMapping(
		map[disks.Mountpoint]*disks.MockDiskMapping{
			{Mountpoint: boot.InitramfsUbuntuSeedDir}:     defaultBootWithSaveDisk,
			{Mountpoint: boot.InitramfsUbuntuBootDir}:     defaultBootWithSaveDisk,
			{Mountpoint: boot.InitramfsHostUbuntuDataDir}: defaultBootWithSaveDisk,
			{Mountpoint: boot.InitramfsUbuntuSaveDir}:     defaultBootWithSaveDisk,
		},
	)
	defer restore()

	baseMnt := filepath.Join(boot.InitramfsRunMntDir, "base")
	kernelMnt := filepath.Join(boot.InitramfsRunMntDir, "kernel")
	snapdMnt := filepath.Join(boot.InitramfsRunMntDir, "snapd")

	// don't do anything from systemd-mount, we verify the arguments passed at
	// the end with cmd.Calls
	cmd := testutil.MockCommand(c, "systemd-mount", ``)
	defer cmd.Restore()

	isMountedChecks := []string{}
	restore = main.MockOsutilIsMounted(func(where string) (bool, error) {
		isMountedChecks = append(isMountedChecks, where)
		return true, nil
	})
	defer restore()

	// mock a bootloader
	bloader := boottest.MockUC20RunBootenv(bootloadertest.Mock("mock", c.MkDir()))
	bootloader.Force(bloader)
	defer bootloader.Force(nil)

	// set the current kernel
	restore = bloader.SetEnabledKernel(s.kernel)
	defer restore()

	makeSnapFilesOnEarlyBootUbuntuData(c, s.kernel, s.core20)

	// write modeenv
	modeEnv := boot.Modeenv{
		Mode:           "run",
		Base:           s.core20.Filename(),
		CurrentKernels: []string{s.kernel.Filename()},
	}
	err := modeEnv.WriteTo(boot.InitramfsWritableDir)
	c.Assert(err, IsNil)

	s.testRecoverModeHappy(c)

	c.Check(s.Stdout.String(), Equals, "")

	// check that all of the override files are present
	for _, initrdUnit := range []string{
		"initrd.target",
		"initrd-fs.target",
		"initrd-switch-root.target",
		"local-fs.target",
	} {

		mountUnit := systemd.EscapeUnitNamePath(boot.InitramfsUbuntuSaveDir)
		fname := fmt.Sprintf("snap_bootstrap_%s.conf", mountUnit)
		unitFile := filepath.Join(dirs.GlobalRootDir, "/run/systemd/system", initrdUnit+".d", fname)
		c.Assert(unitFile, testutil.FileEquals, fmt.Sprintf(`[Unit]
Requires=%[1]s
After=%[1]s
`, mountUnit+".mount"))
	}

	c.Check(isMountedChecks, DeepEquals, []string{
		boot.InitramfsUbuntuSeedDir,
		snapdMnt,
		kernelMnt,
		baseMnt,
		boot.InitramfsDataDir,
		boot.InitramfsUbuntuBootDir,
		boot.InitramfsHostUbuntuDataDir,
		boot.InitramfsUbuntuSaveDir,
	})
	c.Check(cmd.Calls(), DeepEquals, [][]string{
		{
			"systemd-mount",
			"/dev/disk/by-label/ubuntu-seed",
			boot.InitramfsUbuntuSeedDir,
			"--no-pager",
			"--no-ask-password",
			"--fsck=yes",
		}, {
			"systemd-mount",
			filepath.Join(s.seedDir, "snaps", s.snapd.Filename()),
			snapdMnt,
			"--no-pager",
			"--no-ask-password",
			"--fsck=no",
		}, {
			"systemd-mount",
			filepath.Join(s.seedDir, "snaps", s.kernel.Filename()),
			kernelMnt,
			"--no-pager",
			"--no-ask-password",
			"--fsck=no",
		}, {
			"systemd-mount",
			filepath.Join(s.seedDir, "snaps", s.core20.Filename()),
			baseMnt,
			"--no-pager",
			"--no-ask-password",
			"--fsck=no",
		}, {
			"systemd-mount",
			"tmpfs",
			boot.InitramfsDataDir,
			"--no-pager",
			"--no-ask-password",
			"--type=tmpfs",
			"--fsck=no",
		}, {
			"systemd-mount",
			"/dev/disk/by-partuuid/ubuntu-boot-partuuid",
			boot.InitramfsUbuntuBootDir,
			"--no-pager",
			"--no-ask-password",
			"--fsck=yes",
		}, {
			"systemd-mount",
			"/dev/disk/by-partuuid/ubuntu-data-partuuid",
			boot.InitramfsHostUbuntuDataDir,
			"--no-pager",
			"--no-ask-password",
			"--fsck=no",
		}, {
			"systemd-mount",
			"/dev/disk/by-partuuid/ubuntu-save-partuuid",
			boot.InitramfsUbuntuSaveDir,
			"--no-pager",
			"--no-ask-password",
			"--fsck=no",
		},
	})

	// we should not have written a degraded.json
	c.Assert(filepath.Join(dirs.SnapBootstrapRunDir, "degraded.json"), testutil.FileAbsent)
}

func (s *initramfsMountsSuite) TestInitramfsMountsRunModeHappyNoSaveRealSystemdMount(c *C) {
	s.mockProcCmdlineContent(c, "snapd_recovery_mode=run")

	restore := disks.MockMountPointDisksToPartitionMapping(
		map[disks.Mountpoint]*disks.MockDiskMapping{
			{Mountpoint: boot.InitramfsUbuntuBootDir}: defaultBootDisk,
			{Mountpoint: boot.InitramfsDataDir}:       defaultBootDisk,
		},
	)
	defer restore()

	baseMnt := filepath.Join(boot.InitramfsRunMntDir, "base")
	kernelMnt := filepath.Join(boot.InitramfsRunMntDir, "kernel")

	// don't do anything from systemd-mount, we verify the arguments passed at
	// the end with cmd.Calls
	cmd := testutil.MockCommand(c, "systemd-mount", ``)
	defer cmd.Restore()

	// mock that in turn, /run/mnt/ubuntu-boot, /run/mnt/ubuntu-seed, etc. are
	// mounted
	n := 0
	restore = main.MockOsutilIsMounted(func(where string) (bool, error) {
		n++
		switch n {
		// first call for each mount returns false, then returns true, this
		// tests in the case where systemd is racy / inconsistent and things
		// aren't mounted by the time systemd-mount returns
		case 1, 2:
			c.Assert(where, Equals, boot.InitramfsUbuntuBootDir)
			return n%2 == 0, nil
		case 3, 4:
			c.Assert(where, Equals, boot.InitramfsUbuntuSeedDir)
			return n%2 == 0, nil
		case 5, 6:
			c.Assert(where, Equals, boot.InitramfsDataDir)
			return n%2 == 0, nil
		case 7, 8:
			c.Assert(where, Equals, baseMnt)
			return n%2 == 0, nil
		case 9, 10:
			c.Assert(where, Equals, kernelMnt)
			return n%2 == 0, nil
		default:
			c.Errorf("unexpected IsMounted check on %s", where)
			return false, fmt.Errorf("unexpected IsMounted check on %s", where)
		}
	})
	defer restore()

	// mock a bootloader
	bloader := boottest.MockUC20RunBootenv(bootloadertest.Mock("mock", c.MkDir()))
	bootloader.Force(bloader)
	defer bootloader.Force(nil)

	// set the current kernel
	restore = bloader.SetEnabledKernel(s.kernel)
	defer restore()

	makeSnapFilesOnEarlyBootUbuntuData(c, s.kernel, s.core20)

	// write modeenv
	modeEnv := boot.Modeenv{
		Mode:           "run",
		Base:           s.core20.Filename(),
		CurrentKernels: []string{s.kernel.Filename()},
	}
	err := modeEnv.WriteTo(boot.InitramfsWritableDir)
	c.Assert(err, IsNil)

	_, err = main.Parser().ParseArgs([]string{"initramfs-mounts"})
	c.Assert(err, IsNil)
	c.Check(s.Stdout.String(), Equals, "")

	// check that all of the override files are present
	for _, initrdUnit := range []string{
		"initrd.target",
		"initrd-fs.target",
		"initrd-switch-root.target",
		"local-fs.target",
	} {
		for _, mountUnit := range []string{
			systemd.EscapeUnitNamePath(boot.InitramfsUbuntuBootDir),
			systemd.EscapeUnitNamePath(boot.InitramfsUbuntuSeedDir),
			systemd.EscapeUnitNamePath(boot.InitramfsDataDir),
			systemd.EscapeUnitNamePath(baseMnt),
			systemd.EscapeUnitNamePath(kernelMnt),
		} {
			fname := fmt.Sprintf("snap_bootstrap_%s.conf", mountUnit)
			unitFile := filepath.Join(dirs.GlobalRootDir, "/run/systemd/system", initrdUnit+".d", fname)
			c.Assert(unitFile, testutil.FileEquals, fmt.Sprintf(`[Unit]
Requires=%[1]s
After=%[1]s
`, mountUnit+".mount"))
		}
	}

	// 2 IsMounted calls per mount point, so 10 total IsMounted calls
	c.Assert(n, Equals, 10)

	c.Assert(cmd.Calls(), DeepEquals, [][]string{
		{
			"systemd-mount",
			"/dev/disk/by-label/ubuntu-boot",
			boot.InitramfsUbuntuBootDir,
			"--no-pager",
			"--no-ask-password",
			"--fsck=yes",
		}, {
			"systemd-mount",
			"/dev/disk/by-partuuid/ubuntu-seed-partuuid",
			boot.InitramfsUbuntuSeedDir,
			"--no-pager",
			"--no-ask-password",
			"--fsck=yes",
		}, {
			"systemd-mount",
			"/dev/disk/by-partuuid/ubuntu-data-partuuid",
			boot.InitramfsDataDir,
			"--no-pager",
			"--no-ask-password",
			"--fsck=yes",
		}, {
			"systemd-mount",
			filepath.Join(dirs.SnapBlobDirUnder(boot.InitramfsWritableDir), s.core20.Filename()),
			baseMnt,
			"--no-pager",
			"--no-ask-password",
			"--fsck=no",
		}, {
			"systemd-mount",
			filepath.Join(dirs.SnapBlobDirUnder(boot.InitramfsWritableDir), s.kernel.Filename()),
			kernelMnt,
			"--no-pager",
			"--no-ask-password",
			"--fsck=no",
		},
	})
}

func (s *initramfsMountsSuite) TestInitramfsMountsRunModeWithSaveHappyRealSystemdMount(c *C) {
	s.mockProcCmdlineContent(c, "snapd_recovery_mode=run")

	restore := disks.MockMountPointDisksToPartitionMapping(
		map[disks.Mountpoint]*disks.MockDiskMapping{
			{Mountpoint: boot.InitramfsUbuntuBootDir}: defaultBootWithSaveDisk,
			{Mountpoint: boot.InitramfsDataDir}:       defaultBootWithSaveDisk,
			{Mountpoint: boot.InitramfsUbuntuSaveDir}: defaultBootWithSaveDisk,
		},
	)
	defer restore()

	baseMnt := filepath.Join(boot.InitramfsRunMntDir, "base")
	kernelMnt := filepath.Join(boot.InitramfsRunMntDir, "kernel")

	// don't do anything from systemd-mount, we verify the arguments passed at
	// the end with cmd.Calls
	cmd := testutil.MockCommand(c, "systemd-mount", ``)
	defer cmd.Restore()

	isMountedChecks := []string{}
	restore = main.MockOsutilIsMounted(func(where string) (bool, error) {
		isMountedChecks = append(isMountedChecks, where)
		return true, nil
	})
	defer restore()

	// mock a bootloader
	bloader := boottest.MockUC20RunBootenv(bootloadertest.Mock("mock", c.MkDir()))
	bootloader.Force(bloader)
	defer bootloader.Force(nil)

	// set the current kernel
	restore = bloader.SetEnabledKernel(s.kernel)
	defer restore()

	makeSnapFilesOnEarlyBootUbuntuData(c, s.kernel, s.core20)

	// write modeenv
	modeEnv := boot.Modeenv{
		Mode:           "run",
		Base:           s.core20.Filename(),
		CurrentKernels: []string{s.kernel.Filename()},
	}
	err := modeEnv.WriteTo(boot.InitramfsWritableDir)
	c.Assert(err, IsNil)

	_, err = main.Parser().ParseArgs([]string{"initramfs-mounts"})
	c.Assert(err, IsNil)
	c.Check(s.Stdout.String(), Equals, "")

	// check that all of the override files are present
	for _, initrdUnit := range []string{
		"initrd.target",
		"initrd-fs.target",
		"initrd-switch-root.target",
		"local-fs.target",
	} {

		mountUnit := systemd.EscapeUnitNamePath(boot.InitramfsUbuntuSaveDir)
		fname := fmt.Sprintf("snap_bootstrap_%s.conf", mountUnit)
		unitFile := filepath.Join(dirs.GlobalRootDir, "/run/systemd/system", initrdUnit+".d", fname)
		c.Assert(unitFile, testutil.FileEquals, fmt.Sprintf(`[Unit]
Requires=%[1]s
After=%[1]s
`, mountUnit+".mount"))
	}

	c.Check(isMountedChecks, DeepEquals, []string{
		boot.InitramfsUbuntuBootDir,
		boot.InitramfsUbuntuSeedDir,
		boot.InitramfsDataDir,
		boot.InitramfsUbuntuSaveDir,
		baseMnt,
		kernelMnt,
	})
	c.Check(cmd.Calls(), DeepEquals, [][]string{
		{
			"systemd-mount",
			"/dev/disk/by-label/ubuntu-boot",
			boot.InitramfsUbuntuBootDir,
			"--no-pager",
			"--no-ask-password",
			"--fsck=yes",
		}, {
			"systemd-mount",
			"/dev/disk/by-partuuid/ubuntu-seed-partuuid",
			boot.InitramfsUbuntuSeedDir,
			"--no-pager",
			"--no-ask-password",
			"--fsck=yes",
		}, {
			"systemd-mount",
			"/dev/disk/by-partuuid/ubuntu-data-partuuid",
			boot.InitramfsDataDir,
			"--no-pager",
			"--no-ask-password",
			"--fsck=yes",
		}, {
			"systemd-mount",
			"/dev/disk/by-partuuid/ubuntu-save-partuuid",
			boot.InitramfsUbuntuSaveDir,
			"--no-pager",
			"--no-ask-password",
			"--fsck=yes",
		}, {
			"systemd-mount",
			filepath.Join(dirs.SnapBlobDirUnder(boot.InitramfsWritableDir), s.core20.Filename()),
			baseMnt,
			"--no-pager",
			"--no-ask-password",
			"--fsck=no",
		}, {
			"systemd-mount",
			filepath.Join(dirs.SnapBlobDirUnder(boot.InitramfsWritableDir), s.kernel.Filename()),
			kernelMnt,
			"--no-pager",
			"--no-ask-password",
			"--fsck=no",
		},
	})
}

func (s *initramfsMountsSuite) TestInitramfsMountsRunModeFirstBootRecoverySystemSetHappy(c *C) {
	s.mockProcCmdlineContent(c, "snapd_recovery_mode=run")

	restore := disks.MockMountPointDisksToPartitionMapping(
		map[disks.Mountpoint]*disks.MockDiskMapping{
			{Mountpoint: boot.InitramfsUbuntuBootDir}: defaultBootWithSaveDisk,
			{Mountpoint: boot.InitramfsDataDir}:       defaultBootWithSaveDisk,
			{Mountpoint: boot.InitramfsUbuntuSaveDir}: defaultBootWithSaveDisk,
		},
	)
	defer restore()

	restore = s.mockSystemdMountSequence(c, []systemdMount{
		ubuntuLabelMount("ubuntu-boot", "run"),
		ubuntuPartUUIDMount("ubuntu-seed-partuuid", "run"),
		ubuntuPartUUIDMount("ubuntu-data-partuuid", "run"),
		ubuntuPartUUIDMount("ubuntu-save-partuuid", "run"),
		s.makeRunSnapSystemdMount(snap.TypeBase, s.core20),
		s.makeRunSnapSystemdMount(snap.TypeKernel, s.kernel),
		// RecoverySystem set makes us mount the snapd snap here
		s.makeSeedSnapSystemdMount(snap.TypeSnapd),
	}, nil)
	defer restore()

	// mock a bootloader
	bloader := boottest.MockUC20RunBootenv(bootloadertest.Mock("mock", c.MkDir()))
	bootloader.Force(bloader)
	defer bootloader.Force(nil)

	// set the current kernel
	restore = bloader.SetEnabledKernel(s.kernel)
	defer restore()

	makeSnapFilesOnEarlyBootUbuntuData(c, s.kernel, s.core20)

	// write modeenv
	modeEnv := boot.Modeenv{
		Mode:           "run",
		RecoverySystem: "20191118",
		Base:           s.core20.Filename(),
		CurrentKernels: []string{s.kernel.Filename()},
	}
	err := modeEnv.WriteTo(boot.InitramfsWritableDir)
	c.Assert(err, IsNil)

	_, err = main.Parser().ParseArgs([]string{"initramfs-mounts"})
	c.Assert(err, IsNil)

	// we should not have written a degraded.json
	c.Assert(filepath.Join(dirs.SnapBootstrapRunDir, "degraded.json"), testutil.FileAbsent)
}

func (s *initramfsMountsSuite) TestInitramfsMountsRunModeWithBootedKernelPartUUIDHappy(c *C) {
	s.mockProcCmdlineContent(c, "snapd_recovery_mode=run")

	restore := main.MockPartitionUUIDForBootedKernelDisk("ubuntu-boot-partuuid")
	defer restore()

	restore = disks.MockMountPointDisksToPartitionMapping(
		map[disks.Mountpoint]*disks.MockDiskMapping{
			{Mountpoint: boot.InitramfsUbuntuBootDir}: defaultBootDisk,
			{Mountpoint: boot.InitramfsDataDir}:       defaultBootDisk,
		},
	)
	defer restore()

	restore = s.mockSystemdMountSequence(c, []systemdMount{
		{
			"/dev/disk/by-partuuid/ubuntu-boot-partuuid",
			boot.InitramfsUbuntuBootDir,
			needsFsckDiskMountOpts,
		},
		ubuntuPartUUIDMount("ubuntu-seed-partuuid", "run"),
		ubuntuPartUUIDMount("ubuntu-data-partuuid", "run"),
		s.makeRunSnapSystemdMount(snap.TypeBase, s.core20),
		s.makeRunSnapSystemdMount(snap.TypeKernel, s.kernel),
	}, nil)
	defer restore()

	// mock a bootloader
	bloader := boottest.MockUC20RunBootenv(bootloadertest.Mock("mock", c.MkDir()))
	bootloader.Force(bloader)
	defer bootloader.Force(nil)

	// set the current kernel
	restore = bloader.SetEnabledKernel(s.kernel)
	defer restore()

	makeSnapFilesOnEarlyBootUbuntuData(c, s.kernel, s.core20)

	// write modeenv
	modeEnv := boot.Modeenv{
		Mode:           "run",
		Base:           s.core20.Filename(),
		CurrentKernels: []string{s.kernel.Filename()},
	}
	err := modeEnv.WriteTo(boot.InitramfsWritableDir)
	c.Assert(err, IsNil)

	_, err = main.Parser().ParseArgs([]string{"initramfs-mounts"})
	c.Assert(err, IsNil)
}

func (s *initramfsMountsSuite) TestInitramfsMountsRunModeEncryptedDataHappy(c *C) {
	s.mockProcCmdlineContent(c, "snapd_recovery_mode=run")

	// ensure that we check that access to sealed keys were locked
	sealedKeysLocked := false
	defer main.MockSecbootLockSealedKeys(func() error {
		sealedKeysLocked = true
		return nil
	})()

	restore := disks.MockMountPointDisksToPartitionMapping(
		map[disks.Mountpoint]*disks.MockDiskMapping{
			{Mountpoint: boot.InitramfsUbuntuBootDir}:                          defaultEncBootDisk,
			{Mountpoint: boot.InitramfsDataDir, IsDecryptedDevice: true}:       defaultEncBootDisk,
			{Mountpoint: boot.InitramfsUbuntuSaveDir, IsDecryptedDevice: true}: defaultEncBootDisk,
		},
	)
	defer restore()

	restore = s.mockSystemdMountSequence(c, []systemdMount{
		ubuntuLabelMount("ubuntu-boot", "run"),
		ubuntuPartUUIDMount("ubuntu-seed-partuuid", "run"),
		{
			"/dev/mapper/ubuntu-data-random",
			boot.InitramfsDataDir,
			needsFsckDiskMountOpts,
		},
		{
			"/dev/mapper/ubuntu-save-random",
			boot.InitramfsUbuntuSaveDir,
			needsFsckDiskMountOpts,
		},
		s.makeRunSnapSystemdMount(snap.TypeBase, s.core20),
		s.makeRunSnapSystemdMount(snap.TypeKernel, s.kernel),
	}, nil)
	defer restore()

	// write the installed model like makebootable does it
	err := os.MkdirAll(filepath.Join(boot.InitramfsUbuntuBootDir, "device"), 0755)
	c.Assert(err, IsNil)
	mf, err := os.Create(filepath.Join(boot.InitramfsUbuntuBootDir, "device/model"))
	c.Assert(err, IsNil)
	defer mf.Close()
	err = asserts.NewEncoder(mf).Encode(s.model)
	c.Assert(err, IsNil)

	dataActivated := false
	restore = main.MockSecbootUnlockVolumeUsingSealedKeyIfEncrypted(func(disk disks.Disk, name string, sealedEncryptionKeyFile string, opts *secboot.UnlockVolumeUsingSealedKeyOptions) (secboot.UnlockResult, error) {
		c.Assert(name, Equals, "ubuntu-data")
		c.Assert(sealedEncryptionKeyFile, Equals, filepath.Join(s.tmpDir, "run/mnt/ubuntu-boot/device/fde/ubuntu-data.sealed-key"))
		c.Assert(opts, DeepEquals, &secboot.UnlockVolumeUsingSealedKeyOptions{
			AllowRecoveryKey: true,
		})

		dataActivated = true
		// return true because we are using an encrypted device
		return happyUnlocked("ubuntu-data", secboot.UnlockedWithSealedKey), nil
	})
	defer restore()

	s.mockUbuntuSaveKeyAndMarker(c, boot.InitramfsWritableDir, "foo", "marker")
	s.mockUbuntuSaveMarker(c, boot.InitramfsUbuntuSaveDir, "marker")

	saveActivated := false
	restore = main.MockSecbootUnlockEncryptedVolumeUsingKey(func(disk disks.Disk, name string, key []byte) (secboot.UnlockResult, error) {
		c.Check(dataActivated, Equals, true, Commentf("ubuntu-data not activated yet"))
		saveActivated = true
		c.Assert(name, Equals, "ubuntu-save")
		c.Assert(key, DeepEquals, []byte("foo"))
		return happyUnlocked("ubuntu-save", secboot.UnlockedWithKey), nil
	})
	defer restore()

	measureEpochCalls := 0
	measureModelCalls := 0
	restore = main.MockSecbootMeasureSnapSystemEpochWhenPossible(func() error {
		measureEpochCalls++
		return nil
	})
	defer restore()

	var measuredModel *asserts.Model
	restore = main.MockSecbootMeasureSnapModelWhenPossible(func(findModel func() (*asserts.Model, error)) error {
		measureModelCalls++
		var err error
		measuredModel, err = findModel()
		if err != nil {
			return err
		}
		return nil
	})
	defer restore()

	// mock a bootloader
	bloader := boottest.MockUC20RunBootenv(bootloadertest.Mock("mock", c.MkDir()))
	bootloader.Force(bloader)
	defer bootloader.Force(nil)

	// set the current kernel
	restore = bloader.SetEnabledKernel(s.kernel)
	defer restore()

	makeSnapFilesOnEarlyBootUbuntuData(c, s.kernel, s.core20)

	// write modeenv
	modeEnv := boot.Modeenv{
		Mode:           "run",
		Base:           s.core20.Filename(),
		CurrentKernels: []string{s.kernel.Filename()},
	}
	err = modeEnv.WriteTo(boot.InitramfsWritableDir)
	c.Assert(err, IsNil)

	_, err = main.Parser().ParseArgs([]string{"initramfs-mounts"})
	c.Assert(err, IsNil)
	c.Check(dataActivated, Equals, true)
	c.Check(saveActivated, Equals, true)
	c.Check(measureEpochCalls, Equals, 1)
	c.Check(measureModelCalls, Equals, 1)
	c.Check(measuredModel, DeepEquals, s.model)
	c.Check(sealedKeysLocked, Equals, true)

	c.Assert(filepath.Join(dirs.SnapBootstrapRunDir, "secboot-epoch-measured"), testutil.FilePresent)
	c.Assert(filepath.Join(dirs.SnapBootstrapRunDir, "run-model-measured"), testutil.FilePresent)
}

func (s *initramfsMountsSuite) TestInitramfsMountsRunModeEncryptedDataUnhappyNoSave(c *C) {
	s.mockProcCmdlineContent(c, "snapd_recovery_mode=run")

	defaultEncNoSaveBootDisk := &disks.MockDiskMapping{
		FilesystemLabelToPartUUID: map[string]string{
			"ubuntu-boot":     "ubuntu-boot-partuuid",
			"ubuntu-seed":     "ubuntu-seed-partuuid",
			"ubuntu-data-enc": "ubuntu-data-enc-partuuid",
			// missing ubuntu-save
		},
		DiskHasPartitions: true,
		DevNum:            "defaultEncDev",
	}

	restore := disks.MockMountPointDisksToPartitionMapping(
		map[disks.Mountpoint]*disks.MockDiskMapping{
			{Mountpoint: boot.InitramfsUbuntuBootDir}:                    defaultEncNoSaveBootDisk,
			{Mountpoint: boot.InitramfsDataDir, IsDecryptedDevice: true}: defaultEncNoSaveBootDisk,
		},
	)
	defer restore()

	restore = s.mockSystemdMountSequence(c, []systemdMount{
		ubuntuLabelMount("ubuntu-boot", "run"),
		ubuntuPartUUIDMount("ubuntu-seed-partuuid", "run"),
		{
			"/dev/mapper/ubuntu-data-random",
			boot.InitramfsDataDir,
			needsFsckDiskMountOpts,
		},
	}, nil)
	defer restore()

	dataActivated := false
	restore = main.MockSecbootUnlockVolumeUsingSealedKeyIfEncrypted(func(disk disks.Disk, name string, sealedEncryptionKeyFile string, opts *secboot.UnlockVolumeUsingSealedKeyOptions) (secboot.UnlockResult, error) {
		c.Assert(name, Equals, "ubuntu-data")
		dataActivated = true
		// return true because we are using an encrypted device
		return happyUnlocked("ubuntu-data", secboot.UnlockedWithSealedKey), nil
	})
	defer restore()

	// the test does not mock ubuntu-save.key, the secboot helper for
	// opening a volume using the key should not be called
	restore = main.MockSecbootUnlockEncryptedVolumeUsingKey(func(disk disks.Disk, name string, key []byte) (secboot.UnlockResult, error) {
		c.Fatal("unexpected call")
		return secboot.UnlockResult{}, fmt.Errorf("unexpected call")
	})
	defer restore()

	restore = main.MockSecbootMeasureSnapSystemEpochWhenPossible(func() error { return nil })
	defer restore()
	restore = main.MockSecbootMeasureSnapModelWhenPossible(func(findModel func() (*asserts.Model, error)) error {
		return nil
	})
	defer restore()

	// mock a bootloader
	bloader := boottest.MockUC20RunBootenv(bootloadertest.Mock("mock", c.MkDir()))
	bootloader.Force(bloader)
	defer bootloader.Force(nil)

	// set the current kernel
	restore = bloader.SetEnabledKernel(s.kernel)
	defer restore()

	makeSnapFilesOnEarlyBootUbuntuData(c, s.kernel, s.core20)

	// write modeenv
	modeEnv := boot.Modeenv{
		Mode:           "run",
		Base:           s.core20.Filename(),
		CurrentKernels: []string{s.kernel.Filename()},
	}
	err := modeEnv.WriteTo(boot.InitramfsWritableDir)
	c.Assert(err, IsNil)

	_, err = main.Parser().ParseArgs([]string{"initramfs-mounts"})
	c.Assert(err, ErrorMatches, "cannot find ubuntu-save encryption key at .*/run/mnt/data/system-data/var/lib/snapd/device/fde/ubuntu-save.key")
	c.Check(dataActivated, Equals, true)
}

func (s *initramfsMountsSuite) TestInitramfsMountsRunModeEncryptedDataUnhappyUnlockSaveFail(c *C) {
	// ensure that we check that access to sealed keys were locked
	sealedKeysLocked := false
	defer main.MockSecbootLockSealedKeys(func() error {
		sealedKeysLocked = true
		return fmt.Errorf("blocking keys failed")
	})()

	s.mockProcCmdlineContent(c, "snapd_recovery_mode=run")
	restore := disks.MockMountPointDisksToPartitionMapping(
		map[disks.Mountpoint]*disks.MockDiskMapping{
			{Mountpoint: boot.InitramfsUbuntuBootDir}:                          defaultEncBootDisk,
			{Mountpoint: boot.InitramfsDataDir, IsDecryptedDevice: true}:       defaultEncBootDisk,
			{Mountpoint: boot.InitramfsUbuntuSaveDir, IsDecryptedDevice: true}: defaultEncBootDisk,
		},
	)
	defer restore()

	restore = s.mockSystemdMountSequence(c, []systemdMount{
		ubuntuLabelMount("ubuntu-boot", "run"),
		ubuntuPartUUIDMount("ubuntu-seed-partuuid", "run"),
		{
			"/dev/mapper/ubuntu-data-random",
			boot.InitramfsDataDir,
			needsFsckDiskMountOpts,
		},
	}, nil)
	defer restore()

	dataActivated := false
	restore = main.MockSecbootUnlockVolumeUsingSealedKeyIfEncrypted(func(disk disks.Disk, name string, sealedEncryptionKeyFile string, opts *secboot.UnlockVolumeUsingSealedKeyOptions) (secboot.UnlockResult, error) {
		c.Assert(name, Equals, "ubuntu-data")
		dataActivated = true
		// return true because we are using an encrypted device
		return happyUnlocked("ubuntu-data", secboot.UnlockedWithSealedKey), nil
	})
	defer restore()

	s.mockUbuntuSaveKeyAndMarker(c, boot.InitramfsWritableDir, "foo", "")
	restore = main.MockSecbootUnlockEncryptedVolumeUsingKey(func(disk disks.Disk, name string, key []byte) (secboot.UnlockResult, error) {
		c.Check(dataActivated, Equals, true, Commentf("ubuntu-data not yet activated"))
		return foundEncrypted("ubuntu-save"), fmt.Errorf("ubuntu-save unlock fail")
	})
	defer restore()

	restore = main.MockSecbootMeasureSnapSystemEpochWhenPossible(func() error { return nil })
	defer restore()
	restore = main.MockSecbootMeasureSnapModelWhenPossible(func(findModel func() (*asserts.Model, error)) error {
		return nil
	})
	defer restore()

	// mock a bootloader
	bloader := boottest.MockUC20RunBootenv(bootloadertest.Mock("mock", c.MkDir()))
	bootloader.Force(bloader)
	defer bootloader.Force(nil)

	// set the current kernel
	restore = bloader.SetEnabledKernel(s.kernel)
	defer restore()

	makeSnapFilesOnEarlyBootUbuntuData(c, s.kernel, s.core20)

	// write modeenv
	modeEnv := boot.Modeenv{
		Mode:           "run",
		Base:           s.core20.Filename(),
		CurrentKernels: []string{s.kernel.Filename()},
	}
	err := modeEnv.WriteTo(boot.InitramfsWritableDir)
	c.Assert(err, IsNil)

	_, err = main.Parser().ParseArgs([]string{"initramfs-mounts"})
	c.Assert(err, ErrorMatches, "cannot unlock ubuntu-save volume: ubuntu-save unlock fail")
	c.Check(dataActivated, Equals, true)
	// locking sealing keys was attempted, error was only logged
	c.Check(sealedKeysLocked, Equals, true)
}

func (s *initramfsMountsSuite) TestInitramfsMountsRunModeEncryptedNoModel(c *C) {
	s.testInitramfsMountsEncryptedNoModel(c, "run", "", 1)
}

func (s *initramfsMountsSuite) TestInitramfsMountsInstallModeEncryptedNoModel(c *C) {
	s.testInitramfsMountsEncryptedNoModel(c, "install", s.sysLabel, 0)
}

func (s *initramfsMountsSuite) TestInitramfsMountsRecoverModeEncryptedNoModel(c *C) {
	s.testInitramfsMountsEncryptedNoModel(c, "recover", s.sysLabel, 0)
}

func (s *initramfsMountsSuite) testInitramfsMountsEncryptedNoModel(c *C, mode, label string, expectedMeasureModelCalls int) {
	s.mockProcCmdlineContent(c, fmt.Sprintf("snapd_recovery_mode=%s", mode))

	// ensure that we check that access to sealed keys were locked
	sealedKeysLocked := false
	defer main.MockSecbootLockSealedKeys(func() error {
		sealedKeysLocked = true
		return fmt.Errorf("blocking keys failed")
	})()

	// install and recover mounts are just ubuntu-seed before we fail
	var restore func()
	if mode == "run" {
		// run mode will mount ubuntu-boot and ubuntu-seed
		restore = s.mockSystemdMountSequence(c, []systemdMount{
			ubuntuLabelMount("ubuntu-boot", mode),
			ubuntuPartUUIDMount("ubuntu-seed-partuuid", mode),
		}, nil)
		restore2 := disks.MockMountPointDisksToPartitionMapping(
			map[disks.Mountpoint]*disks.MockDiskMapping{
				{Mountpoint: boot.InitramfsUbuntuBootDir}: defaultEncBootDisk,
			},
		)
		defer restore2()
	} else {
		restore = s.mockSystemdMountSequence(c, []systemdMount{
			ubuntuLabelMount("ubuntu-seed", mode),
		}, nil)

		// in install / recover mode the code doesn't make it far enough to do
		// any disk cross checking
	}
	defer restore()

	if label != "" {
		s.mockProcCmdlineContent(c,
			fmt.Sprintf("snapd_recovery_mode=%s snapd_recovery_system=%s", mode, label))
		// break the seed
		err := os.Remove(filepath.Join(s.seedDir, "systems", label, "model"))
		c.Assert(err, IsNil)
	}

	measureEpochCalls := 0
	restore = main.MockSecbootMeasureSnapSystemEpochWhenPossible(func() error {
		measureEpochCalls++
		return nil
	})
	defer restore()

	measureModelCalls := 0
	restore = main.MockSecbootMeasureSnapModelWhenPossible(func(findModel func() (*asserts.Model, error)) error {
		measureModelCalls++
		_, err := findModel()
		if err != nil {
			return err
		}
		return fmt.Errorf("unexpected call")
	})
	defer restore()

	_, err := main.Parser().ParseArgs([]string{"initramfs-mounts"})
	where := "/run/mnt/ubuntu-boot/device/model"
	if mode != "run" {
		where = fmt.Sprintf("/run/mnt/ubuntu-seed/systems/%s/model", label)
	}
	c.Assert(err, ErrorMatches, fmt.Sprintf(".*cannot read model assertion: open .*%s: no such file or directory", where))
	c.Assert(measureEpochCalls, Equals, 1)
	c.Assert(measureModelCalls, Equals, expectedMeasureModelCalls)
	c.Assert(filepath.Join(dirs.SnapBootstrapRunDir, "secboot-epoch-measured"), testutil.FilePresent)
	gl, err := filepath.Glob(filepath.Join(dirs.SnapBootstrapRunDir, "*-model-measured"))
	c.Assert(err, IsNil)
	c.Assert(gl, HasLen, 0)
	c.Check(sealedKeysLocked, Equals, true)
}

func (s *initramfsMountsSuite) TestInitramfsMountsRunModeUpgradeScenarios(c *C) {
	tt := []struct {
		modeenv *boot.Modeenv
		// this is a function so we can have delayed execution, typical values
		// depend on the root dir which changes for each test case
		additionalMountsFunc func() []systemdMount
		enableKernel         snap.PlaceInfo
		enableTryKernel      snap.PlaceInfo
		snapFiles            []snap.PlaceInfo
		kernelStatus         string

		expRebootPanic string
		expLog         string
		expError       string
		expModeenv     *boot.Modeenv
		comment        string
	}{
		// default case no upgrades
		{
			modeenv: &boot.Modeenv{
				Mode:           "run",
				Base:           s.core20.Filename(),
				CurrentKernels: []string{s.kernel.Filename()},
			},
			additionalMountsFunc: func() []systemdMount {
				return []systemdMount{
					s.makeRunSnapSystemdMount(snap.TypeBase, s.core20),
					s.makeRunSnapSystemdMount(snap.TypeKernel, s.kernel),
				}
			},
			enableKernel: s.kernel,
			snapFiles:    []snap.PlaceInfo{s.core20, s.kernel},
			comment:      "happy default no upgrades",
		},

		// happy upgrade cases
		{
			modeenv: &boot.Modeenv{
				Mode:           "run",
				Base:           s.core20.Filename(),
				CurrentKernels: []string{s.kernel.Filename(), s.kernelr2.Filename()},
			},
			additionalMountsFunc: func() []systemdMount {
				return []systemdMount{
					s.makeRunSnapSystemdMount(snap.TypeBase, s.core20),
					s.makeRunSnapSystemdMount(snap.TypeKernel, s.kernelr2),
				}
			},
			kernelStatus:    boot.TryingStatus,
			enableKernel:    s.kernel,
			enableTryKernel: s.kernelr2,
			snapFiles:       []snap.PlaceInfo{s.core20, s.kernel, s.kernelr2},
			comment:         "happy kernel snap upgrade",
		},
		{
			modeenv: &boot.Modeenv{
				Mode:           "run",
				Base:           s.core20.Filename(),
				TryBase:        s.core20r2.Filename(),
				BaseStatus:     boot.TryStatus,
				CurrentKernels: []string{s.kernel.Filename()},
			},
			additionalMountsFunc: func() []systemdMount {
				return []systemdMount{
					s.makeRunSnapSystemdMount(snap.TypeBase, s.core20r2),
					s.makeRunSnapSystemdMount(snap.TypeKernel, s.kernel),
				}
			},
			enableKernel: s.kernel,
			snapFiles:    []snap.PlaceInfo{s.kernel, s.core20, s.core20r2},
			expModeenv: &boot.Modeenv{
				Mode:           "run",
				Base:           s.core20.Filename(),
				TryBase:        s.core20r2.Filename(),
				BaseStatus:     boot.TryingStatus,
				CurrentKernels: []string{s.kernel.Filename()},
			},
			comment: "happy base snap upgrade",
		},
		{
			modeenv: &boot.Modeenv{
				Mode:           "run",
				Base:           s.core20.Filename(),
				TryBase:        s.core20r2.Filename(),
				BaseStatus:     boot.TryStatus,
				CurrentKernels: []string{s.kernel.Filename(), s.kernelr2.Filename()},
			},
			additionalMountsFunc: func() []systemdMount {
				return []systemdMount{
					s.makeRunSnapSystemdMount(snap.TypeBase, s.core20r2),
					s.makeRunSnapSystemdMount(snap.TypeKernel, s.kernelr2),
				}
			},
			enableKernel:    s.kernel,
			enableTryKernel: s.kernelr2,
			snapFiles:       []snap.PlaceInfo{s.kernel, s.kernelr2, s.core20, s.core20r2},
			kernelStatus:    boot.TryingStatus,
			expModeenv: &boot.Modeenv{
				Mode:           "run",
				Base:           s.core20.Filename(),
				TryBase:        s.core20r2.Filename(),
				BaseStatus:     boot.TryingStatus,
				CurrentKernels: []string{s.kernel.Filename(), s.kernelr2.Filename()},
			},
			comment: "happy simultaneous base snap and kernel snap upgrade",
		},

		// fallback cases
		{
			modeenv: &boot.Modeenv{
				Mode:           "run",
				Base:           s.core20.Filename(),
				TryBase:        s.core20r2.Filename(),
				BaseStatus:     boot.TryStatus,
				CurrentKernels: []string{s.kernel.Filename()},
			},
			additionalMountsFunc: func() []systemdMount {
				return []systemdMount{
					s.makeRunSnapSystemdMount(snap.TypeBase, s.core20),
					s.makeRunSnapSystemdMount(snap.TypeKernel, s.kernel),
				}
			},
			enableKernel: s.kernel,
			snapFiles:    []snap.PlaceInfo{s.kernel, s.core20},
			comment:      "happy fallback try base not existing",
		},
		{
			modeenv: &boot.Modeenv{
				Mode:           "run",
				Base:           s.core20.Filename(),
				BaseStatus:     boot.TryStatus,
				TryBase:        "",
				CurrentKernels: []string{s.kernel.Filename()},
			},
			additionalMountsFunc: func() []systemdMount {
				return []systemdMount{
					s.makeRunSnapSystemdMount(snap.TypeBase, s.core20),
					s.makeRunSnapSystemdMount(snap.TypeKernel, s.kernel),
				}
			},
			enableKernel: s.kernel,
			snapFiles:    []snap.PlaceInfo{s.kernel, s.core20},
			comment:      "happy fallback base_status try, empty try_base",
		},
		{
			modeenv: &boot.Modeenv{
				Mode:           "run",
				Base:           s.core20.Filename(),
				TryBase:        s.core20r2.Filename(),
				BaseStatus:     boot.TryingStatus,
				CurrentKernels: []string{s.kernel.Filename()},
			},
			additionalMountsFunc: func() []systemdMount {
				return []systemdMount{
					s.makeRunSnapSystemdMount(snap.TypeBase, s.core20),
					s.makeRunSnapSystemdMount(snap.TypeKernel, s.kernel),
				}
			},
			enableKernel: s.kernel,
			snapFiles:    []snap.PlaceInfo{s.kernel, s.core20, s.core20r2},
			expModeenv: &boot.Modeenv{
				Mode:           "run",
				Base:           s.core20.Filename(),
				TryBase:        s.core20r2.Filename(),
				BaseStatus:     boot.DefaultStatus,
				CurrentKernels: []string{s.kernel.Filename()},
			},
			comment: "happy fallback failed boot with try snap",
		},
		{
			modeenv: &boot.Modeenv{
				Mode:           "run",
				Base:           s.core20.Filename(),
				CurrentKernels: []string{s.kernel.Filename()},
			},
			enableKernel:    s.kernel,
			enableTryKernel: s.kernelr2,
			snapFiles:       []snap.PlaceInfo{s.core20, s.kernel, s.kernelr2},
			kernelStatus:    boot.TryingStatus,
			expRebootPanic:  "reboot due to untrusted try kernel snap",
			comment:         "happy fallback untrusted try kernel snap",
		},
		// TODO:UC20: if we ever have a way to compare what kernel was booted,
		//            and we compute that the booted kernel was the try kernel,
		//            but the try kernel is not enabled on the bootloader
		//            (somehow??), then this should become a reboot case rather
		//            than mount the old kernel snap
		{
			modeenv: &boot.Modeenv{
				Mode:           "run",
				Base:           s.core20.Filename(),
				CurrentKernels: []string{s.kernel.Filename()},
			},
			kernelStatus:   boot.TryingStatus,
			enableKernel:   s.kernel,
			snapFiles:      []snap.PlaceInfo{s.core20, s.kernel},
			expRebootPanic: "reboot due to no try kernel snap",
			comment:        "happy fallback kernel_status trying no try kernel",
		},

		// unhappy cases
		{
			modeenv: &boot.Modeenv{
				Mode: "run",
			},
			expError: "fallback base snap unusable: cannot get snap revision: modeenv base boot variable is empty",
			comment:  "unhappy empty modeenv",
		},
		{
			modeenv: &boot.Modeenv{
				Mode:           "run",
				Base:           s.core20.Filename(),
				CurrentKernels: []string{s.kernel.Filename()},
			},
			enableKernel: s.kernelr2,
			snapFiles:    []snap.PlaceInfo{s.core20, s.kernelr2},
			expError:     fmt.Sprintf("fallback kernel snap %q is not trusted in the modeenv", s.kernelr2.Filename()),
			comment:      "unhappy untrusted main kernel snap",
		},
	}

	s.mockProcCmdlineContent(c, "snapd_recovery_mode=run")

	for _, t := range tt {
		comment := Commentf(t.comment)

		var cleanups []func()

		if t.expRebootPanic != "" {
			r := boot.MockInitramfsReboot(func() error {
				panic(t.expRebootPanic)
			})
			cleanups = append(cleanups, r)
		}

		// setup unique root dir per test
		rootDir := c.MkDir()
		cleanups = append(cleanups, func() { dirs.SetRootDir(dirs.GlobalRootDir) })
		dirs.SetRootDir(rootDir)

		restore := disks.MockMountPointDisksToPartitionMapping(
			map[disks.Mountpoint]*disks.MockDiskMapping{
				{Mountpoint: boot.InitramfsUbuntuBootDir}: defaultBootDisk,
				{Mountpoint: boot.InitramfsDataDir}:       defaultBootDisk,
			},
		)
		cleanups = append(cleanups, restore)

		// setup expected systemd-mount calls - every test case has ubuntu-boot,
		// ubuntu-seed and ubuntu-data mounts because all those mounts happen
		// before any boot logic
		mnts := []systemdMount{
			ubuntuLabelMount("ubuntu-boot", "run"),
			ubuntuPartUUIDMount("ubuntu-seed-partuuid", "run"),
			ubuntuPartUUIDMount("ubuntu-data-partuuid", "run"),
		}
		if t.additionalMountsFunc != nil {
			mnts = append(mnts, t.additionalMountsFunc()...)
		}
		cleanups = append(cleanups, s.mockSystemdMountSequence(c, mnts, comment))

		// mock a bootloader
		bloader := boottest.MockUC20RunBootenv(bootloadertest.Mock("mock", c.MkDir()))
		bootloader.Force(bloader)
		cleanups = append(cleanups, func() { bootloader.Force(nil) })

		if t.enableKernel != nil {
			// don't need to restore since each test case has a unique bloader
			bloader.SetEnabledKernel(t.enableKernel)
		}

		if t.enableTryKernel != nil {
			bloader.SetEnabledTryKernel(t.enableTryKernel)
		}

		// set the kernel_status boot var
		err := bloader.SetBootVars(map[string]string{"kernel_status": t.kernelStatus})
		c.Assert(err, IsNil, comment)

		// write the initial modeenv
		err = t.modeenv.WriteTo(boot.InitramfsWritableDir)
		c.Assert(err, IsNil, comment)

		// make the snap files - no restore needed because we use a unique root
		// dir for each test case
		makeSnapFilesOnEarlyBootUbuntuData(c, t.snapFiles...)

		if t.expRebootPanic != "" {
			f := func() { main.Parser().ParseArgs([]string{"initramfs-mounts"}) }
			c.Assert(f, PanicMatches, t.expRebootPanic, comment)
		} else {
			_, err = main.Parser().ParseArgs([]string{"initramfs-mounts"})
			if t.expError != "" {
				c.Assert(err, ErrorMatches, t.expError, comment)
			} else {
				c.Assert(err, IsNil, comment)

				// check the resultant modeenv
				// if the expModeenv is nil, we just compare to the start
				newModeenv, err := boot.ReadModeenv(boot.InitramfsWritableDir)
				c.Assert(err, IsNil, comment)
				m := t.modeenv
				if t.expModeenv != nil {
					m = t.expModeenv
				}
				c.Assert(newModeenv.BaseStatus, DeepEquals, m.BaseStatus, comment)
				c.Assert(newModeenv.TryBase, DeepEquals, m.TryBase, comment)
				c.Assert(newModeenv.Base, DeepEquals, m.Base, comment)
			}
		}

		for _, r := range cleanups {
			r()
		}
	}
}

func (s *initramfsMountsSuite) testRecoverModeHappy(c *C) {
	// ensure that we check that access to sealed keys were locked
	sealedKeysLocked := false
	restore := main.MockSecbootLockSealedKeys(func() error {
		sealedKeysLocked = true
		return nil
	})
	defer restore()

	// mock various files that are copied around during recover mode (and files
	// that shouldn't be copied around)
	ephemeralUbuntuData := filepath.Join(boot.InitramfsRunMntDir, "data/")
	err := os.MkdirAll(ephemeralUbuntuData, 0755)
	c.Assert(err, IsNil)
	// mock a auth data in the host's ubuntu-data
	hostUbuntuData := filepath.Join(boot.InitramfsRunMntDir, "host/ubuntu-data/")
	err = os.MkdirAll(hostUbuntuData, 0755)
	c.Assert(err, IsNil)
	mockCopiedFiles := []string{
		// extrausers
		"system-data/var/lib/extrausers/passwd",
		"system-data/var/lib/extrausers/shadow",
		"system-data/var/lib/extrausers/group",
		"system-data/var/lib/extrausers/gshadow",
		// sshd
		"system-data/etc/ssh/ssh_host_rsa.key",
		"system-data/etc/ssh/ssh_host_rsa.key.pub",
		// user ssh
		"user-data/user1/.ssh/authorized_keys",
		"user-data/user2/.ssh/authorized_keys",
		// user snap authentication
		"user-data/user1/.snap/auth.json",
		// sudoers
		"system-data/etc/sudoers.d/create-user-test",
		// netplan networking
		"system-data/etc/netplan/00-snapd-config.yaml", // example console-conf filename
		"system-data/etc/netplan/50-cloud-init.yaml",   // example cloud-init filename
		// systemd clock file
		"system-data/var/lib/systemd/timesync/clock",
		"system-data/etc/machine-id", // machine-id for systemd-networkd
	}
	mockUnrelatedFiles := []string{
		"system-data/var/lib/foo",
		"system-data/etc/passwd",
		"user-data/user1/some-random-data",
		"user-data/user2/other-random-data",
		"user-data/user2/.snap/sneaky-not-auth.json",
		"system-data/etc/not-networking/netplan",
		"system-data/var/lib/systemd/timesync/clock-not-the-clock",
		"system-data/etc/machine-id-except-not",
	}
	for _, mockFile := range append(mockCopiedFiles, mockUnrelatedFiles...) {
		p := filepath.Join(hostUbuntuData, mockFile)
		err = os.MkdirAll(filepath.Dir(p), 0750)
		c.Assert(err, IsNil)
		mockContent := fmt.Sprintf("content of %s", filepath.Base(mockFile))
		err = ioutil.WriteFile(p, []byte(mockContent), 0640)
		c.Assert(err, IsNil)
	}
	// create a mock state
	mockedState := filepath.Join(hostUbuntuData, "system-data/var/lib/snapd/state.json")
	err = os.MkdirAll(filepath.Dir(mockedState), 0750)
	c.Assert(err, IsNil)
	err = ioutil.WriteFile(mockedState, []byte(mockStateContent), 0640)
	c.Assert(err, IsNil)

	_, err = main.Parser().ParseArgs([]string{"initramfs-mounts"})
	c.Assert(err, IsNil)

	// we always need to lock access to sealed keys
	c.Check(sealedKeysLocked, Equals, true)

	modeEnv := filepath.Join(ephemeralUbuntuData, "/system-data/var/lib/snapd/modeenv")
	c.Check(modeEnv, testutil.FileEquals, `mode=recover
recovery_system=20191118
base=core20_1.snap
model=my-brand/my-model
grade=signed
`)
	for _, p := range mockUnrelatedFiles {
		c.Check(filepath.Join(ephemeralUbuntuData, p), testutil.FileAbsent)
	}
	for _, p := range mockCopiedFiles {
		c.Check(filepath.Join(ephemeralUbuntuData, p), testutil.FilePresent)
		fi, err := os.Stat(filepath.Join(ephemeralUbuntuData, p))
		// check file mode is set
		c.Assert(err, IsNil)
		c.Check(fi.Mode(), Equals, os.FileMode(0640))
		// check dir mode is set in parent dir
		fiParent, err := os.Stat(filepath.Dir(filepath.Join(ephemeralUbuntuData, p)))
		c.Assert(err, IsNil)
		c.Check(fiParent.Mode(), Equals, os.FileMode(os.ModeDir|0750))
	}

	c.Check(filepath.Join(ephemeralUbuntuData, "system-data/var/lib/snapd/state.json"), testutil.FileEquals, `{"data":{"auth":{"last-id":1,"macaroon-key":"not-a-cookie","users":[{"id":1,"name":"mvo"}]}},"changes":{},"tasks":{},"last-change-id":0,"last-task-id":0,"last-lane-id":0}`)

	// finally check that the recovery system bootenv was updated to be in run
	// mode
	bloader, err := bootloader.Find("", nil)
	c.Assert(err, IsNil)
	m, err := bloader.GetBootVars("snapd_recovery_system", "snapd_recovery_mode")
	c.Assert(err, IsNil)
	c.Assert(m, DeepEquals, map[string]string{
		"snapd_recovery_system": "20191118",
		"snapd_recovery_mode":   "run",
	})
}

func (s *initramfsMountsSuite) TestInitramfsMountsRecoverModeHappy(c *C) {
	s.mockProcCmdlineContent(c, "snapd_recovery_mode=recover snapd_recovery_system="+s.sysLabel)

	// setup a bootloader for setting the bootenv after we are done
	bloader := bootloadertest.Mock("mock", c.MkDir())
	bootloader.Force(bloader)
	defer bootloader.Force(nil)

	// mock that we don't know which partition uuid the kernel was booted from
	restore := main.MockPartitionUUIDForBootedKernelDisk("")
	defer restore()

	restore = disks.MockMountPointDisksToPartitionMapping(
		map[disks.Mountpoint]*disks.MockDiskMapping{
			{Mountpoint: boot.InitramfsUbuntuSeedDir}:     defaultBootWithSaveDisk,
			{Mountpoint: boot.InitramfsUbuntuBootDir}:     defaultBootWithSaveDisk,
			{Mountpoint: boot.InitramfsHostUbuntuDataDir}: defaultBootWithSaveDisk,
			{Mountpoint: boot.InitramfsUbuntuSaveDir}:     defaultBootWithSaveDisk,
		},
	)
	defer restore()

	restore = s.mockSystemdMountSequence(c, []systemdMount{
		ubuntuLabelMount("ubuntu-seed", "recover"),
		s.makeSeedSnapSystemdMount(snap.TypeSnapd),
		s.makeSeedSnapSystemdMount(snap.TypeKernel),
		s.makeSeedSnapSystemdMount(snap.TypeBase),
		{
			"tmpfs",
			boot.InitramfsDataDir,
			tmpfsMountOpts,
		},
		{
			"/dev/disk/by-partuuid/ubuntu-boot-partuuid",
			boot.InitramfsUbuntuBootDir,
			needsFsckDiskMountOpts,
		},
		{
			"/dev/disk/by-partuuid/ubuntu-data-partuuid",
			boot.InitramfsHostUbuntuDataDir,
			nil,
		},
		{
			"/dev/disk/by-partuuid/ubuntu-save-partuuid",
			boot.InitramfsUbuntuSaveDir,
			nil,
		},
	}, nil)
	defer restore()

	s.testRecoverModeHappy(c)

	// we should not have written a degraded.json
	c.Assert(filepath.Join(dirs.SnapBootstrapRunDir, "degraded.json"), testutil.FileAbsent)
}

func (s *initramfsMountsSuite) TestInitramfsMountsRecoverModeGadgetDefaultsHappy(c *C) {
	// setup a seed with default gadget yaml
	const gadgetYamlDefaults = `
defaults:
  system:
    service:
      rsyslog.disable: true
      ssh.disable: true
      console-conf.disable: true
    journal.persistent: true
`
	c.Assert(os.RemoveAll(s.seedDir), IsNil)

	s.setupSeed(c, [][]string{
		{"meta/gadget.yaml", gadgetYamlDefaults},
	})

	s.mockProcCmdlineContent(c, "snapd_recovery_mode=recover snapd_recovery_system="+s.sysLabel)

	// setup a bootloader for setting the bootenv after we are done
	bloader := bootloadertest.Mock("mock", c.MkDir())
	bootloader.Force(bloader)
	defer bootloader.Force(nil)

	// mock that we don't know which partition uuid the kernel was booted from
	restore := main.MockPartitionUUIDForBootedKernelDisk("")
	defer restore()

	restore = disks.MockMountPointDisksToPartitionMapping(
		map[disks.Mountpoint]*disks.MockDiskMapping{
			{Mountpoint: boot.InitramfsUbuntuSeedDir}:     defaultBootWithSaveDisk,
			{Mountpoint: boot.InitramfsUbuntuBootDir}:     defaultBootWithSaveDisk,
			{Mountpoint: boot.InitramfsHostUbuntuDataDir}: defaultBootWithSaveDisk,
			{Mountpoint: boot.InitramfsUbuntuSaveDir}:     defaultBootWithSaveDisk,
		},
	)
	defer restore()

	restore = s.mockSystemdMountSequence(c, []systemdMount{
		ubuntuLabelMount("ubuntu-seed", "recover"),
		s.makeSeedSnapSystemdMount(snap.TypeSnapd),
		s.makeSeedSnapSystemdMount(snap.TypeKernel),
		s.makeSeedSnapSystemdMount(snap.TypeBase),
		{
			"tmpfs",
			boot.InitramfsDataDir,
			tmpfsMountOpts,
		},
		{
			"/dev/disk/by-partuuid/ubuntu-boot-partuuid",
			boot.InitramfsUbuntuBootDir,
			needsFsckDiskMountOpts,
		},
		{
			"/dev/disk/by-partuuid/ubuntu-data-partuuid",
			boot.InitramfsHostUbuntuDataDir,
			nil,
		},
		{
			"/dev/disk/by-partuuid/ubuntu-save-partuuid",
			boot.InitramfsUbuntuSaveDir,
			nil,
		},
	}, nil)
	defer restore()

	// we will call out to systemctl in the initramfs, but only using --root
	// which doesn't talk to systemd, just manipulates files around
	var sysctlArgs [][]string
	systemctlRestorer := systemd.MockSystemctl(func(args ...string) (buf []byte, err error) {
		sysctlArgs = append(sysctlArgs, args)
		return nil, nil
	})
	defer systemctlRestorer()

	s.testRecoverModeHappy(c)

	// we should not have written a degraded.json
	c.Assert(filepath.Join(dirs.SnapBootstrapRunDir, "degraded.json"), testutil.FileAbsent)

	c.Assert(osutil.FileExists(filepath.Join(boot.InitramfsWritableDir, "_writable_defaults/etc/cloud/cloud-init.disabled")), Equals, true)

	// check that everything from the gadget defaults was setup
	c.Assert(osutil.FileExists(filepath.Join(boot.InitramfsWritableDir, "_writable_defaults/etc/ssh/sshd_not_to_be_run")), Equals, true)
	c.Assert(osutil.FileExists(filepath.Join(boot.InitramfsWritableDir, "_writable_defaults/var/lib/console-conf/complete")), Equals, true)
	exists, _, _ := osutil.DirExists(filepath.Join(boot.InitramfsWritableDir, "_writable_defaults/var/log/journal"))
	c.Assert(exists, Equals, true)

	// systemctl was called the way we expect
	c.Assert(sysctlArgs, DeepEquals, [][]string{{"--root", filepath.Join(boot.InitramfsWritableDir, "_writable_defaults"), "mask", "rsyslog.service"}})
}

func (s *initramfsMountsSuite) TestInitramfsMountsRecoverModeHappyBootedKernelPartitionUUID(c *C) {
	s.mockProcCmdlineContent(c, "snapd_recovery_mode=recover snapd_recovery_system="+s.sysLabel)

	restore := main.MockPartitionUUIDForBootedKernelDisk("specific-ubuntu-seed-partuuid")
	defer restore()

	// setup a bootloader for setting the bootenv after we are done
	bloader := bootloadertest.Mock("mock", c.MkDir())
	bootloader.Force(bloader)
	defer bootloader.Force(nil)

	restore = disks.MockMountPointDisksToPartitionMapping(
		map[disks.Mountpoint]*disks.MockDiskMapping{
			{Mountpoint: boot.InitramfsUbuntuSeedDir}:     defaultBootWithSaveDisk,
			{Mountpoint: boot.InitramfsUbuntuBootDir}:     defaultBootWithSaveDisk,
			{Mountpoint: boot.InitramfsHostUbuntuDataDir}: defaultBootWithSaveDisk,
			{Mountpoint: boot.InitramfsUbuntuSaveDir}:     defaultBootWithSaveDisk,
		},
	)
	defer restore()

	restore = s.mockSystemdMountSequence(c, []systemdMount{
		{
			"/dev/disk/by-partuuid/specific-ubuntu-seed-partuuid",
			boot.InitramfsUbuntuSeedDir,
			needsFsckDiskMountOpts,
		},
		s.makeSeedSnapSystemdMount(snap.TypeSnapd),
		s.makeSeedSnapSystemdMount(snap.TypeKernel),
		s.makeSeedSnapSystemdMount(snap.TypeBase),
		{
			"tmpfs",
			boot.InitramfsDataDir,
			tmpfsMountOpts,
		},
		{
			"/dev/disk/by-partuuid/ubuntu-boot-partuuid",
			boot.InitramfsUbuntuBootDir,
			needsFsckDiskMountOpts,
		},
		{
			"/dev/disk/by-partuuid/ubuntu-data-partuuid",
			boot.InitramfsHostUbuntuDataDir,
			nil,
		},
		{
			"/dev/disk/by-partuuid/ubuntu-save-partuuid",
			boot.InitramfsUbuntuSaveDir,
			nil,
		},
	}, nil)
	defer restore()

	s.testRecoverModeHappy(c)

	// we should not have written a degraded.json
	c.Assert(filepath.Join(dirs.SnapBootstrapRunDir, "degraded.json"), testutil.FileAbsent)
}

func (s *initramfsMountsSuite) TestInitramfsMountsRecoverModeHappyEncrypted(c *C) {
	s.mockProcCmdlineContent(c, "snapd_recovery_mode=recover snapd_recovery_system="+s.sysLabel)

	restore := main.MockPartitionUUIDForBootedKernelDisk("")
	defer restore()

	// setup a bootloader for setting the bootenv after we are done
	bloader := bootloadertest.Mock("mock", c.MkDir())
	bootloader.Force(bloader)
	defer bootloader.Force(nil)

	restore = disks.MockMountPointDisksToPartitionMapping(
		map[disks.Mountpoint]*disks.MockDiskMapping{
			{Mountpoint: boot.InitramfsUbuntuSeedDir}: defaultEncBootDisk,
			{Mountpoint: boot.InitramfsUbuntuBootDir}: defaultEncBootDisk,
			{
				Mountpoint:        boot.InitramfsHostUbuntuDataDir,
				IsDecryptedDevice: true,
			}: defaultEncBootDisk,
			{
				Mountpoint:        boot.InitramfsUbuntuSaveDir,
				IsDecryptedDevice: true,
			}: defaultEncBootDisk,
		},
	)
	defer restore()

	dataActivated := false
	restore = main.MockSecbootUnlockVolumeUsingSealedKeyIfEncrypted(func(disk disks.Disk, name string, sealedEncryptionKeyFile string, opts *secboot.UnlockVolumeUsingSealedKeyOptions) (secboot.UnlockResult, error) {
		c.Assert(name, Equals, "ubuntu-data")
		c.Assert(sealedEncryptionKeyFile, Equals, filepath.Join(s.tmpDir, "run/mnt/ubuntu-boot/device/fde/ubuntu-data.sealed-key"))

		encDevPartUUID, err := disk.FindMatchingPartitionUUIDWithFsLabel(name + "-enc")
		c.Assert(err, IsNil)
		c.Assert(encDevPartUUID, Equals, "ubuntu-data-enc-partuuid")
		c.Assert(opts, DeepEquals, &secboot.UnlockVolumeUsingSealedKeyOptions{})
		dataActivated = true
		return happyUnlocked("ubuntu-data", secboot.UnlockedWithSealedKey), nil
	})
	defer restore()

	s.mockUbuntuSaveKeyAndMarker(c, boot.InitramfsHostWritableDir, "foo", "marker")
	s.mockUbuntuSaveMarker(c, boot.InitramfsUbuntuSaveDir, "marker")

	saveActivated := false
	restore = main.MockSecbootUnlockEncryptedVolumeUsingKey(func(disk disks.Disk, name string, key []byte) (secboot.UnlockResult, error) {
		c.Check(dataActivated, Equals, true, Commentf("ubuntu-data not activated yet"))
		encDevPartUUID, err := disk.FindMatchingPartitionUUIDWithFsLabel(name + "-enc")
		c.Assert(err, IsNil)
		c.Assert(encDevPartUUID, Equals, "ubuntu-save-enc-partuuid")
		c.Assert(key, DeepEquals, []byte("foo"))
		saveActivated = true
		return happyUnlocked("ubuntu-save", secboot.UnlockedWithKey), nil
	})
	defer restore()

	measureEpochCalls := 0
	measureModelCalls := 0
	restore = main.MockSecbootMeasureSnapSystemEpochWhenPossible(func() error {
		measureEpochCalls++
		return nil
	})
	defer restore()

	var measuredModel *asserts.Model
	restore = main.MockSecbootMeasureSnapModelWhenPossible(func(findModel func() (*asserts.Model, error)) error {
		measureModelCalls++
		var err error
		measuredModel, err = findModel()
		if err != nil {
			return err
		}
		return nil
	})
	defer restore()

	restore = s.mockSystemdMountSequence(c, []systemdMount{
		ubuntuLabelMount("ubuntu-seed", "recover"),
		s.makeSeedSnapSystemdMount(snap.TypeSnapd),
		s.makeSeedSnapSystemdMount(snap.TypeKernel),
		s.makeSeedSnapSystemdMount(snap.TypeBase),
		{
			"tmpfs",
			boot.InitramfsDataDir,
			tmpfsMountOpts,
		},
		{
			"/dev/disk/by-partuuid/ubuntu-boot-partuuid",
			boot.InitramfsUbuntuBootDir,
			needsFsckDiskMountOpts,
		},
		{
			"/dev/mapper/ubuntu-data-random",
			boot.InitramfsHostUbuntuDataDir,
			nil,
		},
		{
			"/dev/mapper/ubuntu-save-random",
			boot.InitramfsUbuntuSaveDir,
			nil,
		},
	}, nil)
	defer restore()

	s.testRecoverModeHappy(c)

	// we should not have written a degraded.json
	c.Assert(filepath.Join(dirs.SnapBootstrapRunDir, "degraded.json"), testutil.FileAbsent)

	c.Check(dataActivated, Equals, true)
	c.Check(saveActivated, Equals, true)
	c.Check(measureEpochCalls, Equals, 1)
	c.Check(measureModelCalls, Equals, 1)
	c.Check(measuredModel, DeepEquals, s.model)

	c.Assert(filepath.Join(dirs.SnapBootstrapRunDir, "secboot-epoch-measured"), testutil.FilePresent)
	c.Assert(filepath.Join(dirs.SnapBootstrapRunDir, fmt.Sprintf("%s-model-measured", s.sysLabel)), testutil.FilePresent)
}

func checkDegradedJSON(c *C, exp map[string]interface{}) {
	b, err := ioutil.ReadFile(filepath.Join(dirs.SnapBootstrapRunDir, "degraded.json"))
	c.Assert(err, IsNil)
	degradedJSONObj := make(map[string]interface{}, 0)
	err = json.Unmarshal(b, &degradedJSONObj)
	c.Assert(err, IsNil)

	c.Assert(degradedJSONObj, DeepEquals, exp)
}

func (s *initramfsMountsSuite) TestInitramfsMountsRecoverModeEncryptedDegradedDataUnlockFallbackHappy(c *C) {
	s.mockProcCmdlineContent(c, "snapd_recovery_mode=recover snapd_recovery_system="+s.sysLabel)

	restore := main.MockPartitionUUIDForBootedKernelDisk("")
	defer restore()

	// setup a bootloader for setting the bootenv after we are done
	bloader := bootloadertest.Mock("mock", c.MkDir())
	bootloader.Force(bloader)
	defer bootloader.Force(nil)

	restore = disks.MockMountPointDisksToPartitionMapping(
		map[disks.Mountpoint]*disks.MockDiskMapping{
			{Mountpoint: boot.InitramfsUbuntuSeedDir}: defaultEncBootDisk,
			{Mountpoint: boot.InitramfsUbuntuBootDir}: defaultEncBootDisk,
			{
				Mountpoint:        boot.InitramfsHostUbuntuDataDir,
				IsDecryptedDevice: true,
			}: defaultEncBootDisk,
			{
				Mountpoint:        boot.InitramfsUbuntuSaveDir,
				IsDecryptedDevice: true,
			}: defaultEncBootDisk,
		},
	)
	defer restore()

	dataActivated := false
	saveActivated := false
	unlockVolumeWithSealedKeyCalls := 0
	restore = main.MockSecbootUnlockVolumeUsingSealedKeyIfEncrypted(func(disk disks.Disk, name string, sealedEncryptionKeyFile string, opts *secboot.UnlockVolumeUsingSealedKeyOptions) (secboot.UnlockResult, error) {
		unlockVolumeWithSealedKeyCalls++
		switch unlockVolumeWithSealedKeyCalls {

		case 1:
			// pretend we can't unlock ubuntu-data with the main run key
			c.Assert(name, Equals, "ubuntu-data")
			c.Assert(sealedEncryptionKeyFile, Equals, filepath.Join(s.tmpDir, "run/mnt/ubuntu-boot/device/fde/ubuntu-data.sealed-key"))
			encDevPartUUID, err := disk.FindMatchingPartitionUUIDWithFsLabel(name + "-enc")
			c.Assert(err, IsNil)
			c.Assert(encDevPartUUID, Equals, "ubuntu-data-enc-partuuid")
			c.Assert(opts, DeepEquals, &secboot.UnlockVolumeUsingSealedKeyOptions{})
			return foundEncrypted("ubuntu-data"), fmt.Errorf("failed to unlock ubuntu-data")

		case 2:
			// now we can unlock ubuntu-data with the fallback key
			c.Assert(name, Equals, "ubuntu-data")
			c.Assert(sealedEncryptionKeyFile, Equals, filepath.Join(s.tmpDir, "run/mnt/ubuntu-seed/device/fde/ubuntu-data.recovery.sealed-key"))
			encDevPartUUID, err := disk.FindMatchingPartitionUUIDWithFsLabel(name + "-enc")
			c.Assert(err, IsNil)
			c.Assert(encDevPartUUID, Equals, "ubuntu-data-enc-partuuid")
			c.Assert(opts, DeepEquals, &secboot.UnlockVolumeUsingSealedKeyOptions{
				AllowRecoveryKey: true,
			})
			dataActivated = true
			return happyUnlocked("ubuntu-data", secboot.UnlockedWithSealedKey), nil
		default:
			c.Errorf("unexpected call to UnlockVolumeUsingSealedKeyIfEncrypted (num %d)", unlockVolumeWithSealedKeyCalls)
			return secboot.UnlockResult{}, fmt.Errorf("broken test")
		}
	})
	defer restore()

	s.mockUbuntuSaveKeyAndMarker(c, boot.InitramfsHostWritableDir, "foo", "marker")
	s.mockUbuntuSaveMarker(c, boot.InitramfsUbuntuSaveDir, "marker")

	restore = main.MockSecbootUnlockEncryptedVolumeUsingKey(func(disk disks.Disk, name string, key []byte) (secboot.UnlockResult, error) {
		c.Check(dataActivated, Equals, true, Commentf("ubuntu-data not activated yet"))
		encDevPartUUID, err := disk.FindMatchingPartitionUUIDWithFsLabel(name + "-enc")
		c.Assert(err, IsNil)
		c.Assert(encDevPartUUID, Equals, "ubuntu-save-enc-partuuid")
		c.Assert(key, DeepEquals, []byte("foo"))
		saveActivated = true
		return happyUnlocked("ubuntu-save", secboot.UnlockedWithKey), nil
	})
	defer restore()

	measureEpochCalls := 0
	measureModelCalls := 0
	restore = main.MockSecbootMeasureSnapSystemEpochWhenPossible(func() error {
		measureEpochCalls++
		return nil
	})
	defer restore()

	var measuredModel *asserts.Model
	restore = main.MockSecbootMeasureSnapModelWhenPossible(func(findModel func() (*asserts.Model, error)) error {
		measureModelCalls++
		var err error
		measuredModel, err = findModel()
		if err != nil {
			return err
		}
		return nil
	})
	defer restore()

	restore = s.mockSystemdMountSequence(c, []systemdMount{
		ubuntuLabelMount("ubuntu-seed", "recover"),
		s.makeSeedSnapSystemdMount(snap.TypeSnapd),
		s.makeSeedSnapSystemdMount(snap.TypeKernel),
		s.makeSeedSnapSystemdMount(snap.TypeBase),
		{
			"tmpfs",
			boot.InitramfsDataDir,
			tmpfsMountOpts,
		},
		{
			"/dev/disk/by-partuuid/ubuntu-boot-partuuid",
			boot.InitramfsUbuntuBootDir,
			needsFsckDiskMountOpts,
		},
		{
			"/dev/mapper/ubuntu-data-random",
			boot.InitramfsHostUbuntuDataDir,
			nil,
		},
		{
			"/dev/mapper/ubuntu-save-random",
			boot.InitramfsUbuntuSaveDir,
			nil,
		},
	}, nil)
	defer restore()

	s.testRecoverModeHappy(c)

	checkDegradedJSON(c, map[string]interface{}{
		"ubuntu-boot": map[string]interface{}{
			"find-state":     "found",
			"mount-state":    "mounted",
			"device":         "/dev/disk/by-partuuid/ubuntu-boot-partuuid",
			"mount-location": boot.InitramfsUbuntuBootDir,
		},
		"ubuntu-data": map[string]interface{}{
			"device":         "/dev/mapper/ubuntu-data-random",
			"unlock-state":   "unlocked",
			"find-state":     "found",
			"mount-state":    "mounted",
			"unlock-key":     "fallback",
			"mount-location": boot.InitramfsHostUbuntuDataDir,
		},
		"ubuntu-save": map[string]interface{}{
			"device":         "/dev/mapper/ubuntu-save-random",
			"unlock-key":     "run",
			"unlock-state":   "unlocked",
			"mount-state":    "mounted",
			"find-state":     "found",
			"mount-location": boot.InitramfsUbuntuSaveDir,
		},
		"error-log": []interface{}{
			"cannot unlock encrypted ubuntu-data (device /dev/disk/by-partuuid/ubuntu-data-enc-partuuid) with sealed run key: failed to unlock ubuntu-data",
		},
	})

	c.Check(dataActivated, Equals, true)
	c.Check(unlockVolumeWithSealedKeyCalls, Equals, 2)
	c.Check(saveActivated, Equals, true)
	c.Check(measureEpochCalls, Equals, 1)
	c.Check(measureModelCalls, Equals, 1)
	c.Check(measuredModel, DeepEquals, s.model)

	c.Assert(filepath.Join(dirs.SnapBootstrapRunDir, "secboot-epoch-measured"), testutil.FilePresent)
	c.Assert(filepath.Join(dirs.SnapBootstrapRunDir, fmt.Sprintf("%s-model-measured", s.sysLabel)), testutil.FilePresent)
}

func (s *initramfsMountsSuite) TestInitramfsMountsRecoverModeEncryptedDegradedSaveUnlockFallbackHappy(c *C) {
	s.mockProcCmdlineContent(c, "snapd_recovery_mode=recover snapd_recovery_system="+s.sysLabel)

	restore := main.MockPartitionUUIDForBootedKernelDisk("")
	defer restore()

	// setup a bootloader for setting the bootenv after we are done
	bloader := bootloadertest.Mock("mock", c.MkDir())
	bootloader.Force(bloader)
	defer bootloader.Force(nil)

	restore = disks.MockMountPointDisksToPartitionMapping(
		map[disks.Mountpoint]*disks.MockDiskMapping{
			{Mountpoint: boot.InitramfsUbuntuSeedDir}: defaultEncBootDisk,
			{Mountpoint: boot.InitramfsUbuntuBootDir}: defaultEncBootDisk,
			{
				Mountpoint:        boot.InitramfsHostUbuntuDataDir,
				IsDecryptedDevice: true,
			}: defaultEncBootDisk,
			{
				Mountpoint:        boot.InitramfsUbuntuSaveDir,
				IsDecryptedDevice: true,
			}: defaultEncBootDisk,
		},
	)
	defer restore()

	dataActivated := false
	saveActivationAttempted := false
	unlockVolumeWithSealedKeyCalls := 0
	restore = main.MockSecbootUnlockVolumeUsingSealedKeyIfEncrypted(func(disk disks.Disk, name string, sealedEncryptionKeyFile string, opts *secboot.UnlockVolumeUsingSealedKeyOptions) (secboot.UnlockResult, error) {
		unlockVolumeWithSealedKeyCalls++
		switch unlockVolumeWithSealedKeyCalls {

		case 1:
			// ubuntu data can be unlocked fine
			c.Assert(name, Equals, "ubuntu-data")
			c.Assert(sealedEncryptionKeyFile, Equals, filepath.Join(s.tmpDir, "run/mnt/ubuntu-boot/device/fde/ubuntu-data.sealed-key"))
			encDevPartUUID, err := disk.FindMatchingPartitionUUIDWithFsLabel(name + "-enc")
			c.Assert(err, IsNil)
			c.Assert(encDevPartUUID, Equals, "ubuntu-data-enc-partuuid")
			c.Assert(opts, DeepEquals, &secboot.UnlockVolumeUsingSealedKeyOptions{})
			dataActivated = true
			return happyUnlocked("ubuntu-data", secboot.UnlockedWithSealedKey), nil

		case 2:
			// then after ubuntu-save is attempted to be unlocked with the
			// unsealed run object on the encrypted data partition, we fall back
			// to using the sealed object on ubuntu-seed for save
			c.Assert(saveActivationAttempted, Equals, true)
			c.Assert(name, Equals, "ubuntu-save")
			c.Assert(sealedEncryptionKeyFile, Equals, filepath.Join(s.tmpDir, "run/mnt/ubuntu-seed/device/fde/ubuntu-save.recovery.sealed-key"))
			encDevPartUUID, err := disk.FindMatchingPartitionUUIDWithFsLabel(name + "-enc")
			c.Assert(err, IsNil)
			c.Assert(encDevPartUUID, Equals, "ubuntu-save-enc-partuuid")
			c.Assert(opts, DeepEquals, &secboot.UnlockVolumeUsingSealedKeyOptions{
				AllowRecoveryKey: true,
			})
			dataActivated = true
			return happyUnlocked("ubuntu-save", secboot.UnlockedWithSealedKey), nil
		default:
			c.Errorf("unexpected call to UnlockVolumeUsingSealedKeyIfEncrypted (num %d)", unlockVolumeWithSealedKeyCalls)
			return secboot.UnlockResult{}, fmt.Errorf("broken test")
		}
	})
	defer restore()

	s.mockUbuntuSaveKeyAndMarker(c, boot.InitramfsHostWritableDir, "foo", "marker")
	s.mockUbuntuSaveMarker(c, boot.InitramfsUbuntuSaveDir, "marker")

	restore = main.MockSecbootUnlockEncryptedVolumeUsingKey(func(disk disks.Disk, name string, key []byte) (secboot.UnlockResult, error) {
		c.Check(dataActivated, Equals, true, Commentf("ubuntu-data not activated yet"))
		encDevPartUUID, err := disk.FindMatchingPartitionUUIDWithFsLabel(name + "-enc")
		c.Assert(err, IsNil)
		c.Assert(encDevPartUUID, Equals, "ubuntu-save-enc-partuuid")
		c.Assert(key, DeepEquals, []byte("foo"))
		saveActivationAttempted = true
		return foundEncrypted("ubuntu-save"), fmt.Errorf("failed to unlock ubuntu-save with run object")
	})
	defer restore()

	measureEpochCalls := 0
	measureModelCalls := 0
	restore = main.MockSecbootMeasureSnapSystemEpochWhenPossible(func() error {
		measureEpochCalls++
		return nil
	})
	defer restore()

	var measuredModel *asserts.Model
	restore = main.MockSecbootMeasureSnapModelWhenPossible(func(findModel func() (*asserts.Model, error)) error {
		measureModelCalls++
		var err error
		measuredModel, err = findModel()
		if err != nil {
			return err
		}
		return nil
	})
	defer restore()

	restore = s.mockSystemdMountSequence(c, []systemdMount{
		ubuntuLabelMount("ubuntu-seed", "recover"),
		s.makeSeedSnapSystemdMount(snap.TypeSnapd),
		s.makeSeedSnapSystemdMount(snap.TypeKernel),
		s.makeSeedSnapSystemdMount(snap.TypeBase),
		{
			"tmpfs",
			boot.InitramfsDataDir,
			tmpfsMountOpts,
		},
		{
			"/dev/disk/by-partuuid/ubuntu-boot-partuuid",
			boot.InitramfsUbuntuBootDir,
			needsFsckDiskMountOpts,
		},
		{
			"/dev/mapper/ubuntu-data-random",
			boot.InitramfsHostUbuntuDataDir,
			nil,
		},
		{
			"/dev/mapper/ubuntu-save-random",
			boot.InitramfsUbuntuSaveDir,
			nil,
		},
	}, nil)
	defer restore()

	s.testRecoverModeHappy(c)

	checkDegradedJSON(c, map[string]interface{}{
		"ubuntu-boot": map[string]interface{}{
			"find-state":     "found",
			"mount-state":    "mounted",
			"device":         "/dev/disk/by-partuuid/ubuntu-boot-partuuid",
			"mount-location": boot.InitramfsUbuntuBootDir,
		},
		"ubuntu-data": map[string]interface{}{
			"device":         "/dev/mapper/ubuntu-data-random",
			"unlock-state":   "unlocked",
			"find-state":     "found",
			"mount-state":    "mounted",
			"unlock-key":     "run",
			"mount-location": boot.InitramfsHostUbuntuDataDir,
		},
		"ubuntu-save": map[string]interface{}{
			"device":         "/dev/mapper/ubuntu-save-random",
			"unlock-key":     "fallback",
			"unlock-state":   "unlocked",
			"mount-state":    "mounted",
			"find-state":     "found",
			"mount-location": boot.InitramfsUbuntuSaveDir,
		},
		"error-log": []interface{}{
			"cannot unlock encrypted ubuntu-save (device /dev/disk/by-partuuid/ubuntu-save-enc-partuuid) with sealed run key: failed to unlock ubuntu-save with run object",
		},
	})

	c.Check(dataActivated, Equals, true)
	c.Check(unlockVolumeWithSealedKeyCalls, Equals, 2)
	c.Check(saveActivationAttempted, Equals, true)
	c.Check(measureEpochCalls, Equals, 1)
	c.Check(measureModelCalls, Equals, 1)
	c.Check(measuredModel, DeepEquals, s.model)

	c.Assert(filepath.Join(dirs.SnapBootstrapRunDir, "secboot-epoch-measured"), testutil.FilePresent)
	c.Assert(filepath.Join(dirs.SnapBootstrapRunDir, fmt.Sprintf("%s-model-measured", s.sysLabel)), testutil.FilePresent)
}

func (s *initramfsMountsSuite) TestInitramfsMountsRecoverModeEncryptedDegradedAbsentBootDataUnlockFallbackHappy(c *C) {
	s.mockProcCmdlineContent(c, "snapd_recovery_mode=recover snapd_recovery_system="+s.sysLabel)

	restore := main.MockPartitionUUIDForBootedKernelDisk("")
	defer restore()

	// setup a bootloader for setting the bootenv after we are done
	bloader := bootloadertest.Mock("mock", c.MkDir())
	bootloader.Force(bloader)
	defer bootloader.Force(nil)

	defaultEncDiskNoBoot := &disks.MockDiskMapping{
		FilesystemLabelToPartUUID: map[string]string{
			"ubuntu-seed":     "ubuntu-seed-partuuid",
			"ubuntu-data-enc": "ubuntu-data-enc-partuuid",
			"ubuntu-save-enc": "ubuntu-save-enc-partuuid",
		},
		DiskHasPartitions: true,
		DevNum:            "defaultEncDevNoBoot",
	}

	restore = disks.MockMountPointDisksToPartitionMapping(
		map[disks.Mountpoint]*disks.MockDiskMapping{
			{Mountpoint: boot.InitramfsUbuntuSeedDir}: defaultEncDiskNoBoot,
			// no ubuntu-boot so we fall back to unlocking data with fallback
			// key right away
			{
				Mountpoint:        boot.InitramfsHostUbuntuDataDir,
				IsDecryptedDevice: true,
			}: defaultEncDiskNoBoot,
			{
				Mountpoint:        boot.InitramfsUbuntuSaveDir,
				IsDecryptedDevice: true,
			}: defaultEncDiskNoBoot,
		},
	)
	defer restore()

	dataActivated := false
	unlockVolumeWithSealedKeyCalls := 0
	restore = main.MockSecbootUnlockVolumeUsingSealedKeyIfEncrypted(func(disk disks.Disk, name string, sealedEncryptionKeyFile string, opts *secboot.UnlockVolumeUsingSealedKeyOptions) (secboot.UnlockResult, error) {
		unlockVolumeWithSealedKeyCalls++
		switch unlockVolumeWithSealedKeyCalls {
		case 1:
			// we skip trying to unlock with run key on ubuntu-boot and go
			// directly to using the fallback key on ubuntu-seed
			c.Assert(name, Equals, "ubuntu-data")
			c.Assert(sealedEncryptionKeyFile, Equals, filepath.Join(s.tmpDir, "run/mnt/ubuntu-seed/device/fde/ubuntu-data.recovery.sealed-key"))
			encDevPartUUID, err := disk.FindMatchingPartitionUUIDWithFsLabel(name + "-enc")
			c.Assert(err, IsNil)
			c.Assert(encDevPartUUID, Equals, "ubuntu-data-enc-partuuid")
			c.Assert(opts, DeepEquals, &secboot.UnlockVolumeUsingSealedKeyOptions{
				AllowRecoveryKey: true,
			})
			dataActivated = true
			return happyUnlocked("ubuntu-data", secboot.UnlockedWithSealedKey), nil
		default:
			c.Errorf("unexpected call to UnlockVolumeUsingSealedKeyIfEncrypted (num %d)", unlockVolumeWithSealedKeyCalls)
			return secboot.UnlockResult{}, fmt.Errorf("broken test")
		}
	})
	defer restore()

	s.mockUbuntuSaveKeyAndMarker(c, boot.InitramfsHostWritableDir, "foo", "marker")
	s.mockUbuntuSaveMarker(c, boot.InitramfsUbuntuSaveDir, "marker")

	restore = main.MockSecbootUnlockEncryptedVolumeUsingKey(func(disk disks.Disk, name string, key []byte) (secboot.UnlockResult, error) {
		c.Check(dataActivated, Equals, true, Commentf("ubuntu-data not activated yet"))
		encDevPartUUID, err := disk.FindMatchingPartitionUUIDWithFsLabel(name + "-enc")
		c.Assert(err, IsNil)
		c.Assert(encDevPartUUID, Equals, "ubuntu-save-enc-partuuid")
		c.Assert(key, DeepEquals, []byte("foo"))
		return happyUnlocked("ubuntu-save", secboot.UnlockedWithKey), nil
	})
	defer restore()

	measureEpochCalls := 0
	measureModelCalls := 0
	restore = main.MockSecbootMeasureSnapSystemEpochWhenPossible(func() error {
		measureEpochCalls++
		return nil
	})
	defer restore()

	var measuredModel *asserts.Model
	restore = main.MockSecbootMeasureSnapModelWhenPossible(func(findModel func() (*asserts.Model, error)) error {
		measureModelCalls++
		var err error
		measuredModel, err = findModel()
		if err != nil {
			return err
		}
		return nil
	})
	defer restore()

	restore = s.mockSystemdMountSequence(c, []systemdMount{
		ubuntuLabelMount("ubuntu-seed", "recover"),
		s.makeSeedSnapSystemdMount(snap.TypeSnapd),
		s.makeSeedSnapSystemdMount(snap.TypeKernel),
		s.makeSeedSnapSystemdMount(snap.TypeBase),
		{
			"tmpfs",
			boot.InitramfsDataDir,
			tmpfsMountOpts,
		},
		// no ubuntu-boot
		{
			"/dev/mapper/ubuntu-data-random",
			boot.InitramfsHostUbuntuDataDir,
			nil,
		},
		{
			"/dev/mapper/ubuntu-save-random",
			boot.InitramfsUbuntuSaveDir,
			nil,
		},
	}, nil)
	defer restore()

	s.testRecoverModeHappy(c)

	checkDegradedJSON(c, map[string]interface{}{
		"ubuntu-boot": map[string]interface{}{
			"find-state": "not-found",
		},
		"ubuntu-data": map[string]interface{}{
			"device":         "/dev/mapper/ubuntu-data-random",
			"unlock-state":   "unlocked",
			"find-state":     "found",
			"mount-state":    "mounted",
			"unlock-key":     "fallback",
			"mount-location": boot.InitramfsHostUbuntuDataDir,
		},
		"ubuntu-save": map[string]interface{}{
			"device":         "/dev/mapper/ubuntu-save-random",
			"unlock-key":     "run",
			"unlock-state":   "unlocked",
			"mount-state":    "mounted",
			"find-state":     "found",
			"mount-location": boot.InitramfsUbuntuSaveDir,
		},
		"error-log": []interface{}{
			"cannot find ubuntu-boot partition on disk defaultEncDevNoBoot",
		},
	})

	c.Check(dataActivated, Equals, true)
	c.Check(unlockVolumeWithSealedKeyCalls, Equals, 1)
	c.Check(measureEpochCalls, Equals, 1)
	c.Check(measureModelCalls, Equals, 1)
	c.Check(measuredModel, DeepEquals, s.model)

	c.Assert(filepath.Join(dirs.SnapBootstrapRunDir, "secboot-epoch-measured"), testutil.FilePresent)
	c.Assert(filepath.Join(dirs.SnapBootstrapRunDir, fmt.Sprintf("%s-model-measured", s.sysLabel)), testutil.FilePresent)
}

func (s *initramfsMountsSuite) TestInitramfsMountsRecoverModeEncryptedDegradedAbsentBootDataUnlockRecoveryKeyHappy(c *C) {
	s.mockProcCmdlineContent(c, "snapd_recovery_mode=recover snapd_recovery_system="+s.sysLabel)

	restore := main.MockPartitionUUIDForBootedKernelDisk("")
	defer restore()

	// setup a bootloader for setting the bootenv after we are done
	bloader := bootloadertest.Mock("mock", c.MkDir())
	bootloader.Force(bloader)
	defer bootloader.Force(nil)

	defaultEncDiskNoBoot := &disks.MockDiskMapping{
		FilesystemLabelToPartUUID: map[string]string{
			"ubuntu-seed":     "ubuntu-seed-partuuid",
			"ubuntu-data-enc": "ubuntu-data-enc-partuuid",
			"ubuntu-save-enc": "ubuntu-save-enc-partuuid",
		},
		DiskHasPartitions: true,
		DevNum:            "defaultEncDevNoBoot",
	}

	restore = disks.MockMountPointDisksToPartitionMapping(
		map[disks.Mountpoint]*disks.MockDiskMapping{
			{Mountpoint: boot.InitramfsUbuntuSeedDir}: defaultEncDiskNoBoot,
			// no ubuntu-boot so we fall back to unlocking data with fallback
			// key right away
			{
				Mountpoint:        boot.InitramfsHostUbuntuDataDir,
				IsDecryptedDevice: true,
			}: defaultEncDiskNoBoot,
			{
				Mountpoint:        boot.InitramfsUbuntuSaveDir,
				IsDecryptedDevice: true,
			}: defaultEncDiskNoBoot,
		},
	)
	defer restore()

	dataActivated := false
	unlockVolumeWithSealedKeyCalls := 0
	restore = main.MockSecbootUnlockVolumeUsingSealedKeyIfEncrypted(func(disk disks.Disk, name string, sealedEncryptionKeyFile string, opts *secboot.UnlockVolumeUsingSealedKeyOptions) (secboot.UnlockResult, error) {
		unlockVolumeWithSealedKeyCalls++
		switch unlockVolumeWithSealedKeyCalls {
		case 1:
			// we skip trying to unlock with run key on ubuntu-boot and go
			// directly to using the fallback key on ubuntu-seed
			c.Assert(name, Equals, "ubuntu-data")
			c.Assert(sealedEncryptionKeyFile, Equals, filepath.Join(s.tmpDir, "run/mnt/ubuntu-seed/device/fde/ubuntu-data.recovery.sealed-key"))
			encDevPartUUID, err := disk.FindMatchingPartitionUUIDWithFsLabel(name + "-enc")
			c.Assert(err, IsNil)
			c.Assert(encDevPartUUID, Equals, "ubuntu-data-enc-partuuid")
			c.Assert(opts, DeepEquals, &secboot.UnlockVolumeUsingSealedKeyOptions{
				AllowRecoveryKey: true,
			})
			dataActivated = true
			// it was unlocked with a recovery key

			return happyUnlocked("ubuntu-data", secboot.UnlockedWithRecoveryKey), nil
		default:
			c.Errorf("unexpected call to UnlockVolumeUsingSealedKeyIfEncrypted (num %d)", unlockVolumeWithSealedKeyCalls)
			return secboot.UnlockResult{}, fmt.Errorf("broken test")
		}
	})
	defer restore()

	s.mockUbuntuSaveKeyAndMarker(c, boot.InitramfsHostWritableDir, "foo", "marker")
	s.mockUbuntuSaveMarker(c, boot.InitramfsUbuntuSaveDir, "marker")

	restore = main.MockSecbootUnlockEncryptedVolumeUsingKey(func(disk disks.Disk, name string, key []byte) (secboot.UnlockResult, error) {
		c.Check(dataActivated, Equals, true, Commentf("ubuntu-data not activated yet"))
		encDevPartUUID, err := disk.FindMatchingPartitionUUIDWithFsLabel(name + "-enc")
		c.Assert(err, IsNil)
		c.Assert(encDevPartUUID, Equals, "ubuntu-save-enc-partuuid")
		c.Assert(key, DeepEquals, []byte("foo"))
		return happyUnlocked("ubuntu-save", secboot.UnlockedWithKey), nil
	})
	defer restore()

	measureEpochCalls := 0
	measureModelCalls := 0
	restore = main.MockSecbootMeasureSnapSystemEpochWhenPossible(func() error {
		measureEpochCalls++
		return nil
	})
	defer restore()

	var measuredModel *asserts.Model
	restore = main.MockSecbootMeasureSnapModelWhenPossible(func(findModel func() (*asserts.Model, error)) error {
		measureModelCalls++
		var err error
		measuredModel, err = findModel()
		if err != nil {
			return err
		}
		return nil
	})
	defer restore()

	restore = s.mockSystemdMountSequence(c, []systemdMount{
		ubuntuLabelMount("ubuntu-seed", "recover"),
		s.makeSeedSnapSystemdMount(snap.TypeSnapd),
		s.makeSeedSnapSystemdMount(snap.TypeKernel),
		s.makeSeedSnapSystemdMount(snap.TypeBase),
		{
			"tmpfs",
			boot.InitramfsDataDir,
			tmpfsMountOpts,
		},
		// no ubuntu-boot
		{
			"/dev/mapper/ubuntu-data-random",
			boot.InitramfsHostUbuntuDataDir,
			nil,
		},
		{
			"/dev/mapper/ubuntu-save-random",
			boot.InitramfsUbuntuSaveDir,
			nil,
		},
	}, nil)
	defer restore()

	s.testRecoverModeHappy(c)

	checkDegradedJSON(c, map[string]interface{}{
		"ubuntu-boot": map[string]interface{}{
			"find-state": "not-found",
		},
		"ubuntu-data": map[string]interface{}{
			"device":         "/dev/mapper/ubuntu-data-random",
			"unlock-state":   "unlocked",
			"find-state":     "found",
			"mount-state":    "mounted",
			"unlock-key":     "recovery",
			"mount-location": boot.InitramfsHostUbuntuDataDir,
		},
		"ubuntu-save": map[string]interface{}{
			"device":         "/dev/mapper/ubuntu-save-random",
			"unlock-key":     "run",
			"unlock-state":   "unlocked",
			"mount-state":    "mounted",
			"find-state":     "found",
			"mount-location": boot.InitramfsUbuntuSaveDir,
		},
		"error-log": []interface{}{
			"cannot find ubuntu-boot partition on disk defaultEncDevNoBoot",
		},
	})

	c.Check(dataActivated, Equals, true)
	c.Check(unlockVolumeWithSealedKeyCalls, Equals, 1)
	c.Check(measureEpochCalls, Equals, 1)
	c.Check(measureModelCalls, Equals, 1)
	c.Check(measuredModel, DeepEquals, s.model)

	c.Assert(filepath.Join(dirs.SnapBootstrapRunDir, "secboot-epoch-measured"), testutil.FilePresent)
	c.Assert(filepath.Join(dirs.SnapBootstrapRunDir, fmt.Sprintf("%s-model-measured", s.sysLabel)), testutil.FilePresent)
}

func (s *initramfsMountsSuite) TestInitramfsMountsRecoverModeEncryptedDegradedDataUnlockFailSaveUnlockFallbackHappy(c *C) {
	// test a scenario when unsealing of data fails with both the run key
	// and fallback key, but save can be unlocked using the fallback key

	s.mockProcCmdlineContent(c, "snapd_recovery_mode=recover snapd_recovery_system="+s.sysLabel)

	restore := main.MockPartitionUUIDForBootedKernelDisk("")
	defer restore()

	// setup a bootloader for setting the bootenv after we are done
	bloader := bootloadertest.Mock("mock", c.MkDir())
	bootloader.Force(bloader)
	defer bootloader.Force(nil)

	restore = disks.MockMountPointDisksToPartitionMapping(
		map[disks.Mountpoint]*disks.MockDiskMapping{
			{Mountpoint: boot.InitramfsUbuntuSeedDir}: defaultEncBootDisk,
			{Mountpoint: boot.InitramfsUbuntuBootDir}: defaultEncBootDisk,
			{
				Mountpoint:        boot.InitramfsUbuntuSaveDir,
				IsDecryptedDevice: true,
			}: defaultEncBootDisk,
		},
	)
	defer restore()

	dataActivationAttempts := 0
	saveActivated := false
	unlockVolumeWithSealedKeyCalls := 0
	restore = main.MockSecbootUnlockVolumeUsingSealedKeyIfEncrypted(func(disk disks.Disk, name string, sealedEncryptionKeyFile string, opts *secboot.UnlockVolumeUsingSealedKeyOptions) (secboot.UnlockResult, error) {
		unlockVolumeWithSealedKeyCalls++
		switch unlockVolumeWithSealedKeyCalls {

		case 1:
			// ubuntu data can't be unlocked with run key
			c.Assert(name, Equals, "ubuntu-data")
			c.Assert(sealedEncryptionKeyFile, Equals, filepath.Join(s.tmpDir, "run/mnt/ubuntu-boot/device/fde/ubuntu-data.sealed-key"))
			encDevPartUUID, err := disk.FindMatchingPartitionUUIDWithFsLabel(name + "-enc")
			c.Assert(err, IsNil)
			c.Assert(encDevPartUUID, Equals, "ubuntu-data-enc-partuuid")
			c.Assert(opts, DeepEquals, &secboot.UnlockVolumeUsingSealedKeyOptions{})
			dataActivationAttempts++
			return foundEncrypted("ubuntu-data"), fmt.Errorf("failed to unlock ubuntu-data with run object")

		case 2:
			// nor can it be unlocked with fallback key
			c.Assert(name, Equals, "ubuntu-data")
			c.Assert(sealedEncryptionKeyFile, Equals, filepath.Join(s.tmpDir, "run/mnt/ubuntu-seed/device/fde/ubuntu-data.recovery.sealed-key"))
			encDevPartUUID, err := disk.FindMatchingPartitionUUIDWithFsLabel(name + "-enc")
			c.Assert(err, IsNil)
			c.Assert(encDevPartUUID, Equals, "ubuntu-data-enc-partuuid")
			c.Assert(opts, DeepEquals, &secboot.UnlockVolumeUsingSealedKeyOptions{
				AllowRecoveryKey: true,
			})
			dataActivationAttempts++
			return foundEncrypted("ubuntu-data"), fmt.Errorf("failed to unlock ubuntu-data with fallback object")

		case 3:
			// we can however still unlock ubuntu-save (somehow?)
			c.Assert(name, Equals, "ubuntu-save")
			c.Assert(sealedEncryptionKeyFile, Equals, filepath.Join(s.tmpDir, "run/mnt/ubuntu-seed/device/fde/ubuntu-save.recovery.sealed-key"))
			encDevPartUUID, err := disk.FindMatchingPartitionUUIDWithFsLabel(name + "-enc")
			c.Assert(err, IsNil)
			c.Assert(encDevPartUUID, Equals, "ubuntu-save-enc-partuuid")
			c.Assert(opts, DeepEquals, &secboot.UnlockVolumeUsingSealedKeyOptions{
				AllowRecoveryKey: true,
			})
			saveActivated = true
			return happyUnlocked("ubuntu-save", secboot.UnlockedWithSealedKey), nil
		default:
			c.Errorf("unexpected call to UnlockVolumeUsingSealedKeyIfEncrypted (num %d)", unlockVolumeWithSealedKeyCalls)
			return secboot.UnlockResult{}, fmt.Errorf("broken test")
		}
	})
	defer restore()

	s.mockUbuntuSaveKeyAndMarker(c, boot.InitramfsHostWritableDir, "foo", "")

	restore = main.MockSecbootUnlockEncryptedVolumeUsingKey(func(disk disks.Disk, name string, key []byte) (secboot.UnlockResult, error) {
		// nothing can call this function in the tested scenario
		c.Fatalf("unexpected call")
		return secboot.UnlockResult{}, fmt.Errorf("unexpected call")
	})
	defer restore()

	measureEpochCalls := 0
	measureModelCalls := 0
	restore = main.MockSecbootMeasureSnapSystemEpochWhenPossible(func() error {
		measureEpochCalls++
		return nil
	})
	defer restore()

	var measuredModel *asserts.Model
	restore = main.MockSecbootMeasureSnapModelWhenPossible(func(findModel func() (*asserts.Model, error)) error {
		measureModelCalls++
		var err error
		measuredModel, err = findModel()
		if err != nil {
			return err
		}
		return nil
	})
	defer restore()

	restore = s.mockSystemdMountSequence(c, []systemdMount{
		ubuntuLabelMount("ubuntu-seed", "recover"),
		s.makeSeedSnapSystemdMount(snap.TypeSnapd),
		s.makeSeedSnapSystemdMount(snap.TypeKernel),
		s.makeSeedSnapSystemdMount(snap.TypeBase),
		{
			"tmpfs",
			boot.InitramfsDataDir,
			tmpfsMountOpts,
		},
		{
			"/dev/disk/by-partuuid/ubuntu-boot-partuuid",
			boot.InitramfsUbuntuBootDir,
			needsFsckDiskMountOpts,
		},
		{
			"/dev/mapper/ubuntu-save-random",
			boot.InitramfsUbuntuSaveDir,
			nil,
		},
	}, nil)
	defer restore()

	// ensure that we check that access to sealed keys were locked
	sealedKeysLocked := false
	restore = main.MockSecbootLockSealedKeys(func() error {
		sealedKeysLocked = true
		return nil
	})
	defer restore()

	_, err := main.Parser().ParseArgs([]string{"initramfs-mounts"})
	c.Assert(err, IsNil)

	// we always need to lock access to sealed keys
	c.Check(sealedKeysLocked, Equals, true)

	modeEnv := filepath.Join(boot.InitramfsWritableDir, "var/lib/snapd/modeenv")
	c.Check(modeEnv, testutil.FileEquals, `mode=recover
recovery_system=20191118
base=core20_1.snap
model=my-brand/my-model
grade=signed
`)

	checkDegradedJSON(c, map[string]interface{}{
		"ubuntu-boot": map[string]interface{}{
			"device":         "/dev/disk/by-partuuid/ubuntu-boot-partuuid",
			"mount-state":    "mounted",
			"find-state":     "found",
			"mount-location": boot.InitramfsUbuntuBootDir,
		},
		"ubuntu-data": map[string]interface{}{
			"find-state":   "found",
			"device":       "/dev/disk/by-partuuid/ubuntu-data-enc-partuuid",
			"unlock-state": "error-unlocking",
		},
		"ubuntu-save": map[string]interface{}{
			"device":         "/dev/mapper/ubuntu-save-random",
			"unlock-key":     "fallback",
			"unlock-state":   "unlocked",
			"mount-state":    "mounted",
			"find-state":     "found",
			"mount-location": boot.InitramfsUbuntuSaveDir,
		},
		"error-log": []interface{}{
			"cannot unlock encrypted ubuntu-data (device /dev/disk/by-partuuid/ubuntu-data-enc-partuuid) with sealed run key: failed to unlock ubuntu-data with run object",
			"cannot unlock encrypted ubuntu-data partition with sealed fallback key: failed to unlock ubuntu-data with fallback object",
		},
	})

	bloader2, err := bootloader.Find("", nil)
	c.Assert(err, IsNil)
	m, err := bloader2.GetBootVars("snapd_recovery_system", "snapd_recovery_mode")
	c.Assert(err, IsNil)
	c.Assert(m, DeepEquals, map[string]string{
		"snapd_recovery_system": "20191118",
		"snapd_recovery_mode":   "run",
	})

	// since we didn't mount data at all, we won't have copied in files from
	// there and instead will copy safe defaults to the ephemeral data
	c.Assert(filepath.Join(boot.InitramfsRunMntDir, "/data/system-data/var/lib/console-conf/complete"), testutil.FilePresent)

	c.Check(dataActivationAttempts, Equals, 2)
	c.Check(saveActivated, Equals, true)
	c.Check(unlockVolumeWithSealedKeyCalls, Equals, 3)
	c.Check(measureEpochCalls, Equals, 1)
	c.Check(measureModelCalls, Equals, 1)
	c.Check(measuredModel, DeepEquals, s.model)

	c.Assert(filepath.Join(dirs.SnapBootstrapRunDir, "secboot-epoch-measured"), testutil.FilePresent)
	c.Assert(filepath.Join(dirs.SnapBootstrapRunDir, fmt.Sprintf("%s-model-measured", s.sysLabel)), testutil.FilePresent)
}

func (s *initramfsMountsSuite) TestInitramfsMountsRecoverModeDegradedAbsentDataSaveFallbackHappy(c *C) {
	// test a scenario when data cannot be found but unencrypted save can be
	// mounted

	s.mockProcCmdlineContent(c, "snapd_recovery_mode=recover snapd_recovery_system="+s.sysLabel)

	restore := main.MockPartitionUUIDForBootedKernelDisk("")
	defer restore()

	// setup a bootloader for setting the bootenv after we are done
	bloader := bootloadertest.Mock("mock", c.MkDir())
	bootloader.Force(bloader)
	defer bootloader.Force(nil)

	// no ubuntu-data on the disk at all
	mockDiskNoData := &disks.MockDiskMapping{
		FilesystemLabelToPartUUID: map[string]string{
			"ubuntu-boot": "ubuntu-boot-partuuid",
			"ubuntu-seed": "ubuntu-seed-partuuid",
			"ubuntu-save": "ubuntu-save-partuuid",
		},
		DiskHasPartitions: true,
		DevNum:            "noDataUnenc",
	}

	restore = disks.MockMountPointDisksToPartitionMapping(
		map[disks.Mountpoint]*disks.MockDiskMapping{
			{Mountpoint: boot.InitramfsUbuntuSeedDir}: mockDiskNoData,
			{Mountpoint: boot.InitramfsUbuntuBootDir}: mockDiskNoData,
			{Mountpoint: boot.InitramfsUbuntuSaveDir}: mockDiskNoData,
		},
	)
	defer restore()

	dataActivated := false
	unlockVolumeWithSealedKeyCalls := 0
	restore = main.MockSecbootUnlockVolumeUsingSealedKeyIfEncrypted(func(disk disks.Disk, name string, sealedEncryptionKeyFile string, opts *secboot.UnlockVolumeUsingSealedKeyOptions) (secboot.UnlockResult, error) {
		unlockVolumeWithSealedKeyCalls++
		switch unlockVolumeWithSealedKeyCalls {

		case 1:
			// ubuntu data can't be found at all
			c.Assert(name, Equals, "ubuntu-data")
			c.Assert(sealedEncryptionKeyFile, Equals, filepath.Join(s.tmpDir, "run/mnt/ubuntu-boot/device/fde/ubuntu-data.sealed-key"))
			_, err := disk.FindMatchingPartitionUUIDWithFsLabel(name + "-enc")
			c.Assert(err, FitsTypeOf, disks.PartitionNotFoundError{})
			c.Assert(opts, DeepEquals, &secboot.UnlockVolumeUsingSealedKeyOptions{})
			// sanity check that we can't find a normal ubuntu-data either
			_, err = disk.FindMatchingPartitionUUIDWithFsLabel(name)
			c.Assert(err, FitsTypeOf, disks.PartitionNotFoundError{})
			dataActivated = true
			// data not found at all
			return notFoundPart(), fmt.Errorf("error enumerating to find ubuntu-data")
		default:
			c.Errorf("unexpected call to UnlockVolumeUsingSealedKeyIfEncrypted (num %d)", unlockVolumeWithSealedKeyCalls)
			return secboot.UnlockResult{}, fmt.Errorf("broken test")
		}
	})
	defer restore()

	s.mockUbuntuSaveKeyAndMarker(c, boot.InitramfsHostWritableDir, "foo", "")

	restore = main.MockSecbootUnlockEncryptedVolumeUsingKey(func(disk disks.Disk, name string, key []byte) (secboot.UnlockResult, error) {
		// nothing can call this function in the tested scenario
		c.Fatalf("unexpected call")
		return secboot.UnlockResult{}, fmt.Errorf("unexpected call")
	})
	defer restore()

	measureEpochCalls := 0
	measureModelCalls := 0
	restore = main.MockSecbootMeasureSnapSystemEpochWhenPossible(func() error {
		measureEpochCalls++
		return nil
	})
	defer restore()

	var measuredModel *asserts.Model
	restore = main.MockSecbootMeasureSnapModelWhenPossible(func(findModel func() (*asserts.Model, error)) error {
		measureModelCalls++
		var err error
		measuredModel, err = findModel()
		if err != nil {
			return err
		}
		return nil
	})
	defer restore()

	restore = s.mockSystemdMountSequence(c, []systemdMount{
		ubuntuLabelMount("ubuntu-seed", "recover"),
		s.makeSeedSnapSystemdMount(snap.TypeSnapd),
		s.makeSeedSnapSystemdMount(snap.TypeKernel),
		s.makeSeedSnapSystemdMount(snap.TypeBase),
		{
			"tmpfs",
			boot.InitramfsDataDir,
			tmpfsMountOpts,
		},
		{
			"/dev/disk/by-partuuid/ubuntu-boot-partuuid",
			boot.InitramfsUbuntuBootDir,
			needsFsckDiskMountOpts,
		},
		{
			"/dev/disk/by-partuuid/ubuntu-save-partuuid",
			boot.InitramfsUbuntuSaveDir,
			nil,
		},
	}, nil)
	defer restore()

	// ensure that we check that access to sealed keys were locked
	sealedKeysLocked := false
	restore = main.MockSecbootLockSealedKeys(func() error {
		sealedKeysLocked = true
		return nil
	})
	defer restore()

	_, err := main.Parser().ParseArgs([]string{"initramfs-mounts"})
	c.Assert(err, IsNil)

	// we always need to lock access to sealed keys
	c.Check(sealedKeysLocked, Equals, true)

	modeEnv := filepath.Join(boot.InitramfsWritableDir, "var/lib/snapd/modeenv")
	c.Check(modeEnv, testutil.FileEquals, `mode=recover
recovery_system=20191118
base=core20_1.snap
model=my-brand/my-model
grade=signed
`)

	checkDegradedJSON(c, map[string]interface{}{
		"ubuntu-boot": map[string]interface{}{
			"device":         "/dev/disk/by-partuuid/ubuntu-boot-partuuid",
			"mount-state":    "mounted",
			"find-state":     "found",
			"mount-location": boot.InitramfsUbuntuBootDir,
		},
		"ubuntu-data": map[string]interface{}{
			"find-state": "not-found",
		},
		"ubuntu-save": map[string]interface{}{
			"device":         "/dev/disk/by-partuuid/ubuntu-save-partuuid",
			"mount-state":    "mounted",
			"find-state":     "found",
			"mount-location": boot.InitramfsUbuntuSaveDir,
		},
		"error-log": []interface{}{
			"cannot locate ubuntu-data partition for mounting host data: error enumerating to find ubuntu-data",
		},
	})

	bloader2, err := bootloader.Find("", nil)
	c.Assert(err, IsNil)
	m, err := bloader2.GetBootVars("snapd_recovery_system", "snapd_recovery_mode")
	c.Assert(err, IsNil)
	c.Assert(m, DeepEquals, map[string]string{
		"snapd_recovery_system": "20191118",
		"snapd_recovery_mode":   "run",
	})

	// since we didn't mount data at all, we won't have copied in files from
	// there and instead will copy safe defaults to the ephemeral data
	c.Assert(filepath.Join(boot.InitramfsRunMntDir, "/data/system-data/var/lib/console-conf/complete"), testutil.FilePresent)

	c.Check(dataActivated, Equals, true)
	c.Check(unlockVolumeWithSealedKeyCalls, Equals, 1)
	c.Check(measureEpochCalls, Equals, 1)
	c.Check(measureModelCalls, Equals, 1)
	c.Check(measuredModel, DeepEquals, s.model)

	c.Assert(filepath.Join(dirs.SnapBootstrapRunDir, "secboot-epoch-measured"), testutil.FilePresent)
	c.Assert(filepath.Join(dirs.SnapBootstrapRunDir, fmt.Sprintf("%s-model-measured", s.sysLabel)), testutil.FilePresent)
}

func (s *initramfsMountsSuite) TestInitramfsMountsRecoverModeDegradedUnencryptedDataSaveEncryptedHappy(c *C) {
	// test a rather impossible scenario when data is unencrypted, but save
	// is encrypted and thus gets completely ignored, because plain data
	// implies plain save
	s.mockProcCmdlineContent(c, "snapd_recovery_mode=recover snapd_recovery_system="+s.sysLabel)

	restore := main.MockPartitionUUIDForBootedKernelDisk("")
	defer restore()

	// setup a bootloader for setting the bootenv after we are done
	bloader := bootloadertest.Mock("mock", c.MkDir())
	bootloader.Force(bloader)
	defer bootloader.Force(nil)

	// no ubuntu-data on the disk at all
	mockDiskDataUnencSaveEnc := &disks.MockDiskMapping{
		FilesystemLabelToPartUUID: map[string]string{
			"ubuntu-boot": "ubuntu-boot-partuuid",
			"ubuntu-seed": "ubuntu-seed-partuuid",
			// ubuntu-data is unencrypted but ubuntu-save is encrypted
			"ubuntu-data":     "ubuntu-data-partuuid",
			"ubuntu-save-enc": "ubuntu-save-enc-partuuid",
		},
		DiskHasPartitions: true,
		DevNum:            "dataUnencSaveEnc",
	}

	restore = disks.MockMountPointDisksToPartitionMapping(
		map[disks.Mountpoint]*disks.MockDiskMapping{
			{Mountpoint: boot.InitramfsUbuntuSeedDir}:     mockDiskDataUnencSaveEnc,
			{Mountpoint: boot.InitramfsUbuntuBootDir}:     mockDiskDataUnencSaveEnc,
			{Mountpoint: boot.InitramfsHostUbuntuDataDir}: mockDiskDataUnencSaveEnc,
			// we don't include the mountpoint for ubuntu-save, since it should
			// never be mounted
		},
	)
	defer restore()

	dataActivated := false
	unlockVolumeWithSealedKeyCalls := 0
	restore = main.MockSecbootUnlockVolumeUsingSealedKeyIfEncrypted(func(disk disks.Disk, name string, sealedEncryptionKeyFile string, opts *secboot.UnlockVolumeUsingSealedKeyOptions) (secboot.UnlockResult, error) {
		unlockVolumeWithSealedKeyCalls++
		switch unlockVolumeWithSealedKeyCalls {

		case 1:
			// ubuntu data is a plain old unencrypted partition
			c.Assert(name, Equals, "ubuntu-data")
			c.Assert(sealedEncryptionKeyFile, Equals, filepath.Join(s.tmpDir, "run/mnt/ubuntu-boot/device/fde/ubuntu-data.sealed-key"))
			_, err := disk.FindMatchingPartitionUUIDWithFsLabel(name + "-enc")
			c.Assert(err, FitsTypeOf, disks.PartitionNotFoundError{})
			c.Assert(opts, DeepEquals, &secboot.UnlockVolumeUsingSealedKeyOptions{})
			// sanity check that we can't find a normal ubuntu-data either
			partUUID, err := disk.FindMatchingPartitionUUIDWithFsLabel(name)
			c.Assert(err, IsNil)
			c.Assert(partUUID, Equals, "ubuntu-data-partuuid")
			dataActivated = true

			return foundUnencrypted("ubuntu-data"), nil
		default:
			// no other partition is activated via secboot calls
			c.Errorf("unexpected call to UnlockVolumeUsingSealedKeyIfEncrypted (num %d)", unlockVolumeWithSealedKeyCalls)
			return secboot.UnlockResult{}, fmt.Errorf("broken test")
		}
	})
	defer restore()

	s.mockUbuntuSaveKeyAndMarker(c, boot.InitramfsHostWritableDir, "foo", "")

	restore = main.MockSecbootUnlockEncryptedVolumeUsingKey(func(disk disks.Disk, name string, key []byte) (secboot.UnlockResult, error) {
		// nothing can call this function in the tested scenario
		c.Fatalf("unexpected call")
		return secboot.UnlockResult{}, fmt.Errorf("unexpected call")
	})
	defer restore()

	measureEpochCalls := 0
	measureModelCalls := 0
	restore = main.MockSecbootMeasureSnapSystemEpochWhenPossible(func() error {
		measureEpochCalls++
		return nil
	})
	defer restore()

	var measuredModel *asserts.Model
	restore = main.MockSecbootMeasureSnapModelWhenPossible(func(findModel func() (*asserts.Model, error)) error {
		measureModelCalls++
		var err error
		measuredModel, err = findModel()
		if err != nil {
			return err
		}
		return nil
	})
	defer restore()

	restore = s.mockSystemdMountSequence(c, []systemdMount{
		ubuntuLabelMount("ubuntu-seed", "recover"),
		s.makeSeedSnapSystemdMount(snap.TypeSnapd),
		s.makeSeedSnapSystemdMount(snap.TypeKernel),
		s.makeSeedSnapSystemdMount(snap.TypeBase),
		{
			"tmpfs",
			boot.InitramfsDataDir,
			tmpfsMountOpts,
		},
		{
			"/dev/disk/by-partuuid/ubuntu-boot-partuuid",
			boot.InitramfsUbuntuBootDir,
			needsFsckDiskMountOpts,
		},
		{
			"/dev/disk/by-partuuid/ubuntu-data-partuuid",
			boot.InitramfsHostUbuntuDataDir,
			nil,
		},
	}, nil)
	defer restore()

	s.testRecoverModeHappy(c)

	c.Check(dataActivated, Equals, true)
	c.Check(unlockVolumeWithSealedKeyCalls, Equals, 1)
	c.Check(measureEpochCalls, Equals, 1)
	c.Check(measureModelCalls, Equals, 1)
	c.Check(measuredModel, DeepEquals, s.model)

	c.Assert(filepath.Join(dirs.SnapBootstrapRunDir, "secboot-epoch-measured"), testutil.FilePresent)
	c.Assert(filepath.Join(dirs.SnapBootstrapRunDir, fmt.Sprintf("%s-model-measured", s.sysLabel)), testutil.FilePresent)
}

func (s *initramfsMountsSuite) TestInitramfsMountsRecoverModeDegradedEncryptedDataUnencryptedSaveHappy(c *C) {
	// test a scenario when data is encrypted but save is unencrypted
	s.mockProcCmdlineContent(c, "snapd_recovery_mode=recover snapd_recovery_system="+s.sysLabel)

	restore := main.MockPartitionUUIDForBootedKernelDisk("")
	defer restore()

	// setup a bootloader for setting the bootenv after we are done
	bloader := bootloadertest.Mock("mock", c.MkDir())
	bootloader.Force(bloader)
	defer bootloader.Force(nil)

	// no ubuntu-data on the disk at all
	mockDiskDataUnencSaveEnc := &disks.MockDiskMapping{
		FilesystemLabelToPartUUID: map[string]string{
			"ubuntu-boot":     "ubuntu-boot-partuuid",
			"ubuntu-seed":     "ubuntu-seed-partuuid",
			"ubuntu-data-enc": "ubuntu-data-enc-partuuid",
			// ubuntu-data is encrypted but ubuntu-save is not
			"ubuntu-save": "ubuntu-save-partuuid",
		},
		DiskHasPartitions: true,
		DevNum:            "dataUnencSaveEnc",
	}

	restore = disks.MockMountPointDisksToPartitionMapping(
		map[disks.Mountpoint]*disks.MockDiskMapping{
			{Mountpoint: boot.InitramfsUbuntuSeedDir}:     mockDiskDataUnencSaveEnc,
			{Mountpoint: boot.InitramfsUbuntuBootDir}:     mockDiskDataUnencSaveEnc,
			{Mountpoint: boot.InitramfsHostUbuntuDataDir}: mockDiskDataUnencSaveEnc,
			// we don't include the mountpoint for ubuntu-save, since it should
			// never be mounted - we fail as soon as we find the encrypted save
			// and unlock it, but before we mount it
		},
	)
	defer restore()

	unlockVolumeWithSealedKeyCalls := 0
	restore = main.MockSecbootUnlockVolumeUsingSealedKeyIfEncrypted(func(disk disks.Disk, name string, sealedEncryptionKeyFile string, opts *secboot.UnlockVolumeUsingSealedKeyOptions) (secboot.UnlockResult, error) {
		unlockVolumeWithSealedKeyCalls++
		switch unlockVolumeWithSealedKeyCalls {

		case 1:
			// ubuntu data is encrypted partition
			c.Assert(name, Equals, "ubuntu-data")
			c.Assert(sealedEncryptionKeyFile, Equals, filepath.Join(s.tmpDir, "run/mnt/ubuntu-boot/device/fde/ubuntu-data.sealed-key"))
			_, err := disk.FindMatchingPartitionUUIDWithFsLabel(name + "-enc")
			c.Assert(err, IsNil)
			// sanity check that we can't find a normal ubuntu-data either
			_, err = disk.FindMatchingPartitionUUIDWithFsLabel(name)
			c.Assert(err, FitsTypeOf, disks.PartitionNotFoundError{})
			return foundEncrypted("ubuntu-data"), fmt.Errorf("failed to unlock ubuntu-data with run object")
		case 2:
			c.Assert(name, Equals, "ubuntu-data")
			c.Assert(sealedEncryptionKeyFile, Equals, filepath.Join(s.tmpDir, "run/mnt/ubuntu-seed/device/fde/ubuntu-data.recovery.sealed-key"))
			return foundEncrypted("ubuntu-data"), fmt.Errorf("failed to unlock ubuntu-data with recovery object")
		case 3:
			// we can however still find/unlock ubuntu-save with the recovery key
			c.Assert(name, Equals, "ubuntu-save")
			c.Assert(sealedEncryptionKeyFile, Equals, filepath.Join(s.tmpDir, "run/mnt/ubuntu-seed/device/fde/ubuntu-save.recovery.sealed-key"))
			_, err := disk.FindMatchingPartitionUUIDWithFsLabel(name)
			c.Assert(err, IsNil)
			_, err = disk.FindMatchingPartitionUUIDWithFsLabel(name + "-enc")
			// sanity
			c.Assert(err, FitsTypeOf, disks.PartitionNotFoundError{})
			return foundUnencrypted("ubuntu-save"), nil
		default:
			c.Errorf("unexpected call to UnlockVolumeUsingSealedKeyIfEncrypted (num %d)", unlockVolumeWithSealedKeyCalls)
			return secboot.UnlockResult{}, fmt.Errorf("broken test")
		}
	})
	defer restore()

	s.mockUbuntuSaveKeyAndMarker(c, boot.InitramfsHostWritableDir, "foo", "")

	restore = main.MockSecbootUnlockEncryptedVolumeUsingKey(func(disk disks.Disk, name string, key []byte) (secboot.UnlockResult, error) {
		// nothing can call this function in the tested scenario
		c.Fatalf("unexpected call")
		return secboot.UnlockResult{}, fmt.Errorf("unexpected call")
	})
	defer restore()

	measureEpochCalls := 0
	measureModelCalls := 0
	restore = main.MockSecbootMeasureSnapSystemEpochWhenPossible(func() error {
		measureEpochCalls++
		return nil
	})
	defer restore()

	var measuredModel *asserts.Model
	restore = main.MockSecbootMeasureSnapModelWhenPossible(func(findModel func() (*asserts.Model, error)) error {
		measureModelCalls++
		var err error
		measuredModel, err = findModel()
		if err != nil {
			return err
		}
		return nil
	})
	defer restore()

	restore = s.mockSystemdMountSequence(c, []systemdMount{
		ubuntuLabelMount("ubuntu-seed", "recover"),
		s.makeSeedSnapSystemdMount(snap.TypeSnapd),
		s.makeSeedSnapSystemdMount(snap.TypeKernel),
		s.makeSeedSnapSystemdMount(snap.TypeBase),
		{
			"tmpfs",
			boot.InitramfsDataDir,
			tmpfsMountOpts,
		},
		{
			"/dev/disk/by-partuuid/ubuntu-boot-partuuid",
			boot.InitramfsUbuntuBootDir,
			needsFsckDiskMountOpts,
		},
	}, nil)
	defer restore()

	// ensure that we check that access to sealed keys were locked
	sealedKeysLocked := false
	restore = main.MockSecbootLockSealedKeys(func() error {
		sealedKeysLocked = true
		return nil
	})
	defer restore()

	_, err := main.Parser().ParseArgs([]string{"initramfs-mounts"})
	c.Assert(err, ErrorMatches, `inconsistent disk encryption status: previous access resulted in encrypted, but now is unencrypted from partition ubuntu-save`)

	// we always need to lock access to sealed keys
	c.Check(sealedKeysLocked, Equals, true)

	c.Check(unlockVolumeWithSealedKeyCalls, Equals, 3)
	c.Check(measureEpochCalls, Equals, 1)
	c.Check(measureModelCalls, Equals, 1)
	c.Check(measuredModel, DeepEquals, s.model)

	c.Assert(filepath.Join(dirs.SnapBootstrapRunDir, "secboot-epoch-measured"), testutil.FilePresent)
	c.Assert(filepath.Join(dirs.SnapBootstrapRunDir, fmt.Sprintf("%s-model-measured", s.sysLabel)), testutil.FilePresent)
}

func (s *initramfsMountsSuite) TestInitramfsMountsRecoverModeUnencryptedDataUnencryptedSaveHappy(c *C) {
	// test a scenario when data is encrypted, same goes for save and the
	// test observes calls to secboot unlock helper
	s.mockProcCmdlineContent(c, "snapd_recovery_mode=recover snapd_recovery_system="+s.sysLabel)

	restore := main.MockPartitionUUIDForBootedKernelDisk("")
	defer restore()

	// setup a bootloader for setting the bootenv after we are done
	bloader := bootloadertest.Mock("mock", c.MkDir())
	bootloader.Force(bloader)
	defer bootloader.Force(nil)

	restore = disks.MockMountPointDisksToPartitionMapping(
		map[disks.Mountpoint]*disks.MockDiskMapping{
			{Mountpoint: boot.InitramfsUbuntuSeedDir}:     defaultBootWithSaveDisk,
			{Mountpoint: boot.InitramfsUbuntuBootDir}:     defaultBootWithSaveDisk,
			{Mountpoint: boot.InitramfsHostUbuntuDataDir}: defaultBootWithSaveDisk,
			{Mountpoint: boot.InitramfsUbuntuSaveDir}:     defaultBootWithSaveDisk,
		},
	)
	defer restore()

	unlockVolumeWithSealedKeyCalls := 0
	restore = main.MockSecbootUnlockVolumeUsingSealedKeyIfEncrypted(func(disk disks.Disk, name string, sealedEncryptionKeyFile string, opts *secboot.UnlockVolumeUsingSealedKeyOptions) (secboot.UnlockResult, error) {
		unlockVolumeWithSealedKeyCalls++
		switch unlockVolumeWithSealedKeyCalls {

		case 1:
			// ubuntu data is an unencrypted partition
			c.Assert(name, Equals, "ubuntu-data")
			c.Assert(sealedEncryptionKeyFile, Equals, filepath.Join(s.tmpDir, "run/mnt/ubuntu-boot/device/fde/ubuntu-data.sealed-key"))
			_, err := disk.FindMatchingPartitionUUIDWithFsLabel(name)
			c.Assert(err, IsNil)
			// sanity check that we can't find encrypted ubuntu-data
			_, err = disk.FindMatchingPartitionUUIDWithFsLabel(name + "-enc")
			c.Assert(err, FitsTypeOf, disks.PartitionNotFoundError{})
			return foundUnencrypted("ubuntu-data"), nil
		default:
			// we do not expect any more calls here, since
			// ubuntu-data was found unencrypted unlocking will not
			// be tried again
			c.Errorf("unexpected call to UnlockVolumeUsingSealedKeyIfEncrypted (num %d)", unlockVolumeWithSealedKeyCalls)
			return secboot.UnlockResult{}, fmt.Errorf("broken test")
		}
	})
	defer restore()

	s.mockUbuntuSaveKeyAndMarker(c, boot.InitramfsHostWritableDir, "foo", "")

	restore = main.MockSecbootUnlockEncryptedVolumeUsingKey(func(disk disks.Disk, name string, key []byte) (secboot.UnlockResult, error) {
		// nothing can call this function in the tested scenario
		c.Fatalf("unexpected call")
		return secboot.UnlockResult{}, fmt.Errorf("unexpected call")
	})
	defer restore()

	measureEpochCalls := 0
	measureModelCalls := 0
	restore = main.MockSecbootMeasureSnapSystemEpochWhenPossible(func() error {
		measureEpochCalls++
		return nil
	})
	defer restore()
	restore = main.MockSecbootMeasureSnapModelWhenPossible(func(findModel func() (*asserts.Model, error)) error {
		measureModelCalls++
		return nil
	})
	defer restore()

	restore = s.mockSystemdMountSequence(c, []systemdMount{
		ubuntuLabelMount("ubuntu-seed", "recover"),
		s.makeSeedSnapSystemdMount(snap.TypeSnapd),
		s.makeSeedSnapSystemdMount(snap.TypeKernel),
		s.makeSeedSnapSystemdMount(snap.TypeBase),
		{
			"tmpfs",
			boot.InitramfsDataDir,
			tmpfsMountOpts,
		},
		{
			"/dev/disk/by-partuuid/ubuntu-boot-partuuid",
			boot.InitramfsUbuntuBootDir,
			needsFsckDiskMountOpts,
		},
		{
			"/dev/disk/by-partuuid/ubuntu-data-partuuid",
			boot.InitramfsHostUbuntuDataDir,
			nil,
		},
		{
			"/dev/disk/by-partuuid/ubuntu-save-partuuid",
			boot.InitramfsUbuntuSaveDir,
			nil,
		},
	}, nil)
	defer restore()

	s.testRecoverModeHappy(c)

	c.Check(unlockVolumeWithSealedKeyCalls, Equals, 1)
	c.Check(measureEpochCalls, Equals, 1)
	c.Check(measureModelCalls, Equals, 1)

	c.Assert(filepath.Join(dirs.SnapBootstrapRunDir, "secboot-epoch-measured"), testutil.FilePresent)
	c.Assert(filepath.Join(dirs.SnapBootstrapRunDir, fmt.Sprintf("%s-model-measured", s.sysLabel)), testutil.FilePresent)
}

func (s *initramfsMountsSuite) TestInitramfsMountsRecoverModeEncryptedDegradedAbsentDataSaveUnlockFallbackHappy(c *C) {
	// test a scenario when data cannot be found but save can be
	// unlocked using the fallback key

	s.mockProcCmdlineContent(c, "snapd_recovery_mode=recover snapd_recovery_system="+s.sysLabel)

	restore := main.MockPartitionUUIDForBootedKernelDisk("")
	defer restore()

	// setup a bootloader for setting the bootenv after we are done
	bloader := bootloadertest.Mock("mock", c.MkDir())
	bootloader.Force(bloader)
	defer bootloader.Force(nil)

	// no ubuntu-data on the disk at all
	mockDiskNoData := &disks.MockDiskMapping{
		FilesystemLabelToPartUUID: map[string]string{
			"ubuntu-boot":     "ubuntu-boot-partuuid",
			"ubuntu-seed":     "ubuntu-seed-partuuid",
			"ubuntu-save-enc": "ubuntu-save-enc-partuuid",
		},
		DiskHasPartitions: true,
		DevNum:            "defaultEncDev",
	}

	restore = disks.MockMountPointDisksToPartitionMapping(
		map[disks.Mountpoint]*disks.MockDiskMapping{
			{Mountpoint: boot.InitramfsUbuntuSeedDir}: mockDiskNoData,
			{Mountpoint: boot.InitramfsUbuntuBootDir}: mockDiskNoData,
			{
				Mountpoint:        boot.InitramfsUbuntuSaveDir,
				IsDecryptedDevice: true,
			}: mockDiskNoData,
		},
	)
	defer restore()

	dataActivated := false
	saveActivated := false
	unlockVolumeWithSealedKeyCalls := 0
	restore = main.MockSecbootUnlockVolumeUsingSealedKeyIfEncrypted(func(disk disks.Disk, name string, sealedEncryptionKeyFile string, opts *secboot.UnlockVolumeUsingSealedKeyOptions) (secboot.UnlockResult, error) {
		unlockVolumeWithSealedKeyCalls++
		switch unlockVolumeWithSealedKeyCalls {

		case 1:
			// ubuntu data can't be found at all
			c.Assert(name, Equals, "ubuntu-data")
			c.Assert(sealedEncryptionKeyFile, Equals, filepath.Join(s.tmpDir, "run/mnt/ubuntu-boot/device/fde/ubuntu-data.sealed-key"))
			_, err := disk.FindMatchingPartitionUUIDWithFsLabel(name + "-enc")
			c.Assert(err, FitsTypeOf, disks.PartitionNotFoundError{})
			c.Assert(opts, DeepEquals, &secboot.UnlockVolumeUsingSealedKeyOptions{})
			dataActivated = true
			// data not found at all
			return notFoundPart(), fmt.Errorf("error enumerating to find ubuntu-data")

		case 2:
			// we can however still unlock ubuntu-save with the fallback key
			c.Assert(name, Equals, "ubuntu-save")
			c.Assert(sealedEncryptionKeyFile, Equals, filepath.Join(s.tmpDir, "run/mnt/ubuntu-seed/device/fde/ubuntu-save.recovery.sealed-key"))
			encDevPartUUID, err := disk.FindMatchingPartitionUUIDWithFsLabel(name + "-enc")
			c.Assert(err, IsNil)
			c.Assert(encDevPartUUID, Equals, "ubuntu-save-enc-partuuid")
			c.Assert(opts, DeepEquals, &secboot.UnlockVolumeUsingSealedKeyOptions{
				AllowRecoveryKey: true,
			})
			saveActivated = true
			return happyUnlocked("ubuntu-save", secboot.UnlockedWithSealedKey), nil
		default:
			c.Errorf("unexpected call to UnlockVolumeUsingSealedKeyIfEncrypted (num %d)", unlockVolumeWithSealedKeyCalls)
			return secboot.UnlockResult{}, fmt.Errorf("broken test")
		}
	})
	defer restore()

	s.mockUbuntuSaveKeyAndMarker(c, boot.InitramfsHostWritableDir, "foo", "")

	restore = main.MockSecbootUnlockEncryptedVolumeUsingKey(func(disk disks.Disk, name string, key []byte) (secboot.UnlockResult, error) {
		// nothing can call this function in the tested scenario
		c.Fatalf("unexpected call")
		return secboot.UnlockResult{}, fmt.Errorf("unexpected call")
	})
	defer restore()

	measureEpochCalls := 0
	measureModelCalls := 0
	restore = main.MockSecbootMeasureSnapSystemEpochWhenPossible(func() error {
		measureEpochCalls++
		return nil
	})
	defer restore()

	var measuredModel *asserts.Model
	restore = main.MockSecbootMeasureSnapModelWhenPossible(func(findModel func() (*asserts.Model, error)) error {
		measureModelCalls++
		var err error
		measuredModel, err = findModel()
		if err != nil {
			return err
		}
		return nil
	})
	defer restore()

	restore = s.mockSystemdMountSequence(c, []systemdMount{
		ubuntuLabelMount("ubuntu-seed", "recover"),
		s.makeSeedSnapSystemdMount(snap.TypeSnapd),
		s.makeSeedSnapSystemdMount(snap.TypeKernel),
		s.makeSeedSnapSystemdMount(snap.TypeBase),
		{
			"tmpfs",
			boot.InitramfsDataDir,
			tmpfsMountOpts,
		},
		{
			"/dev/disk/by-partuuid/ubuntu-boot-partuuid",
			boot.InitramfsUbuntuBootDir,
			needsFsckDiskMountOpts,
		},
		{
			"/dev/mapper/ubuntu-save-random",
			boot.InitramfsUbuntuSaveDir,
			nil,
		},
	}, nil)
	defer restore()

	// ensure that we check that access to sealed keys were locked
	sealedKeysLocked := false
	restore = main.MockSecbootLockSealedKeys(func() error {
		sealedKeysLocked = true
		return nil
	})
	defer restore()

	_, err := main.Parser().ParseArgs([]string{"initramfs-mounts"})
	c.Assert(err, IsNil)

	// we always need to lock access to sealed keys
	c.Check(sealedKeysLocked, Equals, true)

	modeEnv := filepath.Join(boot.InitramfsWritableDir, "var/lib/snapd/modeenv")
	c.Check(modeEnv, testutil.FileEquals, `mode=recover
recovery_system=20191118
base=core20_1.snap
model=my-brand/my-model
grade=signed
`)

	checkDegradedJSON(c, map[string]interface{}{
		"ubuntu-boot": map[string]interface{}{
			"device":         "/dev/disk/by-partuuid/ubuntu-boot-partuuid",
			"mount-state":    "mounted",
			"find-state":     "found",
			"mount-location": boot.InitramfsUbuntuBootDir,
		},
		"ubuntu-data": map[string]interface{}{
			"find-state": "not-found",
		},
		"ubuntu-save": map[string]interface{}{
			"device":         "/dev/mapper/ubuntu-save-random",
			"unlock-key":     "fallback",
			"unlock-state":   "unlocked",
			"mount-state":    "mounted",
			"find-state":     "found",
			"mount-location": boot.InitramfsUbuntuSaveDir,
		},
		"error-log": []interface{}{
			"cannot locate ubuntu-data partition for mounting host data: error enumerating to find ubuntu-data",
		},
	})

	bloader2, err := bootloader.Find("", nil)
	c.Assert(err, IsNil)
	m, err := bloader2.GetBootVars("snapd_recovery_system", "snapd_recovery_mode")
	c.Assert(err, IsNil)
	c.Assert(m, DeepEquals, map[string]string{
		"snapd_recovery_system": "20191118",
		"snapd_recovery_mode":   "run",
	})

	// since we didn't mount data at all, we won't have copied in files from
	// there and instead will copy safe defaults to the ephemeral data
	c.Assert(filepath.Join(boot.InitramfsRunMntDir, "/data/system-data/var/lib/console-conf/complete"), testutil.FilePresent)

	c.Check(dataActivated, Equals, true)
	c.Check(saveActivated, Equals, true)
	c.Check(unlockVolumeWithSealedKeyCalls, Equals, 2)
	c.Check(measureEpochCalls, Equals, 1)
	c.Check(measureModelCalls, Equals, 1)
	c.Check(measuredModel, DeepEquals, s.model)

	c.Assert(filepath.Join(dirs.SnapBootstrapRunDir, "secboot-epoch-measured"), testutil.FilePresent)
	c.Assert(filepath.Join(dirs.SnapBootstrapRunDir, fmt.Sprintf("%s-model-measured", s.sysLabel)), testutil.FilePresent)
}

func (s *initramfsMountsSuite) TestInitramfsMountsRecoverModeEncryptedDegradedDataUnlockFailSaveUnlockFailHappy(c *C) {
	// test a scenario when unlocking data with both run and fallback keys
	// fails, followed by a failure to unlock save with the fallback key

	s.mockProcCmdlineContent(c, "snapd_recovery_mode=recover snapd_recovery_system="+s.sysLabel)

	restore := main.MockPartitionUUIDForBootedKernelDisk("")
	defer restore()

	// setup a bootloader for setting the bootenv after we are done
	bloader := bootloadertest.Mock("mock", c.MkDir())
	bootloader.Force(bloader)
	defer bootloader.Force(nil)

	restore = disks.MockMountPointDisksToPartitionMapping(
		// no ubuntu-data mountpoint is mocked, but there is an
		// ubuntu-data-enc partition in the disk we find
		map[disks.Mountpoint]*disks.MockDiskMapping{
			{Mountpoint: boot.InitramfsUbuntuSeedDir}: defaultEncBootDisk,
			{Mountpoint: boot.InitramfsUbuntuBootDir}: defaultEncBootDisk,
			{
				Mountpoint:        boot.InitramfsUbuntuSaveDir,
				IsDecryptedDevice: true,
			}: defaultEncBootDisk,
		},
	)
	defer restore()

	dataActivationAttempts := 0
	saveUnsealActivationAttempted := false
	unlockVolumeWithSealedKeyCalls := 0
	restore = main.MockSecbootUnlockVolumeUsingSealedKeyIfEncrypted(func(disk disks.Disk, name string, sealedEncryptionKeyFile string, opts *secboot.UnlockVolumeUsingSealedKeyOptions) (secboot.UnlockResult, error) {
		unlockVolumeWithSealedKeyCalls++
		switch unlockVolumeWithSealedKeyCalls {

		case 1:
			// ubuntu data can't be unlocked with run key
			c.Assert(name, Equals, "ubuntu-data")
			c.Assert(sealedEncryptionKeyFile, Equals, filepath.Join(s.tmpDir, "run/mnt/ubuntu-boot/device/fde/ubuntu-data.sealed-key"))
			encDevPartUUID, err := disk.FindMatchingPartitionUUIDWithFsLabel(name + "-enc")
			c.Assert(err, IsNil)
			c.Assert(encDevPartUUID, Equals, "ubuntu-data-enc-partuuid")
			c.Assert(opts, DeepEquals, &secboot.UnlockVolumeUsingSealedKeyOptions{})
			dataActivationAttempts++
			return foundEncrypted("ubuntu-data"), fmt.Errorf("failed to unlock ubuntu-data with run object")

		case 2:
			// nor can it be unlocked with fallback key
			c.Assert(name, Equals, "ubuntu-data")
			c.Assert(sealedEncryptionKeyFile, Equals, filepath.Join(s.tmpDir, "run/mnt/ubuntu-seed/device/fde/ubuntu-data.recovery.sealed-key"))
			encDevPartUUID, err := disk.FindMatchingPartitionUUIDWithFsLabel(name + "-enc")
			c.Assert(err, IsNil)
			c.Assert(encDevPartUUID, Equals, "ubuntu-data-enc-partuuid")
			c.Assert(opts, DeepEquals, &secboot.UnlockVolumeUsingSealedKeyOptions{
				AllowRecoveryKey: true,
			})
			dataActivationAttempts++
			return foundEncrypted("ubuntu-data"), fmt.Errorf("failed to unlock ubuntu-data with fallback object")

		case 3:
			// we also fail to unlock save

			// no attempts to activate ubuntu-save yet
			c.Assert(name, Equals, "ubuntu-save")
			c.Assert(sealedEncryptionKeyFile, Equals, filepath.Join(s.tmpDir, "run/mnt/ubuntu-seed/device/fde/ubuntu-save.recovery.sealed-key"))
			encDevPartUUID, err := disk.FindMatchingPartitionUUIDWithFsLabel(name + "-enc")
			c.Assert(err, IsNil)
			c.Assert(encDevPartUUID, Equals, "ubuntu-save-enc-partuuid")
			c.Assert(opts, DeepEquals, &secboot.UnlockVolumeUsingSealedKeyOptions{
				AllowRecoveryKey: true,
			})
			saveUnsealActivationAttempted = true
			return foundEncrypted("ubuntu-save"), fmt.Errorf("failed to unlock ubuntu-save with fallback object")

		default:
			c.Errorf("unexpected call to UnlockVolumeUsingSealedKeyIfEncrypted (num %d)", unlockVolumeWithSealedKeyCalls)
			return secboot.UnlockResult{}, fmt.Errorf("broken test")
		}
	})
	defer restore()

	s.mockUbuntuSaveKeyAndMarker(c, boot.InitramfsHostWritableDir, "foo", "")

	restore = main.MockSecbootUnlockEncryptedVolumeUsingKey(func(disk disks.Disk, name string, key []byte) (secboot.UnlockResult, error) {
		// nothing can call this function in the tested scenario
		c.Fatalf("unexpected call")
		return secboot.UnlockResult{}, fmt.Errorf("unexpected call")
	})
	defer restore()

	measureEpochCalls := 0
	measureModelCalls := 0
	restore = main.MockSecbootMeasureSnapSystemEpochWhenPossible(func() error {
		measureEpochCalls++
		return nil
	})
	defer restore()

	var measuredModel *asserts.Model
	restore = main.MockSecbootMeasureSnapModelWhenPossible(func(findModel func() (*asserts.Model, error)) error {
		measureModelCalls++
		var err error
		measuredModel, err = findModel()
		if err != nil {
			return err
		}
		return nil
	})
	defer restore()

	restore = s.mockSystemdMountSequence(c, []systemdMount{
		ubuntuLabelMount("ubuntu-seed", "recover"),
		s.makeSeedSnapSystemdMount(snap.TypeSnapd),
		s.makeSeedSnapSystemdMount(snap.TypeKernel),
		s.makeSeedSnapSystemdMount(snap.TypeBase),
		{
			"tmpfs",
			boot.InitramfsDataDir,
			tmpfsMountOpts,
		},
		{
			"/dev/disk/by-partuuid/ubuntu-boot-partuuid",
			boot.InitramfsUbuntuBootDir,
			needsFsckDiskMountOpts,
		},
	}, nil)
	defer restore()

	// ensure that we check that access to sealed keys were locked
	sealedKeysLocked := false
	restore = main.MockSecbootLockSealedKeys(func() error {
		sealedKeysLocked = true
		return nil
	})
	defer restore()

	_, err := main.Parser().ParseArgs([]string{"initramfs-mounts"})
	c.Assert(err, IsNil)

	// we always need to lock access to sealed keys
	c.Check(sealedKeysLocked, Equals, true)

	modeEnv := filepath.Join(boot.InitramfsRunMntDir, "data/system-data/var/lib/snapd/modeenv")
	c.Check(modeEnv, testutil.FileEquals, `mode=recover
recovery_system=20191118
base=core20_1.snap
model=my-brand/my-model
grade=signed
`)

	checkDegradedJSON(c, map[string]interface{}{
		"ubuntu-boot": map[string]interface{}{
			"device":         "/dev/disk/by-partuuid/ubuntu-boot-partuuid",
			"mount-state":    "mounted",
			"find-state":     "found",
			"mount-location": boot.InitramfsUbuntuBootDir,
		},
		"ubuntu-data": map[string]interface{}{
			"find-state":   "found",
			"device":       "/dev/disk/by-partuuid/ubuntu-data-enc-partuuid",
			"unlock-state": "error-unlocking",
		},
		"ubuntu-save": map[string]interface{}{
			"find-state":   "found",
			"device":       "/dev/disk/by-partuuid/ubuntu-save-enc-partuuid",
			"unlock-state": "error-unlocking",
		},
		"error-log": []interface{}{
			"cannot unlock encrypted ubuntu-data (device /dev/disk/by-partuuid/ubuntu-data-enc-partuuid) with sealed run key: failed to unlock ubuntu-data with run object",
			"cannot unlock encrypted ubuntu-data partition with sealed fallback key: failed to unlock ubuntu-data with fallback object",
			"cannot unlock encrypted ubuntu-save partition with sealed fallback key: failed to unlock ubuntu-save with fallback object",
		},
	})

	bloader2, err := bootloader.Find("", nil)
	c.Assert(err, IsNil)
	m, err := bloader2.GetBootVars("snapd_recovery_system", "snapd_recovery_mode")
	c.Assert(err, IsNil)
	c.Assert(m, DeepEquals, map[string]string{
		"snapd_recovery_system": "20191118",
		"snapd_recovery_mode":   "run",
	})

	// since we didn't mount data at all, we won't have copied in files from
	// there and instead will copy safe defaults to the ephemeral data
	c.Assert(filepath.Join(boot.InitramfsRunMntDir, "/data/system-data/var/lib/console-conf/complete"), testutil.FilePresent)

	c.Check(dataActivationAttempts, Equals, 2)
	c.Check(saveUnsealActivationAttempted, Equals, true)
	c.Check(unlockVolumeWithSealedKeyCalls, Equals, 3)
	c.Check(measureEpochCalls, Equals, 1)
	c.Check(measureModelCalls, Equals, 1)
	c.Check(measuredModel, DeepEquals, s.model)

	c.Assert(filepath.Join(dirs.SnapBootstrapRunDir, "secboot-epoch-measured"), testutil.FilePresent)
	c.Assert(filepath.Join(dirs.SnapBootstrapRunDir, fmt.Sprintf("%s-model-measured", s.sysLabel)), testutil.FilePresent)
}

func (s *initramfsMountsSuite) TestInitramfsMountsRecoverModeEncryptedMismatchedMarker(c *C) {
	s.mockProcCmdlineContent(c, "snapd_recovery_mode=recover snapd_recovery_system="+s.sysLabel)

	restore := main.MockPartitionUUIDForBootedKernelDisk("")
	defer restore()

	// setup a bootloader for setting the bootenv after we are done
	bloader := bootloadertest.Mock("mock", c.MkDir())
	bootloader.Force(bloader)
	defer bootloader.Force(nil)

	restore = disks.MockMountPointDisksToPartitionMapping(
		map[disks.Mountpoint]*disks.MockDiskMapping{
			{Mountpoint: boot.InitramfsUbuntuSeedDir}: defaultEncBootDisk,
			{Mountpoint: boot.InitramfsUbuntuBootDir}: defaultEncBootDisk,
			{
				Mountpoint:        boot.InitramfsHostUbuntuDataDir,
				IsDecryptedDevice: true,
			}: defaultEncBootDisk,
			{
				Mountpoint:        boot.InitramfsUbuntuSaveDir,
				IsDecryptedDevice: true,
			}: defaultEncBootDisk,
		},
	)
	defer restore()

	dataActivated := false
	restore = main.MockSecbootUnlockVolumeUsingSealedKeyIfEncrypted(func(disk disks.Disk, name string, sealedEncryptionKeyFile string, opts *secboot.UnlockVolumeUsingSealedKeyOptions) (secboot.UnlockResult, error) {
		c.Assert(name, Equals, "ubuntu-data")
		c.Assert(sealedEncryptionKeyFile, Equals, filepath.Join(s.tmpDir, "run/mnt/ubuntu-boot/device/fde/ubuntu-data.sealed-key"))

		encDevPartUUID, err := disk.FindMatchingPartitionUUIDWithFsLabel(name + "-enc")
		c.Assert(err, IsNil)
		c.Assert(encDevPartUUID, Equals, "ubuntu-data-enc-partuuid")
		c.Assert(opts, DeepEquals, &secboot.UnlockVolumeUsingSealedKeyOptions{})
		dataActivated = true
		return happyUnlocked("ubuntu-data", secboot.UnlockedWithSealedKey), nil
	})
	defer restore()

	s.mockUbuntuSaveKeyAndMarker(c, boot.InitramfsHostWritableDir, "foo", "other-marker")
	s.mockUbuntuSaveMarker(c, boot.InitramfsUbuntuSaveDir, "marker")

	saveActivated := false
	restore = main.MockSecbootUnlockEncryptedVolumeUsingKey(func(disk disks.Disk, name string, key []byte) (secboot.UnlockResult, error) {
		c.Check(dataActivated, Equals, true, Commentf("ubuntu-data not activated yet"))
		encDevPartUUID, err := disk.FindMatchingPartitionUUIDWithFsLabel(name + "-enc")
		c.Assert(err, IsNil)
		c.Assert(encDevPartUUID, Equals, "ubuntu-save-enc-partuuid")
		c.Assert(key, DeepEquals, []byte("foo"))
		saveActivated = true
		return happyUnlocked("ubuntu-save", secboot.UnlockedWithKey), nil
	})
	defer restore()

	measureEpochCalls := 0
	measureModelCalls := 0
	restore = main.MockSecbootMeasureSnapSystemEpochWhenPossible(func() error {
		measureEpochCalls++
		return nil
	})
	defer restore()

	var measuredModel *asserts.Model
	restore = main.MockSecbootMeasureSnapModelWhenPossible(func(findModel func() (*asserts.Model, error)) error {
		measureModelCalls++
		var err error
		measuredModel, err = findModel()
		if err != nil {
			return err
		}
		return nil
	})
	defer restore()

	restore = s.mockSystemdMountSequence(c, []systemdMount{
		ubuntuLabelMount("ubuntu-seed", "recover"),
		s.makeSeedSnapSystemdMount(snap.TypeSnapd),
		s.makeSeedSnapSystemdMount(snap.TypeKernel),
		s.makeSeedSnapSystemdMount(snap.TypeBase),
		{
			"tmpfs",
			boot.InitramfsDataDir,
			tmpfsMountOpts,
		},
		{
			"/dev/disk/by-partuuid/ubuntu-boot-partuuid",
			boot.InitramfsUbuntuBootDir,
			needsFsckDiskMountOpts,
		},
		{
			"/dev/mapper/ubuntu-data-random",
			boot.InitramfsHostUbuntuDataDir,
			nil,
		},
		{
			"/dev/mapper/ubuntu-save-random",
			boot.InitramfsUbuntuSaveDir,
			nil,
		},
	}, nil)
	defer restore()

	// ensure that we check that access to sealed keys were locked
	sealedKeysLocked := false
	restore = main.MockSecbootLockSealedKeys(func() error {
		sealedKeysLocked = true
		return nil
	})
	defer restore()

	_, err := main.Parser().ParseArgs([]string{"initramfs-mounts"})
	c.Assert(err, IsNil)

	// we always need to lock access to sealed keys
	c.Check(sealedKeysLocked, Equals, true)

	modeEnv := filepath.Join(boot.InitramfsWritableDir, "var/lib/snapd/modeenv")
	c.Check(modeEnv, testutil.FileEquals, `mode=recover
recovery_system=20191118
base=core20_1.snap
model=my-brand/my-model
grade=signed
`)

	checkDegradedJSON(c, map[string]interface{}{
		"ubuntu-boot": map[string]interface{}{
			"device":         "/dev/disk/by-partuuid/ubuntu-boot-partuuid",
			"mount-state":    "mounted",
			"find-state":     "found",
			"mount-location": boot.InitramfsUbuntuBootDir,
		},
		"ubuntu-data": map[string]interface{}{
			"device":         "/dev/mapper/ubuntu-data-random",
			"unlock-state":   "unlocked",
			"find-state":     "found",
			"mount-state":    "mounted-untrusted",
			"unlock-key":     "run",
			"mount-location": boot.InitramfsHostUbuntuDataDir,
		},
		"ubuntu-save": map[string]interface{}{
			"device":         "/dev/mapper/ubuntu-save-random",
			"unlock-key":     "run",
			"unlock-state":   "unlocked",
			"mount-state":    "mounted",
			"find-state":     "found",
			"mount-location": boot.InitramfsUbuntuSaveDir,
		},
		"error-log": []interface{}{"cannot trust ubuntu-data, ubuntu-save and ubuntu-data are not marked as from the same install"},
	})

	bloader2, err := bootloader.Find("", nil)
	c.Assert(err, IsNil)
	m, err := bloader2.GetBootVars("snapd_recovery_system", "snapd_recovery_mode")
	c.Assert(err, IsNil)
	c.Assert(m, DeepEquals, map[string]string{
		"snapd_recovery_system": "20191118",
		"snapd_recovery_mode":   "run",
	})

	// since we didn't mount data at all, we won't have copied in files from
	// there and instead will copy safe defaults to the ephemeral data
	c.Assert(filepath.Join(boot.InitramfsRunMntDir, "/data/system-data/var/lib/console-conf/complete"), testutil.FilePresent)

	c.Check(dataActivated, Equals, true)
	c.Check(saveActivated, Equals, true)
	c.Check(measureEpochCalls, Equals, 1)
	c.Check(measureModelCalls, Equals, 1)
	c.Check(measuredModel, DeepEquals, s.model)

	c.Assert(filepath.Join(dirs.SnapBootstrapRunDir, "secboot-epoch-measured"), testutil.FilePresent)
	c.Assert(filepath.Join(dirs.SnapBootstrapRunDir, fmt.Sprintf("%s-model-measured", s.sysLabel)), testutil.FilePresent)
}

func (s *initramfsMountsSuite) TestInitramfsMountsRecoverModeEncryptedAttackerFSAttachedHappy(c *C) {
	s.mockProcCmdlineContent(c, "snapd_recovery_mode=recover snapd_recovery_system="+s.sysLabel)

	restore := main.MockPartitionUUIDForBootedKernelDisk("")
	defer restore()

	// setup a bootloader for setting the bootenv
	bloader := bootloadertest.Mock("mock", c.MkDir())
	bootloader.Force(bloader)
	defer bootloader.Force(nil)

	mockDisk := &disks.MockDiskMapping{
		FilesystemLabelToPartUUID: map[string]string{
			"ubuntu-seed":     "ubuntu-seed-partuuid",
			"ubuntu-boot":     "ubuntu-boot-partuuid",
			"ubuntu-data-enc": "ubuntu-data-enc-partuuid",
			"ubuntu-save-enc": "ubuntu-save-enc-partuuid",
		},
		DiskHasPartitions: true,
		DevNum:            "bootDev",
	}
	attackerDisk := &disks.MockDiskMapping{
		FilesystemLabelToPartUUID: map[string]string{
			"ubuntu-seed":     "ubuntu-seed-attacker-partuuid",
			"ubuntu-boot":     "ubuntu-boot-attacker-partuuid",
			"ubuntu-data-enc": "ubuntu-data-enc-attacker-partuuid",
			"ubuntu-save-enc": "ubuntu-save-enc-attacker-partuuid",
		},
		DiskHasPartitions: true,
		DevNum:            "attackerDev",
	}

	restore = disks.MockMountPointDisksToPartitionMapping(
		map[disks.Mountpoint]*disks.MockDiskMapping{
			{Mountpoint: boot.InitramfsUbuntuSeedDir}: mockDisk,
			{Mountpoint: boot.InitramfsUbuntuBootDir}: mockDisk,
			{
				Mountpoint:        boot.InitramfsHostUbuntuDataDir,
				IsDecryptedDevice: true,
			}: mockDisk,
			{
				Mountpoint:        boot.InitramfsUbuntuSaveDir,
				IsDecryptedDevice: true,
			}: mockDisk,
			// this is the attacker fs on a different disk
			{Mountpoint: "somewhere-else"}: attackerDisk,
		},
	)
	defer restore()

	activated := false
	restore = main.MockSecbootUnlockVolumeUsingSealedKeyIfEncrypted(func(disk disks.Disk, name string, sealedEncryptionKeyFile string, opts *secboot.UnlockVolumeUsingSealedKeyOptions) (secboot.UnlockResult, error) {
		c.Assert(name, Equals, "ubuntu-data")
		encDevPartUUID, err := disk.FindMatchingPartitionUUIDWithFsLabel(name + "-enc")
		c.Assert(err, IsNil)
		c.Assert(encDevPartUUID, Equals, "ubuntu-data-enc-partuuid")
		c.Assert(opts, DeepEquals, &secboot.UnlockVolumeUsingSealedKeyOptions{})

		activated = true
		return happyUnlocked("ubuntu-data", secboot.UnlockedWithSealedKey), nil
	})
	defer restore()

	s.mockUbuntuSaveKeyAndMarker(c, boot.InitramfsHostWritableDir, "foo", "marker")
	s.mockUbuntuSaveMarker(c, boot.InitramfsUbuntuSaveDir, "marker")

	restore = main.MockSecbootUnlockEncryptedVolumeUsingKey(func(disk disks.Disk, name string, key []byte) (secboot.UnlockResult, error) {
		encDevPartUUID, err := disk.FindMatchingPartitionUUIDWithFsLabel(name + "-enc")
		c.Assert(err, IsNil)
		c.Assert(encDevPartUUID, Equals, "ubuntu-save-enc-partuuid")
		c.Assert(key, DeepEquals, []byte("foo"))
		return happyUnlocked("ubuntu-save", secboot.UnlockedWithKey), nil
	})
	defer restore()

	measureEpochCalls := 0
	measureModelCalls := 0
	restore = main.MockSecbootMeasureSnapSystemEpochWhenPossible(func() error {
		measureEpochCalls++
		return nil
	})
	defer restore()

	var measuredModel *asserts.Model
	restore = main.MockSecbootMeasureSnapModelWhenPossible(func(findModel func() (*asserts.Model, error)) error {
		measureModelCalls++
		var err error
		measuredModel, err = findModel()
		if err != nil {
			return err
		}
		return nil
	})
	defer restore()

	restore = s.mockSystemdMountSequence(c, []systemdMount{
		ubuntuLabelMount("ubuntu-seed", "recover"),
		s.makeSeedSnapSystemdMount(snap.TypeSnapd),
		s.makeSeedSnapSystemdMount(snap.TypeKernel),
		s.makeSeedSnapSystemdMount(snap.TypeBase),
		{
			"tmpfs",
			boot.InitramfsDataDir,
			tmpfsMountOpts,
		},
		{
			"/dev/disk/by-partuuid/ubuntu-boot-partuuid",
			boot.InitramfsUbuntuBootDir,
			needsFsckDiskMountOpts,
		},
		{
			"/dev/mapper/ubuntu-data-random",
			boot.InitramfsHostUbuntuDataDir,
			nil,
		},
		{
			"/dev/mapper/ubuntu-save-random",
			boot.InitramfsUbuntuSaveDir,
			nil,
		},
	}, nil)
	defer restore()

	s.testRecoverModeHappy(c)

	c.Check(activated, Equals, true)
	c.Check(measureEpochCalls, Equals, 1)
	c.Check(measureModelCalls, Equals, 1)
	c.Check(measuredModel, DeepEquals, s.model)

	c.Assert(filepath.Join(dirs.SnapBootstrapRunDir, "secboot-epoch-measured"), testutil.FilePresent)
	c.Assert(filepath.Join(dirs.SnapBootstrapRunDir, fmt.Sprintf("%s-model-measured", s.sysLabel)), testutil.FilePresent)
}

func (s *initramfsMountsSuite) testInitramfsMountsInstallRecoverModeMeasure(c *C, mode string) {
	s.mockProcCmdlineContent(c, fmt.Sprintf("snapd_recovery_mode=%s snapd_recovery_system=%s", mode, s.sysLabel))

	modeMnts := []systemdMount{
		ubuntuLabelMount("ubuntu-seed", mode),
		s.makeSeedSnapSystemdMount(snap.TypeSnapd),
		s.makeSeedSnapSystemdMount(snap.TypeKernel),
		s.makeSeedSnapSystemdMount(snap.TypeBase),
		{
			"tmpfs",
			boot.InitramfsDataDir,
			tmpfsMountOpts,
		},
	}

	mockDiskMapping := map[disks.Mountpoint]*disks.MockDiskMapping{
		{Mountpoint: boot.InitramfsUbuntuSeedDir}: {
			FilesystemLabelToPartUUID: map[string]string{
				"ubuntu-seed": "ubuntu-seed-partuuid",
			},
			DiskHasPartitions: true,
		},
	}

	if mode == "recover" {
		// setup a bootloader for setting the bootenv after we are done
		bloader := bootloadertest.Mock("mock", c.MkDir())
		bootloader.Force(bloader)
		defer bootloader.Force(nil)

		// add the expected mount of ubuntu-data onto the host data dir
		modeMnts = append(modeMnts,
			systemdMount{
				"/dev/disk/by-partuuid/ubuntu-boot-partuuid",
				boot.InitramfsUbuntuBootDir,
				needsFsckDiskMountOpts,
			},
			systemdMount{
				"/dev/disk/by-partuuid/ubuntu-data-partuuid",
				boot.InitramfsHostUbuntuDataDir,
				nil,
			},
			systemdMount{
				"/dev/disk/by-partuuid/ubuntu-save-partuuid",
				boot.InitramfsUbuntuSaveDir,
				nil,
			})

		// also add the ubuntu-data and ubuntu-save fs labels to the
		// disk referenced by the ubuntu-seed partition
		disk := mockDiskMapping[disks.Mountpoint{Mountpoint: boot.InitramfsUbuntuSeedDir}]
		disk.FilesystemLabelToPartUUID["ubuntu-boot"] = "ubuntu-boot-partuuid"
		disk.FilesystemLabelToPartUUID["ubuntu-data"] = "ubuntu-data-partuuid"
		disk.FilesystemLabelToPartUUID["ubuntu-save"] = "ubuntu-save-partuuid"

		// and also add the /run/mnt/host/ubuntu-{boot,data,save} mountpoints
		// for cross-checking after mounting
		mockDiskMapping[disks.Mountpoint{Mountpoint: boot.InitramfsUbuntuBootDir}] = disk
		mockDiskMapping[disks.Mountpoint{Mountpoint: boot.InitramfsHostUbuntuDataDir}] = disk
		mockDiskMapping[disks.Mountpoint{Mountpoint: boot.InitramfsUbuntuSaveDir}] = disk
	}

	restore := disks.MockMountPointDisksToPartitionMapping(mockDiskMapping)
	defer restore()

	measureEpochCalls := 0
	measureModelCalls := 0
	restore = main.MockSecbootMeasureSnapSystemEpochWhenPossible(func() error {
		measureEpochCalls++
		return nil
	})
	defer restore()

	var measuredModel *asserts.Model
	restore = main.MockSecbootMeasureSnapModelWhenPossible(func(findModel func() (*asserts.Model, error)) error {
		measureModelCalls++
		var err error
		measuredModel, err = findModel()
		if err != nil {
			return err
		}
		return nil
	})
	defer restore()

	restore = s.mockSystemdMountSequence(c, modeMnts, nil)
	defer restore()

	if mode == "recover" {
		// use the helper
		s.testRecoverModeHappy(c)
	} else {
		_, err := main.Parser().ParseArgs([]string{"initramfs-mounts"})
		c.Assert(err, IsNil)

		modeEnv := filepath.Join(boot.InitramfsDataDir, "/system-data/var/lib/snapd/modeenv")
		c.Check(modeEnv, testutil.FileEquals, `mode=install
recovery_system=20191118
base=core20_1.snap
model=my-brand/my-model
grade=signed
`)
	}

	c.Check(measuredModel, NotNil)
	c.Check(measuredModel, DeepEquals, s.model)
	c.Check(measureEpochCalls, Equals, 1)
	c.Check(measureModelCalls, Equals, 1)
	c.Assert(filepath.Join(dirs.SnapBootstrapRunDir, "secboot-epoch-measured"), testutil.FilePresent)
	c.Assert(filepath.Join(dirs.SnapBootstrapRunDir, s.sysLabel+"-model-measured"), testutil.FilePresent)
}

func (s *initramfsMountsSuite) TestInitramfsMountsInstallModeMeasure(c *C) {
	s.testInitramfsMountsInstallRecoverModeMeasure(c, "install")
}

func (s *initramfsMountsSuite) TestInitramfsMountsInstallModeUnsetMeasure(c *C) {
	// TODO:UC20: eventually we should require snapd_recovery_mode to be set to
	// explicitly "install" for install mode, but we originally allowed
	// snapd_recovery_mode="" and interpreted it as install mode, so test that
	// case too
	s.testInitramfsMountsInstallRecoverModeMeasure(c, "")
}

func (s *initramfsMountsSuite) TestInitramfsMountsRecoverModeMeasure(c *C) {
	s.testInitramfsMountsInstallRecoverModeMeasure(c, "recover")
}

func (s *initramfsMountsSuite) runInitramfsMountsUnencryptedTryRecovery(c *C, triedSystem bool) (err error) {
	s.mockProcCmdlineContent(c, "snapd_recovery_mode=recover  snapd_recovery_system="+s.sysLabel)

	restore := main.MockPartitionUUIDForBootedKernelDisk("")
	defer restore()
	restore = disks.MockMountPointDisksToPartitionMapping(
		map[disks.Mountpoint]*disks.MockDiskMapping{
			{Mountpoint: boot.InitramfsUbuntuSeedDir}:     defaultBootWithSaveDisk,
			{Mountpoint: boot.InitramfsUbuntuBootDir}:     defaultBootWithSaveDisk,
			{Mountpoint: boot.InitramfsHostUbuntuDataDir}: defaultBootWithSaveDisk,
			{Mountpoint: boot.InitramfsUbuntuSaveDir}:     defaultBootWithSaveDisk,
		},
	)
	defer restore()
	restore = s.mockSystemdMountSequence(c, []systemdMount{
		ubuntuLabelMount("ubuntu-seed", "recover"),
		s.makeSeedSnapSystemdMount(snap.TypeSnapd),
		s.makeSeedSnapSystemdMount(snap.TypeKernel),
		s.makeSeedSnapSystemdMount(snap.TypeBase),
		{
			"tmpfs",
			boot.InitramfsDataDir,
			tmpfsMountOpts,
		},
		{
			"/dev/disk/by-partuuid/ubuntu-boot-partuuid",
			boot.InitramfsUbuntuBootDir,
			needsFsckDiskMountOpts,
		},
		{
			"/dev/disk/by-partuuid/ubuntu-data-partuuid",
			boot.InitramfsHostUbuntuDataDir,
			nil,
		},
		{
			"/dev/disk/by-partuuid/ubuntu-save-partuuid",
			boot.InitramfsUbuntuSaveDir,
			nil,
		},
	}, nil)
	defer restore()

	if triedSystem {
		defer func() {
			err = recover().(error)
		}()
	}

	_, err = main.Parser().ParseArgs([]string{"initramfs-mounts"})
	return err
}

func (s *initramfsMountsSuite) testInitramfsMountsTryRecoveryHappy(c *C, happyStatus string) {
	rebootCalls := 0
	restore := boot.MockInitramfsReboot(func() error {
		rebootCalls++
		return nil
	})
	defer restore()

	bl := bootloadertest.Mock("bootloader", c.MkDir())
	bl.BootVars = map[string]string{
		"recovery_system_status": happyStatus,
		"try_recovery_system":    s.sysLabel,
	}
	bootloader.Force(bl)
	defer bootloader.Force(nil)

	hostUbuntuData := filepath.Join(boot.InitramfsRunMntDir, "host/ubuntu-data/")
	mockedState := filepath.Join(hostUbuntuData, "system-data/var/lib/snapd/state.json")
	c.Assert(os.MkdirAll(filepath.Dir(mockedState), 0750), IsNil)
	c.Assert(ioutil.WriteFile(mockedState, []byte(mockStateContent), 0640), IsNil)

	const triedSystem = true
	err := s.runInitramfsMountsUnencryptedTryRecovery(c, triedSystem)
	// due to hackery with replacing reboot, we expect a non nil error that
	// actually indicates a success
<<<<<<< HEAD
	c.Assert(err, ErrorMatches, fmt.Sprintf(`successful tried recovery system %q: <nil>`, s.sysLabel))
=======
	c.Assert(err, ErrorMatches, `finalize try recovery system did not reboot, last error: <nil>`)
>>>>>>> be8e1083

	// modeenv is not written as reboot happens before that
	modeEnv := dirs.SnapModeenvFileUnder(boot.InitramfsWritableDir)
	c.Check(modeEnv, testutil.FileAbsent)
	c.Check(bl.BootVars, DeepEquals, map[string]string{
		"recovery_system_status": "tried",
		"try_recovery_system":    s.sysLabel,
		"snapd_recovery_mode":    "run",
		"snapd_recovery_system":  "",
	})
	c.Check(rebootCalls, Equals, 1)
}

func (s *initramfsMountsSuite) TestInitramfsMountsTryRecoveryHappyTry(c *C) {
	s.testInitramfsMountsTryRecoveryHappy(c, "try")
}

func (s *initramfsMountsSuite) TestInitramfsMountsTryRecoveryHappyTried(c *C) {
	s.testInitramfsMountsTryRecoveryHappy(c, "tried")
}

func (s *initramfsMountsSuite) testInitramfsMountsTryRecoveryInconsistent(c *C) {
	s.mockProcCmdlineContent(c, "snapd_recovery_mode=recover  snapd_recovery_system="+s.sysLabel)

	restore := main.MockPartitionUUIDForBootedKernelDisk("")
	defer restore()
	restore = disks.MockMountPointDisksToPartitionMapping(
		map[disks.Mountpoint]*disks.MockDiskMapping{
			{Mountpoint: boot.InitramfsUbuntuSeedDir}: defaultBootWithSaveDisk,
			{Mountpoint: boot.InitramfsUbuntuBootDir}: defaultBootWithSaveDisk,
		},
	)
	defer restore()
	restore = s.mockSystemdMountSequence(c, []systemdMount{
		ubuntuLabelMount("ubuntu-seed", "recover"),
		s.makeSeedSnapSystemdMount(snap.TypeSnapd),
		s.makeSeedSnapSystemdMount(snap.TypeKernel),
		s.makeSeedSnapSystemdMount(snap.TypeBase),
		{
			"tmpfs",
			boot.InitramfsDataDir,
			tmpfsMountOpts,
		},
	}, nil)
	defer restore()

	runParser := func() {
		main.Parser().ParseArgs([]string{"initramfs-mounts"})
	}
<<<<<<< HEAD
	c.Assert(runParser, PanicMatches, `inconsistent tried recovery system bootenv: <nil>`)

=======
	c.Assert(runParser, PanicMatches, `finalize try recovery system did not reboot, last error: <nil>`)
>>>>>>> be8e1083
}

func (s *initramfsMountsSuite) TestInitramfsMountsTryRecoveryInconsistentBogusStatus(c *C) {
	rebootCalls := 0
	restore := boot.MockInitramfsReboot(func() error {
		rebootCalls++
		return nil
	})
	defer restore()

	bl := bootloadertest.Mock("bootloader", c.MkDir())
	err := bl.SetBootVars(map[string]string{
		"recovery_system_status": "bogus",
		"try_recovery_system":    s.sysLabel,
	})
	c.Assert(err, IsNil)
	bootloader.Force(bl)
	defer bootloader.Force(nil)

	s.testInitramfsMountsTryRecoveryInconsistent(c)

	vars, err := bl.GetBootVars("recovery_system_status", "try_recovery_system",
		"snapd_recovery_mode", "snapd_recovery_system")
	c.Assert(err, IsNil)
	c.Check(vars, DeepEquals, map[string]string{
		"recovery_system_status": "",
		"try_recovery_system":    s.sysLabel,
		"snapd_recovery_mode":    "run",
		"snapd_recovery_system":  "",
	})
	c.Check(rebootCalls, Equals, 1)
<<<<<<< HEAD
=======
	c.Check(s.Logbuf.String(), testutil.Contains, `try recovery system state is inconsistent: unexpected recovery system status "bogus"`)
>>>>>>> be8e1083
}

func (s *initramfsMountsSuite) TestInitramfsMountsTryRecoveryInconsistentMissingLabel(c *C) {
	rebootCalls := 0
	restore := boot.MockInitramfsReboot(func() error {
		rebootCalls++
		return nil
	})
	defer restore()

	bl := bootloadertest.Mock("bootloader", c.MkDir())
	err := bl.SetBootVars(map[string]string{
		"recovery_system_status": "try",
		"try_recovery_system":    "",
	})
	c.Assert(err, IsNil)
	bootloader.Force(bl)
	defer bootloader.Force(nil)

	s.testInitramfsMountsTryRecoveryInconsistent(c)

	vars, err := bl.GetBootVars("recovery_system_status", "try_recovery_system",
		"snapd_recovery_mode", "snapd_recovery_system")
	c.Assert(err, IsNil)
	c.Check(vars, DeepEquals, map[string]string{
		"recovery_system_status": "",
		"try_recovery_system":    "",
		"snapd_recovery_mode":    "run",
		"snapd_recovery_system":  "",
	})
	c.Check(rebootCalls, Equals, 1)
<<<<<<< HEAD
=======
	c.Check(s.Logbuf.String(), testutil.Contains, `try recovery system state is inconsistent: try recovery system is unset but status is "try"`)
>>>>>>> be8e1083
}

func (s *initramfsMountsSuite) TestInitramfsMountsTryRecoveryDifferentSystem(c *C) {
	rebootCalls := 0
	restore := boot.MockInitramfsReboot(func() error {
		rebootCalls++
		return nil
	})
	defer restore()

	bl := bootloadertest.Mock("bootloader", c.MkDir())
	bl.BootVars = map[string]string{
		"recovery_system_status": "try",
		// a different system is expected to be tried
		"try_recovery_system": "1234",
	}
	bootloader.Force(bl)
	defer bootloader.Force(nil)

	hostUbuntuData := filepath.Join(boot.InitramfsRunMntDir, "host/ubuntu-data/")
	mockedState := filepath.Join(hostUbuntuData, "system-data/var/lib/snapd/state.json")
	c.Assert(os.MkdirAll(filepath.Dir(mockedState), 0750), IsNil)
	c.Assert(ioutil.WriteFile(mockedState, []byte(mockStateContent), 0640), IsNil)

	const triedSystem = false
	err := s.runInitramfsMountsUnencryptedTryRecovery(c, triedSystem)
	c.Assert(err, IsNil)

	// modeenv is written as we will seed the recovery system
	modeEnv := dirs.SnapModeenvFileUnder(boot.InitramfsWritableDir)
	c.Check(modeEnv, testutil.FileEquals, `mode=recover
recovery_system=20191118
base=core20_1.snap
model=my-brand/my-model
grade=signed
`)
	c.Check(bl.BootVars, DeepEquals, map[string]string{
		// variables not modified since they were set up for a different
		// system
		"recovery_system_status": "try",
		"try_recovery_system":    "1234",
		// system is set up to go into run more if rebooted
		"snapd_recovery_mode":   "run",
		"snapd_recovery_system": s.sysLabel,
	})
	// no reboot requests
	c.Check(rebootCalls, Equals, 0)
}

func (s *initramfsMountsSuite) testInitramfsMountsTryRecoveryDegraded(c *C, expectedErr string, unlockDataFails, missingSaveKey bool) {
	// unlocking data and save failed, thus we consider this candidate
	// recovery system unusable

	s.mockProcCmdlineContent(c, "snapd_recovery_mode=recover snapd_recovery_system="+s.sysLabel)

	restore := main.MockPartitionUUIDForBootedKernelDisk("")
	defer restore()

	bl := bootloadertest.Mock("bootloader", c.MkDir())
	bl.BootVars = map[string]string{
		"recovery_system_status": "try",
		"try_recovery_system":    s.sysLabel,
	}
	bootloader.Force(bl)
	defer bootloader.Force(nil)

	mountMappings := map[disks.Mountpoint]*disks.MockDiskMapping{
		{Mountpoint: boot.InitramfsUbuntuSeedDir}: defaultEncBootDisk,
		{Mountpoint: boot.InitramfsUbuntuBootDir}: defaultEncBootDisk,
		{
			Mountpoint:        boot.InitramfsUbuntuSaveDir,
			IsDecryptedDevice: true,
		}: defaultEncBootDisk,
	}
	mountSequence := []systemdMount{
		ubuntuLabelMount("ubuntu-seed", "recover"),
		s.makeSeedSnapSystemdMount(snap.TypeSnapd),
		s.makeSeedSnapSystemdMount(snap.TypeKernel),
		s.makeSeedSnapSystemdMount(snap.TypeBase),
		{
			"tmpfs",
			boot.InitramfsDataDir,
			tmpfsMountOpts,
		},
		{
			"/dev/disk/by-partuuid/ubuntu-boot-partuuid",
			boot.InitramfsUbuntuBootDir,
			needsFsckDiskMountOpts,
		},
	}
	if !unlockDataFails {
		// unlocking data is successful in this scenario
		mountMappings[disks.Mountpoint{
			Mountpoint:        boot.InitramfsHostUbuntuDataDir,
			IsDecryptedDevice: true,
		}] = defaultEncBootDisk
		// and it got mounted too
		mountSequence = append(mountSequence, systemdMount{
			"/dev/mapper/ubuntu-data-random",
			boot.InitramfsHostUbuntuDataDir,
			nil,
		})
	}
	if !missingSaveKey {
		s.mockUbuntuSaveKeyAndMarker(c, boot.InitramfsHostWritableDir, "foo", "marker")
	}

	restore = disks.MockMountPointDisksToPartitionMapping(mountMappings)
	defer restore()
	unlockVolumeWithSealedKeyCalls := 0
	restore = main.MockSecbootUnlockVolumeUsingSealedKeyIfEncrypted(func(disk disks.Disk, name string, sealedEncryptionKeyFile string, opts *secboot.UnlockVolumeUsingSealedKeyOptions) (secboot.UnlockResult, error) {
		unlockVolumeWithSealedKeyCalls++
		switch unlockVolumeWithSealedKeyCalls {

		case 1:
			// ubuntu data can't be unlocked with run key
			c.Assert(name, Equals, "ubuntu-data")
			c.Assert(sealedEncryptionKeyFile, Equals, filepath.Join(s.tmpDir, "run/mnt/ubuntu-boot/device/fde/ubuntu-data.sealed-key"))
			if unlockDataFails {
				return foundEncrypted("ubuntu-data"), fmt.Errorf("failed to unlock ubuntu-data with run object")
			}
			return happyUnlocked("ubuntu-data", secboot.UnlockedWithSealedKey), nil
		default:
			c.Errorf("unexpected call to UnlockVolumeUsingSealedKeyIfEncrypted (num %d)", unlockVolumeWithSealedKeyCalls)
			return secboot.UnlockResult{}, fmt.Errorf("broken test")
		}
	})
	defer restore()
	unlockVolumeWithKeyCalls := 0
	restore = main.MockSecbootUnlockEncryptedVolumeUsingKey(func(disk disks.Disk, name string, key []byte) (secboot.UnlockResult, error) {
		unlockVolumeWithKeyCalls++
		switch unlockVolumeWithKeyCalls {
		case 1:
			// only possible if we managed to unlock unlock data
			if unlockDataFails {
				// unlocking data failed, with fallback disabled we should never reach here
				return secboot.UnlockResult{}, fmt.Errorf("unexpected call to unlock ubuntu-save, broken test")
			}
			// no attempts to activate ubuntu-save yet
			c.Assert(name, Equals, "ubuntu-save")
			c.Assert(key, DeepEquals, []byte("foo"))
			return foundEncrypted("ubuntu-save"), fmt.Errorf("failed to unlock ubuntu-save with key object")
		default:
			c.Fatalf("unexpected call")
			return secboot.UnlockResult{}, fmt.Errorf("unexpected call")
		}
	})
	defer restore()
	restore = main.MockSecbootMeasureSnapSystemEpochWhenPossible(func() error { return nil })
	defer restore()
	restore = main.MockSecbootMeasureSnapModelWhenPossible(func(findModel func() (*asserts.Model, error)) error {
		return nil
	})
	defer restore()

	restore = s.mockSystemdMountSequence(c, mountSequence, nil)
	defer restore()

	restore = main.MockSecbootLockSealedKeys(func() error {
		return nil
	})
	defer restore()

	c.Assert(func() { main.Parser().ParseArgs([]string{"initramfs-mounts"}) }, PanicMatches,
		expectedErr)

	modeEnv := filepath.Join(boot.InitramfsRunMntDir, "data/system-data/var/lib/snapd/modeenv")
	// modeenv is not written when trying out a recovery system
	c.Check(modeEnv, testutil.FileAbsent)

	// degraded file is not written out as we always reboot
	c.Check(filepath.Join(dirs.SnapBootstrapRunDir, "degraded.json"), testutil.FileAbsent)

	c.Check(bl.BootVars, DeepEquals, map[string]string{
		// variables not modified since the system is unsuccessful
		"recovery_system_status": "try",
		"try_recovery_system":    s.sysLabel,
		// system is set up to go into run more if rebooted
		"snapd_recovery_mode": "run",
		// recovery system is cleared
		"snapd_recovery_system": "",
	})
}

func (s *initramfsMountsSuite) TestInitramfsMountsTryRecoveryDegradedStopAfterData(c *C) {
	rebootCalls := 0
	restore := boot.MockInitramfsReboot(func() error {
		rebootCalls++
		return nil
	})
	defer restore()

<<<<<<< HEAD
	expectedErr := fmt.Sprintf(`failed tried recovery system %q: cannot unlock ubuntu-data \(fallback disabled\)`,
		s.sysLabel)
=======
	expectedErr := `finalize try recovery system did not reboot, last error: <nil>`
>>>>>>> be8e1083
	const unlockDataFails = true
	const missingSaveKey = true
	s.testInitramfsMountsTryRecoveryDegraded(c, expectedErr, unlockDataFails, missingSaveKey)

	// reboot was requested
	c.Check(rebootCalls, Equals, 1)
<<<<<<< HEAD
=======
	c.Check(s.Logbuf.String(), testutil.Contains, fmt.Sprintf(`try recovery system %q failed: cannot unlock ubuntu-data (fallback disabled)`, s.sysLabel))
>>>>>>> be8e1083
}

func (s *initramfsMountsSuite) TestInitramfsMountsTryRecoveryDegradedStopAfterSaveUnlockFailed(c *C) {
	rebootCalls := 0
	restore := boot.MockInitramfsReboot(func() error {
		rebootCalls++
		return nil
	})
	defer restore()

<<<<<<< HEAD
	expectedErr := fmt.Sprintf(`failed tried recovery system %q: cannot unlock ubuntu-save \(fallback disabled\)`,
		s.sysLabel)
=======
	expectedErr := `finalize try recovery system did not reboot, last error: <nil>`
>>>>>>> be8e1083
	const unlockDataFails = false
	const missingSaveKey = false
	s.testInitramfsMountsTryRecoveryDegraded(c, expectedErr, unlockDataFails, missingSaveKey)

	// reboot was requested
	c.Check(rebootCalls, Equals, 1)
<<<<<<< HEAD
=======
	c.Check(s.Logbuf.String(), testutil.Contains, fmt.Sprintf(`try recovery system %q failed: cannot unlock ubuntu-save (fallback disabled)`, s.sysLabel))
>>>>>>> be8e1083
}

func (s *initramfsMountsSuite) TestInitramfsMountsTryRecoveryDegradedStopAfterSaveMissingKey(c *C) {
	rebootCalls := 0
	restore := boot.MockInitramfsReboot(func() error {
		rebootCalls++
		return nil
	})
	defer restore()

<<<<<<< HEAD
	expectedErr := fmt.Sprintf(`failed tried recovery system %q: cannot unlock ubuntu-save \(fallback disabled\)`,
		s.sysLabel)
=======
	expectedErr := `finalize try recovery system did not reboot, last error: <nil>`
>>>>>>> be8e1083
	const unlockDataFails = false
	const missingSaveKey = true
	s.testInitramfsMountsTryRecoveryDegraded(c, expectedErr, unlockDataFails, missingSaveKey)

	// reboot was requested
	c.Check(rebootCalls, Equals, 1)
<<<<<<< HEAD
=======
	c.Check(s.Logbuf.String(), testutil.Contains, fmt.Sprintf(`try recovery system %q failed: cannot unlock ubuntu-save (fallback disabled)`, s.sysLabel))
>>>>>>> be8e1083
}

func (s *initramfsMountsSuite) TestInitramfsMountsTryRecoveryDegradedRebootFails(c *C) {
	rebootCalls := 0
	restore := boot.MockInitramfsReboot(func() error {
		rebootCalls++
		return fmt.Errorf("reboot fails")
	})
	defer restore()

<<<<<<< HEAD
	expectedErr := fmt.Sprintf(`failed tried recovery system %q: cannot reboot to run system: reboot fails`,
		s.sysLabel)
=======
	expectedErr := `finalize try recovery system did not reboot, last error: cannot reboot to run system: reboot fails`
>>>>>>> be8e1083
	const unlockDataFails = false
	const unlockSaveFails = false
	s.testInitramfsMountsTryRecoveryDegraded(c, expectedErr, unlockDataFails, unlockSaveFails)

	// reboot was requested
	c.Check(rebootCalls, Equals, 1)
<<<<<<< HEAD
=======
}

func (s *initramfsMountsSuite) TestInitramfsMountsTryRecoveryHealthCheckFails(c *C) {
	rebootCalls := 0
	restore := boot.MockInitramfsReboot(func() error {
		rebootCalls++
		return nil
	})
	defer restore()

	bl := bootloadertest.Mock("bootloader", c.MkDir())
	bl.BootVars = map[string]string{
		"recovery_system_status": "try",
		"try_recovery_system":    s.sysLabel,
	}
	bootloader.Force(bl)
	defer bootloader.Force(nil)

	hostUbuntuData := filepath.Join(boot.InitramfsRunMntDir, "host/ubuntu-data/")
	mockedState := filepath.Join(hostUbuntuData, "system-data/var/lib/snapd/state.json")
	c.Assert(os.MkdirAll(filepath.Dir(mockedState), 0750), IsNil)
	c.Assert(ioutil.WriteFile(mockedState, []byte(mockStateContent), 0640), IsNil)

	restore = main.MockTryRecoverySystemHealthCheck(func() error {
		return fmt.Errorf("mock failure")
	})
	defer restore()

	const triedSystem = true
	err := s.runInitramfsMountsUnencryptedTryRecovery(c, triedSystem)
	c.Assert(err, ErrorMatches, `finalize try recovery system did not reboot, last error: <nil>`)

	modeEnv := filepath.Join(boot.InitramfsRunMntDir, "data/system-data/var/lib/snapd/modeenv")
	// modeenv is not written when trying out a recovery system
	c.Check(modeEnv, testutil.FileAbsent)
	c.Check(bl.BootVars, DeepEquals, map[string]string{
		// variables not modified since the health check failed
		"recovery_system_status": "try",
		"try_recovery_system":    s.sysLabel,
		// but system is set up to go back to run mode
		"snapd_recovery_mode":   "run",
		"snapd_recovery_system": "",
	})
	// reboot was requested
	c.Check(rebootCalls, Equals, 1)
	c.Check(s.Logbuf.String(), testutil.Contains, `try recovery system health check failed: mock failure`)
>>>>>>> be8e1083
}<|MERGE_RESOLUTION|>--- conflicted
+++ resolved
@@ -5013,11 +5013,7 @@
 	err := s.runInitramfsMountsUnencryptedTryRecovery(c, triedSystem)
 	// due to hackery with replacing reboot, we expect a non nil error that
 	// actually indicates a success
-<<<<<<< HEAD
-	c.Assert(err, ErrorMatches, fmt.Sprintf(`successful tried recovery system %q: <nil>`, s.sysLabel))
-=======
 	c.Assert(err, ErrorMatches, `finalize try recovery system did not reboot, last error: <nil>`)
->>>>>>> be8e1083
 
 	// modeenv is not written as reboot happens before that
 	modeEnv := dirs.SnapModeenvFileUnder(boot.InitramfsWritableDir)
@@ -5067,12 +5063,7 @@
 	runParser := func() {
 		main.Parser().ParseArgs([]string{"initramfs-mounts"})
 	}
-<<<<<<< HEAD
-	c.Assert(runParser, PanicMatches, `inconsistent tried recovery system bootenv: <nil>`)
-
-=======
 	c.Assert(runParser, PanicMatches, `finalize try recovery system did not reboot, last error: <nil>`)
->>>>>>> be8e1083
 }
 
 func (s *initramfsMountsSuite) TestInitramfsMountsTryRecoveryInconsistentBogusStatus(c *C) {
@@ -5104,10 +5095,7 @@
 		"snapd_recovery_system":  "",
 	})
 	c.Check(rebootCalls, Equals, 1)
-<<<<<<< HEAD
-=======
 	c.Check(s.Logbuf.String(), testutil.Contains, `try recovery system state is inconsistent: unexpected recovery system status "bogus"`)
->>>>>>> be8e1083
 }
 
 func (s *initramfsMountsSuite) TestInitramfsMountsTryRecoveryInconsistentMissingLabel(c *C) {
@@ -5139,10 +5127,7 @@
 		"snapd_recovery_system":  "",
 	})
 	c.Check(rebootCalls, Equals, 1)
-<<<<<<< HEAD
-=======
 	c.Check(s.Logbuf.String(), testutil.Contains, `try recovery system state is inconsistent: try recovery system is unset but status is "try"`)
->>>>>>> be8e1083
 }
 
 func (s *initramfsMountsSuite) TestInitramfsMountsTryRecoveryDifferentSystem(c *C) {
@@ -5335,22 +5320,14 @@
 	})
 	defer restore()
 
-<<<<<<< HEAD
-	expectedErr := fmt.Sprintf(`failed tried recovery system %q: cannot unlock ubuntu-data \(fallback disabled\)`,
-		s.sysLabel)
-=======
 	expectedErr := `finalize try recovery system did not reboot, last error: <nil>`
->>>>>>> be8e1083
 	const unlockDataFails = true
 	const missingSaveKey = true
 	s.testInitramfsMountsTryRecoveryDegraded(c, expectedErr, unlockDataFails, missingSaveKey)
 
 	// reboot was requested
 	c.Check(rebootCalls, Equals, 1)
-<<<<<<< HEAD
-=======
 	c.Check(s.Logbuf.String(), testutil.Contains, fmt.Sprintf(`try recovery system %q failed: cannot unlock ubuntu-data (fallback disabled)`, s.sysLabel))
->>>>>>> be8e1083
 }
 
 func (s *initramfsMountsSuite) TestInitramfsMountsTryRecoveryDegradedStopAfterSaveUnlockFailed(c *C) {
@@ -5361,22 +5338,14 @@
 	})
 	defer restore()
 
-<<<<<<< HEAD
-	expectedErr := fmt.Sprintf(`failed tried recovery system %q: cannot unlock ubuntu-save \(fallback disabled\)`,
-		s.sysLabel)
-=======
 	expectedErr := `finalize try recovery system did not reboot, last error: <nil>`
->>>>>>> be8e1083
 	const unlockDataFails = false
 	const missingSaveKey = false
 	s.testInitramfsMountsTryRecoveryDegraded(c, expectedErr, unlockDataFails, missingSaveKey)
 
 	// reboot was requested
 	c.Check(rebootCalls, Equals, 1)
-<<<<<<< HEAD
-=======
 	c.Check(s.Logbuf.String(), testutil.Contains, fmt.Sprintf(`try recovery system %q failed: cannot unlock ubuntu-save (fallback disabled)`, s.sysLabel))
->>>>>>> be8e1083
 }
 
 func (s *initramfsMountsSuite) TestInitramfsMountsTryRecoveryDegradedStopAfterSaveMissingKey(c *C) {
@@ -5387,22 +5356,14 @@
 	})
 	defer restore()
 
-<<<<<<< HEAD
-	expectedErr := fmt.Sprintf(`failed tried recovery system %q: cannot unlock ubuntu-save \(fallback disabled\)`,
-		s.sysLabel)
-=======
 	expectedErr := `finalize try recovery system did not reboot, last error: <nil>`
->>>>>>> be8e1083
 	const unlockDataFails = false
 	const missingSaveKey = true
 	s.testInitramfsMountsTryRecoveryDegraded(c, expectedErr, unlockDataFails, missingSaveKey)
 
 	// reboot was requested
 	c.Check(rebootCalls, Equals, 1)
-<<<<<<< HEAD
-=======
 	c.Check(s.Logbuf.String(), testutil.Contains, fmt.Sprintf(`try recovery system %q failed: cannot unlock ubuntu-save (fallback disabled)`, s.sysLabel))
->>>>>>> be8e1083
 }
 
 func (s *initramfsMountsSuite) TestInitramfsMountsTryRecoveryDegradedRebootFails(c *C) {
@@ -5413,20 +5374,13 @@
 	})
 	defer restore()
 
-<<<<<<< HEAD
-	expectedErr := fmt.Sprintf(`failed tried recovery system %q: cannot reboot to run system: reboot fails`,
-		s.sysLabel)
-=======
 	expectedErr := `finalize try recovery system did not reboot, last error: cannot reboot to run system: reboot fails`
->>>>>>> be8e1083
 	const unlockDataFails = false
 	const unlockSaveFails = false
 	s.testInitramfsMountsTryRecoveryDegraded(c, expectedErr, unlockDataFails, unlockSaveFails)
 
 	// reboot was requested
 	c.Check(rebootCalls, Equals, 1)
-<<<<<<< HEAD
-=======
 }
 
 func (s *initramfsMountsSuite) TestInitramfsMountsTryRecoveryHealthCheckFails(c *C) {
@@ -5473,5 +5427,4 @@
 	// reboot was requested
 	c.Check(rebootCalls, Equals, 1)
 	c.Check(s.Logbuf.String(), testutil.Contains, `try recovery system health check failed: mock failure`)
->>>>>>> be8e1083
 }