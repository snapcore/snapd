--- conflicted
+++ resolved
@@ -225,13 +225,12 @@
 		return err
 	}
 
-<<<<<<< HEAD
 	// 2. check if base is mounted
 	// 3. check if kernel is mounted
 	var whichTypes []snap.Type
 	for _, typ := range []snap.Type{snap.TypeBase, snap.TypeKernel} {
 		dir := snapTypeToMountDir[typ]
-		isMounted, err := osutilIsMounted(filepath.Join(dirs.RunMnt, dir))
+		isMounted, err := osutilIsMounted(filepath.Join(boot.InitramfsRunMntDir, dir))
 		if err != nil {
 			return err
 		}
@@ -241,125 +240,17 @@
 	}
 
 	blOpts := &bootloader.Options{NoSlashBoot: true}
-	mounts, err := boot.InitramfsRunModeChooseSnapsToMount(whichTypes, dirs.EarlyBootUbuntuBoot, blOpts, modeEnv)
-=======
-	// 2.2.1 check if base is mounted
-	isBaseMounted, err := osutilIsMounted(filepath.Join(boot.InitramfsRunMntDir, "base"))
-	if err != nil {
-		return err
-	}
-	if !isBaseMounted {
-		// 2.2.2 use modeenv base_status and try_base to see  if we are trying
-		// an update to the base snap
-		base := modeEnv.Base
-		if base == "" {
-			// we have no fallback base!
-			return fmt.Errorf("modeenv corrupt: missing base setting")
-		}
-		if modeEnv.BaseStatus == boot.TryStatus {
-			// then we are trying a base snap update and there should be a
-			// try_base set in the modeenv too
-			if modeEnv.TryBase != "" {
-				// check that the TryBase exists in ubuntu-data
-				tryBaseSnapPath := filepath.Join(dirs.SnapBlobDirUnder(boot.InitramfsWritableDir), modeEnv.TryBase)
-				if osutil.FileExists(tryBaseSnapPath) {
-					// set the TryBase and have the initramfs mount this base
-					// snap
-					modeEnv.BaseStatus = boot.TryingStatus
-					base = modeEnv.TryBase
-				} else {
-					logger.Noticef("try-base snap %q does not exist", modeEnv.TryBase)
-				}
-			} else {
-				logger.Noticef("try-base snap is empty, but \"base_status\" is \"trying\"")
-			}
-			// TODO:UC20: log a message if try_base is unset here?
-		} else if modeEnv.BaseStatus == boot.TryingStatus {
-			// snapd failed to start with the base snap update, so we need to
-			// fallback to the old base snap and clear base_status
-			modeEnv.BaseStatus = boot.DefaultStatus
-		} else if modeEnv.BaseStatus != boot.DefaultStatus {
-			logger.Noticef("\"base_status\" has an invalid setting: %q", modeEnv.BaseStatus)
-		}
-
-		baseSnapPath := filepath.Join(dirs.SnapBlobDirUnder(boot.InitramfsWritableDir), base)
-		fmt.Fprintf(stdout, "%s %s\n", baseSnapPath, filepath.Join(boot.InitramfsRunMntDir, "base"))
-	}
-
-	// 2.3.1 check if the kernel is mounted
-	isKernelMounted, err := osutilIsMounted(filepath.Join(boot.InitramfsRunMntDir, "kernel"))
->>>>>>> 77d791ed
-	if err != nil {
-		return err
-	}
-
-<<<<<<< HEAD
+	mounts, err := boot.InitramfsRunModeChooseSnapsToMount(whichTypes, boot.InitramfsUbuntuBootDir, blOpts, modeEnv)
+	if err != nil {
+		return err
+	}
+
 	for _, typ := range []snap.Type{snap.TypeBase, snap.TypeKernel} {
 		if sn, ok := mounts[typ]; ok {
 			dir := snapTypeToMountDir[typ]
-			snapPath := filepath.Join(dirs.SnapBlobDirUnder(filepath.Join(dirs.EarlyBootUbuntuData, "system-data")), sn.Filename())
-			fmt.Fprintf(stdout, "%s %s\n", snapPath, filepath.Join(dirs.RunMnt, dir))
-		}
-=======
-		// TODO:UC20: should all this logic move to boot package? feels awfully
-		// similar to the logic in revisions() for bootState20
-
-		// At this point the run mode bootloader is under the native
-		// layout, no /boot mount.
-		opts := &bootloader.Options{NoSlashBoot: true}
-		bl, err := bootloader.Find(boot.InitramfsUbuntuBootDir, opts)
-		if err != nil {
-			return fmt.Errorf("internal error: cannot find run system bootloader: %v", err)
-		}
-
-		// make sure it supports extracted run kernel images, as we have to find the
-		// extracted run kernel image
-		ebl, ok := bl.(bootloader.ExtractedRunKernelImageBootloader)
-		if !ok {
-			return fmt.Errorf("cannot use %s bootloader: does not support extracted run kernel images", bl.Name())
-		}
-
-		// get the primary extracted run kernel
-		kernel, err := ebl.Kernel()
-		if err != nil {
-			// we don't have a fallback kernel!
-			return fmt.Errorf("no fallback kernel snap: %v", err)
-		}
-
-		kernelFile := kernel.Filename()
-		if !validKernels[kernelFile] {
-			// we don't trust the fallback kernel!
-			return fmt.Errorf("fallback kernel snap %q is not trusted in the modeenv", kernelFile)
-		}
-
-		// get kernel_status
-		m, err := ebl.GetBootVars("kernel_status")
-		if err != nil {
-			return fmt.Errorf("cannot get kernel_status from bootloader %s", ebl.Name())
-		}
-
-		if m["kernel_status"] == boot.TryingStatus {
-			// check for the try kernel
-			tryKernel, err := ebl.TryKernel()
-			if err == nil {
-				tryKernelFile := tryKernel.Filename()
-				if validKernels[tryKernelFile] {
-					kernelFile = tryKernelFile
-				} else {
-					logger.Noticef("try-kernel %q is not trusted in the modeenv", tryKernelFile)
-				}
-			} else if err != bootloader.ErrNoTryKernelRef {
-				logger.Noticef("missing try-kernel, even though \"kernel_status\" is \"trying\"")
-			}
-			// if we didn't have a try kernel, but we do have kernel_status ==
-			// trying we just fallback to using the normal kernel
-			// same goes for try kernel being untrusted - we will fallback to
-			// the normal kernel snap
-		}
-
-		kernelPath := filepath.Join(dirs.SnapBlobDirUnder(boot.InitramfsWritableDir), kernelFile)
-		fmt.Fprintf(stdout, "%s %s\n", kernelPath, filepath.Join(boot.InitramfsRunMntDir, "kernel"))
->>>>>>> 77d791ed
+			snapPath := filepath.Join(dirs.SnapBlobDirUnder(boot.InitramfsWritableDir), sn.Filename())
+			fmt.Fprintf(stdout, "%s %s\n", snapPath, filepath.Join(boot.InitramfsRunMntDir, dir))
+		}
 	}
 
 	// 4. check if snapd is mounted (only on first-boot will we mount it)
