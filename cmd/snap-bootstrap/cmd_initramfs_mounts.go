// -*- Mode: Go; indent-tabs-mode: t -*-

/*
 * Copyright (C) 2019-2020 Canonical Ltd
 *
 * This program is free software: you can redistribute it and/or modify
 * it under the terms of the GNU General Public License version 3 as
 * published by the Free Software Foundation.
 *
 * This program is distributed in the hope that it will be useful,
 * but WITHOUT ANY WARRANTY; without even the implied warranty of
 * MERCHANTABILITY or FITNESS FOR A PARTICULAR PURPOSE.  See the
 * GNU General Public License for more details.
 *
 * You should have received a copy of the GNU General Public License
 * along with this program.  If not, see <http://www.gnu.org/licenses/>.
 *
 */

package main

import (
	"fmt"
	"io/ioutil"
	"os"
	"path/filepath"
	"strings"
	"syscall"

	"github.com/jessevdk/go-flags"

	"github.com/snapcore/snapd/boot"
	"github.com/snapcore/snapd/dirs"
	"github.com/snapcore/snapd/osutil"
	"github.com/snapcore/snapd/overlord/state"
	"github.com/snapcore/snapd/secboot"
	"github.com/snapcore/snapd/snap"
	"github.com/snapcore/snapd/sysconfig"
)

func init() {
	const (
		short = "Generate mounts for the initramfs"
		long  = "Generate and perform all mounts for the initramfs before transitioning to userspace"
	)

	addCommandBuilder(func(parser *flags.Parser) {
		if _, err := parser.AddCommand("initramfs-mounts", short, long, &cmdInitramfsMounts{}); err != nil {
			panic(err)
		}
	})

	snap.SanitizePlugsSlots = func(*snap.Info) {}
}

type cmdInitramfsMounts struct{}

func (c *cmdInitramfsMounts) Execute(args []string) error {
	return generateInitramfsMounts()
}

var (
	osutilIsMounted = osutil.IsMounted

	snapTypeToMountDir = map[snap.Type]string{
		snap.TypeBase:   "base",
		snap.TypeKernel: "kernel",
		snap.TypeSnapd:  "snapd",
	}

	secbootMeasureSnapSystemEpochWhenPossible = secboot.MeasureSnapSystemEpochWhenPossible
	secbootMeasureSnapModelWhenPossible       = secboot.MeasureSnapModelWhenPossible
	secbootUnlockVolumeIfEncrypted            = secboot.UnlockVolumeIfEncrypted

	bootFindPartitionUUIDForBootedKernelDisk = boot.FindPartitionUUIDForBootedKernelDisk
)

func stampedAction(stamp string, action func() error) error {
	stampFile := filepath.Join(dirs.SnapBootstrapRunDir, stamp)
	if osutil.FileExists(stampFile) {
		return nil
	}
	if err := os.MkdirAll(filepath.Dir(stampFile), 0755); err != nil {
		return err
	}
	if err := action(); err != nil {
		return err
	}
	return ioutil.WriteFile(stampFile, nil, 0644)
}

func generateInitramfsMounts() error {
	// Ensure there is a very early initial measurement
	err := stampedAction("secboot-epoch-measured", func() error {
		return secbootMeasureSnapSystemEpochWhenPossible()
	})
	if err != nil {
		return err
	}

	mode, recoverySystem, err := boot.ModeAndRecoverySystemFromKernelCommandLine()
	if err != nil {
		return err
	}

	mst := newInitramfsMountsState(mode, recoverySystem)

	switch mode {
	case "recover":
		// XXX: don't pass both args
		return generateMountsModeRecover(mst, recoverySystem)
	case "install":
		// XXX: don't pass both args
		return generateMountsModeInstall(mst, recoverySystem)
	case "run":
		return generateMountsModeRun(mst)
	}
	// this should never be reached
	return fmt.Errorf("internal error: mode in generateInitramfsMounts not handled")
}

// generateMountsMode* is called multiple times from initramfs until it
// no longer generates more mount points and just returns an empty output.
func generateMountsModeInstall(mst *initramfsMountsState, recoverySystem string) error {
	// steps 1 and 2 are shared with recover mode
	if err := generateMountsCommonInstallRecover(mst, recoverySystem); err != nil {
		return err
	}

	// 3. final step: write modeenv to tmpfs data dir and disable cloud-init in
	//   install mode
	modeEnv := &boot.Modeenv{
		Mode:           "install",
		RecoverySystem: recoverySystem,
	}
	if err := modeEnv.WriteTo(boot.InitramfsWritableDir); err != nil {
		return err
	}
	// we need to put the file to disable cloud-init in the
	// _writable_defaults dir for writable-paths(5) to install it properly
	writableDefaultsDir := sysconfig.WritableDefaultsDir(boot.InitramfsWritableDir)
	if err := sysconfig.DisableCloudInit(writableDefaultsDir); err != nil {
		return err
	}

	// done, no output, no error indicates to initramfs we are done with
	// mounting stuff
	return nil
}

// copyNetworkConfig copies the network configuration to the target
// directory. This is used to copy the network configuration
// data from a real uc20 ubuntu-data partition into a ephemeral one.
func copyNetworkConfig(src, dst string) error {
	for _, globEx := range []string{
		// for network configuration setup by console-conf, etc.
		// TODO:UC20: we want some way to "try" or "verify" the network
		//            configuration or to only use known-to-be-good network
		//            configuration i.e. from ubuntu-save before installing it
		//            onto recover mode, because the network configuration could
		//            have been what was broken so we don't want to break
		//            network configuration for recover mode as well, but for
		//            now this is fine
		"system-data/etc/netplan/*",
	} {
		if err := copyFromGlobHelper(src, dst, globEx); err != nil {
			return err
		}
	}
	return nil
}

// copyUbuntuDataAuth copies the authenication files like
//  - extrausers passwd,shadow etc
//  - sshd host configuration
//  - user .ssh dir
// to the target directory. This is used to copy the authentication
// data from a real uc20 ubuntu-data partition into a ephemeral one.
func copyUbuntuDataAuth(src, dst string) error {
	for _, globEx := range []string{
		"system-data/var/lib/extrausers/*",
		"system-data/etc/ssh/*",
		"user-data/*/.ssh/*",
		// this ensures we get proper authentication to snapd from "snap"
		// commands in recover mode
		"user-data/*/.snap/auth.json",
		// this ensures we also get non-ssh enabled accounts copied
		"user-data/*/.profile",
		// so that users have proper perms, i.e. console-conf added users are
		// sudoers
		"system-data/etc/sudoers.d/*",
		// so that the time in recover mode moves forward to what it was in run
		// mode
		// NOTE: we don't sync back the time movement from recover mode to run
		// mode currently, unclear how/when we could do this, but recover mode
		// isn't meant to be long lasting and as such it's probably not a big
		// problem to "lose" the time spent in recover mode
		"system-data/var/lib/systemd/timesync/clock",
	} {
		if err := copyFromGlobHelper(src, dst, globEx); err != nil {
			return err
		}
	}

	// ensure the user state is transferred as well
	srcState := filepath.Join(src, "system-data/var/lib/snapd/state.json")
	dstState := filepath.Join(dst, "system-data/var/lib/snapd/state.json")
	err := state.CopyState(srcState, dstState, []string{"auth.users", "auth.macaroon-key", "auth.last-id"})
	if err != nil && err != state.ErrNoState {
		return fmt.Errorf("cannot copy user state: %v", err)
	}

	return nil
}

func copyFromGlobHelper(src, dst, globEx string) error {
	matches, err := filepath.Glob(filepath.Join(src, globEx))
	if err != nil {
		return err
	}
	for _, p := range matches {
		comps := strings.Split(strings.TrimPrefix(p, src), "/")
		for i := range comps {
			part := filepath.Join(comps[0 : i+1]...)
			fi, err := os.Stat(filepath.Join(src, part))
			if err != nil {
				return err
			}
			if fi.IsDir() {
				if err := os.Mkdir(filepath.Join(dst, part), fi.Mode()); err != nil && !os.IsExist(err) {
					return err
				}
				st, ok := fi.Sys().(*syscall.Stat_t)
				if !ok {
					return fmt.Errorf("cannot get stat data: %v", err)
				}
				if err := os.Chown(filepath.Join(dst, part), int(st.Uid), int(st.Gid)); err != nil {
					return err
				}
			} else {
				if err := osutil.CopyFile(p, filepath.Join(dst, part), osutil.CopyFlagPreserveAll); err != nil {
					return err
				}
			}
		}
	}

	return nil
}

func generateMountsModeRecover(mst *initramfsMountsState, recoverySystem string) error {
	// steps 1 and 2 are shared with install mode
	if err := generateMountsCommonInstallRecover(mst, recoverySystem); err != nil {
		return err
	}

	// 3. mount ubuntu-data for recovery
<<<<<<< HEAD
	const lockKeysOnFinish = true
	device, err := secbootUnlockVolumeIfEncrypted("ubuntu-data", lockKeysOnFinish)
=======
	const lockKeysForLast = true
	device, err := secbootUnlockVolumeIfEncrypted("ubuntu-data", boot.InitramfsEncryptionKeyDir, lockKeysForLast)
>>>>>>> db8d8993
	if err != nil {
		return err

	}

	// don't do fsck on the data partition, it could be corrupted
	if err := doSystemdMount(device, boot.InitramfsHostUbuntuDataDir, nil); err != nil {
		return err
	}

	// 4. final step: copy the auth data and network config from
	//    the real ubuntu-data dir to the ephemeral ubuntu-data
	//    dir, write the modeenv to the tmpfs data, and disable
	//    cloud-init in recover mode
	if err := copyUbuntuDataAuth(boot.InitramfsHostUbuntuDataDir, boot.InitramfsDataDir); err != nil {
		return err
	}
	if err := copyNetworkConfig(boot.InitramfsHostUbuntuDataDir, boot.InitramfsDataDir); err != nil {
		return err
	}

	modeEnv := &boot.Modeenv{
		Mode:           "recover",
		RecoverySystem: recoverySystem,
	}
	if err := modeEnv.WriteTo(boot.InitramfsWritableDir); err != nil {
		return err
	}
	// we need to put the file to disable cloud-init in the
	// _writable_defaults dir for writable-paths(5) to install it properly
	writableDefaultsDir := sysconfig.WritableDefaultsDir(boot.InitramfsWritableDir)
	if err := sysconfig.DisableCloudInit(writableDefaultsDir); err != nil {
		return err
	}

	// done, no output, no error indicates to initramfs we are done with
	// mounting stuff
	return nil
}

// mountPartitionMatchingKernelDisk will select the partition to mount at dir,
// using the boot package function FindPartitionUUIDForBootedKernelDisk to
// determine what partition the booted kernel came from. If which disk the
// kernel came from cannot be deteremined, then it will fallback to mounting via
// the specified disk label.
func mountPartitionMatchingKernelDisk(dir, fallbacklabel string) error {
	partuuid, err := bootFindPartitionUUIDForBootedKernelDisk()
	// TODO: the by-partuuid is only available on gpt disks, on mbr we need
	//       to use by-uuid or by-id
	partSrc := filepath.Join("/dev/disk/by-partuuid", partuuid)
	if err != nil {
		// no luck, try mounting by label instead
		partSrc = filepath.Join("/dev/disk/by-label", fallbacklabel)
	}

	opts := &systemdMountOptions{
		// always fsck the partition when we are mounting it, as this is the
		// first partition we will be mounting, we can't know if anything is
		// corrupted yet
		NeedsFsck: true,
	}
	return doSystemdMount(partSrc, dir, opts)
}

func generateMountsCommonInstallRecover(mst *initramfsMountsState, recoverySystem string) error {
	// 1. always ensure seed partition is mounted first before the others,
	//      since the seed partition is needed to mount the snap files there
	if err := mountPartitionMatchingKernelDisk(boot.InitramfsUbuntuSeedDir, "ubuntu-seed"); err != nil {
		return err
	}

	// 2.1. measure model
	err := stampedAction(fmt.Sprintf("%s-model-measured", recoverySystem), func() error {
		return secbootMeasureSnapModelWhenPossible(mst.Model)
	})
	if err != nil {
		return err
	}

	// 2.2. (auto) select recovery system and mount seed snaps
	typs := []snap.Type{snap.TypeBase, snap.TypeKernel, snap.TypeSnapd}
	essSnaps, err := mst.RecoverySystemEssentialSnaps("", typs)
	if err != nil {
		return fmt.Errorf("cannot load metadata and verify essential bootstrap snaps %v: %v", typs, err)
	}

	// TODO:UC20: do we need more cross checks here?
	for _, essentialSnap := range essSnaps {
		dir := snapTypeToMountDir[essentialSnap.EssentialType]
		// TODO:UC20: we need to cross-check the kernel path with snapd_recovery_kernel used by grub
		if err := doSystemdMount(essentialSnap.Path, filepath.Join(boot.InitramfsRunMntDir, dir), nil); err != nil {
			return err
		}
	}

	// TODO:UC20: after we have the kernel and base snaps mounted, we should do
	//            the bind mounts from the kernel modules on top of the base
	//            mount and delete the corresponding systemd units from the
	//            initramfs layout

	// TODO:UC20: after the kernel and base snaps are mounted, we should setup
	//            writable here as well to take over from "the-modeenv" script
	//            in the initrd too

	// TODO:UC20: after the kernel and base snaps are mounted and writable is
	//            mounted, we should also implement writable-paths here too as
	//            writing it in Go instead of shellscript is desirable

	// 2.3. mount "ubuntu-data" on a tmpfs
	opts := &systemdMountOptions{
		Tmpfs: true,
	}
	return doSystemdMount("tmpfs", boot.InitramfsDataDir, opts)
}

func generateMountsModeRun(mst *initramfsMountsState) error {
	// 1. mount ubuntu-boot
	if err := mountPartitionMatchingKernelDisk(boot.InitramfsUbuntuBootDir, "ubuntu-boot"); err != nil {
		return err
	}

	// 2. mount ubuntu-seed
	// TODO:UC20: use the ubuntu-boot partition as a reference for what
	//            partition to mount for ubuntu-seed
	// don't run fsck on ubuntu-seed in run mode so we minimize chance of
	// corruption
	if err := doSystemdMount("/dev/disk/by-label/ubuntu-seed", boot.InitramfsUbuntuSeedDir, nil); err != nil {
		return err
	}

	// 3.1. measure model
	err := stampedAction("run-model-measured", func() error {
		return secbootMeasureSnapModelWhenPossible(mst.UnverifiedBootModel)
	})
	if err != nil {
		return err
	}
	// TODO:UC20: cross check the model we read from ubuntu-boot/model with
	// one recorded in ubuntu-data modeenv during install

	// 3.2. mount Data
<<<<<<< HEAD
	const lockKeysOnFinish = true
	device, err := secbootUnlockVolumeIfEncrypted("ubuntu-data", lockKeysOnFinish)
=======
	const lockKeysForLast = true
	device, err := secbootUnlockVolumeIfEncrypted("ubuntu-data", boot.InitramfsEncryptionKeyDir, lockKeysForLast)
>>>>>>> db8d8993
	if err != nil {
		return err
	}

	opts := &systemdMountOptions{
		// TODO: do we actually need fsck if we are mounting a mapper device?
		// probably not?
		NeedsFsck: true,
	}
	if err := doSystemdMount(device, boot.InitramfsDataDir, opts); err != nil {
		return err
	}

	// 4.1. read modeenv
	modeEnv, err := boot.ReadModeenv(boot.InitramfsWritableDir)
	if err != nil {
		return err
	}

	typs := []snap.Type{snap.TypeBase, snap.TypeKernel}

	// 4.2 choose base and kernel snaps (this includes updating modeenv if
	//     needed to try the base snap)
	mounts, err := boot.InitramfsRunModeSelectSnapsToMount(typs, modeEnv)
	if err != nil {
		return err
	}

	// TODO:UC20: with grade > dangerous, verify the kernel snap hash against
	//            what we booted using the tpm log, this may need to be passed
	//            to the function above to make decisions there, or perhaps this
	//            code actually belongs in the bootloader implementation itself

	// 4.3 mount base and kernel snaps
	// make sure this is a deterministic order
	for _, typ := range []snap.Type{snap.TypeBase, snap.TypeKernel} {
		if sn, ok := mounts[typ]; ok {
			dir := snapTypeToMountDir[typ]
			snapPath := filepath.Join(dirs.SnapBlobDirUnder(boot.InitramfsWritableDir), sn.Filename())
			if err := doSystemdMount(snapPath, filepath.Join(boot.InitramfsRunMntDir, dir), nil); err != nil {
				return err
			}
		}
	}

	// 4.4 mount snapd snap only on first boot
	if modeEnv.RecoverySystem != "" {
		// load the recovery system and generate mount for snapd
		essSnaps, err := mst.RecoverySystemEssentialSnaps(modeEnv.RecoverySystem, []snap.Type{snap.TypeSnapd})
		if err != nil {
			return fmt.Errorf("cannot load metadata and verify snapd snap: %v", err)
		}

		return doSystemdMount(essSnaps[0].Path, filepath.Join(boot.InitramfsRunMntDir, "snapd"), nil)
	}

	return nil
}<|MERGE_RESOLUTION|>--- conflicted
+++ resolved
@@ -255,13 +255,8 @@
 	}
 
 	// 3. mount ubuntu-data for recovery
-<<<<<<< HEAD
 	const lockKeysOnFinish = true
-	device, err := secbootUnlockVolumeIfEncrypted("ubuntu-data", lockKeysOnFinish)
-=======
-	const lockKeysForLast = true
-	device, err := secbootUnlockVolumeIfEncrypted("ubuntu-data", boot.InitramfsEncryptionKeyDir, lockKeysForLast)
->>>>>>> db8d8993
+	device, err := secbootUnlockVolumeIfEncrypted("ubuntu-data", boot.InitramfsEncryptionKeyDir, lockKeysOnFinish)
 	if err != nil {
 		return err
 
@@ -403,13 +398,8 @@
 	// one recorded in ubuntu-data modeenv during install
 
 	// 3.2. mount Data
-<<<<<<< HEAD
 	const lockKeysOnFinish = true
-	device, err := secbootUnlockVolumeIfEncrypted("ubuntu-data", lockKeysOnFinish)
-=======
-	const lockKeysForLast = true
-	device, err := secbootUnlockVolumeIfEncrypted("ubuntu-data", boot.InitramfsEncryptionKeyDir, lockKeysForLast)
->>>>>>> db8d8993
+	device, err := secbootUnlockVolumeIfEncrypted("ubuntu-data", boot.InitramfsEncryptionKeyDir, lockKeysOnFinish)
 	if err != nil {
 		return err
 	}
