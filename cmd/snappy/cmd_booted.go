--- conflicted
+++ resolved
@@ -45,18 +45,14 @@
 }
 
 func (x *cmdBooted) doBooted() error {
-<<<<<<< HEAD
-	if err := partition.MarkBootSuccessful(); err != nil {
-		return err
-	}
-
-	return snappy.SyncBoot()
-=======
 	bootloader, err := partition.FindBootloader()
 	if err != nil {
 		return fmt.Errorf("can not mark boot successful: %s", err)
 	}
 
-	return partition.MarkBootSuccessful(bootloader)
->>>>>>> 2db4cc9b
+	if err := partition.MarkBootSuccessful(bootloader); err != nil {
+		return err
+	}
+
+	return snappy.SyncBoot()
 }