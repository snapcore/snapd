// -*- Mode: Go; indent-tabs-mode: t -*-

/*
 * Copyright (C) 2019 Canonical Ltd
 *
 * This program is free software: you can redistribute it and/or modify
 * it under the terms of the GNU General Public License version 3 as
 * published by the Free Software Foundation.
 *
 * This program is distributed in the hope that it will be useful,
 * but WITHOUT ANY WARRANTY; without even the implied warranty of
 * MERCHANTABILITY or FITNESS FOR A PARTICULAR PURPOSE.  See the
 * GNU General Public License for more details.
 *
 * You should have received a copy of the GNU General Public License
 * along with this program.  If not, see <http://www.gnu.org/licenses/>.
 *
 */

package main

import (
	"fmt"
	"os"
	"os/exec"
	"path/filepath"
<<<<<<< HEAD
	"strings"
=======
	"sort"
>>>>>>> b47f1e71
	"syscall"

	"github.com/snapcore/snapd/cmd/cmdutil"
	"github.com/snapcore/snapd/dirs"
	"github.com/snapcore/snapd/osutil"
	"github.com/snapcore/snapd/osutil/squashfs"
	"github.com/snapcore/snapd/seed"
	"github.com/snapcore/snapd/strutil"
	"github.com/snapcore/snapd/timings"
)

var (
	// snapdMountPath is where target core/snapd is going to be mounted in the target chroot
	snapdMountPath = "/tmp/snapd-preseed"
	syscallMount   = syscall.Mount
	syscallChroot  = syscall.Chroot
)

// checkChroot does a basic sanity check of the target chroot environment, e.g. makes
// sure critical virtual filesystems (such as proc) are mounted. This is not meant to
// be exhaustive check, but one that prevents running the tool against a wrong directory
// by an accident, which would lead to hard to understand errors from snapd in preseed
// mode.
func checkChroot(preseedChroot string) error {
	exists, isDir, err := osutil.DirExists(preseedChroot)
	if err != nil {
		return fmt.Errorf("cannot verify %q: %v", preseedChroot, err)
	}
	if !exists || !isDir {
		return fmt.Errorf("cannot verify %q: is not a directory", preseedChroot)
	}

	if osutil.FileExists(filepath.Join(preseedChroot, dirs.SnapStateFile)) {
		return fmt.Errorf("the system at %q appears to be preseeded, pass --reset flag to clean it up", preseedChroot)
	}

	// sanity checks of the critical mountpoints inside chroot directory.
	required := map[string]bool{}
	// required mountpoints are relative to the preseed chroot
	for _, p := range []string{"/sys/kernel/security", "/proc", "/dev"} {
		required[filepath.Join(preseedChroot, p)] = true
	}
	entries, err := osutil.LoadMountInfo()
	if err != nil {
		return fmt.Errorf("cannot parse mount info: %v", err)
	}
	for _, ent := range entries {
		if _, ok := required[ent.MountDir]; ok {
			delete(required, ent.MountDir)
		}
	}
	// non empty required indicates missing mountpoint(s), print just one.
	if len(required) > 0 {
		sorted := []string{}
		for path := range required {
			sorted = append(sorted, path)
		}
		sort.Strings(sorted)
		return fmt.Errorf("cannot preseed without access to %q (not a mountpoint)", sorted[0])
	}

	return nil
}

var seedOpen = seed.Open

var systemSnapFromSeed = func(rootDir string) (string, error) {
	seedDir := filepath.Join(dirs.SnapSeedDirUnder(rootDir))
	seed, err := seedOpen(seedDir, "")
	if err != nil {
		return "", err
	}

	// load assertions into temporary database
	if err := seed.LoadAssertions(nil, nil); err != nil {
		return "", err
	}

	tm := timings.New(nil)
	if err := seed.LoadMeta(tm); err != nil {
		return "", err
	}

	model, err := seed.Model()
	if err != nil {
		return "", err
	}

	// TODO: implement preseeding for core.
	if !model.Classic() {
		return "", fmt.Errorf("preseeding is only supported on classic systems")
	}

	var required string
	if seed.UsesSnapdSnap() {
		required = "snapd"
	} else {
		required = "core"
	}

	var snapPath string
	ess := seed.EssentialSnaps()
	if len(ess) > 0 {
		// core / snapd snap is the first essential snap.
		if ess[0].SnapName() == required {
			snapPath = ess[0].Path
		}
	}

	if snapPath == "" {
		return "", fmt.Errorf("%s snap not found", required)
	}

	return snapPath, nil
}

const snapdPreseedSupportVer = `2.43.3+`

func checkTargetSnapdVersion(infoPath string) error {
	ver, err := cmdutil.SnapdVersionFromInfoFile(infoPath)
	if err != nil {
		return err
	}

	res, err := strutil.VersionCompare(ver, snapdPreseedSupportVer)
	if err != nil {
		return err
	}
	if res < 0 {
		return fmt.Errorf("snapd %s from the target system does not support preseeding, the minimum required version is %s",
			ver, snapdPreseedSupportVer)
	}
	return nil
}

func prepareChroot(preseedChroot string) (func(), error) {
	if err := syscallChroot(preseedChroot); err != nil {
		return nil, fmt.Errorf("cannot chroot into %s: %v", preseedChroot, err)
	}

	if err := os.Chdir("/"); err != nil {
		return nil, fmt.Errorf("cannot chdir to /: %v", err)
	}

	// GlobalRootDir is now relative to chroot env. We assume all paths
	// inside the chroot to be identical with the host.
	rootDir := dirs.GlobalRootDir
	if rootDir == "" {
		rootDir = "/"
	}

	coreSnapPath, err := systemSnapFromSeed(rootDir)
	if err != nil {
		return nil, err
	}

	// create mountpoint for core/snapd
	where := filepath.Join(rootDir, snapdMountPath)
	if err := os.MkdirAll(where, 0755); err != nil {
		return nil, err
	}

	removeMountpoint := func() {
		if err := os.Remove(where); err != nil {
			fmt.Fprintf(Stderr, "%v", err)
		}
	}

	fstype, fsopts, err := squashfs.FsType()
	if err != nil {
		return nil, fmt.Errorf("cannot determine filesystem type to use for squashfs: %v", err)
	}
	cmd := exec.Command("mount", "-t", fstype, "-o", strings.Join(fsopts, ","), coreSnapPath, where)
	if err := cmd.Run(); err != nil {
		removeMountpoint()
		return nil, fmt.Errorf("cannot mount %s at %s in preseed mode: %v ", coreSnapPath, where, err)
	}

	unmount := func() {
		fmt.Fprintf(Stdout, "unmounting: %s\n", snapdMountPath)
		cmd := exec.Command("umount", snapdMountPath)
		if err := cmd.Run(); err != nil {
			fmt.Fprintf(Stderr, "%v", err)
		}
	}

	// read version from the mounted core snap
	infoPath := filepath.Join(snapdMountPath, dirs.CoreLibExecDir, "info")
	if err := checkTargetSnapdVersion(infoPath); err != nil {
		unmount()
		removeMountpoint()
		return nil, err
	}

	return func() {
		unmount()
		removeMountpoint()
	}, nil
}

// runPreseedMode runs snapd in a preseed mode. It assumes running in a chroot.
// The chroot is expected to be set-up and ready to use (critical system directories mounted).
func runPreseedMode(preseedChroot string) error {
	// exec snapd relative to new chroot, e.g. /snapd-preseed/usr/lib/snapd/snapd
	path := filepath.Join(snapdMountPath, dirs.CoreLibExecDir, "snapd")

	// run snapd in preseed mode
	cmd := exec.Command(path)
	cmd.Env = os.Environ()
	cmd.Env = append(cmd.Env, "SNAPD_PRESEED=1")
	cmd.Stderr = Stderr
	cmd.Stdout = Stdout

	fmt.Fprintf(Stdout, "starting to preseed root: %s\n", preseedChroot)

	if err := cmd.Run(); err != nil {
		return fmt.Errorf("error running snapd in preseed mode: %v\n", err)
	}

	return nil
}<|MERGE_RESOLUTION|>--- conflicted
+++ resolved
@@ -24,11 +24,8 @@
 	"os"
 	"os/exec"
 	"path/filepath"
-<<<<<<< HEAD
+	"sort"
 	"strings"
-=======
-	"sort"
->>>>>>> b47f1e71
 	"syscall"
 
 	"github.com/snapcore/snapd/cmd/cmdutil"
