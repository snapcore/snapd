// -*- Mode: Go; indent-tabs-mode: t -*-

/*
 * Copyright (C) 2020 Canonical Ltd
 *
 * This program is free software: you can redistribute it and/or modify
 * it under the terms of the GNU General Public License version 3 as
 * published by the Free Software Foundation.
 *
 * This program is distributed in the hope that it will be useful,
 * but WITHOUT ANY WARRANTY; without even the implied warranty of
 * MERCHANTABILITY or FITNESS FOR A PARTICULAR PURPOSE.  See the
 * GNU General Public License for more details.
 *
 * You should have received a copy of the GNU General Public License
 * along with this program.  If not, see <http://www.gnu.org/licenses/>.
 *
 */

package main

import (
	"fmt"
	"io/ioutil"
	"os"
	"path/filepath"

	"github.com/snapcore/snapd/dirs"
	apparmor_sandbox "github.com/snapcore/snapd/sandbox/apparmor"
)

func resetPreseededChroot(preseedChroot string) error {
	// globs that yield individual files
	globs := []string{
		dirs.SnapStateFile,
		dirs.SnapSystemKeyFile,
		filepath.Join(dirs.SnapBlobDir, "*.snap"),
		filepath.Join(dirs.SnapUdevRulesDir, "*-snap.*.rules"),
		filepath.Join(dirs.SnapBusPolicyDir, "snap.*.*.conf"),
		filepath.Join(dirs.SnapServicesDir, "snap.*.service"),
		filepath.Join(dirs.SnapServicesDir, "snap.*.timer"),
		filepath.Join(dirs.SnapServicesDir, "snap.*.socket"),
		filepath.Join(dirs.SnapServicesDir, "snap-*.mount"),
		filepath.Join(dirs.SnapServicesDir, "multi-user.target.wants", "snap-*.mount"),
	}

	for _, gl := range globs {
		matches, err := filepath.Glob(filepath.Join(preseedChroot, gl))
		if err != nil {
			// the only possible error from Glob() is ErrBadPattern
			return err
		}
		for _, path := range matches {
			if err := os.Remove(path); err != nil {
				return fmt.Errorf("error removing %s: %v", path, err)
			}
		}
	}

	// directories that need to be removed recursively (but
	// leaving parent directory intact).
	globs = []string{
		filepath.Join(dirs.SnapDataDir, "*"),
		filepath.Join(dirs.SnapCacheDir, "*"),
<<<<<<< HEAD
		filepath.Join(dirs.AppArmorCacheDir, "*"),
=======
		filepath.Join(apparmor_sandbox.CacheDir, "*"),
>>>>>>> 1af7c102
		filepath.Join(dirs.SnapDesktopFilesDir, "*"),
	}

	for _, gl := range globs {
		matches, err := filepath.Glob(filepath.Join(preseedChroot, gl))
		if err != nil {
			// the only possible error from Glob() is ErrBadPattern
			return err
		}
		for _, path := range matches {
			if err := os.RemoveAll(path); err != nil {
				return fmt.Errorf("error removing %s: %v", path, err)
			}
		}
	}

	// directories removed entirely
	paths := []string{
		dirs.SnapAssertsDBDir,
		dirs.FeaturesDir,
		dirs.SnapDesktopIconsDir,
		dirs.SnapDeviceDir,
		dirs.SnapCookieDir,
		dirs.SnapMountPolicyDir,
		dirs.SnapAppArmorDir,
		dirs.SnapSeqDir,
		dirs.SnapMountDir,
		dirs.SnapSeccompBase,
	}

	for _, path := range paths {
		if err := os.RemoveAll(filepath.Join(preseedChroot, path)); err != nil {
			// report the error and carry on
			return fmt.Errorf("error removing %s: %v", path, err)
		}
	}

	// bash-completion symlinks; note there are symlinks that point at
	// completer, and symlinks that point at the completer symlinks.
	// e.g.
	// lxd.lxc -> /snap/core/current/usr/lib/snapd/complete.sh
	// lxc -> lxd.lxc
	files, err := ioutil.ReadDir(filepath.Join(preseedChroot, dirs.CompletersDir))
	if err != nil && !os.IsNotExist(err) {
		return fmt.Errorf("error reading %s: %v", dirs.CompletersDir, err)
	}
	completeShSymlinks := make(map[string]string)
	var otherSymlinks []string

	// pass 1: find all symlinks pointing at complete.sh
	for _, fileInfo := range files {
		if fileInfo.Mode()&os.ModeSymlink == 0 {
			continue
		}
		fullPath := filepath.Join(preseedChroot, dirs.CompletersDir, fileInfo.Name())
		if dirs.IsCompleteShSymlink(fullPath) {
			if err := os.Remove(fullPath); err != nil {
				return fmt.Errorf("error removing symlink %s: %v", fullPath, err)
			}
			completeShSymlinks[fileInfo.Name()] = fullPath
		} else {
			otherSymlinks = append(otherSymlinks, fullPath)
		}
	}
	// pass 2: find all symlinks that point at the symlinks found in pass 1.
	for _, other := range otherSymlinks {
		target, err := os.Readlink(other)
		if err != nil {
			return fmt.Errorf("error reading symlink target of %s: %v", other, err)
		}
		if _, ok := completeShSymlinks[target]; ok {
			if err := os.Remove(other); err != nil {
				return fmt.Errorf("error removing symlink %s: %v", other, err)
			}
		}
	}

	return nil
}<|MERGE_RESOLUTION|>--- conflicted
+++ resolved
@@ -62,11 +62,7 @@
 	globs = []string{
 		filepath.Join(dirs.SnapDataDir, "*"),
 		filepath.Join(dirs.SnapCacheDir, "*"),
-<<<<<<< HEAD
-		filepath.Join(dirs.AppArmorCacheDir, "*"),
-=======
 		filepath.Join(apparmor_sandbox.CacheDir, "*"),
->>>>>>> 1af7c102
 		filepath.Join(dirs.SnapDesktopFilesDir, "*"),
 	}
 
