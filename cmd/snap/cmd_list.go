--- conflicted
+++ resolved
@@ -72,14 +72,9 @@
 
 	for _, snap := range snaps {
 		notes := &Notes{
-<<<<<<< HEAD
 			Private: snap.Private,
 			DevMode: snap.DevMode,
-=======
-			Private:     snap.Private,
-			Confinement: snap.Confinement,
-			TryMode:     snap.TryMode,
->>>>>>> 412bb6e7
+			TryMode: snap.TryMode,
 		}
 		fmt.Fprintf(w, "%s\t%s\t%s\t%s\t%s\n", snap.Name, snap.Version, snap.Revision, snap.Developer, notes)
 	}
