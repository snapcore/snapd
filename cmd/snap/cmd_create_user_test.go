// -*- Mode: Go; indent-tabs-mode: t -*-

/*
 * Copyright (C) 2016 Canonical Ltd
 *
 * This program is free software: you can redistribute it and/or modify
 * it under the terms of the GNU General Public License version 3 as
 * published by the Free Software Foundation.
 *
 * This program is distributed in the hope that it will be useful,
 * but WITHOUT ANY WARRANTY; without even the implied warranty of
 * MERCHANTABILITY or FITNESS FOR A PARTICULAR PURPOSE.  See the
 * GNU General Public License for more details.
 *
 * You should have received a copy of the GNU General Public License
 * along with this program.  If not, see <http://www.gnu.org/licenses/>.
 *
 */

package main_test

import (
	"encoding/json"
	"fmt"
	"net/http"

	"gopkg.in/check.v1"

	"github.com/snapcore/snapd/client"
	snap "github.com/snapcore/snapd/cmd/snap"
)

func makeCreateUserChecker(c *check.C, n *int, email string, sudoer, known bool) func(w http.ResponseWriter, r *http.Request) {
	f := func(w http.ResponseWriter, r *http.Request) {
		switch *n {
		case 0:
			c.Check(r.Method, check.Equals, "POST")
			c.Check(r.URL.Path, check.Equals, "/v2/create-user")
			var gotBody map[string]interface{}
			dec := json.NewDecoder(r.Body)
			err := dec.Decode(&gotBody)
			c.Assert(err, check.IsNil)
<<<<<<< HEAD
			c.Check(body, check.DeepEquals, map[string]interface{}{
				"email":         "popper@lse.ac.uk",
				"sudoer":        sudoer,
				"known":         known,
				"force-managed": false,
			})
			fmt.Fprintln(w, `{"type": "sync", "result": {"username": "karl", "ssh-key-count": 1}}`)
=======

			wantBody := make(map[string]interface{})
			if email != "" {
				wantBody["email"] = "one@email.com"
			}
			if sudoer {
				wantBody["sudoer"] = true
			}
			if known {
				wantBody["known"] = true
			}
			c.Check(gotBody, check.DeepEquals, wantBody)

			if email == "" {
				fmt.Fprintln(w, `{"type": "sync", "result": [{"username": "karl", "ssh-keys": ["a","b"]}]}`)
			} else {
				fmt.Fprintln(w, `{"type": "sync", "result": {"username": "karl", "ssh-keys": ["a","b"]}}`)
			}
>>>>>>> 85a37fb3
		default:
			c.Fatalf("got too many requests (now on %d)", *n+1)
		}

		*n++
	}
	return f
}

func (s *SnapSuite) TestCreateUserNoSudoer(c *check.C) {
	n := 0
	s.RedirectClientToTestServer(makeCreateUserChecker(c, &n, "one@email.com", false, false))

	rest, err := snap.Parser().ParseArgs([]string{"create-user", "one@email.com"})
	c.Assert(err, check.IsNil)
	c.Check(rest, check.DeepEquals, []string{})
	c.Check(n, check.Equals, 1)
	c.Assert(s.Stdout(), check.Equals, `created user "karl"`+"\n")
	c.Assert(s.Stderr(), check.Equals, "")
}

func (s *SnapSuite) TestCreateUserSudoer(c *check.C) {
	n := 0
	s.RedirectClientToTestServer(makeCreateUserChecker(c, &n, "one@email.com", true, false))

	rest, err := snap.Parser().ParseArgs([]string{"create-user", "--sudoer", "one@email.com"})
	c.Assert(err, check.IsNil)
	c.Check(rest, check.DeepEquals, []string{})
	c.Check(n, check.Equals, 1)
	c.Assert(s.Stdout(), check.Equals, `created user "karl"`+"\n")
	c.Assert(s.Stderr(), check.Equals, "")
}

func (s *SnapSuite) TestCreateUserJSON(c *check.C) {
	n := 0
	s.RedirectClientToTestServer(makeCreateUserChecker(c, &n, "one@email.com", false, false))

	expectedResponse := &client.CreateUserResult{
		Username: "karl",
		SSHKeys:  []string{"a", "b"},
	}
	actualResponse := &client.CreateUserResult{}

	rest, err := snap.Parser().ParseArgs([]string{"create-user", "--json", "one@email.com"})
	c.Assert(err, check.IsNil)
	c.Check(rest, check.DeepEquals, []string{})
	c.Check(n, check.Equals, 1)
	json.Unmarshal(s.stdout.Bytes(), actualResponse)
	c.Assert(actualResponse, check.DeepEquals, expectedResponse)
	c.Assert(s.Stderr(), check.Equals, "")
}

func (s *SnapSuite) TestCreateUserNoEmailJSON(c *check.C) {
	n := 0
	s.RedirectClientToTestServer(makeCreateUserChecker(c, &n, "", false, true))

	var expectedResponse = []*client.CreateUserResult{{
		Username: "karl",
		SSHKeys:  []string{"a", "b"},
	}}
	var actualResponse []*client.CreateUserResult

	rest, err := snap.Parser().ParseArgs([]string{"create-user", "--json", "--known"})
	c.Assert(err, check.IsNil)
	c.Check(rest, check.DeepEquals, []string{})
	c.Check(n, check.Equals, 1)
	json.Unmarshal(s.stdout.Bytes(), &actualResponse)
	c.Assert(actualResponse, check.DeepEquals, expectedResponse)
	c.Assert(s.Stderr(), check.Equals, "")
}

func (s *SnapSuite) TestCreateUserKnown(c *check.C) {
	n := 0
	s.RedirectClientToTestServer(makeCreateUserChecker(c, &n, "one@email.com", false, true))

	rest, err := snap.Parser().ParseArgs([]string{"create-user", "--known", "one@email.com"})
	c.Assert(err, check.IsNil)
	c.Check(rest, check.DeepEquals, []string{})
	c.Check(n, check.Equals, 1)
}

func (s *SnapSuite) TestCreateUserKnownNoEmail(c *check.C) {
	n := 0
	s.RedirectClientToTestServer(makeCreateUserChecker(c, &n, "", false, true))

	rest, err := snap.Parser().ParseArgs([]string{"create-user", "--known"})
	c.Assert(err, check.IsNil)
	c.Check(rest, check.DeepEquals, []string{})
	c.Check(n, check.Equals, 1)
}<|MERGE_RESOLUTION|>--- conflicted
+++ resolved
@@ -40,15 +40,6 @@
 			dec := json.NewDecoder(r.Body)
 			err := dec.Decode(&gotBody)
 			c.Assert(err, check.IsNil)
-<<<<<<< HEAD
-			c.Check(body, check.DeepEquals, map[string]interface{}{
-				"email":         "popper@lse.ac.uk",
-				"sudoer":        sudoer,
-				"known":         known,
-				"force-managed": false,
-			})
-			fmt.Fprintln(w, `{"type": "sync", "result": {"username": "karl", "ssh-key-count": 1}}`)
-=======
 
 			wantBody := make(map[string]interface{})
 			if email != "" {
@@ -67,7 +58,6 @@
 			} else {
 				fmt.Fprintln(w, `{"type": "sync", "result": {"username": "karl", "ssh-keys": ["a","b"]}}`)
 			}
->>>>>>> 85a37fb3
 		default:
 			c.Fatalf("got too many requests (now on %d)", *n+1)
 		}
