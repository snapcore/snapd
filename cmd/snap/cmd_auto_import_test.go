// -*- Mode: Go; indent-tabs-mode: t -*-

/*
 * Copyright (C) 2016 Canonical Ltd
 *
 * This program is free software: you can redistribute it and/or modify
 * it under the terms of the GNU General Public License version 3 as
 * published by the Free Software Foundation.
 *
 * This program is distributed in the hope that it will be useful,
 * but WITHOUT ANY WARRANTY; without even the implied warranty of
 * MERCHANTABILITY or FITNESS FOR A PARTICULAR PURPOSE.  See the
 * GNU General Public License for more details.
 *
 * You should have received a copy of the GNU General Public License
 * along with this program.  If not, see <http://www.gnu.org/licenses/>.
 *
 */

package main_test

import (
	"fmt"
	"io/ioutil"
	"net/http"
	"path/filepath"

	. "gopkg.in/check.v1"

	snap "github.com/snapcore/snapd/cmd/snap"
	"github.com/snapcore/snapd/logger"
)

var mockMountInfoFmt = `
24 0 8:18 / %s rw,relatime shared:1 - ext4 /dev/sdb2 rw,errors=remount-ro,data=ordered
`

func makeMockMountInfo(c *C, content string) string {
	fn := filepath.Join(c.MkDir(), "mountinfo")
	err := ioutil.WriteFile(fn, []byte(content), 0644)
	c.Assert(err, IsNil)
	return fn
}

func (s *SnapSuite) TestAutoImportAssertsHappy(c *C) {
	fakeAssertData := []byte("my-assertion")

	n := 0
	total := 2
	s.RedirectClientToTestServer(func(w http.ResponseWriter, r *http.Request) {
		switch n {
		case 0:
			c.Check(r.Method, Equals, "POST")
			c.Check(r.URL.Path, Equals, "/v2/assertions")
			postData, err := ioutil.ReadAll(r.Body)
			c.Assert(err, IsNil)
			c.Check(postData, DeepEquals, fakeAssertData)
			fmt.Fprintln(w, `{"type": "sync", "result": {"ready": true, "status": "Done"}}`)
			n++
		case 1:
			c.Check(r.Method, Equals, "POST")
			c.Check(r.URL.Path, Equals, "/v2/create-user")
			postData, err := ioutil.ReadAll(r.Body)
			c.Assert(err, IsNil)
			c.Check(string(postData), Equals, `{"sudoer":true,"known":true}`)

			fmt.Fprintln(w, `{"type": "sync", "result": [{"username": "foo"}]}`)
			n++
		default:
			c.Fatalf("unexpected request: %v (expected %d got %d)", r, total, n)
		}

	})

	fakeAssertsFn := filepath.Join(c.MkDir(), "auto-import.assert")
	err := ioutil.WriteFile(fakeAssertsFn, fakeAssertData, 0644)
	c.Assert(err, IsNil)

	content := fmt.Sprintf(mockMountInfoFmt, filepath.Dir(fakeAssertsFn))
	snap.MockMountInfoPath(makeMockMountInfo(c, content))

	l, err := logger.NewConsoleLog(s.stderr, 0)
	c.Assert(err, IsNil)
	logger.SetLogger(l)

	rest, err := snap.Parser().ParseArgs([]string{"auto-import"})
	c.Assert(err, IsNil)
	c.Assert(rest, DeepEquals, []string{})
<<<<<<< HEAD
	c.Check(s.Stdout(), Equals, "")
=======
	c.Check(s.Stdout(), Equals, `created user "foo"`+"\n")
>>>>>>> f1ea6172
	// matches because we may get a:
	//   "WARNING: cannot create syslog logger\n"
	// in the output
	c.Check(s.Stderr(), Matches, fmt.Sprintf("(?ms).*imported %s\n", fakeAssertsFn))
	c.Check(n, Equals, total)
}<|MERGE_RESOLUTION|>--- conflicted
+++ resolved
@@ -86,11 +86,7 @@
 	rest, err := snap.Parser().ParseArgs([]string{"auto-import"})
 	c.Assert(err, IsNil)
 	c.Assert(rest, DeepEquals, []string{})
-<<<<<<< HEAD
-	c.Check(s.Stdout(), Equals, "")
-=======
 	c.Check(s.Stdout(), Equals, `created user "foo"`+"\n")
->>>>>>> f1ea6172
 	// matches because we may get a:
 	//   "WARNING: cannot create syslog logger\n"
 	// in the output
