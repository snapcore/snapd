// -*- Mode: Go; indent-tabs-mode: t -*-

/*
 * Copyright (C) 2016 Canonical Ltd
 *
 * This program is free software: you can redistribute it and/or modify
 * it under the terms of the GNU General Public License version 3 as
 * published by the Free Software Foundation.
 *
 * This program is distributed in the hope that it will be useful,
 * but WITHOUT ANY WARRANTY; without even the implied warranty of
 * MERCHANTABILITY or FITNESS FOR A PARTICULAR PURPOSE.  See the
 * GNU General Public License for more details.
 *
 * You should have received a copy of the GNU General Public License
 * along with this program.  If not, see <http://www.gnu.org/licenses/>.
 *
 */

package main_test

import (
	"fmt"
	"io/ioutil"
	"net/http"
	"path/filepath"

	. "gopkg.in/check.v1"

	snap "github.com/snapcore/snapd/cmd/snap"
	"github.com/snapcore/snapd/logger"
	"github.com/snapcore/snapd/release"
)

func makeMockMountInfo(c *C, content string) string {
	fn := filepath.Join(c.MkDir(), "mountinfo")
	err := ioutil.WriteFile(fn, []byte(content), 0644)
	c.Assert(err, IsNil)
	return fn
}

func (s *SnapSuite) TestAutoImportAssertsHappy(c *C) {
	restore := release.MockOnClassic(false)
	defer restore()

	fakeAssertData := []byte("my-assertion")

	n := 0
	total := 2
	s.RedirectClientToTestServer(func(w http.ResponseWriter, r *http.Request) {
		switch n {
		case 0:
			c.Check(r.Method, Equals, "POST")
			c.Check(r.URL.Path, Equals, "/v2/assertions")
			postData, err := ioutil.ReadAll(r.Body)
			c.Assert(err, IsNil)
			c.Check(postData, DeepEquals, fakeAssertData)
			fmt.Fprintln(w, `{"type": "sync", "result": {"ready": true, "status": "Done"}}`)
			n++
		case 1:
			c.Check(r.Method, Equals, "POST")
			c.Check(r.URL.Path, Equals, "/v2/create-user")
			postData, err := ioutil.ReadAll(r.Body)
			c.Assert(err, IsNil)
			c.Check(string(postData), Equals, `{"sudoer":true,"known":true}`)

			fmt.Fprintln(w, `{"type": "sync", "result": [{"username": "foo"}]}`)
			n++
		default:
			c.Fatalf("unexpected request: %v (expected %d got %d)", r, total, n)
		}

	})

	fakeAssertsFn := filepath.Join(c.MkDir(), "auto-import.assert")
	err := ioutil.WriteFile(fakeAssertsFn, fakeAssertData, 0644)
	c.Assert(err, IsNil)

	mockMountInfoFmt := `
24 0 8:18 / %s rw,relatime shared:1 - ext4 /dev/sdb2 rw,errors=remount-ro,data=ordered`
	content := fmt.Sprintf(mockMountInfoFmt, filepath.Dir(fakeAssertsFn))
	snap.MockMountInfoPath(makeMockMountInfo(c, content))

	l, err := logger.NewConsoleLog(s.stderr, 0)
	c.Assert(err, IsNil)
	logger.SetLogger(l)

	rest, err := snap.Parser().ParseArgs([]string{"auto-import"})
	c.Assert(err, IsNil)
	c.Assert(rest, DeepEquals, []string{})
	c.Check(s.Stdout(), Equals, `created user "foo"`+"\n")
	// matches because we may get a:
	//   "WARNING: cannot create syslog logger\n"
	// in the output
	c.Check(s.Stderr(), Matches, fmt.Sprintf("(?ms).*imported %s\n", fakeAssertsFn))
	c.Check(n, Equals, total)
}

<<<<<<< HEAD
func (s *SnapSuite) TestAutoImportAssertsHappyNotOnClassic(c *C) {
	restore := release.MockOnClassic(true)
	defer restore()

	fakeAssertData := []byte("my-assertion")
	s.RedirectClientToTestServer(func(w http.ResponseWriter, r *http.Request) {
		panic("not auto-import is run on classic")
=======
func (s *SnapSuite) TestAutoImportAssertsNotImportedFromLoop(c *C) {
	fakeAssertData := []byte("bad-assertion")

	s.RedirectClientToTestServer(func(w http.ResponseWriter, r *http.Request) {
		// assertion is ignored, nothing is posted to this endpoint
		panic("not reached")
>>>>>>> 82e5697a
	})

	fakeAssertsFn := filepath.Join(c.MkDir(), "auto-import.assert")
	err := ioutil.WriteFile(fakeAssertsFn, fakeAssertData, 0644)
	c.Assert(err, IsNil)

<<<<<<< HEAD
	content := fmt.Sprintf(mockMountInfoFmt, filepath.Dir(fakeAssertsFn))
=======
	mockMountInfoFmtWithLoop := `
24 0 8:18 / %s rw,relatime shared:1 - squashfs /dev/loop1 rw,errors=remount-ro,data=ordered`
	content := fmt.Sprintf(mockMountInfoFmtWithLoop, filepath.Dir(fakeAssertsFn))
>>>>>>> 82e5697a
	snap.MockMountInfoPath(makeMockMountInfo(c, content))

	rest, err := snap.Parser().ParseArgs([]string{"auto-import"})
	c.Assert(err, IsNil)
	c.Assert(rest, DeepEquals, []string{})
	c.Check(s.Stdout(), Equals, "")
<<<<<<< HEAD
	c.Check(s.Stderr(), Equals, "auto-import is disabled on classic\n")
=======
	c.Check(s.Stderr(), Equals, "")
}

func (s *SnapSuite) TestAutoImportCandidatesHappy(c *C) {
	dirs := make([]string, 4)
	args := make([]interface{}, len(dirs))
	files := make([]string, len(dirs))
	for i := range dirs {
		dirs[i] = c.MkDir()
		args[i] = dirs[i]
		files[i] = filepath.Join(dirs[i], "auto-import.assert")
		err := ioutil.WriteFile(files[i], nil, 0644)
		c.Assert(err, IsNil)
	}

	mockMountInfoFmtWithLoop := `
too short
24 0 8:18 / %[1]s rw,relatime foo ext3 /dev/meep2 no,separator
24 0 8:18 / %[2]s rw,relatime - ext3 /dev/meep2 rw,errors=remount-ro,data=ordered
24 0 8:18 / %[3]s rw,relatime opt:1 - ext4 /dev/meep3 rw,errors=remount-ro,data=ordered
24 0 8:18 / %[4]s rw,relatime opt:1 opt:2 - ext2 /dev/meep1 rw,errors=remount-ro,data=ordered
`

	content := fmt.Sprintf(mockMountInfoFmtWithLoop, args...)
	snap.MockMountInfoPath(makeMockMountInfo(c, content))

	l, err := snap.AutoImportCandidates()
	c.Check(err, IsNil)
	c.Check(l, DeepEquals, files[1:len(files)])
>>>>>>> 82e5697a
}<|MERGE_RESOLUTION|>--- conflicted
+++ resolved
@@ -96,47 +96,6 @@
 	c.Check(n, Equals, total)
 }
 
-<<<<<<< HEAD
-func (s *SnapSuite) TestAutoImportAssertsHappyNotOnClassic(c *C) {
-	restore := release.MockOnClassic(true)
-	defer restore()
-
-	fakeAssertData := []byte("my-assertion")
-	s.RedirectClientToTestServer(func(w http.ResponseWriter, r *http.Request) {
-		panic("not auto-import is run on classic")
-=======
-func (s *SnapSuite) TestAutoImportAssertsNotImportedFromLoop(c *C) {
-	fakeAssertData := []byte("bad-assertion")
-
-	s.RedirectClientToTestServer(func(w http.ResponseWriter, r *http.Request) {
-		// assertion is ignored, nothing is posted to this endpoint
-		panic("not reached")
->>>>>>> 82e5697a
-	})
-
-	fakeAssertsFn := filepath.Join(c.MkDir(), "auto-import.assert")
-	err := ioutil.WriteFile(fakeAssertsFn, fakeAssertData, 0644)
-	c.Assert(err, IsNil)
-
-<<<<<<< HEAD
-	content := fmt.Sprintf(mockMountInfoFmt, filepath.Dir(fakeAssertsFn))
-=======
-	mockMountInfoFmtWithLoop := `
-24 0 8:18 / %s rw,relatime shared:1 - squashfs /dev/loop1 rw,errors=remount-ro,data=ordered`
-	content := fmt.Sprintf(mockMountInfoFmtWithLoop, filepath.Dir(fakeAssertsFn))
->>>>>>> 82e5697a
-	snap.MockMountInfoPath(makeMockMountInfo(c, content))
-
-	rest, err := snap.Parser().ParseArgs([]string{"auto-import"})
-	c.Assert(err, IsNil)
-	c.Assert(rest, DeepEquals, []string{})
-	c.Check(s.Stdout(), Equals, "")
-<<<<<<< HEAD
-	c.Check(s.Stderr(), Equals, "auto-import is disabled on classic\n")
-=======
-	c.Check(s.Stderr(), Equals, "")
-}
-
 func (s *SnapSuite) TestAutoImportCandidatesHappy(c *C) {
 	dirs := make([]string, 4)
 	args := make([]interface{}, len(dirs))
@@ -163,5 +122,29 @@
 	l, err := snap.AutoImportCandidates()
 	c.Check(err, IsNil)
 	c.Check(l, DeepEquals, files[1:len(files)])
->>>>>>> 82e5697a
+}
+
+func (s *SnapSuite) TestAutoImportAssertsHappyNotOnClassic(c *C) {
+	restore := release.MockOnClassic(true)
+	defer restore()
+
+	fakeAssertData := []byte("my-assertion")
+	s.RedirectClientToTestServer(func(w http.ResponseWriter, r *http.Request) {
+		c.Errorf("auto-import on classic is disabled, but something tried to do a %q with %s", r.Method, r.URL.Path)
+	})
+
+	fakeAssertsFn := filepath.Join(c.MkDir(), "auto-import.assert")
+	err := ioutil.WriteFile(fakeAssertsFn, fakeAssertData, 0644)
+	c.Assert(err, IsNil)
+
+	mockMountInfoFmt := `
+24 0 8:18 / %s rw,relatime shared:1 - ext4 /dev/sdb2 rw,errors=remount-ro,data=ordered`
+	content := fmt.Sprintf(mockMountInfoFmt, filepath.Dir(fakeAssertsFn))
+	snap.MockMountInfoPath(makeMockMountInfo(c, content))
+
+	rest, err := snap.Parser().ParseArgs([]string{"auto-import"})
+	c.Assert(err, IsNil)
+	c.Assert(rest, DeepEquals, []string{})
+	c.Check(s.Stdout(), Equals, "")
+	c.Check(s.Stderr(), Equals, "auto-import is disabled on classic\n")
 }