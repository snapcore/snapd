--- conflicted
+++ resolved
@@ -70,18 +70,11 @@
 
 	cli := Client()
 
-<<<<<<< HEAD
-	request := client.CreateUserRequest{
+	options := client.CreateUserOptions{
 		Email:        x.Positional.Email,
 		Sudoer:       x.Sudoer,
 		Known:        x.Known,
 		ForceManaged: x.ForceManaged,
-=======
-	options := client.CreateUserOptions{
-		Email:  x.Positional.Email,
-		Sudoer: x.Sudoer,
-		Known:  x.Known,
->>>>>>> 85a37fb3
 	}
 
 	var results []*client.CreateUserResult
