// -*- Mode: Go; indent-tabs-mode: t -*-

/*
 * Copyright (C) 2014-2018 Canonical Ltd
 *
 * This program is free software: you can redistribute it and/or modify
 * it under the terms of the GNU General Public License version 3 as
 * published by the Free Software Foundation.
 *
 * This program is distributed in the hope that it will be useful,
 * but WITHOUT ANY WARRANTY; without even the implied warranty of
 * MERCHANTABILITY or FITNESS FOR A PARTICULAR PURPOSE.  See the
 * GNU General Public License for more details.
 *
 * You should have received a copy of the GNU General Public License
 * along with this program.  If not, see <http://www.gnu.org/licenses/>.
 *
 */

package main

import (
	"bufio"
	"errors"
	"fmt"
	"io"
	"io/ioutil"
	"os"
	"os/exec"
	"os/user"
	"path/filepath"
	"regexp"
	"strconv"
	"strings"
	"syscall"
	"time"

	"github.com/godbus/dbus"
	"github.com/jessevdk/go-flags"

	"github.com/snapcore/snapd/client"
	"github.com/snapcore/snapd/dirs"
	"github.com/snapcore/snapd/features"
	"github.com/snapcore/snapd/i18n"
	"github.com/snapcore/snapd/interfaces"
	"github.com/snapcore/snapd/logger"
	"github.com/snapcore/snapd/osutil"
	"github.com/snapcore/snapd/osutil/strace"
	"github.com/snapcore/snapd/sandbox/cgroup"
	"github.com/snapcore/snapd/sandbox/selinux"
	"github.com/snapcore/snapd/snap"
	"github.com/snapcore/snapd/snap/snapenv"
	"github.com/snapcore/snapd/strutil/shlex"
	"github.com/snapcore/snapd/timeutil"
	"github.com/snapcore/snapd/x11"
)

var (
	syscallExec              = syscall.Exec
	userCurrent              = user.Current
	osGetenv                 = os.Getenv
	timeNow                  = time.Now
	selinuxIsEnabled         = selinux.IsEnabled
	selinuxVerifyPathContext = selinux.VerifyPathContext
	selinuxRestoreContext    = selinux.RestoreContext
)

type cmdRun struct {
	clientMixin
	Command  string `long:"command" hidden:"yes"`
	HookName string `long:"hook" hidden:"yes"`
	Revision string `short:"r" default:"unset" hidden:"yes"`
	Shell    bool   `long:"shell" `

	// This options is both a selector (use or don't use strace) and it
	// can also carry extra options for strace. This is why there is
	// "default" and "optional-value" to distinguish this.
	Strace    string `long:"strace" optional:"true" optional-value:"with-strace" default:"no-strace" default-mask:"-"`
	Gdb       bool   `long:"gdb"`
	TraceExec bool   `long:"trace-exec"`

	// not a real option, used to check if cmdRun is initialized by
	// the parser
	ParserRan int    `long:"parser-ran" default:"1" hidden:"yes"`
	Timer     string `long:"timer" hidden:"yes"`
}

func init() {
	addCommand("run",
		i18n.G("Run the given snap command"),
		i18n.G(`
The run command executes the given snap command with the right confinement
and environment.
`),
		func() flags.Commander {
			return &cmdRun{}
		}, map[string]string{
			// TRANSLATORS: This should not start with a lowercase letter.
			"command": i18n.G("Alternative command to run"),
			// TRANSLATORS: This should not start with a lowercase letter.
			"hook": i18n.G("Hook to run"),
			// TRANSLATORS: This should not start with a lowercase letter.
			"r": i18n.G("Use a specific snap revision when running hook"),
			// TRANSLATORS: This should not start with a lowercase letter.
			"shell": i18n.G("Run a shell instead of the command (useful for debugging)"),
			// TRANSLATORS: This should not start with a lowercase letter.
			"strace": i18n.G("Run the command under strace (useful for debugging). Extra strace options can be specified as well here. Pass --raw to strace early snap helpers."),
			// TRANSLATORS: This should not start with a lowercase letter.
			"gdb": i18n.G("Run the command with gdb"),
			// TRANSLATORS: This should not start with a lowercase letter.
			"timer": i18n.G("Run as a timer service with given schedule"),
			// TRANSLATORS: This should not start with a lowercase letter.
			"trace-exec": i18n.G("Display exec calls timing data"),
			"parser-ran": "",
		}, nil)
}

// isStopping returns true if the system is shutting down.
func isStopping() (bool, error) {
	// Make sure, just in case, that systemd doesn't localize the output string.
	env, err := osutil.OSEnvironment()
	if err != nil {
		return false, err
	}
	env["LC_MESSAGES"] = "C"
	// Check if systemd is stopping (shutting down or rebooting).
	cmd := exec.Command("systemctl", "is-system-running")
	cmd.Env = env.ForExec()
	stdout, err := cmd.Output()
	// systemctl is-system-running returns non-zero for outcomes other than "running"
	// As such, ignore any ExitError and just process the stdout buffer.
	if _, ok := err.(*exec.ExitError); ok {
		return string(stdout) == "stopping\n", nil
	}
	return false, err
}

func maybeWaitForSecurityProfileRegeneration(cli *client.Client) error {
	// check if the security profiles key has changed, if so, we need
	// to wait for snapd to re-generate all profiles
	mismatch, err := interfaces.SystemKeyMismatch()
	if err == nil && !mismatch {
		return nil
	}
	// something went wrong with the system-key compare, try to
	// reach snapd before continuing
	if err != nil {
		logger.Debugf("SystemKeyMismatch returned an error: %v", err)
	}

	// We have a mismatch but maybe it is only because systemd is shutting down
	// and core or snapd were already unmounted and we failed to re-execute.
	// For context see: https://bugs.launchpad.net/snapd/+bug/1871652
	stopping, err := isStopping()
	if err != nil {
		logger.Debugf("cannot check if system is stopping: %s", err)
	}
	if stopping {
		logger.Debugf("ignoring system key mismatch during system shutdown/reboot")
		return nil
	}

	// We have a mismatch, try to connect to snapd, once we can
	// connect we just continue because that usually means that
	// a new snapd is ready and has generated profiles.
	//
	// There is a corner case if an upgrade leaves the old snapd
	// running and we connect to the old snapd. Handling this
	// correctly is tricky because our "snap run" pipeline may
	// depend on profiles written by the new snapd. So for now we
	// just continue and hope for the best. The real fix for this
	// is to fix the packaging so that snapd is stopped, upgraded
	// and started.
	//
	// connect timeout for client is 5s on each try, so 12*5s = 60s
	timeout := 12
	if timeoutEnv := os.Getenv("SNAPD_DEBUG_SYSTEM_KEY_RETRY"); timeoutEnv != "" {
		if i, err := strconv.Atoi(timeoutEnv); err == nil {
			timeout = i
		}
	}

	logger.Debugf("system key mismatch detected, waiting for snapd to start responding...")

	for i := 0; i < timeout; i++ {
		if _, err := cli.SysInfo(); err == nil {
			return nil
		}
		// sleep a little bit for good measure
		time.Sleep(1 * time.Second)
	}

	return fmt.Errorf("timeout waiting for snap system profiles to get updated")
}

func (x *cmdRun) Execute(args []string) error {
	if len(args) == 0 {
		return fmt.Errorf(i18n.G("need the application to run as argument"))
	}
	snapApp := args[0]
	args = args[1:]

	// Catch some invalid parameter combinations, provide helpful errors
	optionsSet := 0
	for _, param := range []string{x.HookName, x.Command, x.Timer} {
		if param != "" {
			optionsSet++
		}
	}
	if optionsSet > 1 {
		return fmt.Errorf("you can only use one of --hook, --command, and --timer")
	}

	if x.Revision != "unset" && x.Revision != "" && x.HookName == "" {
		return fmt.Errorf(i18n.G("-r can only be used with --hook"))
	}
	if x.HookName != "" && len(args) > 0 {
		// TRANSLATORS: %q is the hook name; %s a space-separated list of extra arguments
		return fmt.Errorf(i18n.G("too many arguments for hook %q: %s"), x.HookName, strings.Join(args, " "))
	}

	if err := maybeWaitForSecurityProfileRegeneration(x.client); err != nil {
		return err
	}

	// Now actually handle the dispatching
	if x.HookName != "" {
		return x.snapRunHook(snapApp)
	}

	if x.Command == "complete" {
		snapApp, args = antialias(snapApp, args)
	}

	if x.Timer != "" {
		return x.snapRunTimer(snapApp, x.Timer, args)
	}

	return x.snapRunApp(snapApp, args)
}

// antialias changes snapApp and args if snapApp is actually an alias
// for something else. If not, or if the args aren't what's expected
// for completion, it returns them unchanged.
func antialias(snapApp string, args []string) (string, []string) {
	if len(args) < 7 {
		// NOTE if len(args) < 7, Something is Wrong (at least WRT complete.sh and etelpmoc.sh)
		return snapApp, args
	}

	actualApp, err := resolveApp(snapApp)
	if err != nil || actualApp == snapApp {
		// no alias! woop.
		return snapApp, args
	}

	compPoint, err := strconv.Atoi(args[2])
	if err != nil {
		// args[2] is not COMP_POINT
		return snapApp, args
	}

	if compPoint <= len(snapApp) {
		// COMP_POINT is inside $0
		return snapApp, args
	}

	if compPoint > len(args[5]) {
		// COMP_POINT is bigger than $#
		return snapApp, args
	}

	if args[6] != snapApp {
		// args[6] is not COMP_WORDS[0]
		return snapApp, args
	}

	// it _should_ be COMP_LINE followed by one of
	// COMP_WORDBREAKS, but that's hard to do
	re, err := regexp.Compile(`^` + regexp.QuoteMeta(snapApp) + `\b`)
	if err != nil || !re.MatchString(args[5]) {
		// (weird regexp error, or) args[5] is not COMP_LINE
		return snapApp, args
	}

	argsOut := make([]string, len(args))
	copy(argsOut, args)

	argsOut[2] = strconv.Itoa(compPoint - len(snapApp) + len(actualApp))
	argsOut[5] = re.ReplaceAllLiteralString(args[5], actualApp)
	argsOut[6] = actualApp

	return actualApp, argsOut
}

func getSnapInfo(snapName string, revision snap.Revision) (info *snap.Info, err error) {
	if revision.Unset() {
		info, err = snap.ReadCurrentInfo(snapName)
	} else {
		info, err = snap.ReadInfo(snapName, &snap.SideInfo{
			Revision: revision,
		})
	}

	return info, err
}

func createOrUpdateUserDataSymlink(info *snap.Info, usr *user.User) error {
	// 'current' symlink for user data (SNAP_USER_DATA)
	userData := info.UserDataDir(usr.HomeDir)
	wantedSymlinkValue := filepath.Base(userData)
	currentActiveSymlink := filepath.Join(userData, "..", "current")

	var err error
	var currentSymlinkValue string
	for i := 0; i < 5; i++ {
		currentSymlinkValue, err = os.Readlink(currentActiveSymlink)
		// Failure other than non-existing symlink is fatal
		if err != nil && !os.IsNotExist(err) {
			// TRANSLATORS: %v the error message
			return fmt.Errorf(i18n.G("cannot read symlink: %v"), err)
		}

		if currentSymlinkValue == wantedSymlinkValue {
			break
		}

		if err == nil {
			// We may be racing with other instances of snap-run that try to do the same thing
			// If the symlink is already removed then we can ignore this error.
			err = os.Remove(currentActiveSymlink)
			if err != nil && !os.IsNotExist(err) {
				// abort with error
				break
			}
		}

		err = os.Symlink(wantedSymlinkValue, currentActiveSymlink)
		// Error other than symlink already exists will abort and be propagated
		if err == nil || !os.IsExist(err) {
			break
		}
		// If we arrived here it means the symlink couldn't be created because it got created
		// in the meantime by another instance, so we will try again.
	}
	if err != nil {
		return fmt.Errorf(i18n.G("cannot update the 'current' symlink of %q: %v"), currentActiveSymlink, err)
	}
	return nil
}

func createUserDataDirs(info *snap.Info) error {
	// Adjust umask so that the created directories have the permissions we
	// expect and are unaffected by the initial umask. While go runtime creates
	// threads at will behind the scenes, the setting of umask applies to the
	// entire process so it doesn't need any special handling to lock the
	// executing goroutine to a single thread.
	oldUmask := syscall.Umask(0)
	defer syscall.Umask(oldUmask)

	usr, err := userCurrent()
	if err != nil {
		return fmt.Errorf(i18n.G("cannot get the current user: %v"), err)
	}

	// see snapenv.User
	instanceUserData := info.UserDataDir(usr.HomeDir)
	instanceCommonUserData := info.UserCommonDataDir(usr.HomeDir)
	createDirs := []string{instanceUserData, instanceCommonUserData}
	if info.InstanceKey != "" {
		// parallel instance snaps get additional mapping in their mount
		// namespace, namely /home/joe/snap/foo_bar ->
		// /home/joe/snap/foo, make sure that the mount point exists and
		// is owned by the user
		snapUserDir := snap.UserSnapDir(usr.HomeDir, info.SnapName())
		createDirs = append(createDirs, snapUserDir)
	}
	for _, d := range createDirs {
		if err := os.MkdirAll(d, 0755); err != nil {
			// TRANSLATORS: %q is the directory whose creation failed, %v the error message
			return fmt.Errorf(i18n.G("cannot create %q: %v"), d, err)
		}
	}

	if err := createOrUpdateUserDataSymlink(info, usr); err != nil {
		return err
	}

	return maybeRestoreSecurityContext(usr)
}

// maybeRestoreSecurityContext attempts to restore security context of ~/snap on
// systems where it's applicable
func maybeRestoreSecurityContext(usr *user.User) error {
	snapUserHome := filepath.Join(usr.HomeDir, dirs.UserHomeSnapDir)
	enabled, err := selinuxIsEnabled()
	if err != nil {
		return fmt.Errorf("cannot determine SELinux status: %v", err)
	}
	if !enabled {
		logger.Debugf("SELinux not enabled")
		return nil
	}

	match, err := selinuxVerifyPathContext(snapUserHome)
	if err != nil {
		return fmt.Errorf("failed to verify SELinux context of %v: %v", snapUserHome, err)
	}
	if match {
		return nil
	}
	logger.Noticef("restoring default SELinux context of %v", snapUserHome)

	if err := selinuxRestoreContext(snapUserHome, selinux.RestoreMode{Recursive: true}); err != nil {
		return fmt.Errorf("cannot restore SELinux context of %v: %v", snapUserHome, err)
	}
	return nil
}

func (x *cmdRun) useStrace() bool {
	return x.ParserRan == 1 && x.Strace != "no-strace"
}

func (x *cmdRun) straceOpts() (opts []string, raw bool, err error) {
	if x.Strace == "with-strace" {
		return nil, false, nil
	}

	split, err := shlex.Split(x.Strace)
	if err != nil {
		return nil, false, err
	}

	opts = make([]string, 0, len(split))
	for _, opt := range split {
		if opt == "--raw" {
			raw = true
			continue
		}
		opts = append(opts, opt)
	}
	return opts, raw, nil
}

func (x *cmdRun) snapRunApp(snapApp string, args []string) error {
	snapName, appName := snap.SplitSnapApp(snapApp)
	info, err := getSnapInfo(snapName, snap.R(0))
	if err != nil {
		return err
	}

	app := info.Apps[appName]
	if app == nil {
		return fmt.Errorf(i18n.G("cannot find app %q in %q"), appName, snapName)
	}

	return x.runSnapConfine(info, app.SecurityTag(), snapApp, "", args)
}

func (x *cmdRun) snapRunHook(snapName string) error {
	revision, err := snap.ParseRevision(x.Revision)
	if err != nil {
		return err
	}

	info, err := getSnapInfo(snapName, revision)
	if err != nil {
		return err
	}

	hook := info.Hooks[x.HookName]
	if hook == nil {
		return fmt.Errorf(i18n.G("cannot find hook %q in %q"), x.HookName, snapName)
	}

	return x.runSnapConfine(info, hook.SecurityTag(), snapName, hook.Name, nil)
}

func (x *cmdRun) snapRunTimer(snapApp, timer string, args []string) error {
	schedule, err := timeutil.ParseSchedule(timer)
	if err != nil {
		return fmt.Errorf("invalid timer format: %v", err)
	}

	now := timeNow()
	if !timeutil.Includes(schedule, now) {
		fmt.Fprintf(Stderr, "%s: attempted to run %q timer outside of scheduled time %q\n", now.Format(time.RFC3339), snapApp, timer)
		return nil
	}

	return x.snapRunApp(snapApp, args)
}

var osReadlink = os.Readlink

// snapdHelperPath return the path of a helper like "snap-confine" or
// "snap-exec" based on if snapd is re-execed or not
func snapdHelperPath(toolName string) (string, error) {
	exe, err := osReadlink("/proc/self/exe")
	if err != nil {
		return "", fmt.Errorf("cannot read /proc/self/exe: %v", err)
	}
	// no re-exec
	if !strings.HasPrefix(exe, dirs.SnapMountDir) {
		return filepath.Join(dirs.DistroLibExecDir, toolName), nil
	}
	// The logic below only works if the last two path components
	// are /usr/bin
	// FIXME: use a snap warning?
	if !strings.HasSuffix(exe, "/usr/bin/"+filepath.Base(exe)) {
		logger.Noticef("(internal error): unexpected exe input in snapdHelperPath: %v", exe)
		return filepath.Join(dirs.DistroLibExecDir, toolName), nil
	}
	// snapBase will be "/snap/{core,snapd}/$rev/" because
	// the snap binary is always at $root/usr/bin/snap
	snapBase := filepath.Clean(filepath.Join(filepath.Dir(exe), "..", ".."))
	// Run snap-confine from the core/snapd snap.  The tools in
	// core/snapd snap are statically linked, or mostly
	// statically, with the exception of libraries such as libudev
	// and libc.
	return filepath.Join(snapBase, dirs.CoreLibExecDir, toolName), nil
}

func migrateXauthority(info *snap.Info) (string, error) {
	u, err := userCurrent()
	if err != nil {
		return "", fmt.Errorf(i18n.G("cannot get the current user: %s"), err)
	}

	// If our target directory (XDG_RUNTIME_DIR) doesn't exist we
	// don't attempt to create it.
	baseTargetDir := filepath.Join(dirs.XdgRuntimeDirBase, u.Uid)
	if !osutil.FileExists(baseTargetDir) {
		return "", nil
	}

	xauthPath := osGetenv("XAUTHORITY")
	if len(xauthPath) == 0 || !osutil.FileExists(xauthPath) {
		// Nothing to do for us. Most likely running outside of any
		// graphical X11 session.
		return "", nil
	}

	fin, err := os.Open(xauthPath)
	if err != nil {
		return "", err
	}
	defer fin.Close()

	// Abs() also calls Clean(); see https://golang.org/pkg/path/filepath/#Abs
	xauthPathAbs, err := filepath.Abs(fin.Name())
	if err != nil {
		return "", nil
	}

	// Remove all symlinks from path
	xauthPathCan, err := filepath.EvalSymlinks(xauthPathAbs)
	if err != nil {
		return "", nil
	}

	// Ensure the XAUTHORITY env is not abused by checking that
	// it point to exactly the file we just opened (no symlinks,
	// no funny "../.." etc)
	if fin.Name() != xauthPathCan {
		logger.Noticef("WARNING: XAUTHORITY environment value is not a clean path: %q", xauthPathCan)
		return "", nil
	}

	// Only do the migration from /tmp since the real /tmp is not visible for snaps
	if !strings.HasPrefix(fin.Name(), "/tmp/") {
		return "", nil
	}

	// We are performing a Stat() here to make sure that the user can't
	// steal another user's Xauthority file. Note that while Stat() uses
	// fstat() on the file descriptor created during Open(), the file might
	// have changed ownership between the Open() and the Stat(). That's ok
	// because we aren't trying to block access that the user already has:
	// if the user has the privileges to chown another user's Xauthority
	// file, we won't block that since the user can just steal it without
	// having to use snap run. This code is just to ensure that a user who
	// doesn't have those privileges can't steal the file via snap run
	// (also note that the (potentially untrusted) snap isn't running yet).
	fi, err := fin.Stat()
	if err != nil {
		return "", err
	}
	sys := fi.Sys()
	if sys == nil {
		return "", fmt.Errorf(i18n.G("cannot validate owner of file %s"), fin.Name())
	}
	// cheap comparison as the current uid is only available as a string
	// but it is better to convert the uid from the stat result to a
	// string than a string into a number.
	if fmt.Sprintf("%d", sys.(*syscall.Stat_t).Uid) != u.Uid {
		return "", fmt.Errorf(i18n.G("Xauthority file isn't owned by the current user %s"), u.Uid)
	}

	targetPath := filepath.Join(baseTargetDir, ".Xauthority")

	// Only validate Xauthority file again when both files don't match
	// otherwise we can continue using the existing Xauthority file.
	// This is ok to do here because we aren't trying to protect against
	// the user changing the Xauthority file in XDG_RUNTIME_DIR outside
	// of snapd.
	if osutil.FileExists(targetPath) {
		var fout *os.File
		if fout, err = os.Open(targetPath); err != nil {
			return "", err
		}
		if osutil.StreamsEqual(fin, fout) {
			fout.Close()
			return targetPath, nil
		}

		fout.Close()
		if err := os.Remove(targetPath); err != nil {
			return "", err
		}

		// Ensure we're validating the Xauthority file from the beginning
		if _, err := fin.Seek(int64(os.SEEK_SET), 0); err != nil {
			return "", err
		}
	}

	// To guard against setting XAUTHORITY to non-xauth files, check
	// that we have a valid Xauthority. Specifically, the file must be
	// parseable as an Xauthority file and not be empty.
	if err := x11.ValidateXauthority(fin); err != nil {
		return "", err
	}

	// Read data from the beginning of the file
	if _, err = fin.Seek(int64(os.SEEK_SET), 0); err != nil {
		return "", err
	}

	fout, err := os.OpenFile(targetPath, os.O_WRONLY|os.O_CREATE|os.O_EXCL, 0600)
	if err != nil {
		return "", err
	}
	defer fout.Close()

	// Read and write validated Xauthority file to its right location
	if _, err = io.Copy(fout, fin); err != nil {
		if err := os.Remove(targetPath); err != nil {
			logger.Noticef("WARNING: cannot remove file at %s: %s", targetPath, err)
		}
		return "", fmt.Errorf(i18n.G("cannot write new Xauthority file at %s: %s"), targetPath, err)
	}

	return targetPath, nil
}

func activateXdgDocumentPortal(info *snap.Info, snapApp, hook string) error {
	// Don't do anything for apps or hooks that don't plug the
	// desktop interface
	//
	// NOTE: This check is imperfect because we don't really know
	// if the interface is connected or not but this is an
	// acceptable compromise for not having to communicate with
	// snapd in snap run. In a typical desktop session the
	// document portal can be in use by many applications, not
	// just by snaps, so this is at most, pre-emptively using some
	// extra memory.
	var plugs map[string]*snap.PlugInfo
	if hook != "" {
		plugs = info.Hooks[hook].Plugs
	} else {
		_, appName := snap.SplitSnapApp(snapApp)
		plugs = info.Apps[appName].Plugs
	}
	plugsDesktop := false
	for _, plug := range plugs {
		if plug.Interface == "desktop" {
			plugsDesktop = true
			break
		}
	}
	if !plugsDesktop {
		return nil
	}

	u, err := userCurrent()
	if err != nil {
		return fmt.Errorf(i18n.G("cannot get the current user: %s"), err)
	}
	xdgRuntimeDir := filepath.Join(dirs.XdgRuntimeDirBase, u.Uid)

	// If $XDG_RUNTIME_DIR/doc appears to be a mount point, assume
	// that the document portal is up and running.
	expectedMountPoint := filepath.Join(xdgRuntimeDir, "doc")
	if mounted, err := osutil.IsMounted(expectedMountPoint); err != nil {
		logger.Noticef("Could not check document portal mount state: %s", err)
	} else if mounted {
		return nil
	}

	// If there is no session bus, our job is done.  We check this
	// manually to avoid dbus.SessionBus() auto-launching a new
	// bus.
	busAddress := osGetenv("DBUS_SESSION_BUS_ADDRESS")
	if len(busAddress) == 0 {
		return nil
	}

	// We've previously tried to start the document portal and
	// were told the service is unknown: don't bother connecting
	// to the session bus again.
	//
	// As the file is in $XDG_RUNTIME_DIR, it will be cleared over
	// full logout/login or reboot cycles.
	portalsUnavailableFile := filepath.Join(xdgRuntimeDir, ".portals-unavailable")
	if osutil.FileExists(portalsUnavailableFile) {
		return nil
	}

	conn, err := dbusSessionBus()
	if err != nil {
		return err
	}

	portal := conn.Object("org.freedesktop.portal.Documents",
		"/org/freedesktop/portal/documents")
	var mountPoint []byte
	if err := portal.Call("org.freedesktop.portal.Documents.GetMountPoint", 0).Store(&mountPoint); err != nil {
		// It is not considered an error if
		// xdg-document-portal is not available on the system.
		if dbusErr, ok := err.(dbus.Error); ok && dbusErr.Name == "org.freedesktop.DBus.Error.ServiceUnknown" {
			// We ignore errors here: if writing the file
			// fails, we'll just try connecting to D-Bus
			// again next time.
			if err = ioutil.WriteFile(portalsUnavailableFile, []byte(""), 0644); err != nil {
				logger.Noticef("WARNING: cannot write file at %s: %s", portalsUnavailableFile, err)
			}
			return nil
		}
		return err
	}

	// Sanity check to make sure the document portal is exposed
	// where we think it is.
	actualMountPoint := strings.TrimRight(string(mountPoint), "\x00")
	if actualMountPoint != expectedMountPoint {
		return fmt.Errorf(i18n.G("Expected portal at %#v, got %#v"), expectedMountPoint, actualMountPoint)
	}
	return nil
}

type envForExecFunc func(extra map[string]string) []string

func (x *cmdRun) runCmdUnderGdb(origCmd []string, envForExec envForExecFunc) error {
	cmd := []string{"sudo", "-E", "gdb", "-ex=run", "-ex=catch exec", "-ex=continue", "--args"}
	cmd = append(cmd, origCmd...)

	gcmd := exec.Command(cmd[0], cmd[1:]...)
	gcmd.Stdin = os.Stdin
	gcmd.Stdout = os.Stdout
	gcmd.Stderr = os.Stderr
	gcmd.Env = envForExec(map[string]string{"SNAP_CONFINE_RUN_UNDER_GDB": "1"})
	return gcmd.Run()
}

func (x *cmdRun) runCmdWithTraceExec(origCmd []string, envForExec envForExecFunc) error {
	// setup private tmp dir with strace fifo
	straceTmp, err := ioutil.TempDir("", "exec-trace")
	if err != nil {
		return err
	}
	defer os.RemoveAll(straceTmp)
	straceLog := filepath.Join(straceTmp, "strace.fifo")
	if err := syscall.Mkfifo(straceLog, 0640); err != nil {
		return err
	}
	// ensure we have one writer on the fifo so that if strace fails
	// nothing blocks
	fw, err := os.OpenFile(straceLog, os.O_RDWR, 0640)
	if err != nil {
		return err
	}
	defer fw.Close()

	// read strace data from fifo async
	var slg *strace.ExecveTiming
	var straceErr error
	doneCh := make(chan bool, 1)
	go func() {
		// FIXME: make this configurable?
		nSlowest := 10
		slg, straceErr = strace.TraceExecveTimings(straceLog, nSlowest)
		close(doneCh)
	}()

	cmd, err := strace.TraceExecCommand(straceLog, origCmd...)
	if err != nil {
		return err
	}
	// run
	cmd.Env = envForExec(nil)
	cmd.Stdin = Stdin
	cmd.Stdout = Stdout
	cmd.Stderr = Stderr
	err = cmd.Run()
	// ensure we close the fifo here so that the strace.TraceExecCommand()
	// helper gets a EOF from the fifo (i.e. all writers must be closed
	// for this)
	fw.Close()

	// wait for strace reader
	<-doneCh
	if straceErr == nil {
		slg.Display(Stderr)
	} else {
		logger.Noticef("cannot extract runtime data: %v", straceErr)
	}
	return err
}

func (x *cmdRun) runCmdUnderStrace(origCmd []string, envForExec envForExecFunc) error {
	extraStraceOpts, raw, err := x.straceOpts()
	if err != nil {
		return err
	}
	cmd, err := strace.Command(extraStraceOpts, origCmd...)
	if err != nil {
		return err
	}

	// run with filter
	cmd.Env = envForExec(nil)
	cmd.Stdin = Stdin
	cmd.Stdout = Stdout
	stderr, err := cmd.StderrPipe()
	if err != nil {
		return err
	}
	filterDone := make(chan bool, 1)
	go func() {
		defer func() { filterDone <- true }()

		if raw {
			// Passing --strace='--raw' disables the filtering of
			// early strace output. This is useful when tracking
			// down issues with snap helpers such as snap-confine,
			// snap-exec ...
			io.Copy(Stderr, stderr)
			return
		}

		r := bufio.NewReader(stderr)

		// The first thing from strace if things work is
		// "exeve(" - show everything until we see this to
		// not swallow real strace errors.
		for {
			s, err := r.ReadString('\n')
			if err != nil {
				break
			}
			if strings.Contains(s, "execve(") {
				break
			}
			fmt.Fprint(Stderr, s)
		}

		// The last thing that snap-exec does is to
		// execve() something inside the snap dir so
		// we know that from that point on the output
		// will be interessting to the user.
		//
		// We need check both /snap (which is where snaps
		// are located inside the mount namespace) and the
		// distro snap mount dir (which is different on e.g.
		// fedora/arch) to fully work with classic snaps.
		needle1 := fmt.Sprintf(`execve("%s`, dirs.SnapMountDir)
		needle2 := `execve("/snap`
		for {
			s, err := r.ReadString('\n')
			if err != nil {
				if err != io.EOF {
					fmt.Fprintf(Stderr, "cannot read strace output: %s\n", err)
				}
				break
			}
			// Ensure we catch the execve but *not* the
			// exec into
			// /snap/core/current/usr/lib/snapd/snap-confine
			// which is just `snap run` using the core version
			// snap-confine.
			if (strings.Contains(s, needle1) || strings.Contains(s, needle2)) && !strings.Contains(s, "usr/lib/snapd/snap-confine") {
				fmt.Fprint(Stderr, s)
				break
			}
		}
		io.Copy(Stderr, r)
	}()
	if err := cmd.Start(); err != nil {
		return err
	}
	<-filterDone
	err = cmd.Wait()
	return err
}

func (x *cmdRun) runSnapConfine(info *snap.Info, securityTag, snapApp, hook string, args []string) error {
	snapConfine, err := snapdHelperPath("snap-confine")
	if err != nil {
		return err
	}
	if !osutil.FileExists(snapConfine) {
		if hook != "" {
			logger.Noticef("WARNING: skipping running hook %q of snap %q: missing snap-confine", hook, info.InstanceName())
			return nil
		}
		return fmt.Errorf(i18n.G("missing snap-confine: try updating your core/snapd package"))
	}

	if err := createUserDataDirs(info); err != nil {
		logger.Noticef("WARNING: cannot create user data directory: %s", err)
	}

	xauthPath, err := migrateXauthority(info)
	if err != nil {
		logger.Noticef("WARNING: cannot copy user Xauthority file: %s", err)
	}

	if err := activateXdgDocumentPortal(info, snapApp, hook); err != nil {
		logger.Noticef("WARNING: cannot start document portal: %s", err)
	}

	cmd := []string{snapConfine}
	if info.NeedsClassic() {
		cmd = append(cmd, "--classic")
	}

	// this should never happen since we validate snaps with "base: none" and do not allow hooks/apps
	if info.Base == "none" {
		return fmt.Errorf(`cannot run hooks / applications with base "none"`)
	}
	if info.Base != "" {
		cmd = append(cmd, "--base", info.Base)
	}
	cmd = append(cmd, securityTag)

	// when under confinement, snap-exec is run from 'core' snap rootfs
	snapExecPath := filepath.Join(dirs.CoreLibExecDir, "snap-exec")

	if info.NeedsClassic() {
		// running with classic confinement, carefully pick snap-exec we
		// are going to use
		snapExecPath, err = snapdHelperPath("snap-exec")
		if err != nil {
			return err
		}
	}
	cmd = append(cmd, snapExecPath)

	if x.Shell {
		cmd = append(cmd, "--command=shell")
	}
	if x.Gdb {
		cmd = append(cmd, "--command=gdb")
	}
	if x.Command != "" {
		cmd = append(cmd, "--command="+x.Command)
	}

	if hook != "" {
		cmd = append(cmd, "--hook="+hook)
	}

	// snap-exec is POSIXly-- options must come before positionals.
	cmd = append(cmd, snapApp)
	cmd = append(cmd, args...)

	env, err := osutil.OSEnvironment()
	if err != nil {
		return err
	}
	snapenv.ExtendEnvForRun(env, info)

	if len(xauthPath) > 0 {
		// Environment is not nil here because it comes from
		// osutil.OSEnvironment and that guarantees this
		// property.
		env["XAUTHORITY"] = xauthPath
	}

	// on each run variant path this will be used once to get
	// the environment plus additions in the right form
	envForExec := func(extra map[string]string) []string {
		for varName, value := range extra {
			env[varName] = value
		}
		if !info.NeedsClassic() {
			return env.ForExec()
		}
		// For a classic snap, environment variables that are
		// usually stripped out by ld.so when starting a
		// setuid process are presevered by being renamed by
		// prepending PreservedUnsafePrefix -- which snap-exec
		// will remove, restoring the variables to their
		// original names.
		return env.ForExecEscapeUnsafe(snapenv.PreservedUnsafePrefix)
	}

	// Systemd automatically places services under a unique cgroup encoding the
	// security tag but for apps and hooks we need to create a transient scope
	// with similar purpose.
	//
	// The way this happens is as follows:
	//
	// 1) Services are implemented using systemd service units. Starting an
	// unit automatically places it in a cgroup named after the service unit
	// name. Snapd controls the name of the service units thus indirectly
	// controls the cgroup name.
	//
<<<<<<< HEAD
	// 2) Non-services are started inside systemd transient scopes. Scopes are
	// a systemd unit type that are defined programmatically and are meant for
	// groups of processes started and stopped by an _arbitrary process_ (ie,
	// not systemd). Transient scopes allow launched snaps to integrate into
=======
	// 2) Non-services, including hooks, are started inside systemd
	// transient scopes. Scopes are a systemd unit type that are defined
	// programmatically and are meant for groups of processes started and
	// stopped by an _arbitrary process_ (ie, not systemd). Systemd
	// requires that each scope is given a unique name. We employ a scheme
	// where random UUID is combined with the name of the security tag
	// derived from snap application or hook name. Multiple concurrent
	// invocations of "snap run" will use distinct UUIDs.
	//
	// Transient scopes allow launched snaps to integrate into
>>>>>>> 988e2b2a
	// the systemd design. See:
	// https://www.freedesktop.org/wiki/Software/systemd/ControlGroupInterface/
	//
	// Programs running as root, like system-wide services and programs invoked
	// using tools like sudo are placed under system.slice. Programs running as
	// a non-root user are placed under user.slice, specifically in a scope
	// specific to a logind session.
	//
	// This arrangement allows for proper accounting and control of resources
	// used by snap application processes of each type.
	//
	// For more information about systemd cgroups, including unit types, see:
	// https://www.freedesktop.org/wiki/Software/systemd/ControlGroupInterface/
	if app := info.Apps[snapApp]; app == nil || !app.IsService() {
		if err := createTransientScope(securityTag); err != nil {
<<<<<<< HEAD
			return err
=======
			if err != errCannotTrackProcess {
				return err
			}
			logger.Debugf("snapd cannot track the started application")
			logger.Debugf("snap refreshes will not be postponed by this process")
>>>>>>> 988e2b2a
		}
	} else {
		// TODO verify that the service is placed in a .service path in one of
		// the applicable cgroups.
	}
	if x.TraceExec {
		return x.runCmdWithTraceExec(cmd, envForExec)
	} else if x.Gdb {
		return x.runCmdUnderGdb(cmd, envForExec)
	} else if x.useStrace() {
		return x.runCmdUnderStrace(cmd, envForExec)
	} else {
		return syscallExec(cmd[0], cmd, envForExec(nil))
	}
}

<<<<<<< HEAD
func randomUUID() (string, error) {
	// The source of the bytes generated here is the same as that of
	// /dev/urandom which doesn't block and is sufficient for our purposes
	// of avoiding clashing UUIDs that are needed for all of the non-service
	// commands that are started with the help of this UUID.
	uuidBytes, err := ioutil.ReadFile("/proc/sys/kernel/random/uuid")
	return strings.TrimSpace(string(uuidBytes)), err
}

var createTransientScope = func(securityTag string) error {
	if !features.RefreshAppAwareness.IsEnabled() {
		return nil
	}

	logger.Debugf("creating transient scope %s", securityTag)
	// The scope is created with a DBus call to systemd running either on
	// system or session bus, depending on if we are starting a program as root
	// or as a regular user.
	var conn *dbus.Conn
	var err error
	if os.Getuid() == 0 {
		conn, err = dbus.SystemBus()
	} else {
		conn, err = dbus.SessionBus()
	}
	if err != nil {
		return err
	}

=======
var errDBusUnknownMethod = errors.New("org.freedesktop.DBus.Error.UnknownMethod")
var errDBusNameHasNoOwner = errors.New("org.freedesktop.DBus.Error.NameHasNoOwner")
var errDBusSpawnChildExited = errors.New("org.freedesktop.DBus.Error.Spawn.ChildExited")

// doCreateTransientScope creates a systemd transient scope with specified properties.
//
// The scope is created by asking systemd via the specified DBus connection.
// The unit name and the PID to attach are provided as well. The DBus method
// call is performed outside confinement established by snap-confine.
func doCreateTransientScope(conn *dbus.Conn, unitName string, pid int) error {
>>>>>>> 988e2b2a
	// The property and auxUnit types are not well documented but can be traced
	// from systemd source code. Systemd defines the signature of
	// StartTransientUnit as "ssa(sv)a(sa(sv))". The signature can be
	// decomposed as follows:
	//
	// Partial documentation, at the time of this writing, is available at
	// https://www.freedesktop.org/wiki/Software/systemd/dbus/
	//
	// unitName string // name of the unit to start
	// jobMode string  // corresponds to --job-mode= (see systemctl(1) manual page)
	// properties []struct{
	//   Name string
	//   Value interface{}
	// } // properties describe properties of the started unit
	// auxUnits []struct {
	//   Name string
	//   Properties []struct{
	//   	Name string
	//   	Value interface{}
	//	 }
	// } // auxUnits describe any additional units to define.
	type property struct {
<<<<<<< HEAD
		Name  string
=======
		Name string
		// XXX: This is getting marshaled as an invalid variant.
>>>>>>> 988e2b2a
		Value interface{}
	}
	type auxUnit struct {
		Name  string
		Props []property
	}

<<<<<<< HEAD
	// We ask the kernel for a random UUID. We need one because each transient
	// scope needs a unique name. The unique name is comprosed of said UUID and
	// the snap security tag.
	uuid, err := randomUUID()
	if err != nil {
		return err
	}
	// Instead of enforcing uniqueness we could join an existing scope but this has some limitations:
	// - the originally started scope must be marked as a delegate, with all consequences.
	// - the method AttachProcessesToUnit is unavailable on Ubuntu 16.04
	//
	// TODO: invert the arguments so that security tag comes first, UUID
	// second. This will result in nicer scope names but needs to be
	// coordinated with code in sandbox/cgroup and with the spread tests
	// exercising that.
	unitName := fmt.Sprintf("snap.%s.%s.scope", uuid, strings.TrimPrefix(securityTag, "snap."))
	mode := "fail"
	properties := []property{{"PIDs", []uint{uint(os.Getpid())}}}
=======
	mode := "fail"
	properties := []property{{"PIDs", []uint{uint(pid)}}}
>>>>>>> 988e2b2a
	aux := []auxUnit(nil)
	systemd := conn.Object("org.freedesktop.systemd1", "/org/freedesktop/systemd1")
	call := systemd.Call(
		"org.freedesktop.systemd1.Manager.StartTransientUnit",
<<<<<<< HEAD
		0, /* call flags */
=======
		0,
>>>>>>> 988e2b2a
		unitName,
		mode,
		properties,
		aux,
	)
	var job dbus.ObjectPath
	if err := call.Store(&job); err != nil {
		if dbusErr, ok := err.(dbus.Error); ok {
<<<<<<< HEAD
			switch dbusErr.Name {
			case "org.freedesktop.DBus.Error.UnknownMethod":
				// The DBus API is not supported on this system. This can happen on
				// very old versions of Systemd, for instance on Ubuntu 14.04.
				logger.Debugf("cannot create transient scope on this system: %s", err)
				return nil
=======
			logger.Debugf("StartTransientUnit failed with %q: %v", dbusErr.Name, dbusErr.Body)
			// Some specific DBus errors have distinct handling.
			switch dbusErr.Name {
			case "org.freedesktop.DBus.Error.NameHasNoOwner":
				// Nothing is providing systemd bus name. This is, most likely,
				// an Ubuntu 14.04 system with the special deputy systemd.
				return errDBusNameHasNoOwner
			case "org.freedesktop.DBus.Error.UnknownMethod":
				// The DBus API is not supported on this system. This can happen on
				// very old versions of Systemd, for instance on Ubuntu 14.04.
				return errDBusUnknownMethod
			case "org.freedesktop.DBus.Error.Spawn.ChildExited":
				// We tried to socket-activate dbus-daemon or bus-activate
				// systemd --user but it failed.
				return errDBusSpawnChildExited
>>>>>>> 988e2b2a
			case "org.freedesktop.systemd1.UnitExists":
				// Starting a scope with a name that already exists is an
				// error. Normally this should never happen.
				return fmt.Errorf("cannot create transient scope: scope %q clashed: %s", unitName, err)
<<<<<<< HEAD
			case "org.freedesktop.DBus.Error.Spawn.ChildExited":
				// The system does not have a DBus session bus.
				// Consume the error and continue with extra checks below.
				logger.Debugf("session bus is not available, consider installing dbus-user-session")
				err = nil
=======
			default:
				return fmt.Errorf("cannot create transient scope: DBus error %q: %v", dbusErr.Name, dbusErr.Body)
>>>>>>> 988e2b2a
			}
		}
		if err != nil {
			return fmt.Errorf("cannot create transient scope: %s", err)
		}
	}
<<<<<<< HEAD
=======
	logger.Debugf("created transient scope as object: %s", job)
	return nil
}

var dbusSystemBus = func() (*dbus.Conn, error) {
	return dbus.SystemBus()
}

var osGetuid = os.Getuid

// isSessionBusLikelyPresent checks for the apparent availability of DBus session bus.
//
// The code matches what go-dbus does when it tries to detect the session bus:
// - the presence of the environment variable DBUS_SESSION_BUS_ADDRESS
// - the presence of the bus socket address in the file /run/user/UID/dbus-session
// - the presence of the bus socket in /run/user/UID/bus
func isSessionBusLikelyPresent() bool {
	if address := os.Getenv("DBUS_SESSION_BUS_ADDRESS"); address != "" {
		return true
	}
	if fi, err := os.Stat(fmt.Sprintf("/run/user/%d/dbus-session", osGetuid())); err == nil {
		if stat, ok := fi.Sys().(*syscall.Stat_t); ok {
			if stat.Mode&syscall.S_IFREG == syscall.S_IFREG {
				return true
			}
		}
	}
	if fi, err := os.Stat(fmt.Sprintf("/run/user/%d/bus", osGetuid())); err == nil {
		if stat, ok := fi.Sys().(*syscall.Stat_t); ok {
			if stat.Mode&syscall.S_IFSOCK == syscall.S_IFSOCK {
				return true
			}
		}
	}
	return false
}

var dbusSessionBus = func() (*dbus.Conn, error) {
	// This started as a helper for mocking and testing but we ended up needing
	// a custom implementation to prevent go-dbus from spawning and *leaving
	// behind* a dbus-launch process that will never be used by anything again.
	if isSessionBusLikelyPresent() {
		return dbus.SessionBus()
	}
	return nil, fmt.Errorf("cannot find session bus")
}

var randomUUID = func() (string, error) {
	// The source of the bytes generated here is the same as that of
	// /dev/urandom which doesn't block and is sufficient for our purposes
	// of avoiding clashing UUIDs that are needed for all of the non-service
	// commands that are started with the help of this UUID.
	uuidBytes, err := ioutil.ReadFile("/proc/sys/kernel/random/uuid")
	return strings.TrimSpace(string(uuidBytes)), err
}

var osGetpid = os.Getpid

var cgroupProcessPathInTrackingCgroup = cgroup.ProcessPathInTrackingCgroup

var errCannotTrackProcess = errors.New("cannot track application process")

var createTransientScope = func(securityTag string) error {
	if !features.RefreshAppAwareness.IsEnabled() {
		return nil
	}
	logger.Debugf("creating transient scope %s", securityTag)

	// We ask the kernel for a random UUID. We need one because each transient
	// scope needs a unique name. The unique name is comprosed of said UUID and
	// the snap security tag.
	uuid, err := randomUUID()
	if err != nil {
		return err
	}

	// Enforcing uniqueness is preferred to reusing an existing scope for
	// simplicity since doing otherwise and joining an existing scope has
	// limitations:
	// - the originally started scope must be marked as a delegate, with all consequences.
	// - the method AttachProcessesToUnit is unavailable on Ubuntu 16.04
	//
	// TODO: invert the arguments so that security tag comes first, UUID
	// second. This will result in nicer scope names but needs to be
	// coordinated with code in sandbox/cgroup and with the spread tests
	// exercising that.
	unitName := fmt.Sprintf("snap.%s.%s.scope", uuid, strings.TrimPrefix(securityTag, "snap."))
	pid := osGetpid()

	// The scope is created with a DBus call to systemd running either on
	// system or session bus. We have a preference for session bus, as this is
	// where applications normally go to. When a session bus is not available
	// and the invoking user is root, we use the system bus instead.
	//
	// It is worth noting that hooks will not normally have a session bus to
	// connect to, as they are invoked as descendants of snapd, and snapd is a
	// service running outside of any session.
	isSessionBus := true
	conn, err := dbusSessionBus()
	if err != nil {
		logger.Debugf("session bus is not available: %s", err)
		if osGetuid() == 0 {
			logger.Debugf("falling back to system bus")
			isSessionBus = false
			conn, err = dbusSystemBus()
			if err != nil {
				logger.Debugf("system bus is not available: %s", err)
			} else {
				logger.Debugf("using system bus now, session bus was not available")
			}
		}
	} else {
		logger.Debugf("using session bus")
	}

	// Session or system bus might be unavailable. To avoid being fragile
	// ignore all errors when establishing session bus connection to avoid
	// breaking user interactions. This is consistent with similar failure
	// modes below, where other parts of the stack fail.
	//
	// Ideally we would check for a distinct error type but this is just an
	// errors.New() in go-dbus code.
	if err != nil {
		return errCannotTrackProcess
	}

tryAgain:
	// Create a transient scope by talking to systemd over DBus.
	if err := doCreateTransientScope(conn, unitName, pid); err != nil {
		switch err {
		case errDBusUnknownMethod:
			return errCannotTrackProcess
		case errDBusSpawnChildExited:
			fallthrough
		case errDBusNameHasNoOwner:
			// We cannot activate systemd --user for root, try the system bus
			// as a fallback.
			if isSessionBus && osGetuid() == 0 {
				logger.Debugf("cannot activate systemd --user on session bus, falling back to system bus: %s", err)
				isSessionBus = false
				conn, err = dbusSystemBus()
				if err != nil {
					logger.Debugf("system bus is not available: %s", err)
					return errCannotTrackProcess
				}
				logger.Debugf("using system bus now, session bus could not activate systemd --user")
				goto tryAgain
			}
			return errCannotTrackProcess
		}
		return err
	}
>>>>>>> 988e2b2a
	// We may have created a transient scope but due to a kernel design,
	// in specific situation when we are in a cgroup owned by one user,
	// and we want to run a process as a different user, *and* systemd is
	// older than 238, then this can silently fail.
	//
	// Verify the effective tracking cgroup and check that our scope name
	// is contained therein.
<<<<<<< HEAD
	path, err := cgroup.ProcessPathInTrackingCgroup(os.Getpid())
=======
	path, err := cgroupProcessPathInTrackingCgroup(pid)
>>>>>>> 988e2b2a
	if err != nil {
		return err
	}
	if !strings.Contains(path, unitName) {
<<<<<<< HEAD
		logger.Debugf("snapd cannot track the started application")
		logger.Debugf("snap refreshes will not be postponed by this process")
=======
		logger.Debugf("systemd could not associate process %d with transient scope %s", pid, unitName)
		return errCannotTrackProcess
>>>>>>> 988e2b2a
	}
	return nil
}<|MERGE_RESOLUTION|>--- conflicted
+++ resolved
@@ -1017,12 +1017,6 @@
 	// name. Snapd controls the name of the service units thus indirectly
 	// controls the cgroup name.
 	//
-<<<<<<< HEAD
-	// 2) Non-services are started inside systemd transient scopes. Scopes are
-	// a systemd unit type that are defined programmatically and are meant for
-	// groups of processes started and stopped by an _arbitrary process_ (ie,
-	// not systemd). Transient scopes allow launched snaps to integrate into
-=======
 	// 2) Non-services, including hooks, are started inside systemd
 	// transient scopes. Scopes are a systemd unit type that are defined
 	// programmatically and are meant for groups of processes started and
@@ -1033,7 +1027,6 @@
 	// invocations of "snap run" will use distinct UUIDs.
 	//
 	// Transient scopes allow launched snaps to integrate into
->>>>>>> 988e2b2a
 	// the systemd design. See:
 	// https://www.freedesktop.org/wiki/Software/systemd/ControlGroupInterface/
 	//
@@ -1049,15 +1042,11 @@
 	// https://www.freedesktop.org/wiki/Software/systemd/ControlGroupInterface/
 	if app := info.Apps[snapApp]; app == nil || !app.IsService() {
 		if err := createTransientScope(securityTag); err != nil {
-<<<<<<< HEAD
-			return err
-=======
 			if err != errCannotTrackProcess {
 				return err
 			}
 			logger.Debugf("snapd cannot track the started application")
 			logger.Debugf("snap refreshes will not be postponed by this process")
->>>>>>> 988e2b2a
 		}
 	} else {
 		// TODO verify that the service is placed in a .service path in one of
@@ -1074,37 +1063,6 @@
 	}
 }
 
-<<<<<<< HEAD
-func randomUUID() (string, error) {
-	// The source of the bytes generated here is the same as that of
-	// /dev/urandom which doesn't block and is sufficient for our purposes
-	// of avoiding clashing UUIDs that are needed for all of the non-service
-	// commands that are started with the help of this UUID.
-	uuidBytes, err := ioutil.ReadFile("/proc/sys/kernel/random/uuid")
-	return strings.TrimSpace(string(uuidBytes)), err
-}
-
-var createTransientScope = func(securityTag string) error {
-	if !features.RefreshAppAwareness.IsEnabled() {
-		return nil
-	}
-
-	logger.Debugf("creating transient scope %s", securityTag)
-	// The scope is created with a DBus call to systemd running either on
-	// system or session bus, depending on if we are starting a program as root
-	// or as a regular user.
-	var conn *dbus.Conn
-	var err error
-	if os.Getuid() == 0 {
-		conn, err = dbus.SystemBus()
-	} else {
-		conn, err = dbus.SessionBus()
-	}
-	if err != nil {
-		return err
-	}
-
-=======
 var errDBusUnknownMethod = errors.New("org.freedesktop.DBus.Error.UnknownMethod")
 var errDBusNameHasNoOwner = errors.New("org.freedesktop.DBus.Error.NameHasNoOwner")
 var errDBusSpawnChildExited = errors.New("org.freedesktop.DBus.Error.Spawn.ChildExited")
@@ -1115,7 +1073,6 @@
 // The unit name and the PID to attach are provided as well. The DBus method
 // call is performed outside confinement established by snap-confine.
 func doCreateTransientScope(conn *dbus.Conn, unitName string, pid int) error {
->>>>>>> 988e2b2a
 	// The property and auxUnit types are not well documented but can be traced
 	// from systemd source code. Systemd defines the signature of
 	// StartTransientUnit as "ssa(sv)a(sa(sv))". The signature can be
@@ -1138,12 +1095,8 @@
 	//	 }
 	// } // auxUnits describe any additional units to define.
 	type property struct {
-<<<<<<< HEAD
-		Name  string
-=======
 		Name string
 		// XXX: This is getting marshaled as an invalid variant.
->>>>>>> 988e2b2a
 		Value interface{}
 	}
 	type auxUnit struct {
@@ -1151,38 +1104,13 @@
 		Props []property
 	}
 
-<<<<<<< HEAD
-	// We ask the kernel for a random UUID. We need one because each transient
-	// scope needs a unique name. The unique name is comprosed of said UUID and
-	// the snap security tag.
-	uuid, err := randomUUID()
-	if err != nil {
-		return err
-	}
-	// Instead of enforcing uniqueness we could join an existing scope but this has some limitations:
-	// - the originally started scope must be marked as a delegate, with all consequences.
-	// - the method AttachProcessesToUnit is unavailable on Ubuntu 16.04
-	//
-	// TODO: invert the arguments so that security tag comes first, UUID
-	// second. This will result in nicer scope names but needs to be
-	// coordinated with code in sandbox/cgroup and with the spread tests
-	// exercising that.
-	unitName := fmt.Sprintf("snap.%s.%s.scope", uuid, strings.TrimPrefix(securityTag, "snap."))
-	mode := "fail"
-	properties := []property{{"PIDs", []uint{uint(os.Getpid())}}}
-=======
 	mode := "fail"
 	properties := []property{{"PIDs", []uint{uint(pid)}}}
->>>>>>> 988e2b2a
 	aux := []auxUnit(nil)
 	systemd := conn.Object("org.freedesktop.systemd1", "/org/freedesktop/systemd1")
 	call := systemd.Call(
 		"org.freedesktop.systemd1.Manager.StartTransientUnit",
-<<<<<<< HEAD
-		0, /* call flags */
-=======
 		0,
->>>>>>> 988e2b2a
 		unitName,
 		mode,
 		properties,
@@ -1191,14 +1119,6 @@
 	var job dbus.ObjectPath
 	if err := call.Store(&job); err != nil {
 		if dbusErr, ok := err.(dbus.Error); ok {
-<<<<<<< HEAD
-			switch dbusErr.Name {
-			case "org.freedesktop.DBus.Error.UnknownMethod":
-				// The DBus API is not supported on this system. This can happen on
-				// very old versions of Systemd, for instance on Ubuntu 14.04.
-				logger.Debugf("cannot create transient scope on this system: %s", err)
-				return nil
-=======
 			logger.Debugf("StartTransientUnit failed with %q: %v", dbusErr.Name, dbusErr.Body)
 			// Some specific DBus errors have distinct handling.
 			switch dbusErr.Name {
@@ -1214,29 +1134,18 @@
 				// We tried to socket-activate dbus-daemon or bus-activate
 				// systemd --user but it failed.
 				return errDBusSpawnChildExited
->>>>>>> 988e2b2a
 			case "org.freedesktop.systemd1.UnitExists":
 				// Starting a scope with a name that already exists is an
 				// error. Normally this should never happen.
 				return fmt.Errorf("cannot create transient scope: scope %q clashed: %s", unitName, err)
-<<<<<<< HEAD
-			case "org.freedesktop.DBus.Error.Spawn.ChildExited":
-				// The system does not have a DBus session bus.
-				// Consume the error and continue with extra checks below.
-				logger.Debugf("session bus is not available, consider installing dbus-user-session")
-				err = nil
-=======
 			default:
 				return fmt.Errorf("cannot create transient scope: DBus error %q: %v", dbusErr.Name, dbusErr.Body)
->>>>>>> 988e2b2a
 			}
 		}
 		if err != nil {
 			return fmt.Errorf("cannot create transient scope: %s", err)
 		}
 	}
-<<<<<<< HEAD
-=======
 	logger.Debugf("created transient scope as object: %s", job)
 	return nil
 }
@@ -1389,7 +1298,6 @@
 		}
 		return err
 	}
->>>>>>> 988e2b2a
 	// We may have created a transient scope but due to a kernel design,
 	// in specific situation when we are in a cgroup owned by one user,
 	// and we want to run a process as a different user, *and* systemd is
@@ -1397,22 +1305,13 @@
 	//
 	// Verify the effective tracking cgroup and check that our scope name
 	// is contained therein.
-<<<<<<< HEAD
-	path, err := cgroup.ProcessPathInTrackingCgroup(os.Getpid())
-=======
 	path, err := cgroupProcessPathInTrackingCgroup(pid)
->>>>>>> 988e2b2a
 	if err != nil {
 		return err
 	}
 	if !strings.Contains(path, unitName) {
-<<<<<<< HEAD
-		logger.Debugf("snapd cannot track the started application")
-		logger.Debugf("snap refreshes will not be postponed by this process")
-=======
 		logger.Debugf("systemd could not associate process %d with transient scope %s", pid, unitName)
 		return errCannotTrackProcess
->>>>>>> 988e2b2a
 	}
 	return nil
 }