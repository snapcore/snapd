// -*- Mode: Go; indent-tabs-mode: t -*-

/*
 * Copyright (C) 2014-2018 Canonical Ltd
 *
 * This program is free software: you can redistribute it and/or modify
 * it under the terms of the GNU General Public License version 3 as
 * published by the Free Software Foundation.
 *
 * This program is distributed in the hope that it will be useful,
 * but WITHOUT ANY WARRANTY; without even the implied warranty of
 * MERCHANTABILITY or FITNESS FOR A PARTICULAR PURPOSE.  See the
 * GNU General Public License for more details.
 *
 * You should have received a copy of the GNU General Public License
 * along with this program.  If not, see <http://www.gnu.org/licenses/>.
 *
 */

package main

import (
	"bufio"
	"fmt"
	"io"
	"os"
	"os/exec"
	"os/user"
	"path/filepath"
	"regexp"
	"strconv"
	"strings"
	"syscall"

	"github.com/jessevdk/go-flags"

	"github.com/snapcore/snapd/dirs"
	"github.com/snapcore/snapd/i18n"
	"github.com/snapcore/snapd/logger"
	"github.com/snapcore/snapd/osutil"
	"github.com/snapcore/snapd/snap"
	"github.com/snapcore/snapd/snap/snapenv"
	"github.com/snapcore/snapd/x11"
)

var (
	syscallExec = syscall.Exec
	userCurrent = user.Current
	osGetenv    = os.Getenv
)

type cmdRun struct {
	Command  string `long:"command" hidden:"yes"`
	HookName string `long:"hook" hidden:"yes"`
	Revision string `short:"r" default:"unset" hidden:"yes"`
	Shell    bool   `long:"shell" `
<<<<<<< HEAD
	Strace   string `long:"strace" optional:"true" optional-value:"with-strace" default:"no-strace" default-mask:"-"`
	Gdb      bool   `long:"gdb"`
=======
	// This options is both a selector (use or don't use strace) and it
	// can also carry extra options for strace. This is why there is
	// "default" and "optional-value" to distinguish this.
	Strace string `long:"strace" optional:"true" optional-value:"with-strace" default:"no-strace" default-mask:"-"`
>>>>>>> 09d7dc56

	// not a real option, used to check if cmdRun is initialized by
	// the parser
	ParserRan int `long:"parser-ran" default:"1" hidden:"yes"`
}

func init() {
	addCommand("run",
		i18n.G("Run the given snap command"),
		i18n.G("Run the given snap command with the right confinement and environment"),
		func() flags.Commander {
			return &cmdRun{}
		}, map[string]string{
			"command":    i18n.G("Alternative command to run"),
			"hook":       i18n.G("Hook to run"),
			"r":          i18n.G("Use a specific snap revision when running hook"),
			"shell":      i18n.G("Run a shell instead of the command (useful for debugging)"),
			"strace":     i18n.G("Run the command under strace (useful for debugging). Extra strace options can be specified as well here."),
			"gdb":        i18n.G("Run the command with gdb"),
			"parser-ran": "",
		}, nil)
}

func (x *cmdRun) Execute(args []string) error {
	if len(args) == 0 {
		return fmt.Errorf(i18n.G("need the application to run as argument"))
	}
	snapApp := args[0]
	args = args[1:]

	// Catch some invalid parameter combinations, provide helpful errors
	if x.HookName != "" && x.Command != "" {
		return fmt.Errorf(i18n.G("cannot use --hook and --command together"))
	}
	if x.Revision != "unset" && x.Revision != "" && x.HookName == "" {
		return fmt.Errorf(i18n.G("-r can only be used with --hook"))
	}
	if x.HookName != "" && len(args) > 0 {
		// TRANSLATORS: %q is the hook name; %s a space-separated list of extra arguments
		return fmt.Errorf(i18n.G("too many arguments for hook %q: %s"), x.HookName, strings.Join(args, " "))
	}

	// Now actually handle the dispatching
	if x.HookName != "" {
		return x.snapRunHook(snapApp)
	}

	if x.Command == "complete" {
		snapApp, args = antialias(snapApp, args)
	}

	return x.snapRunApp(snapApp, args)
}

// antialias changes snapApp and args if snapApp is actually an alias
// for something else. If not, or if the args aren't what's expected
// for completion, it returns them unchanged.
func antialias(snapApp string, args []string) (string, []string) {
	if len(args) < 7 {
		// NOTE if len(args) < 7, Something is Wrong (at least WRT complete.sh and etelpmoc.sh)
		return snapApp, args
	}

	actualApp, err := resolveApp(snapApp)
	if err != nil || actualApp == snapApp {
		// no alias! woop.
		return snapApp, args
	}

	compPoint, err := strconv.Atoi(args[2])
	if err != nil {
		// args[2] is not COMP_POINT
		return snapApp, args
	}

	if compPoint <= len(snapApp) {
		// COMP_POINT is inside $0
		return snapApp, args
	}

	if compPoint > len(args[5]) {
		// COMP_POINT is bigger than $#
		return snapApp, args
	}

	if args[6] != snapApp {
		// args[6] is not COMP_WORDS[0]
		return snapApp, args
	}

	// it _should_ be COMP_LINE followed by one of
	// COMP_WORDBREAKS, but that's hard to do
	re, err := regexp.Compile(`^` + regexp.QuoteMeta(snapApp) + `\b`)
	if err != nil || !re.MatchString(args[5]) {
		// (weird regexp error, or) args[5] is not COMP_LINE
		return snapApp, args
	}

	argsOut := make([]string, len(args))
	copy(argsOut, args)

	argsOut[2] = strconv.Itoa(compPoint - len(snapApp) + len(actualApp))
	argsOut[5] = re.ReplaceAllLiteralString(args[5], actualApp)
	argsOut[6] = actualApp

	return actualApp, argsOut
}

func getSnapInfo(snapName string, revision snap.Revision) (*snap.Info, error) {
	if revision.Unset() {
		curFn := filepath.Join(dirs.SnapMountDir, snapName, "current")
		realFn, err := os.Readlink(curFn)
		if err != nil {
			return nil, fmt.Errorf("cannot find current revision for snap %s: %s", snapName, err)
		}
		rev := filepath.Base(realFn)
		revision, err = snap.ParseRevision(rev)
		if err != nil {
			return nil, fmt.Errorf("cannot read revision %s: %s", rev, err)
		}
	}

	info, err := snap.ReadInfo(snapName, &snap.SideInfo{
		Revision: revision,
	})
	if err != nil {
		return nil, err
	}

	return info, nil
}

func createOrUpdateUserDataSymlink(info *snap.Info, usr *user.User) error {
	// 'current' symlink for user data (SNAP_USER_DATA)
	userData := info.UserDataDir(usr.HomeDir)
	wantedSymlinkValue := filepath.Base(userData)
	currentActiveSymlink := filepath.Join(userData, "..", "current")

	var err error
	var currentSymlinkValue string
	for i := 0; i < 5; i++ {
		currentSymlinkValue, err = os.Readlink(currentActiveSymlink)
		// Failure other than non-existing symlink is fatal
		if err != nil && !os.IsNotExist(err) {
			// TRANSLATORS: %v the error message
			return fmt.Errorf(i18n.G("cannot read symlink: %v"), err)
		}

		if currentSymlinkValue == wantedSymlinkValue {
			break
		}

		if err == nil {
			// We may be racing with other instances of snap-run that try to do the same thing
			// If the symlink is already removed then we can ignore this error.
			err = os.Remove(currentActiveSymlink)
			if err != nil && !os.IsNotExist(err) {
				// abort with error
				break
			}
		}

		err = os.Symlink(wantedSymlinkValue, currentActiveSymlink)
		// Error other than symlink already exists will abort and be propagated
		if err == nil || !os.IsExist(err) {
			break
		}
		// If we arrived here it means the symlink couldn't be created because it got created
		// in the meantime by another instance, so we will try again.
	}
	if err != nil {
		return fmt.Errorf(i18n.G("cannot update the 'current' symlink of %q: %v"), currentActiveSymlink, err)
	}
	return nil
}

func createUserDataDirs(info *snap.Info) error {
	usr, err := userCurrent()
	if err != nil {
		return fmt.Errorf(i18n.G("cannot get the current user: %v"), err)
	}

	// see snapenv.User
	userData := info.UserDataDir(usr.HomeDir)
	commonUserData := info.UserCommonDataDir(usr.HomeDir)
	for _, d := range []string{userData, commonUserData} {
		if err := os.MkdirAll(d, 0755); err != nil {
			// TRANSLATORS: %q is the directory whose creation failed, %v the error message
			return fmt.Errorf(i18n.G("cannot create %q: %v"), d, err)
		}
	}

	return createOrUpdateUserDataSymlink(info, usr)
}

func (x *cmdRun) useStrace() bool {
	return x.ParserRan == 1 && x.Strace != "no-strace"
}

func (x *cmdRun) straceOpts() []string {
	if x.Strace == "with-strace" {
		return nil
	}

	var opts []string
	// TODO: use shlex?
	for _, opt := range strings.Split(x.Strace, " ") {
		if strings.TrimSpace(opt) != "" {
			opts = append(opts, opt)
		}
	}
	return opts
}

func (x *cmdRun) snapRunApp(snapApp string, args []string) error {
	snapName, appName := snap.SplitSnapApp(snapApp)
	info, err := getSnapInfo(snapName, snap.R(0))
	if err != nil {
		return err
	}

	app := info.Apps[appName]
	if app == nil {
		return fmt.Errorf(i18n.G("cannot find app %q in %q"), appName, snapName)
	}

	return x.runSnapConfine(info, app.SecurityTag(), snapApp, "", args)
}

func (x *cmdRun) snapRunHook(snapName string) error {
	revision, err := snap.ParseRevision(x.Revision)
	if err != nil {
		return err
	}

	info, err := getSnapInfo(snapName, revision)
	if err != nil {
		return err
	}

	hook := info.Hooks[x.HookName]
	if hook == nil {
		return fmt.Errorf(i18n.G("cannot find hook %q in %q"), x.HookName, snapName)
	}

	return x.runSnapConfine(info, hook.SecurityTag(), snapName, hook.Name, nil)
}

var osReadlink = os.Readlink

func isReexeced() bool {
	exe, err := osReadlink("/proc/self/exe")
	if err != nil {
		logger.Noticef("cannot read /proc/self/exe: %v", err)
		return false
	}
	return strings.HasPrefix(exe, dirs.SnapMountDir)
}

func migrateXauthority(info *snap.Info) (string, error) {
	u, err := userCurrent()
	if err != nil {
		return "", fmt.Errorf(i18n.G("cannot get the current user: %s"), err)
	}

	// If our target directory (XDG_RUNTIME_DIR) doesn't exist we
	// don't attempt to create it.
	baseTargetDir := filepath.Join(dirs.XdgRuntimeDirBase, u.Uid)
	if !osutil.FileExists(baseTargetDir) {
		return "", nil
	}

	xauthPath := osGetenv("XAUTHORITY")
	if len(xauthPath) == 0 || !osutil.FileExists(xauthPath) {
		// Nothing to do for us. Most likely running outside of any
		// graphical X11 session.
		return "", nil
	}

	fin, err := os.Open(xauthPath)
	if err != nil {
		return "", err
	}
	defer fin.Close()

	// Abs() also calls Clean(); see https://golang.org/pkg/path/filepath/#Abs
	xauthPathAbs, err := filepath.Abs(fin.Name())
	if err != nil {
		return "", nil
	}

	// Remove all symlinks from path
	xauthPathCan, err := filepath.EvalSymlinks(xauthPathAbs)
	if err != nil {
		return "", nil
	}

	// Ensure the XAUTHORITY env is not abused by checking that
	// it point to exactly the file we just opened (no symlinks,
	// no funny "../.." etc)
	if fin.Name() != xauthPathCan {
		logger.Noticef("WARNING: XAUTHORITY environment value is not a clean path: %q", xauthPathCan)
		return "", nil
	}

	// Only do the migration from /tmp since the real /tmp is not visible for snaps
	if !strings.HasPrefix(fin.Name(), "/tmp/") {
		return "", nil
	}

	// We are performing a Stat() here to make sure that the user can't
	// steal another user's Xauthority file. Note that while Stat() uses
	// fstat() on the file descriptor created during Open(), the file might
	// have changed ownership between the Open() and the Stat(). That's ok
	// because we aren't trying to block access that the user already has:
	// if the user has the privileges to chown another user's Xauthority
	// file, we won't block that since the user can just steal it without
	// having to use snap run. This code is just to ensure that a user who
	// doesn't have those privileges can't steal the file via snap run
	// (also note that the (potentially untrusted) snap isn't running yet).
	fi, err := fin.Stat()
	if err != nil {
		return "", err
	}
	sys := fi.Sys()
	if sys == nil {
		return "", fmt.Errorf(i18n.G("cannot validate owner of file %s"), fin.Name())
	}
	// cheap comparison as the current uid is only available as a string
	// but it is better to convert the uid from the stat result to a
	// string than a string into a number.
	if fmt.Sprintf("%d", sys.(*syscall.Stat_t).Uid) != u.Uid {
		return "", fmt.Errorf(i18n.G("Xauthority file isn't owned by the current user %s"), u.Uid)
	}

	targetPath := filepath.Join(baseTargetDir, ".Xauthority")

	// Only validate Xauthority file again when both files don't match
	// otherwise we can continue using the existing Xauthority file.
	// This is ok to do here because we aren't trying to protect against
	// the user changing the Xauthority file in XDG_RUNTIME_DIR outside
	// of snapd.
	if osutil.FileExists(targetPath) {
		var fout *os.File
		if fout, err = os.Open(targetPath); err != nil {
			return "", err
		}
		if osutil.StreamsEqual(fin, fout) {
			fout.Close()
			return targetPath, nil
		}

		fout.Close()
		if err := os.Remove(targetPath); err != nil {
			return "", err
		}

		// Ensure we're validating the Xauthority file from the beginning
		if _, err := fin.Seek(int64(os.SEEK_SET), 0); err != nil {
			return "", err
		}
	}

	// To guard against setting XAUTHORITY to non-xauth files, check
	// that we have a valid Xauthority. Specifically, the file must be
	// parseable as an Xauthority file and not be empty.
	if err := x11.ValidateXauthority(fin); err != nil {
		return "", err
	}

	// Read data from the beginning of the file
	if _, err = fin.Seek(int64(os.SEEK_SET), 0); err != nil {
		return "", err
	}

	fout, err := os.OpenFile(targetPath, os.O_WRONLY|os.O_CREATE|os.O_EXCL, 0600)
	if err != nil {
		return "", err
	}
	defer fout.Close()

	// Read and write validated Xauthority file to its right location
	if _, err = io.Copy(fout, fin); err != nil {
		if err := os.Remove(targetPath); err != nil {
			logger.Noticef("WARNING: cannot remove file at %s: %s", targetPath, err)
		}
		return "", fmt.Errorf(i18n.G("cannot write new Xauthority file at %s: %s"), targetPath, err)
	}

	return targetPath, nil
}

func straceCmd() ([]string, error) {
	current, err := user.Current()
	if err != nil {
		return nil, err
	}
	sudoPath, err := exec.LookPath("sudo")
	if err != nil {
		return nil, fmt.Errorf("cannot use strace without sudo: %s", err)
	}

	// try strace from the snap first, we use new syscalls like
	// "_newselect" that are known to not work with the strace of e.g.
	// ubuntu 14.04
	var stracePath string
	cand := filepath.Join(dirs.SnapMountDir, "strace-static", "current", "bin", "strace")
	if osutil.FileExists(cand) {
		stracePath = cand
	}
	if stracePath == "" {
		stracePath, err = exec.LookPath("strace")
		if err != nil {
			return nil, fmt.Errorf("cannot find an installed strace, please try: `snap install strace-static`")
		}
	}

	return []string{
		sudoPath, "-E",
		stracePath,
		"-u", current.Username,
		"-f",
		// these syscalls are excluded because they make strace hang
		// on all or some architectures (gettimeofday on arm64)
		"-e", "!select,pselect6,_newselect,clock_gettime,sigaltstack,gettid,gettimeofday",
	}, nil
}

func (x *cmdRun) runCmdUnderGdb(origCmd, env []string) error {
	env = append(env, "SNAP_CONFINE_RUN_UNDER_GDB=1")

	cmd := []string{"sudo", "-E", "gdb", "-ex=run", "-ex=catch exec", "-ex=continue", "--args"}
	cmd = append(cmd, origCmd...)

	gcmd := exec.Command(cmd[0], cmd[1:]...)
	gcmd.Stdin = os.Stdin
	gcmd.Stdout = os.Stdout
	gcmd.Stderr = os.Stderr
	gcmd.Env = env
	return gcmd.Run()
}

func (x *cmdRun) runCmdUnderStrace(origCmd, env []string) error {
	// prepend strace magic
	cmd, err := straceCmd()
	if err != nil {
		return err
	}
	cmd = append(cmd, x.straceOpts()...)
	cmd = append(cmd, origCmd...)

	// run with filter
	gcmd := exec.Command(cmd[0], cmd[1:]...)
	gcmd.Env = env
	gcmd.Stdin = Stdin
	gcmd.Stdout = Stdout
	stderr, err := gcmd.StderrPipe()
	if err != nil {
		return err
	}
	filterDone := make(chan bool, 1)
	go func() {
		defer func() { filterDone <- true }()

		r := bufio.NewReader(stderr)

		// The first thing from strace if things work is
		// "exeve(" - show everything until we see this to
		// not swallow real strace errors.
		for {
			s, err := r.ReadString('\n')
			if err != nil {
				break
			}
			if strings.Contains(s, "execve(") {
				break
			}
			fmt.Fprint(Stderr, s)
		}

		// The last thing that snap-exec does is to
		// execve() something inside the snap dir so
		// we know that from that point on the output
		// will be interessting to the user.
		//
		// We need check both /snap (which is where snaps
		// are located inside the mount namespace) and the
		// distro snap mount dir (which is different on e.g.
		// fedora/arch) to fully work with classic snaps.
		needle1 := fmt.Sprintf(`execve("%s`, dirs.SnapMountDir)
		needle2 := `execve("/snap`
		for {
			s, err := r.ReadString('\n')
			if err != nil {
				if err != io.EOF {
					fmt.Fprintf(Stderr, "cannot read strace output: %s\n", err)
				}
				break
			}
			// Ensure we catch the execve but *not* the
			// exec into
			// /snap/core/current/usr/lib/snapd/snap-confine
			// which is just `snap run` using the core version
			// snap-confine.
			if (strings.Contains(s, needle1) || strings.Contains(s, needle2)) && !strings.Contains(s, "usr/lib/snapd/snap-confine") {
				fmt.Fprint(Stderr, s)
				break
			}
		}
		io.Copy(Stderr, r)
	}()
	if err := gcmd.Start(); err != nil {
		return err
	}
	<-filterDone
	err = gcmd.Wait()
	return err
}

func (x *cmdRun) runSnapConfine(info *snap.Info, securityTag, snapApp, hook string, args []string) error {
	snapConfine := filepath.Join(dirs.DistroLibExecDir, "snap-confine")
	// if we re-exec, we must run the snap-confine from the core snap
	// as well, if they get out of sync, havoc will happen
	if isReexeced() {
		// run snap-confine from the core snap. that will work because
		// snap-confine on the core snap is mostly statically linked
		// (except libudev and libc)
		snapConfine = filepath.Join(dirs.SnapMountDir, "core/current", dirs.CoreLibExecDir, "snap-confine")
	}

	if !osutil.FileExists(snapConfine) {
		if hook != "" {
			logger.Noticef("WARNING: skipping running hook %q of snap %q: missing snap-confine", hook, info.Name())
			return nil
		}
		return fmt.Errorf(i18n.G("missing snap-confine: try updating your snapd package"))
	}

	if err := createUserDataDirs(info); err != nil {
		logger.Noticef("WARNING: cannot create user data directory: %s", err)
	}

	xauthPath, err := migrateXauthority(info)
	if err != nil {
		logger.Noticef("WARNING: cannot copy user Xauthority file: %s", err)
	}

	cmd := []string{snapConfine}
	if info.NeedsClassic() {
		cmd = append(cmd, "--classic")
	}
	if info.Base != "" {
		cmd = append(cmd, "--base", info.Base)
	}
	cmd = append(cmd, securityTag)

	// when under confinement, snap-exec is run from 'core' snap rootfs
	snapExecPath := filepath.Join(dirs.CoreLibExecDir, "snap-exec")

	if info.NeedsClassic() {
		// running with classic confinement, carefully pick snap-exec we
		// are going to use
		if isReexeced() {
			// same rule as when choosing the location of snap-confine
			snapExecPath = filepath.Join(dirs.SnapMountDir, "core/current",
				dirs.CoreLibExecDir, "snap-exec")
		} else {
			// there is no mount namespace where 'core' is the
			// rootfs, hence we need to use distro's snap-exec
			snapExecPath = filepath.Join(dirs.DistroLibExecDir, "snap-exec")
		}
	}
	cmd = append(cmd, snapExecPath)

	if x.Shell {
		cmd = append(cmd, "--command=shell")
	}
	if x.Gdb {
		cmd = append(cmd, "--command=gdb")
	}
	if x.Command != "" {
		cmd = append(cmd, "--command="+x.Command)
	}

	if hook != "" {
		cmd = append(cmd, "--hook="+hook)
	}

	// snap-exec is POSIXly-- options must come before positionals.
	cmd = append(cmd, snapApp)
	cmd = append(cmd, args...)

	extraEnv := make(map[string]string)
	if len(xauthPath) > 0 {
		extraEnv["XAUTHORITY"] = xauthPath
	}
	env := snapenv.ExecEnv(info, extraEnv)

	if x.Gdb {
		return x.runCmdUnderGdb(cmd, env)
	} else if x.useStrace() {
		return x.runCmdUnderStrace(cmd, env)
	} else {
		return syscallExec(cmd[0], cmd, env)
	}
}<|MERGE_RESOLUTION|>--- conflicted
+++ resolved
@@ -54,15 +54,11 @@
 	HookName string `long:"hook" hidden:"yes"`
 	Revision string `short:"r" default:"unset" hidden:"yes"`
 	Shell    bool   `long:"shell" `
-<<<<<<< HEAD
-	Strace   string `long:"strace" optional:"true" optional-value:"with-strace" default:"no-strace" default-mask:"-"`
-	Gdb      bool   `long:"gdb"`
-=======
 	// This options is both a selector (use or don't use strace) and it
 	// can also carry extra options for strace. This is why there is
 	// "default" and "optional-value" to distinguish this.
 	Strace string `long:"strace" optional:"true" optional-value:"with-strace" default:"no-strace" default-mask:"-"`
->>>>>>> 09d7dc56
+	Gdb    bool   `long:"gdb"`
 
 	// not a real option, used to check if cmdRun is initialized by
 	// the parser
