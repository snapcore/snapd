// -*- Mode: Go; indent-tabs-mode: t -*-

/*
 * Copyright (C) 2016 Canonical Ltd
 *
 * This program is free software: you can redistribute it and/or modify
 * it under the terms of the GNU General Public License version 3 as
 * published by the Free Software Foundation.
 *
 * This program is distributed in the hope that it will be useful,
 * but WITHOUT ANY WARRANTY; without even the implied warranty of
 * MERCHANTABILITY or FITNESS FOR A PARTICULAR PURPOSE.  See the
 * GNU General Public License for more details.
 *
 * You should have received a copy of the GNU General Public License
 * along with this program.  If not, see <http://www.gnu.org/licenses/>.
 *
 */

package main_test

import (
	"errors"
	"fmt"
	"os"
	"os/user"
	"path/filepath"
	"strings"
	"time"

	"gopkg.in/check.v1"

	snaprun "github.com/snapcore/snapd/cmd/snap"
	"github.com/snapcore/snapd/dirs"
	"github.com/snapcore/snapd/logger"
	"github.com/snapcore/snapd/osutil"
	"github.com/snapcore/snapd/sandbox/cgroup"
	"github.com/snapcore/snapd/sandbox/selinux"
	"github.com/snapcore/snapd/snap"
	"github.com/snapcore/snapd/snap/snaptest"
	"github.com/snapcore/snapd/testutil"
	"github.com/snapcore/snapd/x11"
)

var mockYaml = []byte(`name: snapname
version: 1.0
apps:
 app:
  command: run-app
 svc:
  command: run-svc
  daemon: simple
hooks:
 configure:
`)

var mockYamlBaseNone1 = []byte(`name: snapname1
version: 1.0
base: none
apps:
 app:
  command: run-app
`)

var mockYamlBaseNone2 = []byte(`name: snapname2
version: 1.0
base: none
hooks:
 configure:
`)

type RunSuite struct {
	fakeHome string
	BaseSnapSuite
}

var _ = check.Suite(&RunSuite{})

func (s *RunSuite) SetUpTest(c *check.C) {
	s.BaseSnapSuite.SetUpTest(c)
	s.fakeHome = c.MkDir()

	u, err := user.Current()
	c.Assert(err, check.IsNil)
	s.AddCleanup(snaprun.MockUserCurrent(func() (*user.User, error) {
		return &user.User{Uid: u.Uid, HomeDir: s.fakeHome}, nil
	}))
	s.AddCleanup(snaprun.MockCreateTransientScopeForTracking(func(string) error {
		return nil
	}))
}

func (s *RunSuite) TestInvalidParameters(c *check.C) {
	invalidParameters := []string{"run", "--hook=configure", "--command=command-name", "--", "snap-name"}
	_, err := snaprun.Parser(snaprun.Client()).ParseArgs(invalidParameters)
	c.Check(err, check.ErrorMatches, ".*you can only use one of --hook, --command, and --timer.*")

	invalidParameters = []string{"run", "--hook=configure", "--timer=10:00-12:00", "--", "snap-name"}
	_, err = snaprun.Parser(snaprun.Client()).ParseArgs(invalidParameters)
	c.Check(err, check.ErrorMatches, ".*you can only use one of --hook, --command, and --timer.*")

	invalidParameters = []string{"run", "--command=command-name", "--timer=10:00-12:00", "--", "snap-name"}
	_, err = snaprun.Parser(snaprun.Client()).ParseArgs(invalidParameters)
	c.Check(err, check.ErrorMatches, ".*you can only use one of --hook, --command, and --timer.*")

	invalidParameters = []string{"run", "-r=1", "--command=command-name", "--", "snap-name"}
	_, err = snaprun.Parser(snaprun.Client()).ParseArgs(invalidParameters)
	c.Check(err, check.ErrorMatches, ".*-r can only be used with --hook.*")

	invalidParameters = []string{"run", "-r=1", "--", "snap-name"}
	_, err = snaprun.Parser(snaprun.Client()).ParseArgs(invalidParameters)
	c.Check(err, check.ErrorMatches, ".*-r can only be used with --hook.*")

	invalidParameters = []string{"run", "--hook=configure", "--", "foo", "bar", "snap-name"}
	_, err = snaprun.Parser(snaprun.Client()).ParseArgs(invalidParameters)
	c.Check(err, check.ErrorMatches, ".*too many arguments for hook \"configure\": bar.*")
}

func (s *RunSuite) TestRunCmdWithBaseNone(c *check.C) {
	defer mockSnapConfine(dirs.DistroLibExecDir)()

	// mock installed snap
	snaptest.MockSnapCurrent(c, string(mockYamlBaseNone1), &snap.SideInfo{
		Revision: snap.R("1"),
	})
	snaptest.MockSnapCurrent(c, string(mockYamlBaseNone2), &snap.SideInfo{
		Revision: snap.R("1"),
	})

	_, err := snaprun.Parser(snaprun.Client()).ParseArgs([]string{"run", "--", "snapname1.app", "--arg1", "arg2"})
	c.Assert(err, check.ErrorMatches, `cannot run hooks / applications with base \"none\"`)

	_, err = snaprun.Parser(snaprun.Client()).ParseArgs([]string{"run", "--hook=configure", "--", "snapname2"})
	c.Assert(err, check.ErrorMatches, `cannot run hooks / applications with base \"none\"`)
}

func (s *RunSuite) TestSnapRunWhenMissingConfine(c *check.C) {
	_, r := logger.MockLogger()
	defer r()

	// mock installed snap
	snaptest.MockSnapCurrent(c, string(mockYaml), &snap.SideInfo{
		Revision: snap.R("x2"),
	})

	// redirect exec
	var execs [][]string
	restorer := snaprun.MockSyscallExec(func(arg0 string, args []string, envv []string) error {
		execs = append(execs, args)
		return nil
	})
	defer restorer()

	// and run it!
	// a regular run will fail
	_, err := snaprun.Parser(snaprun.Client()).ParseArgs([]string{"run", "--", "snapname.app", "--arg1", "arg2"})
	c.Assert(err, check.ErrorMatches, `.* your core/snapd package`)
	// a hook run will not fail
	_, err = snaprun.Parser(snaprun.Client()).ParseArgs([]string{"run", "--hook=configure", "--", "snapname"})
	c.Assert(err, check.IsNil)

	// but nothing is run ever
	c.Check(execs, check.IsNil)
}

func (s *RunSuite) TestSnapRunAppIntegration(c *check.C) {
	defer mockSnapConfine(dirs.DistroLibExecDir)()

	tmpdir := os.Getenv("TMPDIR")
	if tmpdir == "" {
		tmpdir = "/var/tmp"
		os.Setenv("TMPDIR", tmpdir)
		defer os.Unsetenv("TMPDIR")
	}

	// mock installed snap
	snaptest.MockSnapCurrent(c, string(mockYaml), &snap.SideInfo{
		Revision: snap.R("x2"),
	})

	// redirect exec
	execArg0 := ""
	execArgs := []string{}
	execEnv := []string{}
	restorer := snaprun.MockSyscallExec(func(arg0 string, args []string, envv []string) error {
		execArg0 = arg0
		execArgs = args
		execEnv = envv
		return nil
	})
	defer restorer()

	// and run it!
	rest, err := snaprun.Parser(snaprun.Client()).ParseArgs([]string{"run", "--", "snapname.app", "--arg1", "arg2"})
	c.Assert(err, check.IsNil)
	c.Assert(rest, check.DeepEquals, []string{"snapname.app", "--arg1", "arg2"})
	c.Check(execArg0, check.Equals, filepath.Join(dirs.DistroLibExecDir, "snap-confine"))
	c.Check(execArgs, check.DeepEquals, []string{
		filepath.Join(dirs.DistroLibExecDir, "snap-confine"),
		"snap.snapname.app",
		filepath.Join(dirs.CoreLibExecDir, "snap-exec"),
		"snapname.app", "--arg1", "arg2"})
	c.Check(execEnv, testutil.Contains, "SNAP_REVISION=x2")
	c.Check(execEnv, testutil.Contains, fmt.Sprintf("TMPDIR=%s", tmpdir))
}

func (s *RunSuite) TestSnapRunClassicAppIntegration(c *check.C) {
	defer mockSnapConfine(dirs.DistroLibExecDir)()

	tmpdir := os.Getenv("TMPDIR")
	if tmpdir == "" {
		tmpdir = "/var/tmp"
		os.Setenv("TMPDIR", tmpdir)
		defer os.Unsetenv("TMPDIR")
	}

	// mock installed snap
	snaptest.MockSnapCurrent(c, string(mockYaml)+"confinement: classic\n", &snap.SideInfo{
		Revision: snap.R("x2"),
	})

	// redirect exec
	execArg0 := ""
	execArgs := []string{}
	execEnv := []string{}
	restorer := snaprun.MockSyscallExec(func(arg0 string, args []string, envv []string) error {
		execArg0 = arg0
		execArgs = args
		execEnv = envv
		return nil
	})
	defer restorer()

	// and run it!
	rest, err := snaprun.Parser(snaprun.Client()).ParseArgs([]string{"run", "--", "snapname.app", "--arg1", "arg2"})
	c.Assert(err, check.IsNil)
	c.Assert(rest, check.DeepEquals, []string{"snapname.app", "--arg1", "arg2"})
	c.Check(execArg0, check.Equals, filepath.Join(dirs.DistroLibExecDir, "snap-confine"))
	c.Check(execArgs, check.DeepEquals, []string{
		filepath.Join(dirs.DistroLibExecDir, "snap-confine"), "--classic",
		"snap.snapname.app",
		filepath.Join(dirs.DistroLibExecDir, "snap-exec"),
		"snapname.app", "--arg1", "arg2"})
	c.Check(execEnv, testutil.Contains, "SNAP_REVISION=x2")
	c.Check(execEnv, testutil.Contains, fmt.Sprintf("SNAP_SAVED_TMPDIR=%s", tmpdir))
}

func (s *RunSuite) TestSnapRunClassicAppIntegrationReexecedFromCore(c *check.C) {
	mountedCorePath := filepath.Join(dirs.SnapMountDir, "core/current")
	mountedCoreLibExecPath := filepath.Join(mountedCorePath, dirs.CoreLibExecDir)

	defer mockSnapConfine(mountedCoreLibExecPath)()

	// mock installed snap
	snaptest.MockSnapCurrent(c, string(mockYaml)+"confinement: classic\n", &snap.SideInfo{
		Revision: snap.R("x2"),
	})

	restore := snaprun.MockOsReadlink(func(name string) (string, error) {
		// pretend 'snap' is reexeced from 'core'
		return filepath.Join(mountedCorePath, "usr/bin/snap"), nil
	})
	defer restore()

	execArgs := []string{}
	restorer := snaprun.MockSyscallExec(func(arg0 string, args []string, envv []string) error {
		execArgs = args
		return nil
	})
	defer restorer()
	rest, err := snaprun.Parser(snaprun.Client()).ParseArgs([]string{"run", "--", "snapname.app", "--arg1", "arg2"})
	c.Assert(err, check.IsNil)
	c.Assert(rest, check.DeepEquals, []string{"snapname.app", "--arg1", "arg2"})
	c.Check(execArgs, check.DeepEquals, []string{
		filepath.Join(mountedCoreLibExecPath, "snap-confine"), "--classic",
		"snap.snapname.app",
		filepath.Join(mountedCoreLibExecPath, "snap-exec"),
		"snapname.app", "--arg1", "arg2"})
}

func (s *RunSuite) TestSnapRunClassicAppIntegrationReexecedFromSnapd(c *check.C) {
	mountedSnapdPath := filepath.Join(dirs.SnapMountDir, "snapd/current")
	mountedSnapdLibExecPath := filepath.Join(mountedSnapdPath, dirs.CoreLibExecDir)

	defer mockSnapConfine(mountedSnapdLibExecPath)()

	// mock installed snap
	snaptest.MockSnapCurrent(c, string(mockYaml)+"confinement: classic\n", &snap.SideInfo{
		Revision: snap.R("x2"),
	})

	restore := snaprun.MockOsReadlink(func(name string) (string, error) {
		// pretend 'snap' is reexeced from 'core'
		return filepath.Join(mountedSnapdPath, "usr/bin/snap"), nil
	})
	defer restore()

	execArgs := []string{}
	restorer := snaprun.MockSyscallExec(func(arg0 string, args []string, envv []string) error {
		execArgs = args
		return nil
	})
	defer restorer()
	rest, err := snaprun.Parser(snaprun.Client()).ParseArgs([]string{"run", "--", "snapname.app", "--arg1", "arg2"})
	c.Assert(err, check.IsNil)
	c.Assert(rest, check.DeepEquals, []string{"snapname.app", "--arg1", "arg2"})
	c.Check(execArgs, check.DeepEquals, []string{
		filepath.Join(mountedSnapdLibExecPath, "snap-confine"), "--classic",
		"snap.snapname.app",
		filepath.Join(mountedSnapdLibExecPath, "snap-exec"),
		"snapname.app", "--arg1", "arg2"})
}

func (s *RunSuite) TestSnapRunAppWithCommandIntegration(c *check.C) {
	defer mockSnapConfine(dirs.DistroLibExecDir)()

	// mock installed snap
	snaptest.MockSnapCurrent(c, string(mockYaml), &snap.SideInfo{
		Revision: snap.R(42),
	})

	// redirect exec
	execArg0 := ""
	execArgs := []string{}
	execEnv := []string{}
	restorer := snaprun.MockSyscallExec(func(arg0 string, args []string, envv []string) error {
		execArg0 = arg0
		execArgs = args
		execEnv = envv
		return nil
	})
	defer restorer()

	// and run it!
	_, err := snaprun.Parser(snaprun.Client()).ParseArgs([]string{"run", "--command=my-command", "--", "snapname.app", "arg1", "arg2"})
	c.Assert(err, check.IsNil)
	c.Check(execArg0, check.Equals, filepath.Join(dirs.DistroLibExecDir, "snap-confine"))
	c.Check(execArgs, check.DeepEquals, []string{
		filepath.Join(dirs.DistroLibExecDir, "snap-confine"),
		"snap.snapname.app",
		filepath.Join(dirs.CoreLibExecDir, "snap-exec"),
		"--command=my-command", "snapname.app", "arg1", "arg2"})
	c.Check(execEnv, testutil.Contains, "SNAP_REVISION=42")
}

func (s *RunSuite) TestSnapRunCreateDataDirs(c *check.C) {
	info, err := snap.InfoFromSnapYaml(mockYaml)
	c.Assert(err, check.IsNil)
	info.SideInfo.Revision = snap.R(42)

	err = snaprun.CreateUserDataDirs(info)
	c.Assert(err, check.IsNil)
	c.Check(osutil.FileExists(filepath.Join(s.fakeHome, "/snap/snapname/42")), check.Equals, true)
	c.Check(osutil.FileExists(filepath.Join(s.fakeHome, "/snap/snapname/common")), check.Equals, true)
}

func (s *RunSuite) TestParallelInstanceSnapRunCreateDataDirs(c *check.C) {
	info, err := snap.InfoFromSnapYaml(mockYaml)
	c.Assert(err, check.IsNil)
	info.SideInfo.Revision = snap.R(42)
	info.InstanceKey = "foo"

	err = snaprun.CreateUserDataDirs(info)
	c.Assert(err, check.IsNil)
	c.Check(osutil.FileExists(filepath.Join(s.fakeHome, "/snap/snapname_foo/42")), check.Equals, true)
	c.Check(osutil.FileExists(filepath.Join(s.fakeHome, "/snap/snapname_foo/common")), check.Equals, true)
	// mount point for snap instance mapping has been created
	c.Check(osutil.FileExists(filepath.Join(s.fakeHome, "/snap/snapname")), check.Equals, true)
	// and it's empty inside
	m, err := filepath.Glob(filepath.Join(s.fakeHome, "/snap/snapname/*"))
	c.Assert(err, check.IsNil)
	c.Assert(m, check.HasLen, 0)
}

func (s *RunSuite) TestSnapRunHookIntegration(c *check.C) {
	defer mockSnapConfine(dirs.DistroLibExecDir)()

	// mock installed snap
	snaptest.MockSnapCurrent(c, string(mockYaml), &snap.SideInfo{
		Revision: snap.R(42),
	})

	// redirect exec
	execArg0 := ""
	execArgs := []string{}
	execEnv := []string{}
	restorer := snaprun.MockSyscallExec(func(arg0 string, args []string, envv []string) error {
		execArg0 = arg0
		execArgs = args
		execEnv = envv
		return nil
	})
	defer restorer()

	// Run a hook from the active revision
	_, err := snaprun.Parser(snaprun.Client()).ParseArgs([]string{"run", "--hook=configure", "--", "snapname"})
	c.Assert(err, check.IsNil)
	c.Check(execArg0, check.Equals, filepath.Join(dirs.DistroLibExecDir, "snap-confine"))
	c.Check(execArgs, check.DeepEquals, []string{
		filepath.Join(dirs.DistroLibExecDir, "snap-confine"),
		"snap.snapname.hook.configure",
		filepath.Join(dirs.CoreLibExecDir, "snap-exec"),
		"--hook=configure", "snapname"})
	c.Check(execEnv, testutil.Contains, "SNAP_REVISION=42")
}

func (s *RunSuite) TestSnapRunHookUnsetRevisionIntegration(c *check.C) {
	defer mockSnapConfine(dirs.DistroLibExecDir)()

	// mock installed snap
	snaptest.MockSnapCurrent(c, string(mockYaml), &snap.SideInfo{
		Revision: snap.R(42),
	})

	// redirect exec
	execArg0 := ""
	execArgs := []string{}
	execEnv := []string{}
	restorer := snaprun.MockSyscallExec(func(arg0 string, args []string, envv []string) error {
		execArg0 = arg0
		execArgs = args
		execEnv = envv
		return nil
	})
	defer restorer()

	// Specifically pass "unset" which would use the active version.
	_, err := snaprun.Parser(snaprun.Client()).ParseArgs([]string{"run", "--hook=configure", "-r=unset", "--", "snapname"})
	c.Assert(err, check.IsNil)
	c.Check(execArg0, check.Equals, filepath.Join(dirs.DistroLibExecDir, "snap-confine"))
	c.Check(execArgs, check.DeepEquals, []string{
		filepath.Join(dirs.DistroLibExecDir, "snap-confine"),
		"snap.snapname.hook.configure",
		filepath.Join(dirs.CoreLibExecDir, "snap-exec"),
		"--hook=configure", "snapname"})
	c.Check(execEnv, testutil.Contains, "SNAP_REVISION=42")
}

func (s *RunSuite) TestSnapRunHookSpecificRevisionIntegration(c *check.C) {
	defer mockSnapConfine(dirs.DistroLibExecDir)()

	// mock installed snap
	// Create both revisions 41 and 42
	snaptest.MockSnap(c, string(mockYaml), &snap.SideInfo{
		Revision: snap.R(41),
	})
	snaptest.MockSnap(c, string(mockYaml), &snap.SideInfo{
		Revision: snap.R(42),
	})

	// redirect exec
	execArg0 := ""
	execArgs := []string{}
	execEnv := []string{}
	restorer := snaprun.MockSyscallExec(func(arg0 string, args []string, envv []string) error {
		execArg0 = arg0
		execArgs = args
		execEnv = envv
		return nil
	})
	defer restorer()

	// Run a hook on revision 41
	_, err := snaprun.Parser(snaprun.Client()).ParseArgs([]string{"run", "--hook=configure", "-r=41", "--", "snapname"})
	c.Assert(err, check.IsNil)
	c.Check(execArg0, check.Equals, filepath.Join(dirs.DistroLibExecDir, "snap-confine"))
	c.Check(execArgs, check.DeepEquals, []string{
		filepath.Join(dirs.DistroLibExecDir, "snap-confine"),
		"snap.snapname.hook.configure",
		filepath.Join(dirs.CoreLibExecDir, "snap-exec"),
		"--hook=configure", "snapname"})
	c.Check(execEnv, testutil.Contains, "SNAP_REVISION=41")
}

func (s *RunSuite) TestSnapRunHookMissingRevisionIntegration(c *check.C) {
	// Only create revision 42
	snaptest.MockSnapCurrent(c, string(mockYaml), &snap.SideInfo{
		Revision: snap.R(42),
	})

	// redirect exec
	restorer := snaprun.MockSyscallExec(func(arg0 string, args []string, envv []string) error {
		return nil
	})
	defer restorer()

	// Attempt to run a hook on revision 41, which doesn't exist
	_, err := snaprun.Parser(snaprun.Client()).ParseArgs([]string{"run", "--hook=configure", "-r=41", "--", "snapname"})
	c.Assert(err, check.NotNil)
	c.Check(err, check.ErrorMatches, "cannot find .*")
}

func (s *RunSuite) TestSnapRunHookInvalidRevisionIntegration(c *check.C) {
	_, err := snaprun.Parser(snaprun.Client()).ParseArgs([]string{"run", "--hook=configure", "-r=invalid", "--", "snapname"})
	c.Assert(err, check.NotNil)
	c.Check(err, check.ErrorMatches, "invalid snap revision: \"invalid\"")
}

func (s *RunSuite) TestSnapRunHookMissingHookIntegration(c *check.C) {
	// Only create revision 42
	snaptest.MockSnapCurrent(c, string(mockYaml), &snap.SideInfo{
		Revision: snap.R(42),
	})

	// redirect exec
	called := false
	restorer := snaprun.MockSyscallExec(func(arg0 string, args []string, envv []string) error {
		called = true
		return nil
	})
	defer restorer()

	_, err := snaprun.Parser(snaprun.Client()).ParseArgs([]string{"run", "--hook=missing-hook", "--", "snapname"})
	c.Assert(err, check.ErrorMatches, `cannot find hook "missing-hook" in "snapname"`)
	c.Check(called, check.Equals, false)
}

func (s *RunSuite) TestSnapRunErorsForUnknownRunArg(c *check.C) {
	_, err := snaprun.Parser(snaprun.Client()).ParseArgs([]string{"run", "--unknown", "--", "snapname.app", "--arg1", "arg2"})
	c.Assert(err, check.ErrorMatches, "unknown flag `unknown'")
}

func (s *RunSuite) TestSnapRunErorsForMissingApp(c *check.C) {
	_, err := snaprun.Parser(snaprun.Client()).ParseArgs([]string{"run", "--command=shell"})
	c.Assert(err, check.ErrorMatches, "need the application to run as argument")
}

func (s *RunSuite) TestSnapRunErorrForUnavailableApp(c *check.C) {
	_, err := snaprun.Parser(snaprun.Client()).ParseArgs([]string{"run", "--", "not-there"})
	c.Assert(err, check.ErrorMatches, fmt.Sprintf("cannot find current revision for snap not-there: readlink %s/not-there/current: no such file or directory", dirs.SnapMountDir))
}

func (s *RunSuite) TestSnapRunSaneEnvironmentHandling(c *check.C) {
	defer mockSnapConfine(dirs.DistroLibExecDir)()

	// mock installed snap
	snaptest.MockSnapCurrent(c, string(mockYaml), &snap.SideInfo{
		Revision: snap.R(42),
	})

	// redirect exec
	execEnv := []string{}
	restorer := snaprun.MockSyscallExec(func(arg0 string, args []string, envv []string) error {
		execEnv = envv
		return nil
	})
	defer restorer()

	// set a SNAP{,_*} variable in the environment
	os.Setenv("SNAP_NAME", "something-else")
	os.Setenv("SNAP_ARCH", "PDP-7")
	defer os.Unsetenv("SNAP_NAME")
	defer os.Unsetenv("SNAP_ARCH")
	// but unrelated stuff is ok
	os.Setenv("SNAP_THE_WORLD", "YES")
	defer os.Unsetenv("SNAP_THE_WORLD")

	// and ensure those SNAP_ vars get overridden
	rest, err := snaprun.Parser(snaprun.Client()).ParseArgs([]string{"run", "--", "snapname.app", "--arg1", "arg2"})
	c.Assert(err, check.IsNil)
	c.Assert(rest, check.DeepEquals, []string{"snapname.app", "--arg1", "arg2"})
	c.Check(execEnv, testutil.Contains, "SNAP_REVISION=42")
	c.Check(execEnv, check.Not(testutil.Contains), "SNAP_NAME=something-else")
	c.Check(execEnv, check.Not(testutil.Contains), "SNAP_ARCH=PDP-7")
	c.Check(execEnv, testutil.Contains, "SNAP_THE_WORLD=YES")
}

func (s *RunSuite) TestSnapRunSnapdHelperPath(c *check.C) {
	_, r := logger.MockLogger()
	defer r()

	var osReadlinkResult string
	restore := snaprun.MockOsReadlink(func(name string) (string, error) {
		return osReadlinkResult, nil
	})
	defer restore()

	tool := "snap-confine"
	for _, t := range []struct {
		readlink string
		expected string
	}{
		{
			filepath.Join(dirs.SnapMountDir, "core/current/usr/bin/snap"),
			filepath.Join(dirs.SnapMountDir, "core/current", dirs.CoreLibExecDir, tool),
		},
		{
			filepath.Join(dirs.SnapMountDir, "snapd/current/usr/bin/snap"),
			filepath.Join(dirs.SnapMountDir, "snapd/current", dirs.CoreLibExecDir, tool),
		},
		{
			filepath.Join("/usr/bin/snap"),
			filepath.Join(dirs.DistroLibExecDir, tool),
		},
		{
			filepath.Join("/home/foo/ws/snapd/snap"),
			filepath.Join(dirs.DistroLibExecDir, tool),
		},
		// unexpected case
		{
			filepath.Join(dirs.SnapMountDir, "snapd2/current/bin/snap"),
			filepath.Join(dirs.DistroLibExecDir, tool),
		},
	} {
		osReadlinkResult = t.readlink
		toolPath, err := snaprun.SnapdHelperPath(tool)
		c.Assert(err, check.IsNil)
		c.Check(toolPath, check.Equals, t.expected)
	}
}

func (s *RunSuite) TestSnapRunAppIntegrationFromCore(c *check.C) {
	defer mockSnapConfine(filepath.Join(dirs.SnapMountDir, "core", "111", dirs.CoreLibExecDir))()

	// mock installed snap
	snaptest.MockSnapCurrent(c, string(mockYaml), &snap.SideInfo{
		Revision: snap.R("x2"),
	})

	// pretend to be running from core
	restorer := snaprun.MockOsReadlink(func(string) (string, error) {
		return filepath.Join(dirs.SnapMountDir, "core/111/usr/bin/snap"), nil
	})
	defer restorer()

	// redirect exec
	execArg0 := ""
	execArgs := []string{}
	execEnv := []string{}
	restorer = snaprun.MockSyscallExec(func(arg0 string, args []string, envv []string) error {
		execArg0 = arg0
		execArgs = args
		execEnv = envv
		return nil
	})
	defer restorer()

	// and run it!
	rest, err := snaprun.Parser(snaprun.Client()).ParseArgs([]string{"run", "--", "snapname.app", "--arg1", "arg2"})
	c.Assert(err, check.IsNil)
	c.Assert(rest, check.DeepEquals, []string{"snapname.app", "--arg1", "arg2"})
	c.Check(execArg0, check.Equals, filepath.Join(dirs.SnapMountDir, "/core/111", dirs.CoreLibExecDir, "snap-confine"))
	c.Check(execArgs, check.DeepEquals, []string{
		filepath.Join(dirs.SnapMountDir, "/core/111", dirs.CoreLibExecDir, "snap-confine"),
		"snap.snapname.app",
		filepath.Join(dirs.CoreLibExecDir, "snap-exec"),
		"snapname.app", "--arg1", "arg2"})
	c.Check(execEnv, testutil.Contains, "SNAP_REVISION=x2")
}

func (s *RunSuite) TestSnapRunAppIntegrationFromSnapd(c *check.C) {
	defer mockSnapConfine(filepath.Join(dirs.SnapMountDir, "snapd", "222", dirs.CoreLibExecDir))()

	// mock installed snap
	snaptest.MockSnapCurrent(c, string(mockYaml), &snap.SideInfo{
		Revision: snap.R("x2"),
	})

	// pretend to be running from snapd
	restorer := snaprun.MockOsReadlink(func(string) (string, error) {
		return filepath.Join(dirs.SnapMountDir, "snapd/222/usr/bin/snap"), nil
	})
	defer restorer()

	// redirect exec
	execArg0 := ""
	execArgs := []string{}
	execEnv := []string{}
	restorer = snaprun.MockSyscallExec(func(arg0 string, args []string, envv []string) error {
		execArg0 = arg0
		execArgs = args
		execEnv = envv
		return nil
	})
	defer restorer()

	// and run it!
	rest, err := snaprun.Parser(snaprun.Client()).ParseArgs([]string{"run", "--", "snapname.app", "--arg1", "arg2"})
	c.Assert(err, check.IsNil)
	c.Assert(rest, check.DeepEquals, []string{"snapname.app", "--arg1", "arg2"})
	c.Check(execArg0, check.Equals, filepath.Join(dirs.SnapMountDir, "/snapd/222", dirs.CoreLibExecDir, "snap-confine"))
	c.Check(execArgs, check.DeepEquals, []string{
		filepath.Join(dirs.SnapMountDir, "/snapd/222", dirs.CoreLibExecDir, "snap-confine"),
		"snap.snapname.app",
		filepath.Join(dirs.CoreLibExecDir, "snap-exec"),
		"snapname.app", "--arg1", "arg2"})
	c.Check(execEnv, testutil.Contains, "SNAP_REVISION=x2")
}

func (s *RunSuite) TestSnapRunXauthorityMigration(c *check.C) {
	defer mockSnapConfine(dirs.DistroLibExecDir)()

	u, err := user.Current()
	c.Assert(err, check.IsNil)

	// Ensure XDG_RUNTIME_DIR exists for the user we're testing with
	err = os.MkdirAll(filepath.Join(dirs.XdgRuntimeDirBase, u.Uid), 0700)
	c.Assert(err, check.IsNil)

	// mock installed snap; happily this also gives us a directory
	// below /tmp which the Xauthority migration expects.
	snaptest.MockSnapCurrent(c, string(mockYaml), &snap.SideInfo{
		Revision: snap.R("x2"),
	})

	// redirect exec
	execArg0 := ""
	execArgs := []string{}
	execEnv := []string{}
	restorer := snaprun.MockSyscallExec(func(arg0 string, args []string, envv []string) error {
		execArg0 = arg0
		execArgs = args
		execEnv = envv
		return nil
	})
	defer restorer()

	xauthPath, err := x11.MockXauthority(2)
	c.Assert(err, check.IsNil)
	defer os.Remove(xauthPath)

	defer snaprun.MockGetEnv(func(name string) string {
		if name == "XAUTHORITY" {
			return xauthPath
		}
		return ""
	})()

	// and run it!
	rest, err := snaprun.Parser(snaprun.Client()).ParseArgs([]string{"run", "--", "snapname.app"})
	c.Assert(err, check.IsNil)
	c.Assert(rest, check.DeepEquals, []string{"snapname.app"})
	c.Check(execArg0, check.Equals, filepath.Join(dirs.DistroLibExecDir, "snap-confine"))
	c.Check(execArgs, check.DeepEquals, []string{
		filepath.Join(dirs.DistroLibExecDir, "snap-confine"),
		"snap.snapname.app",
		filepath.Join(dirs.CoreLibExecDir, "snap-exec"),
		"snapname.app"})

	expectedXauthPath := filepath.Join(dirs.XdgRuntimeDirBase, u.Uid, ".Xauthority")
	c.Check(execEnv, testutil.Contains, fmt.Sprintf("XAUTHORITY=%s", expectedXauthPath))

	info, err := os.Stat(expectedXauthPath)
	c.Assert(err, check.IsNil)
	c.Assert(info.Mode().Perm(), check.Equals, os.FileMode(0600))

	err = x11.ValidateXauthorityFile(expectedXauthPath)
	c.Assert(err, check.IsNil)
}

// build the args for a hypothetical completer
func mkCompArgs(compPoint string, argv ...string) []string {
	out := []string{
		"99", // COMP_TYPE
		"99", // COMP_KEY
		"",   // COMP_POINT
		"2",  // COMP_CWORD
		" ",  // COMP_WORDBREAKS
	}
	out[2] = compPoint
	out = append(out, strings.Join(argv, " "))
	out = append(out, argv...)
	return out
}

func (s *RunSuite) TestAntialiasHappy(c *check.C) {
	c.Assert(os.MkdirAll(dirs.SnapBinariesDir, 0755), check.IsNil)

	inArgs := mkCompArgs("10", "alias", "alias", "bo-alias")

	// first not so happy because no alias symlink
	app, outArgs := snaprun.Antialias("alias", inArgs)
	c.Check(app, check.Equals, "alias")
	c.Check(outArgs, check.DeepEquals, inArgs)

	c.Assert(os.Symlink("an-app", filepath.Join(dirs.SnapBinariesDir, "alias")), check.IsNil)

	// now really happy
	app, outArgs = snaprun.Antialias("alias", inArgs)
	c.Check(app, check.Equals, "an-app")
	c.Check(outArgs, check.DeepEquals, []string{
		"99", // COMP_TYPE (no change)
		"99", // COMP_KEY (no change)
		"11", // COMP_POINT (+1 because "an-app" is one longer than "alias")
		"2",  // COMP_CWORD (no change)
		" ",  // COMP_WORDBREAKS (no change)
		"an-app alias bo-alias", // COMP_LINE (argv[0] changed)
		"an-app",                // argv (arv[0] changed)
		"alias",
		"bo-alias",
	})
}

func (s *RunSuite) TestAntialiasBailsIfUnhappy(c *check.C) {
	// alias exists but args are somehow wonky
	c.Assert(os.MkdirAll(dirs.SnapBinariesDir, 0755), check.IsNil)
	c.Assert(os.Symlink("an-app", filepath.Join(dirs.SnapBinariesDir, "alias")), check.IsNil)

	// weird1 has COMP_LINE not start with COMP_WORDS[0], argv[0] equal to COMP_WORDS[0]
	weird1 := mkCompArgs("6", "alias", "")
	weird1[5] = "xxxxx "
	// weird2 has COMP_LINE not start with COMP_WORDS[0], argv[0] equal to the first word in COMP_LINE
	weird2 := mkCompArgs("6", "xxxxx", "")
	weird2[5] = "alias "

	for desc, inArgs := range map[string][]string{
		"nil args":                                               nil,
		"too-short args":                                         {"alias"},
		"COMP_POINT not a number":                                mkCompArgs("hello", "alias"),
		"COMP_POINT is inside argv[0]":                           mkCompArgs("2", "alias", ""),
		"COMP_POINT is outside argv":                             mkCompArgs("99", "alias", ""),
		"COMP_WORDS[0] is not argv[0]":                           mkCompArgs("10", "not-alias", ""),
		"mismatch between argv[0], COMP_LINE and COMP_WORDS, #1": weird1,
		"mismatch between argv[0], COMP_LINE and COMP_WORDS, #2": weird2,
	} {
		// antialias leaves args alone if it's too short
		app, outArgs := snaprun.Antialias("alias", inArgs)
		c.Check(app, check.Equals, "alias", check.Commentf(desc))
		c.Check(outArgs, check.DeepEquals, inArgs, check.Commentf(desc))
	}
}

func (s *RunSuite) TestSnapRunAppWithStraceIntegration(c *check.C) {
	defer mockSnapConfine(dirs.DistroLibExecDir)()

	// mock installed snap
	snaptest.MockSnapCurrent(c, string(mockYaml), &snap.SideInfo{
		Revision: snap.R("x2"),
	})

	// pretend we have sudo and simulate some useful output that would
	// normally come from strace
	sudoCmd := testutil.MockCommand(c, "sudo", fmt.Sprintf(`
echo "stdout output 1"
>&2 echo 'execve("/path/to/snap-confine")'
>&2 echo "snap-confine/snap-exec strace stuff"
>&2 echo "getuid() = 1000"
>&2 echo 'execve("%s/snapName/x2/bin/foo")'
>&2 echo "interessting strace output"
>&2 echo "and more"
echo "stdout output 2"
`, dirs.SnapMountDir))
	defer sudoCmd.Restore()

	// pretend we have strace
	straceCmd := testutil.MockCommand(c, "strace", "")
	defer straceCmd.Restore()

	user, err := user.Current()
	c.Assert(err, check.IsNil)

	// and run it under strace
	rest, err := snaprun.Parser(snaprun.Client()).ParseArgs([]string{"run", "--strace", "--", "snapname.app", "--arg1", "arg2"})
	c.Assert(err, check.IsNil)
	c.Assert(rest, check.DeepEquals, []string{"snapname.app", "--arg1", "arg2"})
	c.Check(sudoCmd.Calls(), check.DeepEquals, [][]string{
		{
			"sudo", "-E",
			filepath.Join(straceCmd.BinDir(), "strace"),
			"-u", user.Username,
			"-f",
			"-e", "!select,pselect6,_newselect,clock_gettime,sigaltstack,gettid,gettimeofday,nanosleep",
			filepath.Join(dirs.DistroLibExecDir, "snap-confine"),
			"snap.snapname.app",
			filepath.Join(dirs.CoreLibExecDir, "snap-exec"),
			"snapname.app", "--arg1", "arg2",
		},
	})
	c.Check(s.Stdout(), check.Equals, "stdout output 1\nstdout output 2\n")
	c.Check(s.Stderr(), check.Equals, fmt.Sprintf("execve(%q)\ninteressting strace output\nand more\n", filepath.Join(dirs.SnapMountDir, "snapName/x2/bin/foo")))

	s.ResetStdStreams()
	sudoCmd.ForgetCalls()

	// try again without filtering
	rest, err = snaprun.Parser(snaprun.Client()).ParseArgs([]string{"run", "--strace=--raw", "--", "snapname.app", "--arg1", "arg2"})
	c.Assert(err, check.IsNil)
	c.Assert(rest, check.DeepEquals, []string{"snapname.app", "--arg1", "arg2"})
	c.Check(sudoCmd.Calls(), check.DeepEquals, [][]string{
		{
			"sudo", "-E",
			filepath.Join(straceCmd.BinDir(), "strace"),
			"-u", user.Username,
			"-f",
			"-e", "!select,pselect6,_newselect,clock_gettime,sigaltstack,gettid,gettimeofday,nanosleep",
			filepath.Join(dirs.DistroLibExecDir, "snap-confine"),
			"snap.snapname.app",
			filepath.Join(dirs.CoreLibExecDir, "snap-exec"),
			"snapname.app", "--arg1", "arg2",
		},
	})
	c.Check(s.Stdout(), check.Equals, "stdout output 1\nstdout output 2\n")
	expectedFullFmt := `execve("/path/to/snap-confine")
snap-confine/snap-exec strace stuff
getuid() = 1000
execve("%s/snapName/x2/bin/foo")
interessting strace output
and more
`
	c.Check(s.Stderr(), check.Equals, fmt.Sprintf(expectedFullFmt, dirs.SnapMountDir))
}

func (s *RunSuite) TestSnapRunAppWithStraceOptions(c *check.C) {
	defer mockSnapConfine(dirs.DistroLibExecDir)()

	// mock installed snap
	snaptest.MockSnapCurrent(c, string(mockYaml), &snap.SideInfo{
		Revision: snap.R("x2"),
	})

	// pretend we have sudo
	sudoCmd := testutil.MockCommand(c, "sudo", "")
	defer sudoCmd.Restore()

	// pretend we have strace
	straceCmd := testutil.MockCommand(c, "strace", "")
	defer straceCmd.Restore()

	user, err := user.Current()
	c.Assert(err, check.IsNil)

	// and run it under strace
	rest, err := snaprun.Parser(snaprun.Client()).ParseArgs([]string{"run", `--strace=-tt --raw -o "file with spaces"`, "--", "snapname.app", "--arg1", "arg2"})
	c.Assert(err, check.IsNil)
	c.Assert(rest, check.DeepEquals, []string{"snapname.app", "--arg1", "arg2"})
	c.Check(sudoCmd.Calls(), check.DeepEquals, [][]string{
		{
			"sudo", "-E",
			filepath.Join(straceCmd.BinDir(), "strace"),
			"-u", user.Username,
			"-f",
			"-e", "!select,pselect6,_newselect,clock_gettime,sigaltstack,gettid,gettimeofday,nanosleep",
			"-tt",
			"-o",
			"file with spaces",
			filepath.Join(dirs.DistroLibExecDir, "snap-confine"),
			"snap.snapname.app",
			filepath.Join(dirs.CoreLibExecDir, "snap-exec"),
			"snapname.app", "--arg1", "arg2",
		},
	})
}

func (s *RunSuite) TestSnapRunShellIntegration(c *check.C) {
	defer mockSnapConfine(dirs.DistroLibExecDir)()

	// mock installed snap
	snaptest.MockSnapCurrent(c, string(mockYaml), &snap.SideInfo{
		Revision: snap.R("x2"),
	})

	// redirect exec
	execArg0 := ""
	execArgs := []string{}
	execEnv := []string{}
	restorer := snaprun.MockSyscallExec(func(arg0 string, args []string, envv []string) error {
		execArg0 = arg0
		execArgs = args
		execEnv = envv
		return nil
	})
	defer restorer()

	// and run it!
	rest, err := snaprun.Parser(snaprun.Client()).ParseArgs([]string{"run", "--shell", "--", "snapname.app", "--arg1", "arg2"})
	c.Assert(err, check.IsNil)
	c.Assert(rest, check.DeepEquals, []string{"snapname.app", "--arg1", "arg2"})
	c.Check(execArg0, check.Equals, filepath.Join(dirs.DistroLibExecDir, "snap-confine"))
	c.Check(execArgs, check.DeepEquals, []string{
		filepath.Join(dirs.DistroLibExecDir, "snap-confine"),
		"snap.snapname.app",
		filepath.Join(dirs.CoreLibExecDir, "snap-exec"),
		"--command=shell", "snapname.app", "--arg1", "arg2"})
	c.Check(execEnv, testutil.Contains, "SNAP_REVISION=x2")
}

func (s *RunSuite) TestSnapRunAppTimer(c *check.C) {
	defer mockSnapConfine(dirs.DistroLibExecDir)()

	// mock installed snap
	snaptest.MockSnapCurrent(c, string(mockYaml), &snap.SideInfo{
		Revision: snap.R("x2"),
	})

	// redirect exec
	execArg0 := ""
	execArgs := []string{}
	execCalled := false
	restorer := snaprun.MockSyscallExec(func(arg0 string, args []string, envv []string) error {
		execArg0 = arg0
		execArgs = args
		execCalled = true
		return nil
	})
	defer restorer()

	fakeNow := time.Date(2018, 02, 12, 9, 55, 0, 0, time.Local)
	restorer = snaprun.MockTimeNow(func() time.Time {
		// Monday Feb 12, 9:55
		return fakeNow
	})
	defer restorer()

	// pretend we are outside of timer range
	rest, err := snaprun.Parser(snaprun.Client()).ParseArgs([]string{"run", `--timer="mon,10:00~12:00,,fri,13:00"`, "--", "snapname.app", "--arg1", "arg2"})
	c.Assert(err, check.IsNil)
	c.Assert(rest, check.DeepEquals, []string{"snapname.app", "--arg1", "arg2"})
	c.Assert(execCalled, check.Equals, false)

	c.Check(s.Stderr(), check.Equals, fmt.Sprintf(`%s: attempted to run "snapname.app" timer outside of scheduled time "mon,10:00~12:00,,fri,13:00"
`, fakeNow.Format(time.RFC3339)))
	s.ResetStdStreams()

	restorer = snaprun.MockTimeNow(func() time.Time {
		// Monday Feb 12, 10:20
		return time.Date(2018, 02, 12, 10, 20, 0, 0, time.Local)
	})
	defer restorer()

	// and run it under strace
	_, err = snaprun.Parser(snaprun.Client()).ParseArgs([]string{"run", `--timer="mon,10:00~12:00,,fri,13:00"`, "--", "snapname.app", "--arg1", "arg2"})
	c.Assert(err, check.IsNil)
	c.Assert(execCalled, check.Equals, true)
	c.Check(execArg0, check.Equals, filepath.Join(dirs.DistroLibExecDir, "snap-confine"))
	c.Check(execArgs, check.DeepEquals, []string{
		filepath.Join(dirs.DistroLibExecDir, "snap-confine"),
		"snap.snapname.app",
		filepath.Join(dirs.CoreLibExecDir, "snap-exec"),
		"snapname.app", "--arg1", "arg2"})
}

func (s *RunSuite) TestRunCmdWithTraceExecUnhappy(c *check.C) {
	_, r := logger.MockLogger()
	defer r()

	defer mockSnapConfine(dirs.DistroLibExecDir)()

	// mock installed snap
	snaptest.MockSnapCurrent(c, string(mockYaml), &snap.SideInfo{
		Revision: snap.R("1"),
	})

	// pretend we have sudo
	sudoCmd := testutil.MockCommand(c, "sudo", "echo unhappy; exit 12")
	defer sudoCmd.Restore()

	// pretend we have strace
	straceCmd := testutil.MockCommand(c, "strace", "")
	defer straceCmd.Restore()

	rest, err := snaprun.Parser(snaprun.Client()).ParseArgs([]string{"run", "--trace-exec", "--", "snapname.app", "--arg1", "arg2"})
	c.Assert(err, check.ErrorMatches, "exit status 12")
	c.Assert(rest, check.DeepEquals, []string{"--", "snapname.app", "--arg1", "arg2"})
	c.Check(s.Stdout(), check.Equals, "unhappy\n")
	c.Check(s.Stderr(), check.Equals, "")
}

func (s *RunSuite) TestSnapRunRestoreSecurityContextHappy(c *check.C) {
	logbuf, restorer := logger.MockLogger()
	defer restorer()

	defer mockSnapConfine(dirs.DistroLibExecDir)()

	// mock installed snap
	snaptest.MockSnapCurrent(c, string(mockYaml), &snap.SideInfo{
		Revision: snap.R("x2"),
	})

	// redirect exec
	execCalled := 0
	restorer = snaprun.MockSyscallExec(func(_ string, args []string, envv []string) error {
		execCalled++
		return nil
	})
	defer restorer()

	verifyCalls := 0
	restoreCalls := 0
	isEnabledCalls := 0
	enabled := false
	verify := true

	snapUserDir := filepath.Join(s.fakeHome, dirs.UserHomeSnapDir)

	restorer = snaprun.MockSELinuxVerifyPathContext(func(what string) (bool, error) {
		c.Check(what, check.Equals, snapUserDir)
		verifyCalls++
		return verify, nil
	})
	defer restorer()

	restorer = snaprun.MockSELinuxRestoreContext(func(what string, mode selinux.RestoreMode) error {
		c.Check(mode, check.Equals, selinux.RestoreMode{Recursive: true})
		c.Check(what, check.Equals, snapUserDir)
		restoreCalls++
		return nil
	})
	defer restorer()

	restorer = snaprun.MockSELinuxIsEnabled(func() (bool, error) {
		isEnabledCalls++
		return enabled, nil
	})
	defer restorer()

	_, err := snaprun.Parser(snaprun.Client()).ParseArgs([]string{"run", "--", "snapname.app"})
	c.Assert(err, check.IsNil)
	c.Check(execCalled, check.Equals, 1)
	c.Check(isEnabledCalls, check.Equals, 1)
	c.Check(verifyCalls, check.Equals, 0)
	c.Check(restoreCalls, check.Equals, 0)

	// pretend SELinux is on
	enabled = true

	_, err = snaprun.Parser(snaprun.Client()).ParseArgs([]string{"run", "--", "snapname.app"})
	c.Assert(err, check.IsNil)
	c.Check(execCalled, check.Equals, 2)
	c.Check(isEnabledCalls, check.Equals, 2)
	c.Check(verifyCalls, check.Equals, 1)
	c.Check(restoreCalls, check.Equals, 0)

	// pretend the context does not match
	verify = false

	logbuf.Reset()

	_, err = snaprun.Parser(snaprun.Client()).ParseArgs([]string{"run", "--", "snapname.app"})
	c.Assert(err, check.IsNil)
	c.Check(execCalled, check.Equals, 3)
	c.Check(isEnabledCalls, check.Equals, 3)
	c.Check(verifyCalls, check.Equals, 2)
	c.Check(restoreCalls, check.Equals, 1)

	// and we let the user know what we're doing
	c.Check(logbuf.String(), testutil.Contains, fmt.Sprintf("restoring default SELinux context of %s", snapUserDir))
}

func (s *RunSuite) TestSnapRunRestoreSecurityContextFail(c *check.C) {
	logbuf, restorer := logger.MockLogger()
	defer restorer()

	defer mockSnapConfine(dirs.DistroLibExecDir)()

	// mock installed snap
	snaptest.MockSnapCurrent(c, string(mockYaml), &snap.SideInfo{
		Revision: snap.R("x2"),
	})

	// redirect exec
	execCalled := 0
	restorer = snaprun.MockSyscallExec(func(_ string, args []string, envv []string) error {
		execCalled++
		return nil
	})
	defer restorer()

	verifyCalls := 0
	restoreCalls := 0
	isEnabledCalls := 0
	enabledErr := errors.New("enabled failed")
	verifyErr := errors.New("verify failed")
	restoreErr := errors.New("restore failed")

	snapUserDir := filepath.Join(s.fakeHome, dirs.UserHomeSnapDir)

	restorer = snaprun.MockSELinuxVerifyPathContext(func(what string) (bool, error) {
		c.Check(what, check.Equals, snapUserDir)
		verifyCalls++
		return false, verifyErr
	})
	defer restorer()

	restorer = snaprun.MockSELinuxRestoreContext(func(what string, mode selinux.RestoreMode) error {
		c.Check(mode, check.Equals, selinux.RestoreMode{Recursive: true})
		c.Check(what, check.Equals, snapUserDir)
		restoreCalls++
		return restoreErr
	})
	defer restorer()

	restorer = snaprun.MockSELinuxIsEnabled(func() (bool, error) {
		isEnabledCalls++
		return enabledErr == nil, enabledErr
	})
	defer restorer()

	_, err := snaprun.Parser(snaprun.Client()).ParseArgs([]string{"run", "--", "snapname.app"})
	// these errors are only logged, but we still run the snap
	c.Assert(err, check.IsNil)
	c.Check(execCalled, check.Equals, 1)
	c.Check(logbuf.String(), testutil.Contains, "cannot determine SELinux status: enabled failed")
	c.Check(isEnabledCalls, check.Equals, 1)
	c.Check(verifyCalls, check.Equals, 0)
	c.Check(restoreCalls, check.Equals, 0)
	// pretend selinux is on
	enabledErr = nil

	logbuf.Reset()

	_, err = snaprun.Parser(snaprun.Client()).ParseArgs([]string{"run", "--", "snapname.app"})
	c.Assert(err, check.IsNil)
	c.Check(execCalled, check.Equals, 2)
	c.Check(logbuf.String(), testutil.Contains, fmt.Sprintf("failed to verify SELinux context of %s: verify failed", snapUserDir))
	c.Check(isEnabledCalls, check.Equals, 2)
	c.Check(verifyCalls, check.Equals, 1)
	c.Check(restoreCalls, check.Equals, 0)

	// pretend the context does not match
	verifyErr = nil

	logbuf.Reset()

	_, err = snaprun.Parser(snaprun.Client()).ParseArgs([]string{"run", "--", "snapname.app"})
	c.Assert(err, check.IsNil)
	c.Check(execCalled, check.Equals, 3)
	c.Check(logbuf.String(), testutil.Contains, fmt.Sprintf("cannot restore SELinux context of %s: restore failed", snapUserDir))
	c.Check(isEnabledCalls, check.Equals, 3)
	c.Check(verifyCalls, check.Equals, 2)
	c.Check(restoreCalls, check.Equals, 1)
}

// systemctl is-system-running returns "running" in normal situations.
func (s *RunSuite) TestIsStoppingRunning(c *check.C) {
	systemctl := testutil.MockCommand(c, "systemctl", `
case "$1" in
	is-system-running)
		echo "running"
		exit 0
		;;
esac
`)
	defer systemctl.Restore()
	stop, err := snaprun.IsStopping()
	c.Check(err, check.IsNil)
	c.Check(stop, check.Equals, false)
	c.Check(systemctl.Calls(), check.DeepEquals, [][]string{
		{"systemctl", "is-system-running"},
	})
}

// systemctl is-system-running returns "stopping" when the system is
// shutting down or rebooting. At the same time it returns a non-zero
// exit status.
func (s *RunSuite) TestIsStoppingStopping(c *check.C) {
	systemctl := testutil.MockCommand(c, "systemctl", `
case "$1" in
	is-system-running)
		echo "stopping"
		exit 1
		;;
esac
`)
	defer systemctl.Restore()
	stop, err := snaprun.IsStopping()
	c.Check(err, check.IsNil)
	c.Check(stop, check.Equals, true)
	c.Check(systemctl.Calls(), check.DeepEquals, [][]string{
		{"systemctl", "is-system-running"},
	})
}

// systemctl is-system-running can often return "degraded"
// Let's make sure that is not confusing us.
func (s *RunSuite) TestIsStoppingDegraded(c *check.C) {
	systemctl := testutil.MockCommand(c, "systemctl", `
case "$1" in
	is-system-running)
		echo "degraded"
		exit 1
		;;
esac
`)
	defer systemctl.Restore()
	stop, err := snaprun.IsStopping()
	c.Check(err, check.IsNil)
	c.Check(stop, check.Equals, false)
	c.Check(systemctl.Calls(), check.DeepEquals, [][]string{
		{"systemctl", "is-system-running"},
	})
}

func (s *RunSuite) TestSnapRunTrackingApps(c *check.C) {
	restore := mockSnapConfine(filepath.Join(dirs.SnapMountDir, "core", "111", dirs.CoreLibExecDir))
	defer restore()

	// mock installed snap
	snaptest.MockSnapCurrent(c, string(mockYaml), &snap.SideInfo{
		Revision: snap.R("x2"),
	})

	// pretend to be running from core
	restore = snaprun.MockOsReadlink(func(string) (string, error) {
		return filepath.Join(dirs.SnapMountDir, "core/111/usr/bin/snap"), nil
	})
	defer restore()

	created := false
	restore = snaprun.MockCreateTransientScopeForTracking(func(securityTag string) error {
		c.Assert(securityTag, check.Equals, "snap.snapname.app")
		created = true
		return nil
	})
	defer restore()

	restore = snaprun.MockConfirmSystemdServiceTracking(func(securityTag string) error {
		panic("apps need to create a scope and do not use systemd service tracking")
	})
	defer restore()

	// redirect exec
	execArg0 := ""
	execArgs := []string{}
	execEnv := []string{}
	restore = snaprun.MockSyscallExec(func(arg0 string, args []string, envv []string) error {
		execArg0 = arg0
		execArgs = args
		execEnv = envv
		return nil
	})
	defer restore()

	// and run it!
	rest, err := snaprun.Parser(snaprun.Client()).ParseArgs([]string{"run", "--", "snapname.app", "--arg1", "arg2"})
	c.Assert(err, check.IsNil)
	c.Assert(rest, check.DeepEquals, []string{"snapname.app", "--arg1", "arg2"})
	c.Check(execArg0, check.Equals, filepath.Join(dirs.SnapMountDir, "/core/111", dirs.CoreLibExecDir, "snap-confine"))
	c.Check(execArgs, check.DeepEquals, []string{
		filepath.Join(dirs.SnapMountDir, "/core/111", dirs.CoreLibExecDir, "snap-confine"),
		"snap.snapname.app",
		filepath.Join(dirs.CoreLibExecDir, "snap-exec"),
		"snapname.app", "--arg1", "arg2"})
	c.Check(execEnv, testutil.Contains, "SNAP_REVISION=x2")
	c.Assert(created, check.Equals, true)
}

func (s *RunSuite) TestSnapRunTrackingHooks(c *check.C) {
	restore := mockSnapConfine(filepath.Join(dirs.SnapMountDir, "core", "111", dirs.CoreLibExecDir))
	defer restore()

	// mock installed snap
	snaptest.MockSnapCurrent(c, string(mockYaml), &snap.SideInfo{
		Revision: snap.R("x2"),
	})

	// pretend to be running from core
	restore = snaprun.MockOsReadlink(func(string) (string, error) {
		return filepath.Join(dirs.SnapMountDir, "core/111/usr/bin/snap"), nil
	})
	defer restore()

	created := false
	restore = snaprun.MockCreateTransientScopeForTracking(func(securityTag string) error {
		c.Assert(securityTag, check.Equals, "snap.snapname.hook.configure")
		created = true
		return nil
	})
	defer restore()

	restore = snaprun.MockConfirmSystemdServiceTracking(func(securityTag string) error {
		panic("hooks need to create a scope and do not use systemd service tracking")
	})
	defer restore()

	// redirect exec
	execArg0 := ""
	execArgs := []string{}
	execEnv := []string{}
	restore = snaprun.MockSyscallExec(func(arg0 string, args []string, envv []string) error {
		execArg0 = arg0
		execArgs = args
		execEnv = envv
		return nil
	})
	defer restore()

	// and run it!
	rest, err := snaprun.Parser(snaprun.Client()).ParseArgs([]string{"run", "--hook", "configure", "-r", "x2", "snapname"})
	c.Assert(err, check.IsNil)
	c.Assert(rest, check.DeepEquals, []string{"snapname"})
	c.Check(execArg0, check.Equals, filepath.Join(dirs.SnapMountDir, "/core/111", dirs.CoreLibExecDir, "snap-confine"))
	c.Check(execArgs, check.DeepEquals, []string{
		filepath.Join(dirs.SnapMountDir, "/core/111", dirs.CoreLibExecDir, "snap-confine"),
		"snap.snapname.hook.configure",
		filepath.Join(dirs.CoreLibExecDir, "snap-exec"),
		"--hook=configure", "snapname"})
	c.Check(execEnv, testutil.Contains, "SNAP_REVISION=x2")
	c.Assert(created, check.Equals, true)
}

func (s *RunSuite) TestSnapRunTrackingServices(c *check.C) {
	restore := mockSnapConfine(filepath.Join(dirs.SnapMountDir, "core", "111", dirs.CoreLibExecDir))
	defer restore()

	// mock installed snap
	snaptest.MockSnapCurrent(c, string(mockYaml), &snap.SideInfo{
		Revision: snap.R("x2"),
	})

	// pretend to be running from core
	restore = snaprun.MockOsReadlink(func(string) (string, error) {
		return filepath.Join(dirs.SnapMountDir, "core/111/usr/bin/snap"), nil
	})
	defer restore()

	restore = snaprun.MockCreateTransientScopeForTracking(func(securityTag string) error {
		panic("services rely on systemd tracking, should not have created a transient scope")
	})
	defer restore()

	confirmed := false
	restore = snaprun.MockConfirmSystemdServiceTracking(func(securityTag string) error {
		confirmed = true
		c.Assert(securityTag, check.Equals, "snap.snapname.svc")
		return nil
	})
	defer restore()

	// redirect exec
	execArg0 := ""
	execArgs := []string{}
	execEnv := []string{}
	restore = snaprun.MockSyscallExec(func(arg0 string, args []string, envv []string) error {
		execArg0 = arg0
		execArgs = args
		execEnv = envv
		return nil
	})
	defer restore()

	// and run it!
	rest, err := snaprun.Parser(snaprun.Client()).ParseArgs([]string{"run", "--", "snapname.svc", "--arg1", "arg2"})
	c.Assert(err, check.IsNil)
	c.Assert(rest, check.DeepEquals, []string{"snapname.svc", "--arg1", "arg2"})
	c.Check(execArg0, check.Equals, filepath.Join(dirs.SnapMountDir, "/core/111", dirs.CoreLibExecDir, "snap-confine"))
	c.Check(execArgs, check.DeepEquals, []string{
		filepath.Join(dirs.SnapMountDir, "/core/111", dirs.CoreLibExecDir, "snap-confine"),
		"snap.snapname.svc",
		filepath.Join(dirs.CoreLibExecDir, "snap-exec"),
		"snapname.svc", "--arg1", "arg2"})
	c.Check(execEnv, testutil.Contains, "SNAP_REVISION=x2")
	c.Assert(confirmed, check.Equals, true)
<<<<<<< HEAD
=======
}

func (s *RunSuite) TestSnapRunTrackingFailure(c *check.C) {
	restore := mockSnapConfine(filepath.Join(dirs.SnapMountDir, "core", "111", dirs.CoreLibExecDir))
	defer restore()

	// mock installed snap
	snaptest.MockSnapCurrent(c, string(mockYaml), &snap.SideInfo{
		Revision: snap.R("x2"),
	})

	// pretend to be running from core
	restore = snaprun.MockOsReadlink(func(string) (string, error) {
		return filepath.Join(dirs.SnapMountDir, "core/111/usr/bin/snap"), nil
	})
	defer restore()

	created := false
	restore = snaprun.MockCreateTransientScopeForTracking(func(securityTag string) error {
		c.Assert(securityTag, check.Equals, "snap.snapname.app")
		created = true
		// Pretend that the tracking system was unable to track this application.
		return cgroup.ErrCannotTrackProcess
	})
	defer restore()

	restore = snaprun.MockConfirmSystemdServiceTracking(func(securityTag string) error {
		panic("apps need to create a scope and do not use systemd service tracking")
	})
	defer restore()

	// redirect exec
	execArg0 := ""
	execArgs := []string{}
	execEnv := []string{}
	restore = snaprun.MockSyscallExec(func(arg0 string, args []string, envv []string) error {
		execArg0 = arg0
		execArgs = args
		execEnv = envv
		return nil
	})
	defer restore()

	// Capture the debug log that is printed by this test.
	os.Setenv("SNAPD_DEBUG", "1")
	defer os.Unsetenv("SNAPD_DEBUG")
	logbuf, restore := logger.MockLogger()
	defer restore()

	// and run it!
	rest, err := snaprun.Parser(snaprun.Client()).ParseArgs([]string{"run", "--", "snapname.app", "--arg1", "arg2"})
	c.Assert(err, check.IsNil)
	c.Assert(rest, check.DeepEquals, []string{"snapname.app", "--arg1", "arg2"})
	c.Check(execArg0, check.Equals, filepath.Join(dirs.SnapMountDir, "/core/111", dirs.CoreLibExecDir, "snap-confine"))
	c.Check(execArgs, check.DeepEquals, []string{
		filepath.Join(dirs.SnapMountDir, "/core/111", dirs.CoreLibExecDir, "snap-confine"),
		"snap.snapname.app",
		filepath.Join(dirs.CoreLibExecDir, "snap-exec"),
		"snapname.app", "--arg1", "arg2"})
	c.Check(execEnv, testutil.Contains, "SNAP_REVISION=x2")
	c.Assert(created, check.Equals, true)

	// Ensure that the debug message is printed.
	c.Assert(logbuf.String(), testutil.Contains, "snapd cannot track the started application\n")
>>>>>>> 3af0ebf7
}<|MERGE_RESOLUTION|>--- conflicted
+++ resolved
@@ -1440,8 +1440,6 @@
 		"snapname.svc", "--arg1", "arg2"})
 	c.Check(execEnv, testutil.Contains, "SNAP_REVISION=x2")
 	c.Assert(confirmed, check.Equals, true)
-<<<<<<< HEAD
-=======
 }
 
 func (s *RunSuite) TestSnapRunTrackingFailure(c *check.C) {
@@ -1506,5 +1504,4 @@
 
 	// Ensure that the debug message is printed.
 	c.Assert(logbuf.String(), testutil.Contains, "snapd cannot track the started application\n")
->>>>>>> 3af0ebf7
 }