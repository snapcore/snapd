// -*- Mode: Go; indent-tabs-mode: t -*-

/*
 * Copyright (C) 2016 Canonical Ltd
 *
 * This program is free software: you can redistribute it and/or modify
 * it under the terms of the GNU General Public License version 3 as
 * published by the Free Software Foundation.
 *
 * This program is distributed in the hope that it will be useful,
 * but WITHOUT ANY WARRANTY; without even the implied warranty of
 * MERCHANTABILITY or FITNESS FOR A PARTICULAR PURPOSE.  See the
 * GNU General Public License for more details.
 *
 * You should have received a copy of the GNU General Public License
 * along with this program.  If not, see <http://www.gnu.org/licenses/>.
 *
 */

package main_test

import (
	"fmt"
	"net/http"
	"os"
	"os/user"
	"path/filepath"
	"sort"

	"gopkg.in/check.v1"

	"github.com/snapcore/snapd/arch"
	snaprun "github.com/snapcore/snapd/cmd/snap"
	"github.com/snapcore/snapd/dirs"
	"github.com/snapcore/snapd/osutil"
	"github.com/snapcore/snapd/snap"
	"github.com/snapcore/snapd/snap/snaptest"
	"github.com/snapcore/snapd/testutil"
)

var mockYaml = []byte(`name: snapname
version: 1.0
apps:
 app:
  command: run-app
hooks:
 apply-config:
`)

func (s *SnapSuite) TestInvalidParameters(c *check.C) {
	invalidParameters := []string{"run", "--hook=apply-config", "--command=command-name", "snap-name"}
	_, err := snaprun.Parser().ParseArgs(invalidParameters)
	c.Check(err, check.ErrorMatches, ".*cannot use --hook and --command together.*")

	invalidParameters = []string{"run", "-r=1", "--command=command-name", "snap-name"}
	_, err = snaprun.Parser().ParseArgs(invalidParameters)
	c.Check(err, check.ErrorMatches, ".*-r can only be used with --hook.*")

	invalidParameters = []string{"run", "-r=1", "snap-name"}
	_, err = snaprun.Parser().ParseArgs(invalidParameters)
	c.Check(err, check.ErrorMatches, ".*-r can only be used with --hook.*")

	invalidParameters = []string{"run", "--hook=apply-config", "foo", "bar", "snap-name"}
	_, err = snaprun.Parser().ParseArgs(invalidParameters)
	c.Check(err, check.ErrorMatches, ".*too many arguments for hook \"apply-config\": bar.*")
}

func (s *SnapSuite) TestSnapRunSnapExecEnv(c *check.C) {
	info, err := snap.InfoFromSnapYaml(mockYaml)
	c.Assert(err, check.IsNil)
	info.SideInfo.Revision = snap.R(42)

	usr, err := user.Current()
	c.Assert(err, check.IsNil)

<<<<<<< HEAD
	env := snaprun.SnapExecEnv(info)
	sort.Strings(env)
	c.Check(env, check.DeepEquals, []string{
		fmt.Sprintf("HOME=%s/snap/snapname/42", usr.HomeDir),
		fmt.Sprintf("SNAP=%s/snapname/42", dirs.SnapMountDir),
		fmt.Sprintf("SNAP_ARCH=%s", arch.UbuntuArchitecture()),
		"SNAP_COMMON=/var/snap/snapname/common",
		"SNAP_DATA=/var/snap/snapname/42",
		"SNAP_LIBRARY_PATH=/var/lib/snapd/lib/gl:",
		"SNAP_NAME=snapname",
		"SNAP_REEXEC=",
		"SNAP_REVISION=42",
		fmt.Sprintf("SNAP_USER_COMMON=%s/snap/snapname/common", usr.HomeDir),
		fmt.Sprintf("SNAP_USER_DATA=%s/snap/snapname/42", usr.HomeDir),
		"SNAP_VERSION=1.0",
	})
=======
	homeEnv := os.Getenv("HOME")
	defer os.Setenv("HOME", homeEnv)

	for _, withHomeEnv := range []bool{true, false} {
		if !withHomeEnv {
			os.Setenv("HOME", "")
		}

		env := snaprun.SnapExecEnv(info)
		sort.Strings(env)
		c.Check(env, check.DeepEquals, []string{
			fmt.Sprintf("SNAP=%s/snapname/42", dirs.SnapMountDir),
			fmt.Sprintf("SNAP_ARCH=%s", arch.UbuntuArchitecture()),
			"SNAP_COMMON=/var/snap/snapname/common",
			"SNAP_DATA=/var/snap/snapname/42",
			"SNAP_LIBRARY_PATH=/var/lib/snapd/lib/gl:",
			"SNAP_NAME=snapname",
			"SNAP_REVISION=42",
			fmt.Sprintf("SNAP_USER_COMMON=%s/snap/snapname/common", usr.HomeDir),
			fmt.Sprintf("SNAP_USER_DATA=%s/snap/snapname/42", usr.HomeDir),
			"SNAP_VERSION=1.0",
		})
	}
>>>>>>> e67ea52f
}

func (s *SnapSuite) TestSnapRunAppIntegration(c *check.C) {
	// mock installed snap
	dirs.SetRootDir(c.MkDir())
	defer func() { dirs.SetRootDir("/") }()

	snaptest.MockSnap(c, string(mockYaml), &snap.SideInfo{
		Revision: snap.R(42),
	})

	// and mock the server
	s.mockServer(c)

	// redirect exec
	execArg0 := ""
	execArgs := []string{}
	execEnv := []string{}
	restorer := snaprun.MockSyscallExec(func(arg0 string, args []string, envv []string) error {
		execArg0 = arg0
		execArgs = args
		execEnv = envv
		return nil
	})
	defer restorer()

	// and run it!
	rest, err := snaprun.Parser().ParseArgs([]string{"run", "snapname.app", "--arg1", "arg2"})
	c.Assert(err, check.IsNil)
	c.Assert(rest, check.DeepEquals, []string{"snapname.app", "--arg1", "arg2"})
	c.Check(execArg0, check.Equals, "/usr/bin/ubuntu-core-launcher")
	c.Check(execArgs, check.DeepEquals, []string{
		"/usr/bin/ubuntu-core-launcher",
		"snap.snapname.app",
		"snap.snapname.app",
		"/usr/lib/snapd/snap-exec",
		"snapname.app",
		"--arg1", "arg2"})
	c.Check(execEnv, testutil.Contains, "SNAP_REVISION=42")
}

func (s *SnapSuite) TestSnapRunAppWithCommandIntegration(c *check.C) {
	// mock installed snap
	dirs.SetRootDir(c.MkDir())
	defer func() { dirs.SetRootDir("/") }()

	snaptest.MockSnap(c, string(mockYaml), &snap.SideInfo{
		Revision: snap.R(42),
	})

	// and mock the server
	s.mockServer(c)

	// redirect exec
	execArg0 := ""
	execArgs := []string{}
	execEnv := []string{}
	restorer := snaprun.MockSyscallExec(func(arg0 string, args []string, envv []string) error {
		execArg0 = arg0
		execArgs = args
		execEnv = envv
		return nil
	})
	defer restorer()

	// and run it!
	err := snaprun.SnapRunApp("snapname.app", "my-command", []string{"arg1", "arg2"})
	c.Assert(err, check.IsNil)
	c.Check(execArg0, check.Equals, "/usr/bin/ubuntu-core-launcher")
	c.Check(execArgs, check.DeepEquals, []string{
		"/usr/bin/ubuntu-core-launcher",
		"snap.snapname.app",
		"snap.snapname.app",
		"/usr/lib/snapd/snap-exec",
		"--command=my-command", "snapname.app",
		"arg1", "arg2"})
	c.Check(execEnv, testutil.Contains, "SNAP_REVISION=42")
}

func (s *SnapSuite) TestSnapRunCreateDataDirs(c *check.C) {
	info, err := snap.InfoFromSnapYaml(mockYaml)
	c.Assert(err, check.IsNil)
	info.SideInfo.Revision = snap.R(42)

	fakeHome := c.MkDir()
	restorer := snaprun.MockUserCurrent(func() (*user.User, error) {
		return &user.User{HomeDir: fakeHome}, nil
	})
	defer restorer()

	err = snaprun.CreateUserDataDirs(info)
	c.Assert(err, check.IsNil)
	c.Check(osutil.FileExists(filepath.Join(fakeHome, "/snap/snapname/42")), check.Equals, true)
	c.Check(osutil.FileExists(filepath.Join(fakeHome, "/snap/snapname/common")), check.Equals, true)
}

func (s *SnapSuite) TestSnapRunHookIntegration(c *check.C) {
	// mock installed snap
	dirs.SetRootDir(c.MkDir())
	defer func() { dirs.SetRootDir("/") }()

	snaptest.MockSnap(c, string(mockYaml), &snap.SideInfo{
		Revision: snap.R(42),
	})

	// and mock the server
	s.mockServer(c)

	// redirect exec
	execArg0 := ""
	execArgs := []string{}
	execEnv := []string{}
	restorer := snaprun.MockSyscallExec(func(arg0 string, args []string, envv []string) error {
		execArg0 = arg0
		execArgs = args
		execEnv = envv
		return nil
	})
	defer restorer()

	// Run a hook from the active revision
	_, err := snaprun.Parser().ParseArgs([]string{"run", "--hook=apply-config", "snapname"})
	c.Assert(err, check.IsNil)
	c.Check(execArg0, check.Equals, "/usr/bin/ubuntu-core-launcher")
	c.Check(execArgs, check.DeepEquals, []string{
		"/usr/bin/ubuntu-core-launcher",
		"snap.snapname.hook.apply-config",
		"snap.snapname.hook.apply-config",
		"/usr/lib/snapd/snap-exec",
		"--hook=apply-config", "snapname"})
	c.Check(execEnv, testutil.Contains, "SNAP_REVISION=42")
}

func (s *SnapSuite) TestSnapRunHookUnsetRevisionIntegration(c *check.C) {
	// mock installed snap
	dirs.SetRootDir(c.MkDir())
	defer func() { dirs.SetRootDir("/") }()

	snaptest.MockSnap(c, string(mockYaml), &snap.SideInfo{
		Revision: snap.R(42),
	})

	// and mock the server
	s.mockServer(c)

	// redirect exec
	execArg0 := ""
	execArgs := []string{}
	execEnv := []string{}
	restorer := snaprun.MockSyscallExec(func(arg0 string, args []string, envv []string) error {
		execArg0 = arg0
		execArgs = args
		execEnv = envv
		return nil
	})
	defer restorer()

	// Specifically pass "unset" which would use the active version.
	_, err := snaprun.Parser().ParseArgs([]string{"run", "--hook=apply-config", "-r=unset", "snapname"})
	c.Assert(err, check.IsNil)
	c.Check(execArg0, check.Equals, "/usr/bin/ubuntu-core-launcher")
	c.Check(execArgs, check.DeepEquals, []string{
		"/usr/bin/ubuntu-core-launcher",
		"snap.snapname.hook.apply-config",
		"snap.snapname.hook.apply-config",
		"/usr/lib/snapd/snap-exec",
		"--hook=apply-config", "snapname"})
	c.Check(execEnv, testutil.Contains, "SNAP_REVISION=42")
}

func (s *SnapSuite) TestSnapRunHookSpecificRevisionIntegration(c *check.C) {
	// mock installed snap
	dirs.SetRootDir(c.MkDir())
	defer func() { dirs.SetRootDir("/") }()

	// Create both revisions 41 and 42
	snaptest.MockSnap(c, string(mockYaml), &snap.SideInfo{
		Revision: snap.R(41),
	})
	snaptest.MockSnap(c, string(mockYaml), &snap.SideInfo{
		Revision: snap.R(42),
	})

	// and mock the server
	s.mockServer(c)

	// redirect exec
	execArg0 := ""
	execArgs := []string{}
	execEnv := []string{}
	restorer := snaprun.MockSyscallExec(func(arg0 string, args []string, envv []string) error {
		execArg0 = arg0
		execArgs = args
		execEnv = envv
		return nil
	})
	defer restorer()

	// Run a hook on revision 41
	_, err := snaprun.Parser().ParseArgs([]string{"run", "--hook=apply-config", "-r=41", "snapname"})
	c.Assert(err, check.IsNil)
	c.Check(execArg0, check.Equals, "/usr/bin/ubuntu-core-launcher")
	c.Check(execArgs, check.DeepEquals, []string{
		"/usr/bin/ubuntu-core-launcher",
		"snap.snapname.hook.apply-config",
		"snap.snapname.hook.apply-config",
		"/usr/lib/snapd/snap-exec",
		"--hook=apply-config", "snapname"})
	c.Check(execEnv, testutil.Contains, "SNAP_REVISION=41")
}

func (s *SnapSuite) TestSnapRunHookMissingRevisionIntegration(c *check.C) {
	// mock installed snap
	dirs.SetRootDir(c.MkDir())
	defer func() { dirs.SetRootDir("/") }()

	// Only create revision 42
	snaptest.MockSnap(c, string(mockYaml), &snap.SideInfo{
		Revision: snap.R(42),
	})

	// and mock the server
	s.mockServer(c)

	// redirect exec
	restorer := snaprun.MockSyscallExec(func(arg0 string, args []string, envv []string) error {
		return nil
	})
	defer restorer()

	// Attempt to run a hook on revision 41, which doesn't exist
	_, err := snaprun.Parser().ParseArgs([]string{"run", "--hook=apply-config", "-r=41", "snapname"})
	c.Assert(err, check.NotNil)
	c.Check(err, check.ErrorMatches, "cannot find .*")
}

func (s *SnapSuite) TestSnapRunHookInvalidRevisionIntegration(c *check.C) {
	_, err := snaprun.Parser().ParseArgs([]string{"run", "--hook=apply-config", "-r=invalid", "snapname"})
	c.Assert(err, check.NotNil)
	c.Check(err, check.ErrorMatches, "invalid snap revision: \"invalid\"")
}

func (s *SnapSuite) TestSnapRunHookMissingHookIntegration(c *check.C) {
	// mock installed snap
	dirs.SetRootDir(c.MkDir())
	defer func() { dirs.SetRootDir("/") }()

	// Only create revision 42
	snaptest.MockSnap(c, string(mockYaml), &snap.SideInfo{
		Revision: snap.R(42),
	})

	// and mock the server
	s.mockServer(c)

	// redirect exec
	called := false
	restorer := snaprun.MockSyscallExec(func(arg0 string, args []string, envv []string) error {
		called = true
		return nil
	})
	defer restorer()

	err := snaprun.SnapRunHook("snapname", "unset", "missing-hook")
	c.Assert(err, check.IsNil)
	c.Check(called, check.Equals, false)
}

func (s *SnapSuite) mockServer(c *check.C) {
	n := 0
	s.RedirectClientToTestServer(func(w http.ResponseWriter, r *http.Request) {
		switch n {
		case 0:
			c.Check(r.Method, check.Equals, "GET")
			c.Check(r.URL.Path, check.Equals, "/v2/snaps")
			fmt.Fprintln(w, `{"type": "sync", "result": [{"name": "snapname", "status": "active", "version": "1.0", "developer": "someone", "revision":42}]}`)
		default:
			c.Fatalf("expected to get 1 requests, now on %d", n+1)
		}

		n++
	})
}

func (s *SnapSuite) TestSnapRunErorsForUnknownRunArg(c *check.C) {
	_, err := snaprun.Parser().ParseArgs([]string{"run", "--unknown", "snapname.app", "--arg1", "arg2"})
	c.Assert(err, check.ErrorMatches, "unknown flag `unknown'")
}

func (s *SnapSuite) TestSnapRunErorsForMissingApp(c *check.C) {
	_, err := snaprun.Parser().ParseArgs([]string{"run", "--command=shell"})
	c.Assert(err, check.ErrorMatches, "need the application to run as argument")
}<|MERGE_RESOLUTION|>--- conflicted
+++ resolved
@@ -73,24 +73,6 @@
 	usr, err := user.Current()
 	c.Assert(err, check.IsNil)
 
-<<<<<<< HEAD
-	env := snaprun.SnapExecEnv(info)
-	sort.Strings(env)
-	c.Check(env, check.DeepEquals, []string{
-		fmt.Sprintf("HOME=%s/snap/snapname/42", usr.HomeDir),
-		fmt.Sprintf("SNAP=%s/snapname/42", dirs.SnapMountDir),
-		fmt.Sprintf("SNAP_ARCH=%s", arch.UbuntuArchitecture()),
-		"SNAP_COMMON=/var/snap/snapname/common",
-		"SNAP_DATA=/var/snap/snapname/42",
-		"SNAP_LIBRARY_PATH=/var/lib/snapd/lib/gl:",
-		"SNAP_NAME=snapname",
-		"SNAP_REEXEC=",
-		"SNAP_REVISION=42",
-		fmt.Sprintf("SNAP_USER_COMMON=%s/snap/snapname/common", usr.HomeDir),
-		fmt.Sprintf("SNAP_USER_DATA=%s/snap/snapname/42", usr.HomeDir),
-		"SNAP_VERSION=1.0",
-	})
-=======
 	homeEnv := os.Getenv("HOME")
 	defer os.Setenv("HOME", homeEnv)
 
@@ -108,13 +90,13 @@
 			"SNAP_DATA=/var/snap/snapname/42",
 			"SNAP_LIBRARY_PATH=/var/lib/snapd/lib/gl:",
 			"SNAP_NAME=snapname",
+			"SNAP_REEXEC=",
 			"SNAP_REVISION=42",
 			fmt.Sprintf("SNAP_USER_COMMON=%s/snap/snapname/common", usr.HomeDir),
 			fmt.Sprintf("SNAP_USER_DATA=%s/snap/snapname/42", usr.HomeDir),
 			"SNAP_VERSION=1.0",
 		})
 	}
->>>>>>> e67ea52f
 }
 
 func (s *SnapSuite) TestSnapRunAppIntegration(c *check.C) {
