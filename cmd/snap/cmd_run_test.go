// -*- Mode: Go; indent-tabs-mode: t -*-

/*
 * Copyright (C) 2016 Canonical Ltd
 *
 * This program is free software: you can redistribute it and/or modify
 * it under the terms of the GNU General Public License version 3 as
 * published by the Free Software Foundation.
 *
 * This program is distributed in the hope that it will be useful,
 * but WITHOUT ANY WARRANTY; without even the implied warranty of
 * MERCHANTABILITY or FITNESS FOR A PARTICULAR PURPOSE.  See the
 * GNU General Public License for more details.
 *
 * You should have received a copy of the GNU General Public License
 * along with this program.  If not, see <http://www.gnu.org/licenses/>.
 *
 */

package main_test

import (
	"errors"
	"fmt"
	"os"
	"os/user"
	"path/filepath"
	"strings"
	"time"

	"gopkg.in/check.v1"

	snaprun "github.com/snapcore/snapd/cmd/snap"
	"github.com/snapcore/snapd/dirs"
	"github.com/snapcore/snapd/logger"
	"github.com/snapcore/snapd/osutil"
	"github.com/snapcore/snapd/selinux"
	"github.com/snapcore/snapd/snap"
	"github.com/snapcore/snapd/snap/snaptest"
	"github.com/snapcore/snapd/testutil"
	"github.com/snapcore/snapd/x11"
)

var mockYaml = []byte(`name: snapname
version: 1.0
apps:
 app:
  command: run-app
hooks:
 configure:
`)

func (s *SnapSuite) TestInvalidParameters(c *check.C) {
	invalidParameters := []string{"run", "--hook=configure", "--command=command-name", "--", "snap-name"}
	_, err := snaprun.Parser(snaprun.Client()).ParseArgs(invalidParameters)
	c.Check(err, check.ErrorMatches, ".*you can only use one of --hook, --command, and --timer.*")

	invalidParameters = []string{"run", "--hook=configure", "--timer=10:00-12:00", "--", "snap-name"}
	_, err = snaprun.Parser(snaprun.Client()).ParseArgs(invalidParameters)
	c.Check(err, check.ErrorMatches, ".*you can only use one of --hook, --command, and --timer.*")

	invalidParameters = []string{"run", "--command=command-name", "--timer=10:00-12:00", "--", "snap-name"}
	_, err = snaprun.Parser(snaprun.Client()).ParseArgs(invalidParameters)
	c.Check(err, check.ErrorMatches, ".*you can only use one of --hook, --command, and --timer.*")

	invalidParameters = []string{"run", "-r=1", "--command=command-name", "--", "snap-name"}
	_, err = snaprun.Parser(snaprun.Client()).ParseArgs(invalidParameters)
	c.Check(err, check.ErrorMatches, ".*-r can only be used with --hook.*")

	invalidParameters = []string{"run", "-r=1", "--", "snap-name"}
	_, err = snaprun.Parser(snaprun.Client()).ParseArgs(invalidParameters)
	c.Check(err, check.ErrorMatches, ".*-r can only be used with --hook.*")

	invalidParameters = []string{"run", "--hook=configure", "--", "foo", "bar", "snap-name"}
	_, err = snaprun.Parser(snaprun.Client()).ParseArgs(invalidParameters)
	c.Check(err, check.ErrorMatches, ".*too many arguments for hook \"configure\": bar.*")
}

func (s *SnapSuite) TestSnapRunWhenMissingConfine(c *check.C) {
	_, r := logger.MockLogger()
	defer r()

	// mock installed snap
	snaptest.MockSnapCurrent(c, string(mockYaml), &snap.SideInfo{
		Revision: snap.R("x2"),
	})

	// redirect exec
	var execs [][]string
	restorer := snaprun.MockSyscallExec(func(arg0 string, args []string, envv []string) error {
		execs = append(execs, args)
		return nil
	})
	defer restorer()

	// and run it!
	// a regular run will fail
	_, err := snaprun.Parser(snaprun.Client()).ParseArgs([]string{"run", "--", "snapname.app", "--arg1", "arg2"})
	c.Assert(err, check.ErrorMatches, `.* your core/snapd package`)
	// a hook run will not fail
	_, err = snaprun.Parser(snaprun.Client()).ParseArgs([]string{"run", "--hook=configure", "--", "snapname"})
	c.Assert(err, check.IsNil)

	// but nothing is run ever
	c.Check(execs, check.IsNil)
}

func (s *SnapSuite) TestSnapRunAppIntegration(c *check.C) {
	defer mockSnapConfine(dirs.DistroLibExecDir)()

	// mock installed snap
	snaptest.MockSnapCurrent(c, string(mockYaml), &snap.SideInfo{
		Revision: snap.R("x2"),
	})

	// redirect exec
	execArg0 := ""
	execArgs := []string{}
	execEnv := []string{}
	restorer := snaprun.MockSyscallExec(func(arg0 string, args []string, envv []string) error {
		execArg0 = arg0
		execArgs = args
		execEnv = envv
		return nil
	})
	defer restorer()

	// and run it!
	rest, err := snaprun.Parser(snaprun.Client()).ParseArgs([]string{"run", "--", "snapname.app", "--arg1", "arg2"})
	c.Assert(err, check.IsNil)
	c.Assert(rest, check.DeepEquals, []string{"snapname.app", "--arg1", "arg2"})
	c.Check(execArg0, check.Equals, filepath.Join(dirs.DistroLibExecDir, "snap-confine"))
	c.Check(execArgs, check.DeepEquals, []string{
		filepath.Join(dirs.DistroLibExecDir, "snap-confine"),
		"snap.snapname.app",
		filepath.Join(dirs.CoreLibExecDir, "snap-exec"),
		"snapname.app", "--arg1", "arg2"})
	c.Check(execEnv, testutil.Contains, "SNAP_REVISION=x2")
}

func (s *SnapSuite) TestSnapRunClassicAppIntegration(c *check.C) {
	defer mockSnapConfine(dirs.DistroLibExecDir)()

	// mock installed snap
	snaptest.MockSnapCurrent(c, string(mockYaml)+"confinement: classic\n", &snap.SideInfo{
		Revision: snap.R("x2"),
	})

	// redirect exec
	execArg0 := ""
	execArgs := []string{}
	execEnv := []string{}
	restorer := snaprun.MockSyscallExec(func(arg0 string, args []string, envv []string) error {
		execArg0 = arg0
		execArgs = args
		execEnv = envv
		return nil
	})
	defer restorer()

	// and run it!
	rest, err := snaprun.Parser(snaprun.Client()).ParseArgs([]string{"run", "--", "snapname.app", "--arg1", "arg2"})
	c.Assert(err, check.IsNil)
	c.Assert(rest, check.DeepEquals, []string{"snapname.app", "--arg1", "arg2"})
	c.Check(execArg0, check.Equals, filepath.Join(dirs.DistroLibExecDir, "snap-confine"))
	c.Check(execArgs, check.DeepEquals, []string{
		filepath.Join(dirs.DistroLibExecDir, "snap-confine"), "--classic",
		"snap.snapname.app",
		filepath.Join(dirs.DistroLibExecDir, "snap-exec"),
		"snapname.app", "--arg1", "arg2"})
	c.Check(execEnv, testutil.Contains, "SNAP_REVISION=x2")

}

func (s *SnapSuite) TestSnapRunClassicAppIntegrationReexeced(c *check.C) {
	mountedCorePath := filepath.Join(dirs.SnapMountDir, "core/current")
	mountedCoreLibExecPath := filepath.Join(mountedCorePath, dirs.CoreLibExecDir)

	defer mockSnapConfine(mountedCoreLibExecPath)()

	// mock installed snap
	snaptest.MockSnapCurrent(c, string(mockYaml)+"confinement: classic\n", &snap.SideInfo{
		Revision: snap.R("x2"),
	})

	restore := snaprun.MockOsReadlink(func(name string) (string, error) {
		// pretend 'snap' is reexeced from 'core'
		return filepath.Join(mountedCorePath, "usr/bin/snap"), nil
	})
	defer restore()

	execArgs := []string{}
	restorer := snaprun.MockSyscallExec(func(arg0 string, args []string, envv []string) error {
		execArgs = args
		return nil
	})
	defer restorer()
	rest, err := snaprun.Parser(snaprun.Client()).ParseArgs([]string{"run", "--", "snapname.app", "--arg1", "arg2"})
	c.Assert(err, check.IsNil)
	c.Assert(rest, check.DeepEquals, []string{"snapname.app", "--arg1", "arg2"})
	c.Check(execArgs, check.DeepEquals, []string{
		filepath.Join(mountedCoreLibExecPath, "snap-confine"), "--classic",
		"snap.snapname.app",
		filepath.Join(mountedCoreLibExecPath, "snap-exec"),
		"snapname.app", "--arg1", "arg2"})
}

func (s *SnapSuite) TestSnapRunAppWithCommandIntegration(c *check.C) {
	defer mockSnapConfine(dirs.DistroLibExecDir)()

	// mock installed snap
	snaptest.MockSnapCurrent(c, string(mockYaml), &snap.SideInfo{
		Revision: snap.R(42),
	})

	// redirect exec
	execArg0 := ""
	execArgs := []string{}
	execEnv := []string{}
	restorer := snaprun.MockSyscallExec(func(arg0 string, args []string, envv []string) error {
		execArg0 = arg0
		execArgs = args
		execEnv = envv
		return nil
	})
	defer restorer()

	// and run it!
	_, err := snaprun.Parser(snaprun.Client()).ParseArgs([]string{"run", "--command=my-command", "--", "snapname.app", "arg1", "arg2"})
	c.Assert(err, check.IsNil)
	c.Check(execArg0, check.Equals, filepath.Join(dirs.DistroLibExecDir, "snap-confine"))
	c.Check(execArgs, check.DeepEquals, []string{
		filepath.Join(dirs.DistroLibExecDir, "snap-confine"),
		"snap.snapname.app",
		filepath.Join(dirs.CoreLibExecDir, "snap-exec"),
		"--command=my-command", "snapname.app", "arg1", "arg2"})
	c.Check(execEnv, testutil.Contains, "SNAP_REVISION=42")
}

func (s *SnapSuite) TestSnapRunCreateDataDirs(c *check.C) {
	info, err := snap.InfoFromSnapYaml(mockYaml)
	c.Assert(err, check.IsNil)
	info.SideInfo.Revision = snap.R(42)

	fakeHome := c.MkDir()
	restorer := snaprun.MockUserCurrent(func() (*user.User, error) {
		return &user.User{HomeDir: fakeHome}, nil
	})
	defer restorer()

	err = snaprun.CreateUserDataDirs(info)
	c.Assert(err, check.IsNil)
	c.Check(osutil.FileExists(filepath.Join(fakeHome, "/snap/snapname/42")), check.Equals, true)
	c.Check(osutil.FileExists(filepath.Join(fakeHome, "/snap/snapname/common")), check.Equals, true)
}

func (s *SnapSuite) TestParallelInstanceSnapRunCreateDataDirs(c *check.C) {
	info, err := snap.InfoFromSnapYaml(mockYaml)
	c.Assert(err, check.IsNil)
	info.SideInfo.Revision = snap.R(42)
	info.InstanceKey = "foo"

	fakeHome := c.MkDir()
	restorer := snaprun.MockUserCurrent(func() (*user.User, error) {
		return &user.User{HomeDir: fakeHome}, nil
	})
	defer restorer()

	err = snaprun.CreateUserDataDirs(info)
	c.Assert(err, check.IsNil)
	c.Check(osutil.FileExists(filepath.Join(fakeHome, "/snap/snapname_foo/42")), check.Equals, true)
	c.Check(osutil.FileExists(filepath.Join(fakeHome, "/snap/snapname_foo/common")), check.Equals, true)
	// mount point for snap instance mapping has been created
	c.Check(osutil.FileExists(filepath.Join(fakeHome, "/snap/snapname")), check.Equals, true)
	// and it's empty inside
	m, err := filepath.Glob(filepath.Join(fakeHome, "/snap/snapname/*"))
	c.Assert(err, check.IsNil)
	c.Assert(m, check.HasLen, 0)
}

func (s *SnapSuite) TestSnapRunHookIntegration(c *check.C) {
	defer mockSnapConfine(dirs.DistroLibExecDir)()

	// mock installed snap
	snaptest.MockSnapCurrent(c, string(mockYaml), &snap.SideInfo{
		Revision: snap.R(42),
	})

	// redirect exec
	execArg0 := ""
	execArgs := []string{}
	execEnv := []string{}
	restorer := snaprun.MockSyscallExec(func(arg0 string, args []string, envv []string) error {
		execArg0 = arg0
		execArgs = args
		execEnv = envv
		return nil
	})
	defer restorer()

	// Run a hook from the active revision
	_, err := snaprun.Parser(snaprun.Client()).ParseArgs([]string{"run", "--hook=configure", "--", "snapname"})
	c.Assert(err, check.IsNil)
	c.Check(execArg0, check.Equals, filepath.Join(dirs.DistroLibExecDir, "snap-confine"))
	c.Check(execArgs, check.DeepEquals, []string{
		filepath.Join(dirs.DistroLibExecDir, "snap-confine"),
		"snap.snapname.hook.configure",
		filepath.Join(dirs.CoreLibExecDir, "snap-exec"),
		"--hook=configure", "snapname"})
	c.Check(execEnv, testutil.Contains, "SNAP_REVISION=42")
}

func (s *SnapSuite) TestSnapRunHookUnsetRevisionIntegration(c *check.C) {
	defer mockSnapConfine(dirs.DistroLibExecDir)()

	// mock installed snap
	snaptest.MockSnapCurrent(c, string(mockYaml), &snap.SideInfo{
		Revision: snap.R(42),
	})

	// redirect exec
	execArg0 := ""
	execArgs := []string{}
	execEnv := []string{}
	restorer := snaprun.MockSyscallExec(func(arg0 string, args []string, envv []string) error {
		execArg0 = arg0
		execArgs = args
		execEnv = envv
		return nil
	})
	defer restorer()

	// Specifically pass "unset" which would use the active version.
	_, err := snaprun.Parser(snaprun.Client()).ParseArgs([]string{"run", "--hook=configure", "-r=unset", "--", "snapname"})
	c.Assert(err, check.IsNil)
	c.Check(execArg0, check.Equals, filepath.Join(dirs.DistroLibExecDir, "snap-confine"))
	c.Check(execArgs, check.DeepEquals, []string{
		filepath.Join(dirs.DistroLibExecDir, "snap-confine"),
		"snap.snapname.hook.configure",
		filepath.Join(dirs.CoreLibExecDir, "snap-exec"),
		"--hook=configure", "snapname"})
	c.Check(execEnv, testutil.Contains, "SNAP_REVISION=42")
}

func (s *SnapSuite) TestSnapRunHookSpecificRevisionIntegration(c *check.C) {
	defer mockSnapConfine(dirs.DistroLibExecDir)()

	// mock installed snap
	// Create both revisions 41 and 42
	snaptest.MockSnap(c, string(mockYaml), &snap.SideInfo{
		Revision: snap.R(41),
	})
	snaptest.MockSnap(c, string(mockYaml), &snap.SideInfo{
		Revision: snap.R(42),
	})

	// redirect exec
	execArg0 := ""
	execArgs := []string{}
	execEnv := []string{}
	restorer := snaprun.MockSyscallExec(func(arg0 string, args []string, envv []string) error {
		execArg0 = arg0
		execArgs = args
		execEnv = envv
		return nil
	})
	defer restorer()

	// Run a hook on revision 41
	_, err := snaprun.Parser(snaprun.Client()).ParseArgs([]string{"run", "--hook=configure", "-r=41", "--", "snapname"})
	c.Assert(err, check.IsNil)
	c.Check(execArg0, check.Equals, filepath.Join(dirs.DistroLibExecDir, "snap-confine"))
	c.Check(execArgs, check.DeepEquals, []string{
		filepath.Join(dirs.DistroLibExecDir, "snap-confine"),
		"snap.snapname.hook.configure",
		filepath.Join(dirs.CoreLibExecDir, "snap-exec"),
		"--hook=configure", "snapname"})
	c.Check(execEnv, testutil.Contains, "SNAP_REVISION=41")
}

func (s *SnapSuite) TestSnapRunHookMissingRevisionIntegration(c *check.C) {
	// Only create revision 42
	snaptest.MockSnapCurrent(c, string(mockYaml), &snap.SideInfo{
		Revision: snap.R(42),
	})

	// redirect exec
	restorer := snaprun.MockSyscallExec(func(arg0 string, args []string, envv []string) error {
		return nil
	})
	defer restorer()

	// Attempt to run a hook on revision 41, which doesn't exist
	_, err := snaprun.Parser(snaprun.Client()).ParseArgs([]string{"run", "--hook=configure", "-r=41", "--", "snapname"})
	c.Assert(err, check.NotNil)
	c.Check(err, check.ErrorMatches, "cannot find .*")
}

func (s *SnapSuite) TestSnapRunHookInvalidRevisionIntegration(c *check.C) {
	_, err := snaprun.Parser(snaprun.Client()).ParseArgs([]string{"run", "--hook=configure", "-r=invalid", "--", "snapname"})
	c.Assert(err, check.NotNil)
	c.Check(err, check.ErrorMatches, "invalid snap revision: \"invalid\"")
}

func (s *SnapSuite) TestSnapRunHookMissingHookIntegration(c *check.C) {
	// Only create revision 42
	snaptest.MockSnapCurrent(c, string(mockYaml), &snap.SideInfo{
		Revision: snap.R(42),
	})

	// redirect exec
	called := false
	restorer := snaprun.MockSyscallExec(func(arg0 string, args []string, envv []string) error {
		called = true
		return nil
	})
	defer restorer()

	_, err := snaprun.Parser(snaprun.Client()).ParseArgs([]string{"run", "--hook=missing-hook", "--", "snapname"})
	c.Assert(err, check.ErrorMatches, `cannot find hook "missing-hook" in "snapname"`)
	c.Check(called, check.Equals, false)
}

func (s *SnapSuite) TestSnapRunErorsForUnknownRunArg(c *check.C) {
	_, err := snaprun.Parser(snaprun.Client()).ParseArgs([]string{"run", "--unknown", "--", "snapname.app", "--arg1", "arg2"})
	c.Assert(err, check.ErrorMatches, "unknown flag `unknown'")
}

func (s *SnapSuite) TestSnapRunErorsForMissingApp(c *check.C) {
	_, err := snaprun.Parser(snaprun.Client()).ParseArgs([]string{"run", "--command=shell"})
	c.Assert(err, check.ErrorMatches, "need the application to run as argument")
}

func (s *SnapSuite) TestSnapRunErorrForUnavailableApp(c *check.C) {
	_, err := snaprun.Parser(snaprun.Client()).ParseArgs([]string{"run", "--", "not-there"})
	c.Assert(err, check.ErrorMatches, fmt.Sprintf("cannot find current revision for snap not-there: readlink %s/not-there/current: no such file or directory", dirs.SnapMountDir))
}

func (s *SnapSuite) TestSnapRunSaneEnvironmentHandling(c *check.C) {
	defer mockSnapConfine(dirs.DistroLibExecDir)()

	// mock installed snap
	snaptest.MockSnapCurrent(c, string(mockYaml), &snap.SideInfo{
		Revision: snap.R(42),
	})

	// redirect exec
	execEnv := []string{}
	restorer := snaprun.MockSyscallExec(func(arg0 string, args []string, envv []string) error {
		execEnv = envv
		return nil
	})
	defer restorer()

	// set a SNAP{,_*} variable in the environment
	os.Setenv("SNAP_NAME", "something-else")
	os.Setenv("SNAP_ARCH", "PDP-7")
	defer os.Unsetenv("SNAP_NAME")
	defer os.Unsetenv("SNAP_ARCH")
	// but unrelated stuff is ok
	os.Setenv("SNAP_THE_WORLD", "YES")
	defer os.Unsetenv("SNAP_THE_WORLD")

	// and ensure those SNAP_ vars get overridden
	rest, err := snaprun.Parser(snaprun.Client()).ParseArgs([]string{"run", "--", "snapname.app", "--arg1", "arg2"})
	c.Assert(err, check.IsNil)
	c.Assert(rest, check.DeepEquals, []string{"snapname.app", "--arg1", "arg2"})
	c.Check(execEnv, testutil.Contains, "SNAP_REVISION=42")
	c.Check(execEnv, check.Not(testutil.Contains), "SNAP_NAME=something-else")
	c.Check(execEnv, check.Not(testutil.Contains), "SNAP_ARCH=PDP-7")
	c.Check(execEnv, testutil.Contains, "SNAP_THE_WORLD=YES")
}

func (s *SnapSuite) TestSnapRunIsReexeced(c *check.C) {
	var osReadlinkResult string
	restore := snaprun.MockOsReadlink(func(name string) (string, error) {
		return osReadlinkResult, nil
	})
	defer restore()

	for _, t := range []struct {
		readlink string
		expected bool
	}{
		{filepath.Join(dirs.SnapMountDir, dirs.CoreLibExecDir, "snapd"), true},
		{filepath.Join(dirs.DistroLibExecDir, "snapd"), false},
	} {
		osReadlinkResult = t.readlink
		c.Check(snaprun.IsReexeced(), check.Equals, t.expected)
	}
}

func (s *SnapSuite) TestSnapRunAppIntegrationFromCore(c *check.C) {
	defer mockSnapConfine(filepath.Join(dirs.SnapMountDir, "core", "111", dirs.CoreLibExecDir))()

	// mock installed snap
	snaptest.MockSnapCurrent(c, string(mockYaml), &snap.SideInfo{
		Revision: snap.R("x2"),
	})

	// pretend to be running from core
	restorer := snaprun.MockOsReadlink(func(string) (string, error) {
		return filepath.Join(dirs.SnapMountDir, "core/111/usr/bin/snap"), nil
	})
	defer restorer()

	// redirect exec
	execArg0 := ""
	execArgs := []string{}
	execEnv := []string{}
	restorer = snaprun.MockSyscallExec(func(arg0 string, args []string, envv []string) error {
		execArg0 = arg0
		execArgs = args
		execEnv = envv
		return nil
	})
	defer restorer()

	// and run it!
	rest, err := snaprun.Parser(snaprun.Client()).ParseArgs([]string{"run", "--", "snapname.app", "--arg1", "arg2"})
	c.Assert(err, check.IsNil)
	c.Assert(rest, check.DeepEquals, []string{"snapname.app", "--arg1", "arg2"})
	c.Check(execArg0, check.Equals, filepath.Join(dirs.SnapMountDir, "/core/111", dirs.CoreLibExecDir, "snap-confine"))
	c.Check(execArgs, check.DeepEquals, []string{
		filepath.Join(dirs.SnapMountDir, "/core/111", dirs.CoreLibExecDir, "snap-confine"),
		"snap.snapname.app",
		filepath.Join(dirs.CoreLibExecDir, "snap-exec"),
		"snapname.app", "--arg1", "arg2"})
	c.Check(execEnv, testutil.Contains, "SNAP_REVISION=x2")
}

func (s *SnapSuite) TestSnapRunAppIntegrationFromSnapd(c *check.C) {
	defer mockSnapConfine(filepath.Join(dirs.SnapMountDir, "snapd", "222", dirs.CoreLibExecDir))()

	// mock installed snap
	snaptest.MockSnapCurrent(c, string(mockYaml), &snap.SideInfo{
		Revision: snap.R("x2"),
	})

	// pretend to be running from snapd
	restorer := snaprun.MockOsReadlink(func(string) (string, error) {
		return filepath.Join(dirs.SnapMountDir, "snapd/222/usr/bin/snap"), nil
	})
	defer restorer()

	// redirect exec
	execArg0 := ""
	execArgs := []string{}
	execEnv := []string{}
	restorer = snaprun.MockSyscallExec(func(arg0 string, args []string, envv []string) error {
		execArg0 = arg0
		execArgs = args
		execEnv = envv
		return nil
	})
	defer restorer()

	// and run it!
	rest, err := snaprun.Parser(snaprun.Client()).ParseArgs([]string{"run", "--", "snapname.app", "--arg1", "arg2"})
	c.Assert(err, check.IsNil)
	c.Assert(rest, check.DeepEquals, []string{"snapname.app", "--arg1", "arg2"})
	c.Check(execArg0, check.Equals, filepath.Join(dirs.SnapMountDir, "/snapd/222", dirs.CoreLibExecDir, "snap-confine"))
	c.Check(execArgs, check.DeepEquals, []string{
		filepath.Join(dirs.SnapMountDir, "/snapd/222", dirs.CoreLibExecDir, "snap-confine"),
		"snap.snapname.app",
		filepath.Join(dirs.CoreLibExecDir, "snap-exec"),
		"snapname.app", "--arg1", "arg2"})
	c.Check(execEnv, testutil.Contains, "SNAP_REVISION=x2")
}

func (s *SnapSuite) TestSnapRunXauthorityMigration(c *check.C) {
	defer mockSnapConfine(dirs.DistroLibExecDir)()

	u, err := user.Current()
	c.Assert(err, check.IsNil)

	// Ensure XDG_RUNTIME_DIR exists for the user we're testing with
	err = os.MkdirAll(filepath.Join(dirs.XdgRuntimeDirBase, u.Uid), 0700)
	c.Assert(err, check.IsNil)

	// mock installed snap; happily this also gives us a directory
	// below /tmp which the Xauthority migration expects.
	snaptest.MockSnapCurrent(c, string(mockYaml), &snap.SideInfo{
		Revision: snap.R("x2"),
	})

	// redirect exec
	execArg0 := ""
	execArgs := []string{}
	execEnv := []string{}
	restorer := snaprun.MockSyscallExec(func(arg0 string, args []string, envv []string) error {
		execArg0 = arg0
		execArgs = args
		execEnv = envv
		return nil
	})
	defer restorer()

	xauthPath, err := x11.MockXauthority(2)
	c.Assert(err, check.IsNil)
	defer os.Remove(xauthPath)

	defer snaprun.MockGetEnv(func(name string) string {
		if name == "XAUTHORITY" {
			return xauthPath
		}
		return ""
	})()

	// and run it!
	rest, err := snaprun.Parser(snaprun.Client()).ParseArgs([]string{"run", "--", "snapname.app"})
	c.Assert(err, check.IsNil)
	c.Assert(rest, check.DeepEquals, []string{"snapname.app"})
	c.Check(execArg0, check.Equals, filepath.Join(dirs.DistroLibExecDir, "snap-confine"))
	c.Check(execArgs, check.DeepEquals, []string{
		filepath.Join(dirs.DistroLibExecDir, "snap-confine"),
		"snap.snapname.app",
		filepath.Join(dirs.CoreLibExecDir, "snap-exec"),
		"snapname.app"})

	expectedXauthPath := filepath.Join(dirs.XdgRuntimeDirBase, u.Uid, ".Xauthority")
	c.Check(execEnv, testutil.Contains, fmt.Sprintf("XAUTHORITY=%s", expectedXauthPath))

	info, err := os.Stat(expectedXauthPath)
	c.Assert(err, check.IsNil)
	c.Assert(info.Mode().Perm(), check.Equals, os.FileMode(0600))

	err = x11.ValidateXauthorityFile(expectedXauthPath)
	c.Assert(err, check.IsNil)
}

// build the args for a hypothetical completer
func mkCompArgs(compPoint string, argv ...string) []string {
	out := []string{
		"99", // COMP_TYPE
		"99", // COMP_KEY
		"",   // COMP_POINT
		"2",  // COMP_CWORD
		" ",  // COMP_WORDBREAKS
	}
	out[2] = compPoint
	out = append(out, strings.Join(argv, " "))
	out = append(out, argv...)
	return out
}

func (s *SnapSuite) TestAntialiasHappy(c *check.C) {
	c.Assert(os.MkdirAll(dirs.SnapBinariesDir, 0755), check.IsNil)

	inArgs := mkCompArgs("10", "alias", "alias", "bo-alias")

	// first not so happy because no alias symlink
	app, outArgs := snaprun.Antialias("alias", inArgs)
	c.Check(app, check.Equals, "alias")
	c.Check(outArgs, check.DeepEquals, inArgs)

	c.Assert(os.Symlink("an-app", filepath.Join(dirs.SnapBinariesDir, "alias")), check.IsNil)

	// now really happy
	app, outArgs = snaprun.Antialias("alias", inArgs)
	c.Check(app, check.Equals, "an-app")
	c.Check(outArgs, check.DeepEquals, []string{
		"99", // COMP_TYPE (no change)
		"99", // COMP_KEY (no change)
		"11", // COMP_POINT (+1 because "an-app" is one longer than "alias")
		"2",  // COMP_CWORD (no change)
		" ",  // COMP_WORDBREAKS (no change)
		"an-app alias bo-alias", // COMP_LINE (argv[0] changed)
		"an-app",                // argv (arv[0] changed)
		"alias",
		"bo-alias",
	})
}

func (s *SnapSuite) TestAntialiasBailsIfUnhappy(c *check.C) {
	// alias exists but args are somehow wonky
	c.Assert(os.MkdirAll(dirs.SnapBinariesDir, 0755), check.IsNil)
	c.Assert(os.Symlink("an-app", filepath.Join(dirs.SnapBinariesDir, "alias")), check.IsNil)

	// weird1 has COMP_LINE not start with COMP_WORDS[0], argv[0] equal to COMP_WORDS[0]
	weird1 := mkCompArgs("6", "alias", "")
	weird1[5] = "xxxxx "
	// weird2 has COMP_LINE not start with COMP_WORDS[0], argv[0] equal to the first word in COMP_LINE
	weird2 := mkCompArgs("6", "xxxxx", "")
	weird2[5] = "alias "

	for desc, inArgs := range map[string][]string{
		"nil args":                                               nil,
		"too-short args":                                         {"alias"},
		"COMP_POINT not a number":                                mkCompArgs("hello", "alias"),
		"COMP_POINT is inside argv[0]":                           mkCompArgs("2", "alias", ""),
		"COMP_POINT is outside argv":                             mkCompArgs("99", "alias", ""),
		"COMP_WORDS[0] is not argv[0]":                           mkCompArgs("10", "not-alias", ""),
		"mismatch between argv[0], COMP_LINE and COMP_WORDS, #1": weird1,
		"mismatch between argv[0], COMP_LINE and COMP_WORDS, #2": weird2,
	} {
		// antialias leaves args alone if it's too short
		app, outArgs := snaprun.Antialias("alias", inArgs)
		c.Check(app, check.Equals, "alias", check.Commentf(desc))
		c.Check(outArgs, check.DeepEquals, inArgs, check.Commentf(desc))
	}
}

func (s *SnapSuite) TestSnapRunAppWithStraceIntegration(c *check.C) {
	defer mockSnapConfine(dirs.DistroLibExecDir)()

	// mock installed snap
	snaptest.MockSnapCurrent(c, string(mockYaml), &snap.SideInfo{
		Revision: snap.R("x2"),
	})

	// pretend we have sudo and simulate some useful output that would
	// normally come from strace
	sudoCmd := testutil.MockCommand(c, "sudo", fmt.Sprintf(`
echo "stdout output 1"
>&2 echo 'execve("/path/to/snap-confine")'
>&2 echo "snap-confine/snap-exec strace stuff"
>&2 echo "getuid() = 1000"
>&2 echo 'execve("%s/snapName/x2/bin/foo")'
>&2 echo "interessting strace output"
>&2 echo "and more"
echo "stdout output 2"
`, dirs.SnapMountDir))
	defer sudoCmd.Restore()

	// pretend we have strace
	straceCmd := testutil.MockCommand(c, "strace", "")
	defer straceCmd.Restore()

	user, err := user.Current()
	c.Assert(err, check.IsNil)

	// and run it under strace
	rest, err := snaprun.Parser(snaprun.Client()).ParseArgs([]string{"run", "--strace", "--", "snapname.app", "--arg1", "arg2"})
	c.Assert(err, check.IsNil)
	c.Assert(rest, check.DeepEquals, []string{"snapname.app", "--arg1", "arg2"})
	c.Check(sudoCmd.Calls(), check.DeepEquals, [][]string{
		{
			"sudo", "-E",
			filepath.Join(straceCmd.BinDir(), "strace"),
			"-u", user.Username,
			"-f",
			"-e", "!select,pselect6,_newselect,clock_gettime,sigaltstack,gettid,gettimeofday,nanosleep",
			filepath.Join(dirs.DistroLibExecDir, "snap-confine"),
			"snap.snapname.app",
			filepath.Join(dirs.CoreLibExecDir, "snap-exec"),
			"snapname.app", "--arg1", "arg2",
		},
	})
	c.Check(s.Stdout(), check.Equals, "stdout output 1\nstdout output 2\n")
	c.Check(s.Stderr(), check.Equals, fmt.Sprintf("execve(%q)\ninteressting strace output\nand more\n", filepath.Join(dirs.SnapMountDir, "snapName/x2/bin/foo")))

	s.ResetStdStreams()
	sudoCmd.ForgetCalls()

	// try again without filtering
	rest, err = snaprun.Parser(snaprun.Client()).ParseArgs([]string{"run", "--strace=--raw", "--", "snapname.app", "--arg1", "arg2"})
	c.Assert(err, check.IsNil)
	c.Assert(rest, check.DeepEquals, []string{"snapname.app", "--arg1", "arg2"})
	c.Check(sudoCmd.Calls(), check.DeepEquals, [][]string{
		{
			"sudo", "-E",
			filepath.Join(straceCmd.BinDir(), "strace"),
			"-u", user.Username,
			"-f",
			"-e", "!select,pselect6,_newselect,clock_gettime,sigaltstack,gettid,gettimeofday,nanosleep",
			filepath.Join(dirs.DistroLibExecDir, "snap-confine"),
			"snap.snapname.app",
			filepath.Join(dirs.CoreLibExecDir, "snap-exec"),
			"snapname.app", "--arg1", "arg2",
		},
	})
	c.Check(s.Stdout(), check.Equals, "stdout output 1\nstdout output 2\n")
	expectedFullFmt := `execve("/path/to/snap-confine")
snap-confine/snap-exec strace stuff
getuid() = 1000
execve("%s/snapName/x2/bin/foo")
interessting strace output
and more
`
	c.Check(s.Stderr(), check.Equals, fmt.Sprintf(expectedFullFmt, dirs.SnapMountDir))
}

func (s *SnapSuite) TestSnapRunAppWithStraceOptions(c *check.C) {
	defer mockSnapConfine(dirs.DistroLibExecDir)()

	// mock installed snap
	snaptest.MockSnapCurrent(c, string(mockYaml), &snap.SideInfo{
		Revision: snap.R("x2"),
	})

	// pretend we have sudo
	sudoCmd := testutil.MockCommand(c, "sudo", "")
	defer sudoCmd.Restore()

	// pretend we have strace
	straceCmd := testutil.MockCommand(c, "strace", "")
	defer straceCmd.Restore()

	user, err := user.Current()
	c.Assert(err, check.IsNil)

	// and run it under strace
	rest, err := snaprun.Parser(snaprun.Client()).ParseArgs([]string{"run", `--strace=-tt --raw -o "file with spaces"`, "--", "snapname.app", "--arg1", "arg2"})
	c.Assert(err, check.IsNil)
	c.Assert(rest, check.DeepEquals, []string{"snapname.app", "--arg1", "arg2"})
	c.Check(sudoCmd.Calls(), check.DeepEquals, [][]string{
		{
			"sudo", "-E",
			filepath.Join(straceCmd.BinDir(), "strace"),
			"-u", user.Username,
			"-f",
			"-e", "!select,pselect6,_newselect,clock_gettime,sigaltstack,gettid,gettimeofday,nanosleep",
			"-tt",
			"-o",
			"file with spaces",
			filepath.Join(dirs.DistroLibExecDir, "snap-confine"),
			"snap.snapname.app",
			filepath.Join(dirs.CoreLibExecDir, "snap-exec"),
			"snapname.app", "--arg1", "arg2",
		},
	})
}

func (s *SnapSuite) TestSnapRunShellIntegration(c *check.C) {
	defer mockSnapConfine(dirs.DistroLibExecDir)()

	// mock installed snap
	snaptest.MockSnapCurrent(c, string(mockYaml), &snap.SideInfo{
		Revision: snap.R("x2"),
	})

	// redirect exec
	execArg0 := ""
	execArgs := []string{}
	execEnv := []string{}
	restorer := snaprun.MockSyscallExec(func(arg0 string, args []string, envv []string) error {
		execArg0 = arg0
		execArgs = args
		execEnv = envv
		return nil
	})
	defer restorer()

	// and run it!
	rest, err := snaprun.Parser(snaprun.Client()).ParseArgs([]string{"run", "--shell", "--", "snapname.app", "--arg1", "arg2"})
	c.Assert(err, check.IsNil)
	c.Assert(rest, check.DeepEquals, []string{"snapname.app", "--arg1", "arg2"})
	c.Check(execArg0, check.Equals, filepath.Join(dirs.DistroLibExecDir, "snap-confine"))
	c.Check(execArgs, check.DeepEquals, []string{
		filepath.Join(dirs.DistroLibExecDir, "snap-confine"),
		"snap.snapname.app",
		filepath.Join(dirs.CoreLibExecDir, "snap-exec"),
		"--command=shell", "snapname.app", "--arg1", "arg2"})
	c.Check(execEnv, testutil.Contains, "SNAP_REVISION=x2")
}

func (s *SnapSuite) TestSnapRunAppTimer(c *check.C) {
	defer mockSnapConfine(dirs.DistroLibExecDir)()

	// mock installed snap
	snaptest.MockSnapCurrent(c, string(mockYaml), &snap.SideInfo{
		Revision: snap.R("x2"),
	})

	// redirect exec
	execArg0 := ""
	execArgs := []string{}
	execCalled := false
	restorer := snaprun.MockSyscallExec(func(arg0 string, args []string, envv []string) error {
		execArg0 = arg0
		execArgs = args
		execCalled = true
		return nil
	})
	defer restorer()

	fakeNow := time.Date(2018, 02, 12, 9, 55, 0, 0, time.Local)
	restorer = snaprun.MockTimeNow(func() time.Time {
		// Monday Feb 12, 9:55
		return fakeNow
	})
	defer restorer()

	// pretend we are outside of timer range
	rest, err := snaprun.Parser(snaprun.Client()).ParseArgs([]string{"run", `--timer="mon,10:00~12:00,,fri,13:00"`, "--", "snapname.app", "--arg1", "arg2"})
	c.Assert(err, check.IsNil)
	c.Assert(rest, check.DeepEquals, []string{"snapname.app", "--arg1", "arg2"})
	c.Assert(execCalled, check.Equals, false)

	c.Check(s.Stderr(), check.Equals, fmt.Sprintf(`%s: attempted to run "snapname.app" timer outside of scheduled time "mon,10:00~12:00,,fri,13:00"
`, fakeNow.Format(time.RFC3339)))
	s.ResetStdStreams()

	restorer = snaprun.MockTimeNow(func() time.Time {
		// Monday Feb 12, 10:20
		return time.Date(2018, 02, 12, 10, 20, 0, 0, time.Local)
	})
	defer restorer()

	// and run it under strace
	_, err = snaprun.Parser(snaprun.Client()).ParseArgs([]string{"run", `--timer="mon,10:00~12:00,,fri,13:00"`, "--", "snapname.app", "--arg1", "arg2"})
	c.Assert(err, check.IsNil)
	c.Assert(execCalled, check.Equals, true)
	c.Check(execArg0, check.Equals, filepath.Join(dirs.DistroLibExecDir, "snap-confine"))
	c.Check(execArgs, check.DeepEquals, []string{
		filepath.Join(dirs.DistroLibExecDir, "snap-confine"),
		"snap.snapname.app",
		filepath.Join(dirs.CoreLibExecDir, "snap-exec"),
		"snapname.app", "--arg1", "arg2"})
}

func (s *SnapSuite) TestRunCmdWithTraceExecUnhappy(c *check.C) {
	defer mockSnapConfine(dirs.DistroLibExecDir)()

	// mock installed snap
	snaptest.MockSnapCurrent(c, string(mockYaml), &snap.SideInfo{
		Revision: snap.R("1"),
	})

	// pretend we have sudo
	sudoCmd := testutil.MockCommand(c, "sudo", "echo unhappy; exit 12")
	defer sudoCmd.Restore()

	// pretend we have strace
	straceCmd := testutil.MockCommand(c, "strace", "")
	defer straceCmd.Restore()

	rest, err := snaprun.Parser(snaprun.Client()).ParseArgs([]string{"run", "--trace-exec", "--", "snapname.app", "--arg1", "arg2"})
	c.Assert(err, check.ErrorMatches, "exit status 12")
	c.Assert(rest, check.DeepEquals, []string{"--", "snapname.app", "--arg1", "arg2"})
	c.Check(s.Stdout(), check.Equals, "unhappy\n")
	c.Check(s.Stderr(), check.Equals, "")
<<<<<<< HEAD

=======
>>>>>>> 72e0954b
}

func (s *SnapSuite) TestSnapRunRestoreSecurityContextHappy(c *check.C) {
	logbuf, restorer := logger.MockLogger()
	defer restorer()

	defer mockSnapConfine(dirs.DistroLibExecDir)()

	// mock installed snap
	snaptest.MockSnapCurrent(c, string(mockYaml), &snap.SideInfo{
		Revision: snap.R("x2"),
	})

	fakeHome := c.MkDir()
	restorer = snaprun.MockUserCurrent(func() (*user.User, error) {
		return &user.User{HomeDir: fakeHome}, nil
	})
	defer restorer()

	// redirect exec
	execCalled := 0
	restorer = snaprun.MockSyscallExec(func(_ string, args []string, envv []string) error {
		execCalled++
		return nil
	})
	defer restorer()

	verifyCalls := 0
	restoreCalls := 0
	isEnabledCalls := 0
	enabled := false
	verify := true

	snapUserDir := filepath.Join(fakeHome, dirs.UserHomeSnapDir)

	restorer = snaprun.MockSELinuxVerifyPathContext(func(what string) (bool, error) {
		c.Check(what, check.Equals, snapUserDir)
		verifyCalls++
		return verify, nil
	})
	defer restorer()

	restorer = snaprun.MockSELinuxRestoreContext(func(what string, mode selinux.RestoreMode) error {
		c.Check(mode, check.Equals, selinux.RestoreMode{Recursive: true})
		c.Check(what, check.Equals, snapUserDir)
		restoreCalls++
		return nil
	})
	defer restorer()

	restorer = snaprun.MockSELinuxIsEnabled(func() (bool, error) {
		isEnabledCalls++
		return enabled, nil
	})
	defer restorer()

	_, err := snaprun.Parser(snaprun.Client()).ParseArgs([]string{"run", "--", "snapname.app"})
	c.Assert(err, check.IsNil)
	c.Check(execCalled, check.Equals, 1)
	c.Check(isEnabledCalls, check.Equals, 1)
	c.Check(verifyCalls, check.Equals, 0)
	c.Check(restoreCalls, check.Equals, 0)

	// pretend SELinux is on
	enabled = true

	_, err = snaprun.Parser(snaprun.Client()).ParseArgs([]string{"run", "--", "snapname.app"})
	c.Assert(err, check.IsNil)
	c.Check(execCalled, check.Equals, 2)
	c.Check(isEnabledCalls, check.Equals, 2)
	c.Check(verifyCalls, check.Equals, 1)
	c.Check(restoreCalls, check.Equals, 0)

	// pretend the context does not match
	verify = false

	logbuf.Reset()

	_, err = snaprun.Parser(snaprun.Client()).ParseArgs([]string{"run", "--", "snapname.app"})
	c.Assert(err, check.IsNil)
	c.Check(execCalled, check.Equals, 3)
	c.Check(isEnabledCalls, check.Equals, 3)
	c.Check(verifyCalls, check.Equals, 2)
	c.Check(restoreCalls, check.Equals, 1)

	// and we let the user know what we're doing
	c.Check(logbuf.String(), testutil.Contains, fmt.Sprintf("restoring default SELinux context of %s", snapUserDir))
}

func (s *SnapSuite) TestSnapRunRestoreSecurityContextFail(c *check.C) {
	logbuf, restorer := logger.MockLogger()
	defer restorer()

	defer mockSnapConfine(dirs.DistroLibExecDir)()

	// mock installed snap
	snaptest.MockSnapCurrent(c, string(mockYaml), &snap.SideInfo{
		Revision: snap.R("x2"),
	})

	fakeHome := c.MkDir()
	restorer = snaprun.MockUserCurrent(func() (*user.User, error) {
		return &user.User{HomeDir: fakeHome}, nil
	})
	defer restorer()

	// redirect exec
	execCalled := 0
	restorer = snaprun.MockSyscallExec(func(_ string, args []string, envv []string) error {
		execCalled++
		return nil
	})
	defer restorer()

	verifyCalls := 0
	restoreCalls := 0
	isEnabledCalls := 0
	enabledErr := errors.New("enabled failed")
	verifyErr := errors.New("verify failed")
	restoreErr := errors.New("restore failed")

	snapUserDir := filepath.Join(fakeHome, dirs.UserHomeSnapDir)

	restorer = snaprun.MockSELinuxVerifyPathContext(func(what string) (bool, error) {
		c.Check(what, check.Equals, snapUserDir)
		verifyCalls++
		return false, verifyErr
	})
	defer restorer()

	restorer = snaprun.MockSELinuxRestoreContext(func(what string, mode selinux.RestoreMode) error {
		c.Check(mode, check.Equals, selinux.RestoreMode{Recursive: true})
		c.Check(what, check.Equals, snapUserDir)
		restoreCalls++
		return restoreErr
	})
	defer restorer()

	restorer = snaprun.MockSELinuxIsEnabled(func() (bool, error) {
		isEnabledCalls++
		return enabledErr == nil, enabledErr
	})
	defer restorer()

	_, err := snaprun.Parser(snaprun.Client()).ParseArgs([]string{"run", "--", "snapname.app"})
	// these errors are only logged, but we still run the snap
	c.Assert(err, check.IsNil)
	c.Check(execCalled, check.Equals, 1)
	c.Check(logbuf.String(), testutil.Contains, "cannot determine SELinux status: enabled failed")
	c.Check(isEnabledCalls, check.Equals, 1)
	c.Check(verifyCalls, check.Equals, 0)
	c.Check(restoreCalls, check.Equals, 0)
	// pretend selinux is on
	enabledErr = nil

	logbuf.Reset()

	_, err = snaprun.Parser(snaprun.Client()).ParseArgs([]string{"run", "--", "snapname.app"})
	c.Assert(err, check.IsNil)
	c.Check(execCalled, check.Equals, 2)
	c.Check(logbuf.String(), testutil.Contains, fmt.Sprintf("failed to verify SELinux context of %s: verify failed", snapUserDir))
	c.Check(isEnabledCalls, check.Equals, 2)
	c.Check(verifyCalls, check.Equals, 1)
	c.Check(restoreCalls, check.Equals, 0)

	// pretend the context does not match
	verifyErr = nil

	logbuf.Reset()

	_, err = snaprun.Parser(snaprun.Client()).ParseArgs([]string{"run", "--", "snapname.app"})
	c.Assert(err, check.IsNil)
	c.Check(execCalled, check.Equals, 3)
	c.Check(logbuf.String(), testutil.Contains, fmt.Sprintf("cannot restore SELinux context of %s: restore failed", snapUserDir))
	c.Check(isEnabledCalls, check.Equals, 3)
	c.Check(verifyCalls, check.Equals, 2)
	c.Check(restoreCalls, check.Equals, 1)
}<|MERGE_RESOLUTION|>--- conflicted
+++ resolved
@@ -931,10 +931,7 @@
 	c.Assert(rest, check.DeepEquals, []string{"--", "snapname.app", "--arg1", "arg2"})
 	c.Check(s.Stdout(), check.Equals, "unhappy\n")
 	c.Check(s.Stderr(), check.Equals, "")
-<<<<<<< HEAD
-
-=======
->>>>>>> 72e0954b
+
 }
 
 func (s *SnapSuite) TestSnapRunRestoreSecurityContextHappy(c *check.C) {
@@ -1112,4 +1109,181 @@
 	c.Check(isEnabledCalls, check.Equals, 3)
 	c.Check(verifyCalls, check.Equals, 2)
 	c.Check(restoreCalls, check.Equals, 1)
+}
+
+func (s *SnapSuite) TestSnapRunRestoreSecurityContextHappy(c *check.C) {
+	logbuf, restorer := logger.MockLogger()
+	defer restorer()
+
+	defer mockSnapConfine(dirs.DistroLibExecDir)()
+
+	// mock installed snap
+	snaptest.MockSnapCurrent(c, string(mockYaml), &snap.SideInfo{
+		Revision: snap.R("x2"),
+	})
+
+	fakeHome := c.MkDir()
+	restorer = snaprun.MockUserCurrent(func() (*user.User, error) {
+		return &user.User{HomeDir: fakeHome}, nil
+	})
+	defer restorer()
+
+	// redirect exec
+	execCalled := 0
+	restorer = snaprun.MockSyscallExec(func(_ string, args []string, envv []string) error {
+		execCalled++
+		return nil
+	})
+	defer restorer()
+
+	verifyCalls := 0
+	restoreCalls := 0
+	isEnabledCalls := 0
+	enabled := false
+	verify := true
+
+	snapUserDir := filepath.Join(fakeHome, dirs.UserHomeSnapDir)
+
+	restorer = snaprun.MockSELinuxVerifyPathContext(func(what string) (bool, error) {
+		c.Check(what, check.Equals, snapUserDir)
+		verifyCalls++
+		return verify, nil
+	})
+	defer restorer()
+
+	restorer = snaprun.MockSELinuxRestoreContext(func(what string, mode selinux.RestoreMode) error {
+		c.Check(mode, check.Equals, selinux.RestoreMode{Recursive: true})
+		c.Check(what, check.Equals, snapUserDir)
+		restoreCalls++
+		return nil
+	})
+	defer restorer()
+
+	restorer = snaprun.MockSELinuxIsEnabled(func() (bool, error) {
+		isEnabledCalls++
+		return enabled, nil
+	})
+	defer restorer()
+
+	_, err := snaprun.Parser(snaprun.Client()).ParseArgs([]string{"run", "--", "snapname.app"})
+	c.Assert(err, check.IsNil)
+	c.Check(execCalled, check.Equals, 1)
+	c.Check(isEnabledCalls, check.Equals, 1)
+	c.Check(verifyCalls, check.Equals, 0)
+	c.Check(restoreCalls, check.Equals, 0)
+
+	// pretend SELinux is on
+	enabled = true
+
+	_, err = snaprun.Parser(snaprun.Client()).ParseArgs([]string{"run", "--", "snapname.app"})
+	c.Assert(err, check.IsNil)
+	c.Check(execCalled, check.Equals, 2)
+	c.Check(isEnabledCalls, check.Equals, 2)
+	c.Check(verifyCalls, check.Equals, 1)
+	c.Check(restoreCalls, check.Equals, 0)
+
+	// pretend the context does not match
+	verify = false
+
+	logbuf.Reset()
+
+	_, err = snaprun.Parser(snaprun.Client()).ParseArgs([]string{"run", "--", "snapname.app"})
+	c.Assert(err, check.IsNil)
+	c.Check(execCalled, check.Equals, 3)
+	c.Check(isEnabledCalls, check.Equals, 3)
+	c.Check(verifyCalls, check.Equals, 2)
+	c.Check(restoreCalls, check.Equals, 1)
+
+	// and we let the user know what we're doing
+	c.Check(logbuf.String(), testutil.Contains, fmt.Sprintf("restoring default SELinux context of %s", snapUserDir))
+}
+
+func (s *SnapSuite) TestSnapRunRestoreSecurityContextFail(c *check.C) {
+	logbuf, restorer := logger.MockLogger()
+	defer restorer()
+
+	defer mockSnapConfine(dirs.DistroLibExecDir)()
+
+	// mock installed snap
+	snaptest.MockSnapCurrent(c, string(mockYaml), &snap.SideInfo{
+		Revision: snap.R("x2"),
+	})
+
+	fakeHome := c.MkDir()
+	restorer = snaprun.MockUserCurrent(func() (*user.User, error) {
+		return &user.User{HomeDir: fakeHome}, nil
+	})
+	defer restorer()
+
+	// redirect exec
+	execCalled := 0
+	restorer = snaprun.MockSyscallExec(func(_ string, args []string, envv []string) error {
+		execCalled++
+		return nil
+	})
+	defer restorer()
+
+	verifyCalls := 0
+	restoreCalls := 0
+	isEnabledCalls := 0
+	enabledErr := errors.New("enabled failed")
+	verifyErr := errors.New("verify failed")
+	restoreErr := errors.New("restore failed")
+
+	snapUserDir := filepath.Join(fakeHome, dirs.UserHomeSnapDir)
+
+	restorer = snaprun.MockSELinuxVerifyPathContext(func(what string) (bool, error) {
+		c.Check(what, check.Equals, snapUserDir)
+		verifyCalls++
+		return false, verifyErr
+	})
+	defer restorer()
+
+	restorer = snaprun.MockSELinuxRestoreContext(func(what string, mode selinux.RestoreMode) error {
+		c.Check(mode, check.Equals, selinux.RestoreMode{Recursive: true})
+		c.Check(what, check.Equals, snapUserDir)
+		restoreCalls++
+		return restoreErr
+	})
+	defer restorer()
+
+	restorer = snaprun.MockSELinuxIsEnabled(func() (bool, error) {
+		isEnabledCalls++
+		return enabledErr == nil, enabledErr
+	})
+	defer restorer()
+
+	_, err := snaprun.Parser(snaprun.Client()).ParseArgs([]string{"run", "--", "snapname.app"})
+	// these errors are only logged, but we still run the snap
+	c.Assert(err, check.IsNil)
+	c.Check(execCalled, check.Equals, 1)
+	c.Check(logbuf.String(), testutil.Contains, "cannot determine SELinux status: enabled failed")
+	c.Check(isEnabledCalls, check.Equals, 1)
+	c.Check(verifyCalls, check.Equals, 0)
+	c.Check(restoreCalls, check.Equals, 0)
+	// pretend selinux is on
+	enabledErr = nil
+
+	logbuf.Reset()
+
+	_, err = snaprun.Parser(snaprun.Client()).ParseArgs([]string{"run", "--", "snapname.app"})
+	c.Assert(err, check.IsNil)
+	c.Check(execCalled, check.Equals, 2)
+	c.Check(logbuf.String(), testutil.Contains, fmt.Sprintf("failed to verify SELinux context of %s: verify failed", snapUserDir))
+	c.Check(isEnabledCalls, check.Equals, 2)
+	c.Check(verifyCalls, check.Equals, 1)
+	c.Check(restoreCalls, check.Equals, 0)
+
+	// pretend the context does not match
+	verifyErr = nil
+
+	logbuf.Reset()
+
+	_, err = snaprun.Parser(snaprun.Client()).ParseArgs([]string{"run", "--", "snapname.app"})
+	c.Assert(err, check.IsNil)
+	c.Check(execCalled, check.Equals, 3)
+	c.Check(logbuf.String(), testutil.Contains, fmt.Sprintf("cannot restore SELinux context of %s: restore failed", snapUserDir))
+	c.Check(isEnabledCalls, check.Equals, 3)
+	c.Check(verifyCalls, check.Equals, 2)
+	c.Check(restoreCalls, check.Equals, 1)
 }