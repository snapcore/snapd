--- conflicted
+++ resolved
@@ -929,10 +929,7 @@
 	c.Assert(rest, check.DeepEquals, []string{"--", "snapname.app", "--arg1", "arg2"})
 	c.Check(s.Stdout(), check.Equals, "unhappy\n")
 	c.Check(s.Stderr(), check.Equals, "")
-<<<<<<< HEAD
-
-=======
->>>>>>> 1ec1da73
+
 }
 
 func (s *SnapSuite) TestSnapRunRestoreSecurityContext(c *check.C) {
@@ -976,4 +973,47 @@
 		"snap.snapname.app",
 		filepath.Join(dirs.CoreLibExecDir, "snap-exec"),
 		"snapname.app", "--arg1", "arg2"})
+}
+
+func (s *SnapSuite) TestSnapRunRestoreSecurityContext(c *check.C) {
+	defer mockSnapConfine(dirs.DistroLibExecDir)()
+
+	// mock installed snap
+	snaptest.MockSnapCurrent(c, string(mockYaml), &snap.SideInfo{
+		Revision: snap.R("x2"),
+	})
+
+	// pretend we are on SELinux system and have restorecon
+	restoreconCmd := testutil.MockCommand(c, "restorecon", "")
+	defer restoreconCmd.Restore()
+
+	fakeHome := c.MkDir()
+	restorer := snaprun.MockUserCurrent(func() (*user.User, error) {
+		return &user.User{HomeDir: fakeHome}, nil
+	})
+	defer restorer()
+
+	// redirect exec
+	execArgs := []string{}
+	execCalled := false
+	restorer = snaprun.MockSyscallExec(func(_ string, args []string, envv []string) error {
+		execArgs = args
+		execCalled = true
+		return nil
+	})
+	defer restorer()
+
+	rest, err := snaprun.Parser(snaprun.Client()).ParseArgs([]string{"run", "--", "snapname.app", "--arg1", "arg2"})
+	c.Assert(err, check.IsNil)
+	c.Assert(rest, check.DeepEquals, []string{"snapname.app", "--arg1", "arg2"})
+	c.Check(restoreconCmd.Calls(), check.DeepEquals, [][]string{
+		{"restorecon", "-R", filepath.Join(fakeHome, dirs.UserHomeSnapDir)},
+	})
+	c.Check(s.Stdout(), check.Equals, "")
+	c.Check(execCalled, check.Equals, true)
+	c.Check(execArgs, check.DeepEquals, []string{
+		filepath.Join(dirs.DistroLibExecDir, "snap-confine"),
+		"snap.snapname.app",
+		filepath.Join(dirs.CoreLibExecDir, "snap-exec"),
+		"snapname.app", "--arg1", "arg2"})
 }