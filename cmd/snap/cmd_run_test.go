// -*- Mode: Go; indent-tabs-mode: t -*-

/*
 * Copyright (C) 2016-2022 Canonical Ltd
 *
 * This program is free software: you can redistribute it and/or modify
 * it under the terms of the GNU General Public License version 3 as
 * published by the Free Software Foundation.
 *
 * This program is distributed in the hope that it will be useful,
 * but WITHOUT ANY WARRANTY; without even the implied warranty of
 * MERCHANTABILITY or FITNESS FOR A PARTICULAR PURPOSE.  See the
 * GNU General Public License for more details.
 *
 * You should have received a copy of the GNU General Public License
 * along with this program.  If not, see <http://www.gnu.org/licenses/>.
 *
 */

package main_test

import (
	"encoding/json"
	"errors"
	"fmt"
	"io/ioutil"
	"net/http"
	"os"
	"os/user"
	"path/filepath"
	"strings"
	"time"

	"github.com/jessevdk/go-flags"
	"gopkg.in/check.v1"

	snaprun "github.com/snapcore/snapd/cmd/snap"
	"github.com/snapcore/snapd/cmd/snaplock/runinhibit"
	"github.com/snapcore/snapd/dirs"
	"github.com/snapcore/snapd/features"
	"github.com/snapcore/snapd/logger"
	"github.com/snapcore/snapd/osutil"
	"github.com/snapcore/snapd/osutil/strace"
	"github.com/snapcore/snapd/progress"
	"github.com/snapcore/snapd/progress/progresstest"
	"github.com/snapcore/snapd/sandbox/cgroup"
	"github.com/snapcore/snapd/sandbox/selinux"
	"github.com/snapcore/snapd/snap"
	"github.com/snapcore/snapd/snap/snaptest"
	"github.com/snapcore/snapd/testutil"
	usersessionclient "github.com/snapcore/snapd/usersession/client"
	"github.com/snapcore/snapd/x11"
)

var mockYaml = []byte(`name: snapname
version: 1.0
apps:
 app:
  command: run-app
 svc:
  command: run-svc
  daemon: simple
hooks:
 configure:
`)

var mockYamlBaseNone1 = []byte(`name: snapname1
version: 1.0
base: none
apps:
 app:
  command: run-app
`)

var mockYamlBaseNone2 = []byte(`name: snapname2
version: 1.0
base: none
hooks:
 configure:
`)

type RunSuite struct {
	fakeHome string
	BaseSnapSuite
}

var _ = check.Suite(&RunSuite{})

func (s *RunSuite) SetUpTest(c *check.C) {
	s.BaseSnapSuite.SetUpTest(c)
	s.fakeHome = c.MkDir()

	u, err := user.Current()
	c.Assert(err, check.IsNil)
	s.AddCleanup(snaprun.MockUserCurrent(func() (*user.User, error) {
		return &user.User{Uid: u.Uid, HomeDir: s.fakeHome}, nil
	}))
	s.AddCleanup(snaprun.MockCreateTransientScopeForTracking(func(string, *cgroup.TrackingOptions) error {
		return nil
	}))
	restoreIsGraphicalSession := snaprun.MockIsGraphicalSession(false)
	s.AddCleanup(restoreIsGraphicalSession)
}

func (s *RunSuite) TestInvalidParameters(c *check.C) {
	invalidParameters := []string{"run", "--hook=configure", "--command=command-name", "--", "snap-name"}
	_, err := snaprun.Parser(snaprun.Client()).ParseArgs(invalidParameters)
	c.Check(err, check.ErrorMatches, ".*you can only use one of --hook, --command, and --timer.*")

	invalidParameters = []string{"run", "--hook=configure", "--timer=10:00-12:00", "--", "snap-name"}
	_, err = snaprun.Parser(snaprun.Client()).ParseArgs(invalidParameters)
	c.Check(err, check.ErrorMatches, ".*you can only use one of --hook, --command, and --timer.*")

	invalidParameters = []string{"run", "--command=command-name", "--timer=10:00-12:00", "--", "snap-name"}
	_, err = snaprun.Parser(snaprun.Client()).ParseArgs(invalidParameters)
	c.Check(err, check.ErrorMatches, ".*you can only use one of --hook, --command, and --timer.*")

	invalidParameters = []string{"run", "-r=1", "--command=command-name", "--", "snap-name"}
	_, err = snaprun.Parser(snaprun.Client()).ParseArgs(invalidParameters)
	c.Check(err, check.ErrorMatches, ".*-r can only be used with --hook.*")

	invalidParameters = []string{"run", "-r=1", "--", "snap-name"}
	_, err = snaprun.Parser(snaprun.Client()).ParseArgs(invalidParameters)
	c.Check(err, check.ErrorMatches, ".*-r can only be used with --hook.*")

	invalidParameters = []string{"run", "--hook=configure", "--", "foo", "bar", "snap-name"}
	_, err = snaprun.Parser(snaprun.Client()).ParseArgs(invalidParameters)
	c.Check(err, check.ErrorMatches, ".*too many arguments for hook \"configure\": bar.*")
}

func (s *RunSuite) TestRunCmdWithBaseNone(c *check.C) {
	defer mockSnapConfine(dirs.DistroLibExecDir)()

	// mock installed snap
	snaptest.MockSnapCurrent(c, string(mockYamlBaseNone1), &snap.SideInfo{
		Revision: snap.R("1"),
	})
	snaptest.MockSnapCurrent(c, string(mockYamlBaseNone2), &snap.SideInfo{
		Revision: snap.R("1"),
	})

	_, err := snaprun.Parser(snaprun.Client()).ParseArgs([]string{"run", "--", "snapname1.app", "--arg1", "arg2"})
	c.Assert(err, check.ErrorMatches, `cannot run hooks / applications with base \"none\"`)

	_, err = snaprun.Parser(snaprun.Client()).ParseArgs([]string{"run", "--hook=configure", "--", "snapname2"})
	c.Assert(err, check.ErrorMatches, `cannot run hooks / applications with base \"none\"`)
}

func (s *RunSuite) TestSnapRunWhenMissingConfine(c *check.C) {
	_, r := logger.MockLogger()
	defer r()

	// mock installed snap
	snaptest.MockSnapCurrent(c, string(mockYaml), &snap.SideInfo{
		Revision: snap.R("x2"),
	})

	// redirect exec
	var execs [][]string
	restorer := snaprun.MockSyscallExec(func(arg0 string, args []string, envv []string) error {
		execs = append(execs, args)
		return nil
	})
	defer restorer()

	// and run it!
	// a regular run will fail
	_, err := snaprun.Parser(snaprun.Client()).ParseArgs([]string{"run", "--", "snapname.app", "--arg1", "arg2"})
	c.Assert(err, check.ErrorMatches, `.* your core/snapd package`)
	// a hook run will not fail
	_, err = snaprun.Parser(snaprun.Client()).ParseArgs([]string{"run", "--hook=configure", "--", "snapname"})
	c.Assert(err, check.IsNil)

	// but nothing is run ever
	c.Check(execs, check.IsNil)
}

func (s *RunSuite) TestSnapRunAppIntegration(c *check.C) {
	defer mockSnapConfine(dirs.DistroLibExecDir)()

	tmpdir := os.Getenv("TMPDIR")
	if tmpdir == "" {
		tmpdir = "/var/tmp"
		os.Setenv("TMPDIR", tmpdir)
		defer os.Unsetenv("TMPDIR")
	}

	// mock installed snap
	snaptest.MockSnapCurrent(c, string(mockYaml), &snap.SideInfo{
		Revision: snap.R("x2"),
	})

	// redirect exec
	execArg0 := ""
	execArgs := []string{}
	execEnv := []string{}
	restorer := snaprun.MockSyscallExec(func(arg0 string, args []string, envv []string) error {
		execArg0 = arg0
		execArgs = args
		execEnv = envv
		return nil
	})
	defer restorer()

	// and run it!
	rest, err := snaprun.Parser(snaprun.Client()).ParseArgs([]string{"run", "--", "snapname.app", "--arg1", "arg2"})
	c.Assert(err, check.IsNil)
	c.Assert(rest, check.HasLen, 0)
	c.Check(execArg0, check.Equals, filepath.Join(dirs.DistroLibExecDir, "snap-confine"))
	c.Check(execArgs, check.DeepEquals, []string{
		filepath.Join(dirs.DistroLibExecDir, "snap-confine"),
		"snap.snapname.app",
		filepath.Join(dirs.CoreLibExecDir, "snap-exec"),
		"snapname.app", "--arg1", "arg2"})
	c.Check(execEnv, testutil.Contains, "SNAP_REVISION=x2")
	c.Check(execEnv, testutil.Contains, fmt.Sprintf("TMPDIR=%s", tmpdir))
}

func (s *RunSuite) TestSnapBinSymlink(c *check.C) {
	defer mockSnapConfine(dirs.DistroLibExecDir)()

	origArgs := os.Args
	defer func() {
		os.Args = origArgs
	}()

	tmpdir := os.Getenv("TMPDIR")
	if tmpdir == "" {
		tmpdir = "/var/tmp"
		os.Setenv("TMPDIR", tmpdir)
		defer os.Unsetenv("TMPDIR")
	}

	// mock installed snap
	snaptest.MockSnapCurrent(c, string(mockYaml), &snap.SideInfo{
		Revision: snap.R("x2"),
	})

	// redirect exec
	execArg0 := ""
	execArgs := []string{}
	execEnv := []string{}
	restorer := snaprun.MockSyscallExec(func(arg0 string, args []string, envv []string) error {
		execArg0 = arg0
		execArgs = args
		execEnv = envv
		return nil
	})
	defer restorer()

	// doesn't execute snap run due to symlink
	os.Args = []string{"/usr/bin/snap", "foo"}
	done := snaprun.MaybeExecAsSnapBinSymlink(true)
	c.Assert(done, check.Equals, false)

	// does execute snap run
	// make it a symlink to /usr/bin/snap
	err := os.MkdirAll(dirs.SnapBinariesDir, 0755)
	c.Assert(err, check.IsNil)
	err = os.Symlink("/usr/bin/snap", filepath.Join(dirs.SnapBinariesDir, "snapname.app"))
	c.Assert(err, check.IsNil)

	os.Args = []string{filepath.Join(dirs.SnapBinariesDir, "snapname.app"), "--arg1", "arg2"}
	done = snaprun.MaybeExecAsSnapBinSymlink(true)
	c.Assert(done, check.Equals, true)

	c.Check(execArg0, check.Equals, filepath.Join(dirs.DistroLibExecDir, "snap-confine"))
	c.Check(execArgs, check.DeepEquals, []string{
		filepath.Join(dirs.DistroLibExecDir, "snap-confine"),
		"snap.snapname.app",
		filepath.Join(dirs.CoreLibExecDir, "snap-exec"),
		"snapname.app", "--arg1", "arg2"})
	c.Check(execEnv, testutil.Contains, "SNAP_REVISION=x2")
	c.Check(execEnv, testutil.Contains, fmt.Sprintf("TMPDIR=%s", tmpdir))
}

func (s *RunSuite) TestSnapRunAppRunsChecksInhibitionLock(c *check.C) {
	defer mockSnapConfine(dirs.DistroLibExecDir)()

	// mock installed snap
	snaptest.MockSnapCurrent(c, string(mockYaml), &snap.SideInfo{Revision: snap.R("x2")})

	var execArg0 string
	var execArgs []string
	restorer := snaprun.MockSyscallExec(func(arg0 string, args []string, envv []string) error {
		execArg0 = arg0
		execArgs = args
		return nil
	})
	defer restorer()

	c.Assert(runinhibit.LockWithHint("snapname", runinhibit.HintInhibitedForRefresh), check.IsNil)
	c.Assert(os.MkdirAll(dirs.FeaturesDir, 0755), check.IsNil)
	c.Assert(ioutil.WriteFile(features.RefreshAppAwareness.ControlFile(), []byte(nil), 0644), check.IsNil)

	var called int
	restore := snaprun.MockWaitInhibitUnlock(func(snapName string, waitFor runinhibit.Hint) (bool, error) {
		called++
		return false, nil
	})
	defer restore()

	rest, err := snaprun.Parser(snaprun.Client()).ParseArgs([]string{"run", "--", "snapname.app", "--arg1"})
	c.Assert(err, check.IsNil)
	c.Check(called, check.Equals, 2)
	c.Assert(rest, check.HasLen, 0)
	c.Check(execArg0, check.Equals, filepath.Join(dirs.DistroLibExecDir, "snap-confine"))
	c.Check(execArgs, check.DeepEquals, []string{
		filepath.Join(dirs.DistroLibExecDir, "snap-confine"),
		"snap.snapname.app",
		filepath.Join(dirs.CoreLibExecDir, "snap-exec"),
		"snapname.app", "--arg1"})
}

func (s *RunSuite) TestSnapRunHookNoRuninhibit(c *check.C) {
	defer mockSnapConfine(dirs.DistroLibExecDir)()

	// mock installed snap
	snaptest.MockSnapCurrent(c, string(mockYaml), &snap.SideInfo{
		Revision: snap.R(42),
	})

	// redirect exec
	execArg0 := ""
	execArgs := []string{}
	execEnv := []string{}
	restorer := snaprun.MockSyscallExec(func(arg0 string, args []string, envv []string) error {
		execArg0 = arg0
		execArgs = args
		execEnv = envv
		return nil
	})
	defer restorer()

	var called bool
	restore := snaprun.MockWaitInhibitUnlock(func(snapName string, waitFor runinhibit.Hint) (bool, error) {
		called = true
		c.Errorf("WaitInhibitUnlock should not have been called")
		return false, nil
	})
	defer restore()

	c.Assert(runinhibit.LockWithHint("snapname", runinhibit.HintInhibitedForRefresh), check.IsNil)
	c.Assert(os.MkdirAll(dirs.FeaturesDir, 0755), check.IsNil)
	c.Assert(ioutil.WriteFile(features.RefreshAppAwareness.ControlFile(), []byte(nil), 0644), check.IsNil)

	// Run a hook from the active revision
	_, err := snaprun.Parser(snaprun.Client()).ParseArgs([]string{"run", "--hook=configure", "--", "snapname"})
	c.Assert(err, check.IsNil)
	c.Check(execArg0, check.Equals, filepath.Join(dirs.DistroLibExecDir, "snap-confine"))
	c.Check(execArgs, check.DeepEquals, []string{
		filepath.Join(dirs.DistroLibExecDir, "snap-confine"),
		"snap.snapname.hook.configure",
		filepath.Join(dirs.CoreLibExecDir, "snap-exec"),
		"--hook=configure", "snapname"})
	c.Check(execEnv, testutil.Contains, "SNAP_REVISION=42")
	c.Check(called, check.Equals, false)
}

func (s *RunSuite) TestSnapRunAppRuninhibitSkipsServices(c *check.C) {
	defer mockSnapConfine(dirs.DistroLibExecDir)()

	// mock installed snap
	snaptest.MockSnapCurrent(c, string(mockYaml), &snap.SideInfo{Revision: snap.R("x2")})

	var execArg0 string
	var execArgs []string
	restorer := snaprun.MockSyscallExec(func(arg0 string, args []string, envv []string) error {
		execArg0 = arg0
		execArgs = args
		return nil
	})
	defer restorer()

	c.Assert(runinhibit.LockWithHint("snapname", runinhibit.HintInhibitedForRefresh), check.IsNil)
	c.Assert(os.MkdirAll(dirs.FeaturesDir, 0755), check.IsNil)
	c.Assert(ioutil.WriteFile(features.RefreshAppAwareness.ControlFile(), []byte(nil), 0644), check.IsNil)

	var called bool
	restore := snaprun.MockWaitInhibitUnlock(func(snapName string, waitFor runinhibit.Hint) (bool, error) {
		called = true
		c.Errorf("WaitInhibitUnlock should not have been called")
		return false, nil
	})
	defer restore()

	restore = snaprun.MockConfirmSystemdServiceTracking(func(securityTag string) error {
		c.Assert(securityTag, check.Equals, "snap.snapname.svc")
		return nil
	})
	defer restore()

	rest, err := snaprun.Parser(snaprun.Client()).ParseArgs([]string{"run", "--", "snapname.svc"})
	c.Assert(err, check.IsNil)
	c.Check(called, check.Equals, false)
	c.Assert(rest, check.HasLen, 0)
	c.Check(execArg0, check.Equals, filepath.Join(dirs.DistroLibExecDir, "snap-confine"))
	c.Check(execArgs, check.DeepEquals, []string{
		filepath.Join(dirs.DistroLibExecDir, "snap-confine"), "snap.snapname.svc",
		filepath.Join(dirs.CoreLibExecDir, "snap-exec"), "snapname.svc"})
}

func (s *RunSuite) TestSnapRunClassicAppIntegration(c *check.C) {
	defer mockSnapConfine(dirs.DistroLibExecDir)()

	tmpdir := os.Getenv("TMPDIR")
	if tmpdir == "" {
		tmpdir = "/var/tmp"
		os.Setenv("TMPDIR", tmpdir)
		defer os.Unsetenv("TMPDIR")
	}

	// mock installed snap
	snaptest.MockSnapCurrent(c, string(mockYaml)+"confinement: classic\n", &snap.SideInfo{
		Revision: snap.R("x2"),
	})

	// redirect exec
	execArg0 := ""
	execArgs := []string{}
	execEnv := []string{}
	restorer := snaprun.MockSyscallExec(func(arg0 string, args []string, envv []string) error {
		execArg0 = arg0
		execArgs = args
		execEnv = envv
		return nil
	})
	defer restorer()

	// and run it!
	rest, err := snaprun.Parser(snaprun.Client()).ParseArgs([]string{"run", "--", "snapname.app", "--arg1", "arg2"})
	c.Assert(err, check.IsNil)
	c.Assert(rest, check.HasLen, 0)
	c.Check(execArg0, check.Equals, filepath.Join(dirs.DistroLibExecDir, "snap-confine"))
	c.Check(execArgs, check.DeepEquals, []string{
		filepath.Join(dirs.DistroLibExecDir, "snap-confine"), "--classic",
		"snap.snapname.app",
		filepath.Join(dirs.DistroLibExecDir, "snap-exec"),
		"snapname.app", "--arg1", "arg2"})
	c.Check(execEnv, testutil.Contains, "SNAP_REVISION=x2")
	c.Check(execEnv, testutil.Contains, fmt.Sprintf("SNAP_SAVED_TMPDIR=%s", tmpdir))
}

func (s *RunSuite) TestSnapRunClassicAppIntegrationReexecedFromCore(c *check.C) {
	mountedCorePath := filepath.Join(dirs.SnapMountDir, "core/current")
	mountedCoreLibExecPath := filepath.Join(mountedCorePath, dirs.CoreLibExecDir)

	defer mockSnapConfine(mountedCoreLibExecPath)()

	// mock installed snap
	snaptest.MockSnapCurrent(c, string(mockYaml)+"confinement: classic\n", &snap.SideInfo{
		Revision: snap.R("x2"),
	})

	restore := snaprun.MockOsReadlink(func(name string) (string, error) {
		// pretend 'snap' is reexeced from 'core'
		return filepath.Join(mountedCorePath, "usr/bin/snap"), nil
	})
	defer restore()

	execArgs := []string{}
	restorer := snaprun.MockSyscallExec(func(arg0 string, args []string, envv []string) error {
		execArgs = args
		return nil
	})
	defer restorer()
	rest, err := snaprun.Parser(snaprun.Client()).ParseArgs([]string{"run", "--", "snapname.app", "--arg1", "arg2"})
	c.Assert(err, check.IsNil)
	c.Assert(rest, check.HasLen, 0)
	c.Check(execArgs, check.DeepEquals, []string{
		filepath.Join(mountedCoreLibExecPath, "snap-confine"), "--classic",
		"snap.snapname.app",
		filepath.Join(mountedCoreLibExecPath, "snap-exec"),
		"snapname.app", "--arg1", "arg2"})
}

func (s *RunSuite) TestSnapRunClassicAppIntegrationReexecedFromSnapd(c *check.C) {
	mountedSnapdPath := filepath.Join(dirs.SnapMountDir, "snapd/current")
	mountedSnapdLibExecPath := filepath.Join(mountedSnapdPath, dirs.CoreLibExecDir)

	defer mockSnapConfine(mountedSnapdLibExecPath)()

	// mock installed snap
	snaptest.MockSnapCurrent(c, string(mockYaml)+"confinement: classic\n", &snap.SideInfo{
		Revision: snap.R("x2"),
	})

	restore := snaprun.MockOsReadlink(func(name string) (string, error) {
		// pretend 'snap' is reexeced from 'core'
		return filepath.Join(mountedSnapdPath, "usr/bin/snap"), nil
	})
	defer restore()

	execArgs := []string{}
	restorer := snaprun.MockSyscallExec(func(arg0 string, args []string, envv []string) error {
		execArgs = args
		return nil
	})
	defer restorer()
	rest, err := snaprun.Parser(snaprun.Client()).ParseArgs([]string{"run", "--", "snapname.app", "--arg1", "arg2"})
	c.Assert(err, check.IsNil)
	c.Assert(rest, check.HasLen, 0)
	c.Check(execArgs, check.DeepEquals, []string{
		filepath.Join(mountedSnapdLibExecPath, "snap-confine"), "--classic",
		"snap.snapname.app",
		filepath.Join(mountedSnapdLibExecPath, "snap-exec"),
		"snapname.app", "--arg1", "arg2"})
}

func (s *RunSuite) TestSnapRunAppWithCommandIntegration(c *check.C) {
	defer mockSnapConfine(dirs.DistroLibExecDir)()

	// mock installed snap
	snaptest.MockSnapCurrent(c, string(mockYaml), &snap.SideInfo{
		Revision: snap.R(42),
	})

	// redirect exec
	execArg0 := ""
	execArgs := []string{}
	execEnv := []string{}
	restorer := snaprun.MockSyscallExec(func(arg0 string, args []string, envv []string) error {
		execArg0 = arg0
		execArgs = args
		execEnv = envv
		return nil
	})
	defer restorer()

	// and run it!
	_, err := snaprun.Parser(snaprun.Client()).ParseArgs([]string{"run", "--command=my-command", "--", "snapname.app", "arg1", "arg2"})
	c.Assert(err, check.IsNil)
	c.Check(execArg0, check.Equals, filepath.Join(dirs.DistroLibExecDir, "snap-confine"))
	c.Check(execArgs, check.DeepEquals, []string{
		filepath.Join(dirs.DistroLibExecDir, "snap-confine"),
		"snap.snapname.app",
		filepath.Join(dirs.CoreLibExecDir, "snap-exec"),
		"--command=my-command", "snapname.app", "arg1", "arg2"})
	c.Check(execEnv, testutil.Contains, "SNAP_REVISION=42")
}

func (s *RunSuite) TestSnapRunCreateDataDirs(c *check.C) {
	for _, t := range []struct {
		snapDir string
		opts    *dirs.SnapDirOptions
	}{
		{snapDir: dirs.UserHomeSnapDir},
		{snapDir: dirs.UserHomeSnapDir, opts: &dirs.SnapDirOptions{}},
		{snapDir: dirs.HiddenSnapDataHomeDir, opts: &dirs.SnapDirOptions{HiddenSnapDataDir: true}},
	} {
		s.testSnapRunCreateDataDirs(c, t.snapDir, t.opts)
		c.Assert(os.RemoveAll(s.fakeHome), check.IsNil)
		s.fakeHome = c.MkDir()
	}
}

func (s *RunSuite) testSnapRunCreateDataDirs(c *check.C, snapDir string, opts *dirs.SnapDirOptions) {
	info, err := snap.InfoFromSnapYaml(mockYaml)
	c.Assert(err, check.IsNil)
	info.SideInfo.Revision = snap.R(42)

	err = snaprun.CreateUserDataDirs(info, opts)
	c.Assert(err, check.IsNil)
	c.Check(osutil.FileExists(filepath.Join(s.fakeHome, snapDir, "snapname/42")), check.Equals, true)
	c.Check(osutil.FileExists(filepath.Join(s.fakeHome, snapDir, "snapname/common")), check.Equals, true)
}

func (s *RunSuite) TestParallelInstanceSnapRunCreateDataDirs(c *check.C) {
	info, err := snap.InfoFromSnapYaml(mockYaml)
	c.Assert(err, check.IsNil)
	info.SideInfo.Revision = snap.R(42)
	info.InstanceKey = "foo"

	err = snaprun.CreateUserDataDirs(info, nil)
	c.Assert(err, check.IsNil)
	c.Check(osutil.FileExists(filepath.Join(s.fakeHome, "/snap/snapname_foo/42")), check.Equals, true)
	c.Check(osutil.FileExists(filepath.Join(s.fakeHome, "/snap/snapname_foo/common")), check.Equals, true)
	// mount point for snap instance mapping has been created
	c.Check(osutil.FileExists(filepath.Join(s.fakeHome, "/snap/snapname")), check.Equals, true)
	// and it's empty inside
	m, err := filepath.Glob(filepath.Join(s.fakeHome, "/snap/snapname/*"))
	c.Assert(err, check.IsNil)
	c.Assert(m, check.HasLen, 0)
}

func (s *RunSuite) TestSnapRunHookIntegration(c *check.C) {
	defer mockSnapConfine(dirs.DistroLibExecDir)()

	// mock installed snap
	snaptest.MockSnapCurrent(c, string(mockYaml), &snap.SideInfo{
		Revision: snap.R(42),
	})

	// redirect exec
	execArg0 := ""
	execArgs := []string{}
	execEnv := []string{}
	restorer := snaprun.MockSyscallExec(func(arg0 string, args []string, envv []string) error {
		execArg0 = arg0
		execArgs = args
		execEnv = envv
		return nil
	})
	defer restorer()

	// Run a hook from the active revision
	_, err := snaprun.Parser(snaprun.Client()).ParseArgs([]string{"run", "--hook=configure", "--", "snapname"})
	c.Assert(err, check.IsNil)
	c.Check(execArg0, check.Equals, filepath.Join(dirs.DistroLibExecDir, "snap-confine"))
	c.Check(execArgs, check.DeepEquals, []string{
		filepath.Join(dirs.DistroLibExecDir, "snap-confine"),
		"snap.snapname.hook.configure",
		filepath.Join(dirs.CoreLibExecDir, "snap-exec"),
		"--hook=configure", "snapname"})
	c.Check(execEnv, testutil.Contains, "SNAP_REVISION=42")
}

func (s *RunSuite) TestSnapRunHookUnsetRevisionIntegration(c *check.C) {
	defer mockSnapConfine(dirs.DistroLibExecDir)()

	// mock installed snap
	snaptest.MockSnapCurrent(c, string(mockYaml), &snap.SideInfo{
		Revision: snap.R(42),
	})

	// redirect exec
	execArg0 := ""
	execArgs := []string{}
	execEnv := []string{}
	restorer := snaprun.MockSyscallExec(func(arg0 string, args []string, envv []string) error {
		execArg0 = arg0
		execArgs = args
		execEnv = envv
		return nil
	})
	defer restorer()

	// Specifically pass "unset" which would use the active version.
	_, err := snaprun.Parser(snaprun.Client()).ParseArgs([]string{"run", "--hook=configure", "-r=unset", "--", "snapname"})
	c.Assert(err, check.IsNil)
	c.Check(execArg0, check.Equals, filepath.Join(dirs.DistroLibExecDir, "snap-confine"))
	c.Check(execArgs, check.DeepEquals, []string{
		filepath.Join(dirs.DistroLibExecDir, "snap-confine"),
		"snap.snapname.hook.configure",
		filepath.Join(dirs.CoreLibExecDir, "snap-exec"),
		"--hook=configure", "snapname"})
	c.Check(execEnv, testutil.Contains, "SNAP_REVISION=42")
}

func (s *RunSuite) TestSnapRunHookSpecificRevisionIntegration(c *check.C) {
	defer mockSnapConfine(dirs.DistroLibExecDir)()

	// mock installed snap
	// Create both revisions 41 and 42
	snaptest.MockSnap(c, string(mockYaml), &snap.SideInfo{
		Revision: snap.R(41),
	})
	snaptest.MockSnap(c, string(mockYaml), &snap.SideInfo{
		Revision: snap.R(42),
	})

	// redirect exec
	execArg0 := ""
	execArgs := []string{}
	execEnv := []string{}
	restorer := snaprun.MockSyscallExec(func(arg0 string, args []string, envv []string) error {
		execArg0 = arg0
		execArgs = args
		execEnv = envv
		return nil
	})
	defer restorer()

	// Run a hook on revision 41
	_, err := snaprun.Parser(snaprun.Client()).ParseArgs([]string{"run", "--hook=configure", "-r=41", "--", "snapname"})
	c.Assert(err, check.IsNil)
	c.Check(execArg0, check.Equals, filepath.Join(dirs.DistroLibExecDir, "snap-confine"))
	c.Check(execArgs, check.DeepEquals, []string{
		filepath.Join(dirs.DistroLibExecDir, "snap-confine"),
		"snap.snapname.hook.configure",
		filepath.Join(dirs.CoreLibExecDir, "snap-exec"),
		"--hook=configure", "snapname"})
	c.Check(execEnv, testutil.Contains, "SNAP_REVISION=41")
}

func (s *RunSuite) TestSnapRunHookMissingRevisionIntegration(c *check.C) {
	// Only create revision 42
	snaptest.MockSnapCurrent(c, string(mockYaml), &snap.SideInfo{
		Revision: snap.R(42),
	})

	// redirect exec
	restorer := snaprun.MockSyscallExec(func(arg0 string, args []string, envv []string) error {
		return nil
	})
	defer restorer()

	// Attempt to run a hook on revision 41, which doesn't exist
	_, err := snaprun.Parser(snaprun.Client()).ParseArgs([]string{"run", "--hook=configure", "-r=41", "--", "snapname"})
	c.Assert(err, check.NotNil)
	c.Check(err, check.ErrorMatches, "cannot find .*")
}

func (s *RunSuite) TestSnapRunHookInvalidRevisionIntegration(c *check.C) {
	_, err := snaprun.Parser(snaprun.Client()).ParseArgs([]string{"run", "--hook=configure", "-r=invalid", "--", "snapname"})
	c.Assert(err, check.NotNil)
	c.Check(err, check.ErrorMatches, "invalid snap revision: \"invalid\"")
}

func (s *RunSuite) TestSnapRunHookMissingHookIntegration(c *check.C) {
	// Only create revision 42
	snaptest.MockSnapCurrent(c, string(mockYaml), &snap.SideInfo{
		Revision: snap.R(42),
	})

	// redirect exec
	called := false
	restorer := snaprun.MockSyscallExec(func(arg0 string, args []string, envv []string) error {
		called = true
		return nil
	})
	defer restorer()

	_, err := snaprun.Parser(snaprun.Client()).ParseArgs([]string{"run", "--hook=missing-hook", "--", "snapname"})
	c.Assert(err, check.ErrorMatches, `cannot find hook "missing-hook" in "snapname"`)
	c.Check(called, check.Equals, false)
}

func (s *RunSuite) TestSnapRunErorsForUnknownRunArg(c *check.C) {
	_, err := snaprun.Parser(snaprun.Client()).ParseArgs([]string{"run", "--unknown", "--", "snapname.app", "--arg1", "arg2"})
	c.Assert(err, check.ErrorMatches, "unknown flag `unknown'")
}

func (s *RunSuite) TestSnapRunErorsForMissingApp(c *check.C) {
	_, err := snaprun.Parser(snaprun.Client()).ParseArgs([]string{"run", "--command=shell"})
	c.Assert(err, check.ErrorMatches, "the required argument `<snap-command>` was not provided")
}

func (s *RunSuite) TestSnapRunErorrForUnavailableApp(c *check.C) {
	_, err := snaprun.Parser(snaprun.Client()).ParseArgs([]string{"run", "--", "not-there"})
	c.Assert(err, check.ErrorMatches, fmt.Sprintf("cannot find current revision for snap not-there: readlink %s/not-there/current: no such file or directory", dirs.SnapMountDir))
}

func (s *RunSuite) TestSnapRunSaneEnvironmentHandling(c *check.C) {
	defer mockSnapConfine(dirs.DistroLibExecDir)()

	// mock installed snap
	snaptest.MockSnapCurrent(c, string(mockYaml), &snap.SideInfo{
		Revision: snap.R(42),
	})

	// redirect exec
	execEnv := []string{}
	restorer := snaprun.MockSyscallExec(func(arg0 string, args []string, envv []string) error {
		execEnv = envv
		return nil
	})
	defer restorer()

	// set a SNAP{,_*} variable in the environment
	os.Setenv("SNAP_NAME", "something-else")
	os.Setenv("SNAP_ARCH", "PDP-7")
	defer os.Unsetenv("SNAP_NAME")
	defer os.Unsetenv("SNAP_ARCH")
	// but unrelated stuff is ok
	os.Setenv("SNAP_THE_WORLD", "YES")
	defer os.Unsetenv("SNAP_THE_WORLD")

	// and ensure those SNAP_ vars get overridden
	rest, err := snaprun.Parser(snaprun.Client()).ParseArgs([]string{"run", "--", "snapname.app", "--arg1", "arg2"})
	c.Assert(err, check.IsNil)
	c.Assert(rest, check.HasLen, 0)
	c.Check(execEnv, testutil.Contains, "SNAP_REVISION=42")
	c.Check(execEnv, check.Not(testutil.Contains), "SNAP_NAME=something-else")
	c.Check(execEnv, check.Not(testutil.Contains), "SNAP_ARCH=PDP-7")
	c.Check(execEnv, testutil.Contains, "SNAP_THE_WORLD=YES")
}

func (s *RunSuite) TestSnapRunSnapdHelperPath(c *check.C) {
	_, r := logger.MockLogger()
	defer r()

	var osReadlinkResult string
	restore := snaprun.MockOsReadlink(func(name string) (string, error) {
		return osReadlinkResult, nil
	})
	defer restore()

	tool := "snap-confine"
	for _, t := range []struct {
		readlink string
		expected string
	}{
		{
			filepath.Join(dirs.SnapMountDir, "core/current/usr/bin/snap"),
			filepath.Join(dirs.SnapMountDir, "core/current", dirs.CoreLibExecDir, tool),
		},
		{
			filepath.Join(dirs.SnapMountDir, "snapd/current/usr/bin/snap"),
			filepath.Join(dirs.SnapMountDir, "snapd/current", dirs.CoreLibExecDir, tool),
		},
		{
			filepath.Join("/usr/bin/snap"),
			filepath.Join(dirs.DistroLibExecDir, tool),
		},
		{
			filepath.Join("/home/foo/ws/snapd/snap"),
			filepath.Join(dirs.DistroLibExecDir, tool),
		},
		// unexpected case
		{
			filepath.Join(dirs.SnapMountDir, "snapd2/current/bin/snap"),
			filepath.Join(dirs.DistroLibExecDir, tool),
		},
	} {
		osReadlinkResult = t.readlink
		toolPath, err := snaprun.SnapdHelperPath(tool)
		c.Assert(err, check.IsNil)
		c.Check(toolPath, check.Equals, t.expected)
	}
}

func (s *RunSuite) TestSnapRunAppIntegrationFromCore(c *check.C) {
	defer mockSnapConfine(filepath.Join(dirs.SnapMountDir, "core", "111", dirs.CoreLibExecDir))()

	// mock installed snap
	snaptest.MockSnapCurrent(c, string(mockYaml), &snap.SideInfo{
		Revision: snap.R("x2"),
	})

	// pretend to be running from core
	restorer := snaprun.MockOsReadlink(func(string) (string, error) {
		return filepath.Join(dirs.SnapMountDir, "core/111/usr/bin/snap"), nil
	})
	defer restorer()

	// redirect exec
	execArg0 := ""
	execArgs := []string{}
	execEnv := []string{}
	restorer = snaprun.MockSyscallExec(func(arg0 string, args []string, envv []string) error {
		execArg0 = arg0
		execArgs = args
		execEnv = envv
		return nil
	})
	defer restorer()

	// and run it!
	rest, err := snaprun.Parser(snaprun.Client()).ParseArgs([]string{"run", "--", "snapname.app", "--arg1", "arg2"})
	c.Assert(err, check.IsNil)
	c.Assert(rest, check.HasLen, 0)
	c.Check(execArg0, check.Equals, filepath.Join(dirs.SnapMountDir, "/core/111", dirs.CoreLibExecDir, "snap-confine"))
	c.Check(execArgs, check.DeepEquals, []string{
		filepath.Join(dirs.SnapMountDir, "/core/111", dirs.CoreLibExecDir, "snap-confine"),
		"snap.snapname.app",
		filepath.Join(dirs.CoreLibExecDir, "snap-exec"),
		"snapname.app", "--arg1", "arg2"})
	c.Check(execEnv, testutil.Contains, "SNAP_REVISION=x2")
}

func (s *RunSuite) TestSnapRunAppIntegrationFromSnapd(c *check.C) {
	defer mockSnapConfine(filepath.Join(dirs.SnapMountDir, "snapd", "222", dirs.CoreLibExecDir))()

	// mock installed snap
	snaptest.MockSnapCurrent(c, string(mockYaml), &snap.SideInfo{
		Revision: snap.R("x2"),
	})

	// pretend to be running from snapd
	restorer := snaprun.MockOsReadlink(func(string) (string, error) {
		return filepath.Join(dirs.SnapMountDir, "snapd/222/usr/bin/snap"), nil
	})
	defer restorer()

	// redirect exec
	execArg0 := ""
	execArgs := []string{}
	execEnv := []string{}
	restorer = snaprun.MockSyscallExec(func(arg0 string, args []string, envv []string) error {
		execArg0 = arg0
		execArgs = args
		execEnv = envv
		return nil
	})
	defer restorer()

	// and run it!
	rest, err := snaprun.Parser(snaprun.Client()).ParseArgs([]string{"run", "--", "snapname.app", "--arg1", "arg2"})
	c.Assert(err, check.IsNil)
	c.Assert(rest, check.HasLen, 0)
	c.Check(execArg0, check.Equals, filepath.Join(dirs.SnapMountDir, "/snapd/222", dirs.CoreLibExecDir, "snap-confine"))
	c.Check(execArgs, check.DeepEquals, []string{
		filepath.Join(dirs.SnapMountDir, "/snapd/222", dirs.CoreLibExecDir, "snap-confine"),
		"snap.snapname.app",
		filepath.Join(dirs.CoreLibExecDir, "snap-exec"),
		"snapname.app", "--arg1", "arg2"})
	c.Check(execEnv, testutil.Contains, "SNAP_REVISION=x2")
}

func (s *RunSuite) TestSnapRunXauthorityMigration(c *check.C) {
	defer mockSnapConfine(dirs.DistroLibExecDir)()

	u, err := user.Current()
	c.Assert(err, check.IsNil)

	// Ensure XDG_RUNTIME_DIR exists for the user we're testing with
	err = os.MkdirAll(filepath.Join(dirs.XdgRuntimeDirBase, u.Uid), 0700)
	c.Assert(err, check.IsNil)

	// mock installed snap; happily this also gives us a directory
	// below /tmp which the Xauthority migration expects.
	snaptest.MockSnapCurrent(c, string(mockYaml), &snap.SideInfo{
		Revision: snap.R("x2"),
	})

	// redirect exec
	execArg0 := ""
	execArgs := []string{}
	execEnv := []string{}
	restorer := snaprun.MockSyscallExec(func(arg0 string, args []string, envv []string) error {
		execArg0 = arg0
		execArgs = args
		execEnv = envv
		return nil
	})
	defer restorer()

	xauthPath, err := x11.MockXauthority(2)
	c.Assert(err, check.IsNil)
	defer os.Remove(xauthPath)

	defer snaprun.MockGetEnv(func(name string) string {
		if name == "XAUTHORITY" {
			return xauthPath
		}
		return ""
	})()

	// and run it!
	rest, err := snaprun.Parser(snaprun.Client()).ParseArgs([]string{"run", "--", "snapname.app"})
	c.Assert(err, check.IsNil)
	c.Assert(rest, check.HasLen, 0)
	c.Check(execArg0, check.Equals, filepath.Join(dirs.DistroLibExecDir, "snap-confine"))
	c.Check(execArgs, check.DeepEquals, []string{
		filepath.Join(dirs.DistroLibExecDir, "snap-confine"),
		"snap.snapname.app",
		filepath.Join(dirs.CoreLibExecDir, "snap-exec"),
		"snapname.app"})

	expectedXauthPath := filepath.Join(dirs.XdgRuntimeDirBase, u.Uid, ".Xauthority")
	c.Check(execEnv, testutil.Contains, fmt.Sprintf("XAUTHORITY=%s", expectedXauthPath))

	info, err := os.Stat(expectedXauthPath)
	c.Assert(err, check.IsNil)
	c.Assert(info.Mode().Perm(), check.Equals, os.FileMode(0600))

	err = x11.ValidateXauthorityFile(expectedXauthPath)
	c.Assert(err, check.IsNil)
}

// build the args for a hypothetical completer
func mkCompArgs(compPoint string, argv ...string) []string {
	out := []string{
		"99", // COMP_TYPE
		"99", // COMP_KEY
		"",   // COMP_POINT
		"2",  // COMP_CWORD
		" ",  // COMP_WORDBREAKS
	}
	out[2] = compPoint
	out = append(out, strings.Join(argv, " "))
	out = append(out, argv...)
	return out
}

func (s *RunSuite) TestAntialiasHappy(c *check.C) {
	c.Assert(os.MkdirAll(dirs.SnapBinariesDir, 0755), check.IsNil)

	inArgs := mkCompArgs("10", "alias", "alias", "bo-alias")

	// first not so happy because no alias symlink
	app, outArgs := snaprun.Antialias("alias", inArgs)
	c.Check(app, check.Equals, "alias")
	c.Check(outArgs, check.DeepEquals, inArgs)

	c.Assert(os.Symlink("an-app", filepath.Join(dirs.SnapBinariesDir, "alias")), check.IsNil)

	// now really happy
	app, outArgs = snaprun.Antialias("alias", inArgs)
	c.Check(app, check.Equals, "an-app")
	c.Check(outArgs, check.DeepEquals, []string{
		"99",                    // COMP_TYPE (no change)
		"99",                    // COMP_KEY (no change)
		"11",                    // COMP_POINT (+1 because "an-app" is one longer than "alias")
		"2",                     // COMP_CWORD (no change)
		" ",                     // COMP_WORDBREAKS (no change)
		"an-app alias bo-alias", // COMP_LINE (argv[0] changed)
		"an-app",                // argv (arv[0] changed)
		"alias",
		"bo-alias",
	})
}

func (s *RunSuite) TestAntialiasBailsIfUnhappy(c *check.C) {
	// alias exists but args are somehow wonky
	c.Assert(os.MkdirAll(dirs.SnapBinariesDir, 0755), check.IsNil)
	c.Assert(os.Symlink("an-app", filepath.Join(dirs.SnapBinariesDir, "alias")), check.IsNil)

	// weird1 has COMP_LINE not start with COMP_WORDS[0], argv[0] equal to COMP_WORDS[0]
	weird1 := mkCompArgs("6", "alias", "")
	weird1[5] = "xxxxx "
	// weird2 has COMP_LINE not start with COMP_WORDS[0], argv[0] equal to the first word in COMP_LINE
	weird2 := mkCompArgs("6", "xxxxx", "")
	weird2[5] = "alias "

	for desc, inArgs := range map[string][]string{
		"nil args":                     nil,
		"too-short args":               {"alias"},
		"COMP_POINT not a number":      mkCompArgs("hello", "alias"),
		"COMP_POINT is inside argv[0]": mkCompArgs("2", "alias", ""),
		"COMP_POINT is outside argv":   mkCompArgs("99", "alias", ""),
		"COMP_WORDS[0] is not argv[0]": mkCompArgs("10", "not-alias", ""),
		"mismatch between argv[0], COMP_LINE and COMP_WORDS, #1": weird1,
		"mismatch between argv[0], COMP_LINE and COMP_WORDS, #2": weird2,
	} {
		// antialias leaves args alone if it's too short
		app, outArgs := snaprun.Antialias("alias", inArgs)
		c.Check(app, check.Equals, "alias", check.Commentf(desc))
		c.Check(outArgs, check.DeepEquals, inArgs, check.Commentf(desc))
	}
}

func (s *RunSuite) TestSnapRunAppWithStraceIntegration(c *check.C) {
	defer mockSnapConfine(dirs.DistroLibExecDir)()

	// mock installed snap
	snaptest.MockSnapCurrent(c, string(mockYaml), &snap.SideInfo{
		Revision: snap.R("x2"),
	})

	// pretend we have sudo and simulate some useful output that would
	// normally come from strace
	sudoCmd := testutil.MockCommand(c, "sudo", fmt.Sprintf(`
echo "stdout output 1"
>&2 echo 'execve("/path/to/snap-confine")'
>&2 echo "snap-confine/snap-exec strace stuff"
>&2 echo "getuid() = 1000"
>&2 echo 'execve("%s/snapName/x2/bin/foo")'
>&2 echo "interessting strace output"
>&2 echo "and more"
echo "stdout output 2"
`, dirs.SnapMountDir))
	defer sudoCmd.Restore()

	// pretend we have strace
	straceCmd := testutil.MockCommand(c, "strace", "")
	defer straceCmd.Restore()

	user, err := user.Current()
	c.Assert(err, check.IsNil)

	// and run it under strace
	rest, err := snaprun.Parser(snaprun.Client()).ParseArgs([]string{"run", "--strace", "--", "snapname.app", "--arg1", "arg2"})
	c.Assert(err, check.IsNil)
	c.Assert(rest, check.HasLen, 0)
	c.Check(sudoCmd.Calls(), check.DeepEquals, [][]string{
		{
			"sudo", "-E",
			filepath.Join(straceCmd.BinDir(), "strace"),
			"-u", user.Username,
			"-f",
			"-e", strace.ExcludedSyscalls,
			filepath.Join(dirs.DistroLibExecDir, "snap-confine"),
			"snap.snapname.app",
			filepath.Join(dirs.CoreLibExecDir, "snap-exec"),
			"snapname.app", "--arg1", "arg2",
		},
	})
	c.Check(s.Stdout(), check.Equals, "stdout output 1\nstdout output 2\n")
	c.Check(s.Stderr(), check.Equals, fmt.Sprintf("execve(%q)\ninteressting strace output\nand more\n", filepath.Join(dirs.SnapMountDir, "snapName/x2/bin/foo")))

	s.ResetStdStreams()
	sudoCmd.ForgetCalls()

	// try again without filtering
	rest, err = snaprun.Parser(snaprun.Client()).ParseArgs([]string{"run", "--strace=--raw", "--", "snapname.app", "--arg1", "arg2"})
	c.Assert(err, check.IsNil)
	c.Assert(rest, check.HasLen, 0)
	c.Check(sudoCmd.Calls(), check.DeepEquals, [][]string{
		{
			"sudo", "-E",
			filepath.Join(straceCmd.BinDir(), "strace"),
			"-u", user.Username,
			"-f",
			"-e", strace.ExcludedSyscalls,
			filepath.Join(dirs.DistroLibExecDir, "snap-confine"),
			"snap.snapname.app",
			filepath.Join(dirs.CoreLibExecDir, "snap-exec"),
			"snapname.app", "--arg1", "arg2",
		},
	})
	c.Check(s.Stdout(), check.Equals, "stdout output 1\nstdout output 2\n")
	expectedFullFmt := `execve("/path/to/snap-confine")
snap-confine/snap-exec strace stuff
getuid() = 1000
execve("%s/snapName/x2/bin/foo")
interessting strace output
and more
`
	c.Check(s.Stderr(), check.Equals, fmt.Sprintf(expectedFullFmt, dirs.SnapMountDir))
}

func (s *RunSuite) TestSnapRunAppWithStraceOptions(c *check.C) {
	defer mockSnapConfine(dirs.DistroLibExecDir)()

	// mock installed snap
	snaptest.MockSnapCurrent(c, string(mockYaml), &snap.SideInfo{
		Revision: snap.R("x2"),
	})

	// pretend we have sudo
	sudoCmd := testutil.MockCommand(c, "sudo", "")
	defer sudoCmd.Restore()

	// pretend we have strace
	straceCmd := testutil.MockCommand(c, "strace", "")
	defer straceCmd.Restore()

	user, err := user.Current()
	c.Assert(err, check.IsNil)

	// and run it under strace
	rest, err := snaprun.Parser(snaprun.Client()).ParseArgs([]string{"run", `--strace=-tt --raw -o "file with spaces"`, "--", "snapname.app", "--arg1", "arg2"})
	c.Assert(err, check.IsNil)
	c.Assert(rest, check.HasLen, 0)
	c.Check(sudoCmd.Calls(), check.DeepEquals, [][]string{
		{
			"sudo", "-E",
			filepath.Join(straceCmd.BinDir(), "strace"),
			"-u", user.Username,
			"-f",
			"-e", strace.ExcludedSyscalls,
			"-tt",
			"-o",
			"file with spaces",
			filepath.Join(dirs.DistroLibExecDir, "snap-confine"),
			"snap.snapname.app",
			filepath.Join(dirs.CoreLibExecDir, "snap-exec"),
			"snapname.app", "--arg1", "arg2",
		},
	})
}

func (s *RunSuite) TestSnapRunShellIntegration(c *check.C) {
	defer mockSnapConfine(dirs.DistroLibExecDir)()

	// mock installed snap
	snaptest.MockSnapCurrent(c, string(mockYaml), &snap.SideInfo{
		Revision: snap.R("x2"),
	})

	// redirect exec
	execArg0 := ""
	execArgs := []string{}
	execEnv := []string{}
	restorer := snaprun.MockSyscallExec(func(arg0 string, args []string, envv []string) error {
		execArg0 = arg0
		execArgs = args
		execEnv = envv
		return nil
	})
	defer restorer()

	// and run it!
	rest, err := snaprun.Parser(snaprun.Client()).ParseArgs([]string{"run", "--shell", "--", "snapname.app", "--arg1", "arg2"})
	c.Assert(err, check.IsNil)
	c.Assert(rest, check.HasLen, 0)
	c.Check(execArg0, check.Equals, filepath.Join(dirs.DistroLibExecDir, "snap-confine"))
	c.Check(execArgs, check.DeepEquals, []string{
		filepath.Join(dirs.DistroLibExecDir, "snap-confine"),
		"snap.snapname.app",
		filepath.Join(dirs.CoreLibExecDir, "snap-exec"),
		"--command=shell", "snapname.app", "--arg1", "arg2"})
	c.Check(execEnv, testutil.Contains, "SNAP_REVISION=x2")
}

func (s *RunSuite) TestSnapRunAppTimer(c *check.C) {
	defer mockSnapConfine(dirs.DistroLibExecDir)()

	// mock installed snap
	snaptest.MockSnapCurrent(c, string(mockYaml), &snap.SideInfo{
		Revision: snap.R("x2"),
	})

	// redirect exec
	execArg0 := ""
	execArgs := []string{}
	execCalled := false
	restorer := snaprun.MockSyscallExec(func(arg0 string, args []string, envv []string) error {
		execArg0 = arg0
		execArgs = args
		execCalled = true
		return nil
	})
	defer restorer()

	fakeNow := time.Date(2018, 02, 12, 9, 55, 0, 0, time.Local)
	restorer = snaprun.MockTimeNow(func() time.Time {
		// Monday Feb 12, 9:55
		return fakeNow
	})
	defer restorer()

	// pretend we are outside of timer range
	rest, err := snaprun.Parser(snaprun.Client()).ParseArgs([]string{"run", `--timer="mon,10:00~12:00,,fri,13:00"`, "--", "snapname.app", "--arg1", "arg2"})
	c.Assert(err, check.IsNil)
	c.Assert(rest, check.HasLen, 0)
	c.Assert(execCalled, check.Equals, false)

	c.Check(s.Stderr(), check.Equals, fmt.Sprintf(`%s: attempted to run "snapname.app" timer outside of scheduled time "mon,10:00~12:00,,fri,13:00"
`, fakeNow.Format(time.RFC3339)))
	s.ResetStdStreams()

	restorer = snaprun.MockTimeNow(func() time.Time {
		// Monday Feb 12, 10:20
		return time.Date(2018, 02, 12, 10, 20, 0, 0, time.Local)
	})
	defer restorer()

	// and run it under strace
	_, err = snaprun.Parser(snaprun.Client()).ParseArgs([]string{"run", `--timer="mon,10:00~12:00,,fri,13:00"`, "--", "snapname.app", "--arg1", "arg2"})
	c.Assert(err, check.IsNil)
	c.Assert(execCalled, check.Equals, true)
	c.Check(execArg0, check.Equals, filepath.Join(dirs.DistroLibExecDir, "snap-confine"))
	c.Check(execArgs, check.DeepEquals, []string{
		filepath.Join(dirs.DistroLibExecDir, "snap-confine"),
		"snap.snapname.app",
		filepath.Join(dirs.CoreLibExecDir, "snap-exec"),
		"snapname.app", "--arg1", "arg2"})
}

func (s *RunSuite) TestRunCmdWithTraceExecUnhappy(c *check.C) {
	_, r := logger.MockLogger()
	defer r()

	defer mockSnapConfine(dirs.DistroLibExecDir)()

	// mock installed snap
	snaptest.MockSnapCurrent(c, string(mockYaml), &snap.SideInfo{
		Revision: snap.R("1"),
	})

	// pretend we have sudo
	sudoCmd := testutil.MockCommand(c, "sudo", "echo unhappy; exit 12")
	defer sudoCmd.Restore()

	// pretend we have strace
	straceCmd := testutil.MockCommand(c, "strace", "")
	defer straceCmd.Restore()

	rest, err := snaprun.Parser(snaprun.Client()).ParseArgs([]string{"run", "--trace-exec", "--", "snapname.app", "--arg1", "arg2"})
	c.Assert(err, check.ErrorMatches, "exit status 12")
	c.Assert(rest, check.DeepEquals, []string{"--", "snapname.app", "--arg1", "arg2"})
	c.Check(s.Stdout(), check.Equals, "unhappy\n")
	c.Check(s.Stderr(), check.Equals, "")
}

func (s *RunSuite) TestSnapRunRestoreSecurityContextHappy(c *check.C) {
	logbuf, restorer := logger.MockLogger()
	defer restorer()

	defer mockSnapConfine(dirs.DistroLibExecDir)()

	// mock installed snap
	snaptest.MockSnapCurrent(c, string(mockYaml), &snap.SideInfo{
		Revision: snap.R("x2"),
	})

	// redirect exec
	execCalled := 0
	restorer = snaprun.MockSyscallExec(func(_ string, args []string, envv []string) error {
		execCalled++
		return nil
	})
	defer restorer()

	verifyCalls := 0
	restoreCalls := 0
	isEnabledCalls := 0
	enabled := false
	verify := true

	snapUserDir := filepath.Join(s.fakeHome, dirs.UserHomeSnapDir)

	restorer = snaprun.MockSELinuxVerifyPathContext(func(what string) (bool, error) {
		c.Check(what, check.Equals, snapUserDir)
		verifyCalls++
		return verify, nil
	})
	defer restorer()

	restorer = snaprun.MockSELinuxRestoreContext(func(what string, mode selinux.RestoreMode) error {
		c.Check(mode, check.Equals, selinux.RestoreMode{Recursive: true})
		c.Check(what, check.Equals, snapUserDir)
		restoreCalls++
		return nil
	})
	defer restorer()

	restorer = snaprun.MockSELinuxIsEnabled(func() (bool, error) {
		isEnabledCalls++
		return enabled, nil
	})
	defer restorer()

	_, err := snaprun.Parser(snaprun.Client()).ParseArgs([]string{"run", "--", "snapname.app"})
	c.Assert(err, check.IsNil)
	c.Check(execCalled, check.Equals, 1)
	c.Check(isEnabledCalls, check.Equals, 1)
	c.Check(verifyCalls, check.Equals, 0)
	c.Check(restoreCalls, check.Equals, 0)

	// pretend SELinux is on
	enabled = true

	_, err = snaprun.Parser(snaprun.Client()).ParseArgs([]string{"run", "--", "snapname.app"})
	c.Assert(err, check.IsNil)
	c.Check(execCalled, check.Equals, 2)
	c.Check(isEnabledCalls, check.Equals, 2)
	c.Check(verifyCalls, check.Equals, 1)
	c.Check(restoreCalls, check.Equals, 0)

	// pretend the context does not match
	verify = false

	logbuf.Reset()

	_, err = snaprun.Parser(snaprun.Client()).ParseArgs([]string{"run", "--", "snapname.app"})
	c.Assert(err, check.IsNil)
	c.Check(execCalled, check.Equals, 3)
	c.Check(isEnabledCalls, check.Equals, 3)
	c.Check(verifyCalls, check.Equals, 2)
	c.Check(restoreCalls, check.Equals, 1)

	// and we let the user know what we're doing
	c.Check(logbuf.String(), testutil.Contains, fmt.Sprintf("restoring default SELinux context of %s", snapUserDir))
}

func (s *RunSuite) TestSnapRunRestoreSecurityContextFail(c *check.C) {
	logbuf, restorer := logger.MockLogger()
	defer restorer()

	defer mockSnapConfine(dirs.DistroLibExecDir)()

	// mock installed snap
	snaptest.MockSnapCurrent(c, string(mockYaml), &snap.SideInfo{
		Revision: snap.R("x2"),
	})

	// redirect exec
	execCalled := 0
	restorer = snaprun.MockSyscallExec(func(_ string, args []string, envv []string) error {
		execCalled++
		return nil
	})
	defer restorer()

	verifyCalls := 0
	restoreCalls := 0
	isEnabledCalls := 0
	enabledErr := errors.New("enabled failed")
	verifyErr := errors.New("verify failed")
	restoreErr := errors.New("restore failed")

	snapUserDir := filepath.Join(s.fakeHome, dirs.UserHomeSnapDir)

	restorer = snaprun.MockSELinuxVerifyPathContext(func(what string) (bool, error) {
		c.Check(what, check.Equals, snapUserDir)
		verifyCalls++
		return false, verifyErr
	})
	defer restorer()

	restorer = snaprun.MockSELinuxRestoreContext(func(what string, mode selinux.RestoreMode) error {
		c.Check(mode, check.Equals, selinux.RestoreMode{Recursive: true})
		c.Check(what, check.Equals, snapUserDir)
		restoreCalls++
		return restoreErr
	})
	defer restorer()

	restorer = snaprun.MockSELinuxIsEnabled(func() (bool, error) {
		isEnabledCalls++
		return enabledErr == nil, enabledErr
	})
	defer restorer()

	_, err := snaprun.Parser(snaprun.Client()).ParseArgs([]string{"run", "--", "snapname.app"})
	// these errors are only logged, but we still run the snap
	c.Assert(err, check.IsNil)
	c.Check(execCalled, check.Equals, 1)
	c.Check(logbuf.String(), testutil.Contains, "cannot determine SELinux status: enabled failed")
	c.Check(isEnabledCalls, check.Equals, 1)
	c.Check(verifyCalls, check.Equals, 0)
	c.Check(restoreCalls, check.Equals, 0)
	// pretend selinux is on
	enabledErr = nil

	logbuf.Reset()

	_, err = snaprun.Parser(snaprun.Client()).ParseArgs([]string{"run", "--", "snapname.app"})
	c.Assert(err, check.IsNil)
	c.Check(execCalled, check.Equals, 2)
	c.Check(logbuf.String(), testutil.Contains, fmt.Sprintf("failed to verify SELinux context of %s: verify failed", snapUserDir))
	c.Check(isEnabledCalls, check.Equals, 2)
	c.Check(verifyCalls, check.Equals, 1)
	c.Check(restoreCalls, check.Equals, 0)

	// pretend the context does not match
	verifyErr = nil

	logbuf.Reset()

	_, err = snaprun.Parser(snaprun.Client()).ParseArgs([]string{"run", "--", "snapname.app"})
	c.Assert(err, check.IsNil)
	c.Check(execCalled, check.Equals, 3)
	c.Check(logbuf.String(), testutil.Contains, fmt.Sprintf("cannot restore SELinux context of %s: restore failed", snapUserDir))
	c.Check(isEnabledCalls, check.Equals, 3)
	c.Check(verifyCalls, check.Equals, 2)
	c.Check(restoreCalls, check.Equals, 1)
}

// systemctl is-system-running returns "running" in normal situations.
func (s *RunSuite) TestIsStoppingRunning(c *check.C) {
	systemctl := testutil.MockCommand(c, "systemctl", `
case "$1" in
	is-system-running)
		echo "running"
		exit 0
		;;
esac
`)
	defer systemctl.Restore()
	stop, err := snaprun.IsStopping()
	c.Check(err, check.IsNil)
	c.Check(stop, check.Equals, false)
	c.Check(systemctl.Calls(), check.DeepEquals, [][]string{
		{"systemctl", "is-system-running"},
	})
}

// systemctl is-system-running returns "stopping" when the system is
// shutting down or rebooting. At the same time it returns a non-zero
// exit status.
func (s *RunSuite) TestIsStoppingStopping(c *check.C) {
	systemctl := testutil.MockCommand(c, "systemctl", `
case "$1" in
	is-system-running)
		echo "stopping"
		exit 1
		;;
esac
`)
	defer systemctl.Restore()
	stop, err := snaprun.IsStopping()
	c.Check(err, check.IsNil)
	c.Check(stop, check.Equals, true)
	c.Check(systemctl.Calls(), check.DeepEquals, [][]string{
		{"systemctl", "is-system-running"},
	})
}

// systemctl is-system-running can often return "degraded"
// Let's make sure that is not confusing us.
func (s *RunSuite) TestIsStoppingDegraded(c *check.C) {
	systemctl := testutil.MockCommand(c, "systemctl", `
case "$1" in
	is-system-running)
		echo "degraded"
		exit 1
		;;
esac
`)
	defer systemctl.Restore()
	stop, err := snaprun.IsStopping()
	c.Check(err, check.IsNil)
	c.Check(stop, check.Equals, false)
	c.Check(systemctl.Calls(), check.DeepEquals, [][]string{
		{"systemctl", "is-system-running"},
	})
}

func (s *RunSuite) TestSnapRunTrackingApps(c *check.C) {
	restore := mockSnapConfine(filepath.Join(dirs.SnapMountDir, "core", "111", dirs.CoreLibExecDir))
	defer restore()

	// mock installed snap
	snaptest.MockSnapCurrent(c, string(mockYaml), &snap.SideInfo{
		Revision: snap.R("x2"),
	})

	// pretend to be running from core
	restore = snaprun.MockOsReadlink(func(string) (string, error) {
		return filepath.Join(dirs.SnapMountDir, "core/111/usr/bin/snap"), nil
	})
	defer restore()

	created := false
	restore = snaprun.MockCreateTransientScopeForTracking(func(securityTag string, opts *cgroup.TrackingOptions) error {
		c.Assert(securityTag, check.Equals, "snap.snapname.app")
		c.Assert(opts, check.NotNil)
		c.Assert(opts.AllowSessionBus, check.Equals, true)
		created = true
		return nil
	})
	defer restore()

	restore = snaprun.MockConfirmSystemdServiceTracking(func(securityTag string) error {
		panic("apps need to create a scope and do not use systemd service tracking")
	})
	defer restore()

	// redirect exec
	execArg0 := ""
	execArgs := []string{}
	execEnv := []string{}
	restore = snaprun.MockSyscallExec(func(arg0 string, args []string, envv []string) error {
		execArg0 = arg0
		execArgs = args
		execEnv = envv
		return nil
	})
	defer restore()

	// and run it!
	rest, err := snaprun.Parser(snaprun.Client()).ParseArgs([]string{"run", "--", "snapname.app", "--arg1", "arg2"})
	c.Assert(err, check.IsNil)
	c.Assert(rest, check.HasLen, 0)
	c.Check(execArg0, check.Equals, filepath.Join(dirs.SnapMountDir, "/core/111", dirs.CoreLibExecDir, "snap-confine"))
	c.Check(execArgs, check.DeepEquals, []string{
		filepath.Join(dirs.SnapMountDir, "/core/111", dirs.CoreLibExecDir, "snap-confine"),
		"snap.snapname.app",
		filepath.Join(dirs.CoreLibExecDir, "snap-exec"),
		"snapname.app", "--arg1", "arg2"})
	c.Check(execEnv, testutil.Contains, "SNAP_REVISION=x2")
	c.Assert(created, check.Equals, true)
}

func (s *RunSuite) TestSnapRunTrackingHooks(c *check.C) {
	restore := mockSnapConfine(filepath.Join(dirs.SnapMountDir, "core", "111", dirs.CoreLibExecDir))
	defer restore()

	// mock installed snap
	snaptest.MockSnapCurrent(c, string(mockYaml), &snap.SideInfo{
		Revision: snap.R("x2"),
	})

	// pretend to be running from core
	restore = snaprun.MockOsReadlink(func(string) (string, error) {
		return filepath.Join(dirs.SnapMountDir, "core/111/usr/bin/snap"), nil
	})
	defer restore()

	created := false
	restore = snaprun.MockCreateTransientScopeForTracking(func(securityTag string, opts *cgroup.TrackingOptions) error {
		c.Assert(securityTag, check.Equals, "snap.snapname.hook.configure")
		c.Assert(opts, check.NotNil)
		c.Assert(opts.AllowSessionBus, check.Equals, false)
		created = true
		return nil
	})
	defer restore()

	restore = snaprun.MockConfirmSystemdServiceTracking(func(securityTag string) error {
		panic("hooks need to create a scope and do not use systemd service tracking")
	})
	defer restore()

	// redirect exec
	execArg0 := ""
	execArgs := []string{}
	execEnv := []string{}
	restore = snaprun.MockSyscallExec(func(arg0 string, args []string, envv []string) error {
		execArg0 = arg0
		execArgs = args
		execEnv = envv
		return nil
	})
	defer restore()

	// and run it!
	rest, err := snaprun.Parser(snaprun.Client()).ParseArgs([]string{"run", "--hook", "configure", "-r", "x2", "snapname"})
	c.Assert(err, check.IsNil)
	c.Assert(rest, check.HasLen, 0)
	c.Check(execArg0, check.Equals, filepath.Join(dirs.SnapMountDir, "/core/111", dirs.CoreLibExecDir, "snap-confine"))
	c.Check(execArgs, check.DeepEquals, []string{
		filepath.Join(dirs.SnapMountDir, "/core/111", dirs.CoreLibExecDir, "snap-confine"),
		"snap.snapname.hook.configure",
		filepath.Join(dirs.CoreLibExecDir, "snap-exec"),
		"--hook=configure", "snapname"})
	c.Check(execEnv, testutil.Contains, "SNAP_REVISION=x2")
	c.Assert(created, check.Equals, true)
}

func (s *RunSuite) TestSnapRunTrackingServices(c *check.C) {
	restore := mockSnapConfine(filepath.Join(dirs.SnapMountDir, "core", "111", dirs.CoreLibExecDir))
	defer restore()

	// mock installed snap
	snaptest.MockSnapCurrent(c, string(mockYaml), &snap.SideInfo{
		Revision: snap.R("x2"),
	})

	// pretend to be running from core
	restore = snaprun.MockOsReadlink(func(string) (string, error) {
		return filepath.Join(dirs.SnapMountDir, "core/111/usr/bin/snap"), nil
	})
	defer restore()

	restore = snaprun.MockCreateTransientScopeForTracking(func(securityTag string, opts *cgroup.TrackingOptions) error {
		panic("services rely on systemd tracking, should not have created a transient scope")
	})
	defer restore()

	confirmed := false
	restore = snaprun.MockConfirmSystemdServiceTracking(func(securityTag string) error {
		confirmed = true
		c.Assert(securityTag, check.Equals, "snap.snapname.svc")
		return nil
	})
	defer restore()

	// redirect exec
	execArg0 := ""
	execArgs := []string{}
	execEnv := []string{}
	restore = snaprun.MockSyscallExec(func(arg0 string, args []string, envv []string) error {
		execArg0 = arg0
		execArgs = args
		execEnv = envv
		return nil
	})
	defer restore()

	// and run it!
	rest, err := snaprun.Parser(snaprun.Client()).ParseArgs([]string{"run", "--", "snapname.svc", "--arg1", "arg2"})
	c.Assert(err, check.IsNil)
	c.Assert(rest, check.HasLen, 0)
	c.Check(execArg0, check.Equals, filepath.Join(dirs.SnapMountDir, "/core/111", dirs.CoreLibExecDir, "snap-confine"))
	c.Check(execArgs, check.DeepEquals, []string{
		filepath.Join(dirs.SnapMountDir, "/core/111", dirs.CoreLibExecDir, "snap-confine"),
		"snap.snapname.svc",
		filepath.Join(dirs.CoreLibExecDir, "snap-exec"),
		"snapname.svc", "--arg1", "arg2"})
	c.Check(execEnv, testutil.Contains, "SNAP_REVISION=x2")
	c.Assert(confirmed, check.Equals, true)
}

func (s *RunSuite) TestSnapRunTrackingServicesWhenRunByUser(c *check.C) {
	restore := mockSnapConfine(filepath.Join(dirs.SnapMountDir, "core", "111", dirs.CoreLibExecDir))
	defer restore()

	// mock installed snap
	snaptest.MockSnapCurrent(c, string(mockYaml), &snap.SideInfo{
		Revision: snap.R("x2"),
	})

	// pretend to be running from core
	restore = snaprun.MockOsReadlink(func(string) (string, error) {
		return filepath.Join(dirs.SnapMountDir, "core/111/usr/bin/snap"), nil
	})
	defer restore()

	var createTransientScopeOpts *cgroup.TrackingOptions
	var createTransientScopeCalls int
	restore = snaprun.MockCreateTransientScopeForTracking(func(securityTag string, opts *cgroup.TrackingOptions) error {
		createTransientScopeCalls++
		createTransientScopeOpts = opts
		return nil
	})
	defer restore()

	confirmCalls := 0
	restore = snaprun.MockConfirmSystemdServiceTracking(func(securityTag string) error {
		confirmCalls++
		c.Assert(securityTag, check.Equals, "snap.snapname.svc")
		return cgroup.ErrCannotTrackProcess
	})
	defer restore()

	// redirect exec
	execArg0 := ""
	execArgs := []string{}
	execEnv := []string{}
	restore = snaprun.MockSyscallExec(func(arg0 string, args []string, envv []string) error {
		execArg0 = arg0
		execArgs = args
		execEnv = envv
		return nil
	})
	defer restore()

	// invoked as: snap run -- snapname.svc --arg1 arg2
	rest, err := snaprun.Parser(snaprun.Client()).ParseArgs([]string{"run", "--", "snapname.svc", "--arg1", "arg2"})
	c.Assert(err, check.IsNil)
	c.Assert(rest, check.HasLen, 0)
	c.Check(execArg0, check.Equals, filepath.Join(dirs.SnapMountDir, "/core/111", dirs.CoreLibExecDir, "snap-confine"))
	c.Check(execArgs, check.DeepEquals, []string{
		filepath.Join(dirs.SnapMountDir, "/core/111", dirs.CoreLibExecDir, "snap-confine"),
		"snap.snapname.svc",
		filepath.Join(dirs.CoreLibExecDir, "snap-exec"),
		"snapname.svc", "--arg1", "arg2"})
	c.Check(execEnv, testutil.Contains, "SNAP_REVISION=x2")
	c.Assert(confirmCalls, check.Equals, 1)
	c.Assert(createTransientScopeCalls, check.Equals, 1)
	c.Assert(createTransientScopeOpts, check.DeepEquals, &cgroup.TrackingOptions{
		AllowSessionBus: true,
	})
}

func (s *RunSuite) TestSnapRunTrackingFailure(c *check.C) {
	restore := mockSnapConfine(filepath.Join(dirs.SnapMountDir, "core", "111", dirs.CoreLibExecDir))
	defer restore()

	// mock installed snap
	snaptest.MockSnapCurrent(c, string(mockYaml), &snap.SideInfo{
		Revision: snap.R("x2"),
	})

	// pretend to be running from core
	restore = snaprun.MockOsReadlink(func(string) (string, error) {
		return filepath.Join(dirs.SnapMountDir, "core/111/usr/bin/snap"), nil
	})
	defer restore()

	created := false
	restore = snaprun.MockCreateTransientScopeForTracking(func(securityTag string, opts *cgroup.TrackingOptions) error {
		c.Assert(securityTag, check.Equals, "snap.snapname.app")
		c.Assert(opts, check.NotNil)
		c.Assert(opts.AllowSessionBus, check.Equals, true)
		created = true
		// Pretend that the tracking system was unable to track this application.
		return cgroup.ErrCannotTrackProcess
	})
	defer restore()

	restore = snaprun.MockConfirmSystemdServiceTracking(func(securityTag string) error {
		panic("apps need to create a scope and do not use systemd service tracking")
	})
	defer restore()

	// redirect exec
	execArg0 := ""
	execArgs := []string{}
	execEnv := []string{}
	restore = snaprun.MockSyscallExec(func(arg0 string, args []string, envv []string) error {
		execArg0 = arg0
		execArgs = args
		execEnv = envv
		return nil
	})
	defer restore()

	// Capture the debug log that is printed by this test.
	os.Setenv("SNAPD_DEBUG", "1")
	defer os.Unsetenv("SNAPD_DEBUG")
	logbuf, restore := logger.MockLogger()
	defer restore()

	// and run it!
	rest, err := snaprun.Parser(snaprun.Client()).ParseArgs([]string{"run", "--", "snapname.app", "--arg1", "arg2"})
	c.Assert(err, check.IsNil)
	c.Assert(rest, check.HasLen, 0)
	c.Check(execArg0, check.Equals, filepath.Join(dirs.SnapMountDir, "/core/111", dirs.CoreLibExecDir, "snap-confine"))
	c.Check(execArgs, check.DeepEquals, []string{
		filepath.Join(dirs.SnapMountDir, "/core/111", dirs.CoreLibExecDir, "snap-confine"),
		"snap.snapname.app",
		filepath.Join(dirs.CoreLibExecDir, "snap-exec"),
		"snapname.app", "--arg1", "arg2"})
	c.Check(execEnv, testutil.Contains, "SNAP_REVISION=x2")
	c.Assert(created, check.Equals, true)

	// Ensure that the debug message is printed.
	c.Assert(logbuf.String(), testutil.Contains, "snapd cannot track the started application\n")
}

var mockKernelYaml = []byte(`name: pc-kernel
type: kernel
version: 1.0
hooks:
 fde-setup:
`)

func (s *RunSuite) TestSnapRunHookKernelImplicitBase(c *check.C) {
	defer mockSnapConfine(dirs.DistroLibExecDir)()

	nModel := 0
	s.RedirectClientToTestServer(func(w http.ResponseWriter, r *http.Request) {
		switch r.URL.Path {
		case "/v2/model":
			switch nModel {
			case 0:
				c.Check(r.Method, check.Equals, "GET")
				c.Check(r.URL.RawQuery, check.Equals, "")
				fmt.Fprintln(w, happyUC20ModelAssertionResponse)
			default:
				c.Fatalf("expected to get 1 request for /v2/model, now on %d", nModel+1)
			}
			nModel++
		}
	})

	// mock installed kernel
	snaptest.MockSnapCurrent(c, string(mockKernelYaml), &snap.SideInfo{
		Revision: snap.R(42),
	})

	// redirect exec
	execArg0 := ""
	execArgs := []string{}
	execEnv := []string{}
	restorer := snaprun.MockSyscallExec(func(arg0 string, args []string, envv []string) error {
		execArg0 = arg0
		execArgs = args
		execEnv = envv
		return nil
	})
	defer restorer()

	// Run a hook from the active revision
	_, err := snaprun.Parser(snaprun.Client()).ParseArgs([]string{"run", "--hook=fde-setup", "--", "pc-kernel"})
	c.Assert(err, check.IsNil)
	c.Check(execArg0, check.Equals, filepath.Join(dirs.DistroLibExecDir, "snap-confine"))
	c.Check(execArgs, check.DeepEquals, []string{
		filepath.Join(dirs.DistroLibExecDir, "snap-confine"),
		"--base", "core20",
		"snap.pc-kernel.hook.fde-setup",
		filepath.Join(dirs.CoreLibExecDir, "snap-exec"),
		"--hook=fde-setup", "pc-kernel"})
	c.Check(execEnv, testutil.Contains, "SNAP_REVISION=42")
	c.Check(nModel, check.Equals, 1)
}

func (s *RunSuite) TestRunGdbserverNoGdbserver(c *check.C) {
	oldPath := os.Getenv("PATH")
	os.Setenv("PATH", "/no-path:/really-not")
	defer os.Setenv("PATH", oldPath)

	defer mockSnapConfine(dirs.DistroLibExecDir)()
	snaptest.MockSnapCurrent(c, string(mockYaml), &snap.SideInfo{
		Revision: snap.R("x2"),
	})

	_, err := snaprun.Parser(snaprun.Client()).ParseArgs([]string{"run", "--gdbserver", "snapname.app"})
	c.Assert(err, check.ErrorMatches, "please install gdbserver on your system")
}

func (s *RunSuite) TestWaitInhibitUnlock(c *check.C) {
	var called int
	restore := snaprun.MockIsLocked(func(snapName string) (runinhibit.Hint, error) {
		called++
		if called < 5 {
			return runinhibit.HintInhibitedForRefresh, nil
		}
		return runinhibit.HintNotInhibited, nil
	})
	defer restore()

	notInhibited, err := snaprun.WaitInhibitUnlock("some-snap", runinhibit.HintNotInhibited)
	c.Assert(err, check.IsNil)
	c.Check(notInhibited, check.Equals, true)
	c.Check(called, check.Equals, 5)
}

func (s *RunSuite) TestWaitInhibitUnlockWaitsForSpecificHint(c *check.C) {
	var called int
	restore := snaprun.MockIsLocked(func(snapName string) (runinhibit.Hint, error) {
		called++
		if called < 5 {
			return runinhibit.HintInhibitedGateRefresh, nil
		}
		return runinhibit.HintInhibitedForRefresh, nil
	})
	defer restore()

	notInhibited, err := snaprun.WaitInhibitUnlock("some-snap", runinhibit.HintInhibitedForRefresh)
	c.Assert(err, check.IsNil)
	c.Check(notInhibited, check.Equals, false)
	c.Check(called, check.Equals, 5)
}

func (s *RunSuite) TestWaitWhileInhibitedNoop(c *check.C) {
	var called int
	restore := snaprun.MockIsLocked(func(snapName string) (runinhibit.Hint, error) {
		called++
		if called < 2 {
			return runinhibit.HintInhibitedGateRefresh, nil
		}
		return runinhibit.HintNotInhibited, nil
	})
	defer restore()

	meter := &progresstest.Meter{}
	defer progress.MockMeter(meter)()

	c.Assert(runinhibit.LockWithHint("some-snap", runinhibit.HintInhibitedGateRefresh), check.IsNil)
	c.Assert(snaprun.WaitWhileInhibited("some-snap"), check.IsNil)
	c.Check(called, check.Equals, 2)

	c.Check(meter.Values, check.HasLen, 0)
	c.Check(meter.Written, check.HasLen, 0)
	c.Check(meter.Finishes, check.Equals, 0)
	c.Check(meter.Labels, check.HasLen, 0)
	c.Check(meter.Labels, check.HasLen, 0)
}

func (s *RunSuite) TestWaitWhileInhibitedTextFlow(c *check.C) {
	var called int
	restore := snaprun.MockIsLocked(func(snapName string) (runinhibit.Hint, error) {
		called++
		if called < 2 {
			return runinhibit.HintInhibitedForRefresh, nil
		}
		return runinhibit.HintNotInhibited, nil
	})
	defer restore()

	meter := &progresstest.Meter{}
	defer progress.MockMeter(meter)()

	c.Assert(runinhibit.LockWithHint("some-snap", runinhibit.HintInhibitedGateRefresh), check.IsNil)
	c.Assert(snaprun.WaitWhileInhibited("some-snap"), check.IsNil)
	c.Check(called, check.Equals, 2)

	c.Check(s.Stdout(), check.Equals, "snap package cannot be used now: gate-refresh\n")
	c.Check(meter.Values, check.HasLen, 0)
	c.Check(meter.Written, check.HasLen, 0)
	c.Check(meter.Finishes, check.Equals, 1)
	c.Check(meter.Labels, check.DeepEquals, []string{"please wait..."})
}

func (s *RunSuite) TestWaitWhileInhibitedGraphicalSessionFlow(c *check.C) {
	restoreIsGraphicalSession := snaprun.MockIsGraphicalSession(true)
	defer restoreIsGraphicalSession()

	var notification *usersessionclient.PendingSnapRefreshInfo
	restorePendingRefreshNotification := snaprun.MockPendingRefreshNotification(func(refreshInfo *usersessionclient.PendingSnapRefreshInfo) error {
		notification = refreshInfo
		return nil
	})
	defer restorePendingRefreshNotification()

	var called int
	restore := snaprun.MockIsLocked(func(snapName string) (runinhibit.Hint, error) {
		called++
		if called < 2 {
			return runinhibit.HintInhibitedForRefresh, nil
		}
		return runinhibit.HintNotInhibited, nil
	})
	defer restore()

	c.Assert(runinhibit.LockWithHint("some-snap", runinhibit.HintInhibitedForRefresh), check.IsNil)
	c.Assert(snaprun.WaitWhileInhibited("some-snap"), check.IsNil)
	c.Check(called, check.Equals, 2)

	c.Check(s.Stdout(), check.Equals, "")
	c.Check(notification, check.DeepEquals, &usersessionclient.PendingSnapRefreshInfo{
		InstanceName:  "some-snap",
		TimeRemaining: 0,
	})
}

func (s *RunSuite) TestWaitWhileInhibitedGraphicalSessionFlowError(c *check.C) {
	restoreIsGraphicalSession := snaprun.MockIsGraphicalSession(true)
	defer restoreIsGraphicalSession()

	restorePendingRefreshNotification := snaprun.MockPendingRefreshNotification(func(refreshInfo *usersessionclient.PendingSnapRefreshInfo) error {
		return fmt.Errorf("boom")
	})
	defer restorePendingRefreshNotification()

	c.Assert(runinhibit.LockWithHint("some-snap", runinhibit.HintInhibitedForRefresh), check.IsNil)
	restore := snaprun.MockIsLocked(func(snapName string) (runinhibit.Hint, error) {
		return runinhibit.HintInhibitedForRefresh, nil
	})
	defer restore()

	c.Assert(snaprun.WaitWhileInhibited("some-snap"), check.ErrorMatches, "boom")
}

func (s *RunSuite) TestCreateSnapDirPermissions(c *check.C) {
	usr, err := user.Current()
	c.Assert(err, check.IsNil)

	usr.HomeDir = s.fakeHome
	snaprun.MockUserCurrent(func() (*user.User, error) {
		return usr, nil
	})

	info := &snap.Info{SuggestedName: "some-snap"}
	c.Assert(snaprun.CreateUserDataDirs(info, nil), check.IsNil)

	fi, err := os.Stat(filepath.Join(s.fakeHome, dirs.UserHomeSnapDir))
	c.Assert(err, check.IsNil)
	c.Assert(fi.Mode()&os.ModePerm, check.Equals, os.FileMode(0700))
}

func (s *RunSuite) TestGetSnapDirOptions(c *check.C) {
	root := c.MkDir()
	dirs.SnapSeqDir = root
	dirs.FeaturesDir = root

	// write sequence file
	seqFile := filepath.Join(dirs.SnapSeqDir, "somesnap.json")
	str := struct {
		Migrated bool `json:"migrated-hidden"`
	}{
		Migrated: true,
	}
	data, err := json.Marshal(&str)
	c.Assert(err, check.IsNil)
	c.Assert(ioutil.WriteFile(seqFile, data, 0660), check.IsNil)

	// write control file for hidden dir feature
	c.Assert(ioutil.WriteFile(features.HiddenSnapDataHomeDir.ControlFile(), []byte{}, 0660), check.IsNil)

	opts, err := snaprun.GetSnapDirOptions("somesnap")
	c.Assert(err, check.IsNil)
	c.Assert(opts, check.DeepEquals, &dirs.SnapDirOptions{HiddenSnapDataDir: true})
}

<<<<<<< HEAD
func (s *RunSuite) TestRunCompletion(c *check.C) {
	s.RedirectClientToTestServer(func(w http.ResponseWriter, r *http.Request) {
		switch r.URL.Path {
		case "/v2/apps":
			c.Assert(r.Method, check.Equals, "GET")
			EncodeResponseBody(c, w, map[string]interface{}{
				"type":   "sync",
				"result": fortestingConnectionList,
			})
		default:
			c.Fatalf("unexpected path %q", r.URL.Path)
		}
	})
	os.Setenv("GO_FLAGS_COMPLETION", "verbose")
	defer os.Unsetenv("GO_FLAGS_COMPLETION")

	parser := snaprun.Parser(snaprun.Client())
	parser.CompletionHandler = func(obtained []flags.Completion) {
		c.Check(obtained, check.HasLen, 0)
	}

	_, err := parser.ParseArgs([]string{"run", ""})
	c.Assert(err, check.IsNil)

	_, err = parser.ParseArgs([]string{"run", "snap-a"})
	c.Assert(err, check.IsNil)

	c.Assert(s.Stdout(), check.Equals, "")
	c.Assert(s.Stderr(), check.Equals, "")
=======
func (s *RunSuite) TestRunDebug(c *check.C) {
	oldDebug, isSet := os.LookupEnv("SNAPD_DEBUG")
	if isSet {
		defer os.Setenv("SNAPD_DEBUG", oldDebug)
	} else {
		defer os.Unsetenv("SNAPD_DEBUG")
	}

	logBuf, r := logger.MockLogger()
	defer r()

	restore := mockSnapConfine(dirs.DistroLibExecDir)
	defer restore()
	execArg0 := ""
	execArgs := []string{}
	execEnv := []string{}
	restore = snaprun.MockSyscallExec(func(arg0 string, args []string, envv []string) error {
		execArg0 = arg0
		execArgs = args
		execEnv = envv
		return nil
	})
	defer restore()

	snaptest.MockSnapCurrent(c, string(mockYaml), &snap.SideInfo{
		Revision: snap.R("12"),
	})

	// this will modify the current process environment
	_, err := snaprun.Parser(snaprun.Client()).ParseArgs([]string{"run", "--debug", "snapname.app"})
	c.Assert(err, check.IsNil)
	c.Check(execArg0, check.Equals, filepath.Join(dirs.DistroLibExecDir, "snap-confine"))
	c.Check(execArgs, check.DeepEquals, []string{
		filepath.Join(dirs.DistroLibExecDir, "snap-confine"),
		"snap.snapname.app",
		filepath.Join(dirs.CoreLibExecDir, "snap-exec"),
		"snapname.app"})
	c.Check(execEnv, testutil.Contains, "SNAP_REVISION=12")
	c.Check(execEnv, testutil.Contains, "SNAPD_DEBUG=1")
	// also set in env
	c.Check(os.Getenv("SNAPD_DEBUG"), check.Equals, "1")
	// and we've let the user know that logging was enabled
	c.Check(logBuf.String(), testutil.Contains, "DEBUG: enabled debug logging of early snap startup")
>>>>>>> 44fd5021
}<|MERGE_RESOLUTION|>--- conflicted
+++ resolved
@@ -2031,7 +2031,6 @@
 	c.Assert(opts, check.DeepEquals, &dirs.SnapDirOptions{HiddenSnapDataDir: true})
 }
 
-<<<<<<< HEAD
 func (s *RunSuite) TestRunCompletion(c *check.C) {
 	s.RedirectClientToTestServer(func(w http.ResponseWriter, r *http.Request) {
 		switch r.URL.Path {
@@ -2061,7 +2060,8 @@
 
 	c.Assert(s.Stdout(), check.Equals, "")
 	c.Assert(s.Stderr(), check.Equals, "")
-=======
+}
+
 func (s *RunSuite) TestRunDebug(c *check.C) {
 	oldDebug, isSet := os.LookupEnv("SNAPD_DEBUG")
 	if isSet {
@@ -2105,5 +2105,4 @@
 	c.Check(os.Getenv("SNAPD_DEBUG"), check.Equals, "1")
 	// and we've let the user know that logging was enabled
 	c.Check(logBuf.String(), testutil.Contains, "DEBUG: enabled debug logging of early snap startup")
->>>>>>> 44fd5021
 }