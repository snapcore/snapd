// -*- Mode: Go; indent-tabs-mode: t -*-

/*
 * Copyright (C) 2016-2019 Canonical Ltd
 *
 * This program is free software: you can redistribute it and/or modify
 * it under the terms of the GNU General Public License version 3 as
 * published by the Free Software Foundation.
 *
 * This program is distributed in the hope that it will be useful,
 * but WITHOUT ANY WARRANTY; without even the implied warranty of
 * MERCHANTABILITY or FITNESS FOR A PARTICULAR PURPOSE.  See the
 * GNU General Public License for more details.
 *
 * You should have received a copy of the GNU General Public License
 * along with this program.  If not, see <http://www.gnu.org/licenses/>.
 *
 */

package main

import (
	"os/user"
	"time"

	"github.com/jessevdk/go-flags"

	"github.com/snapcore/snapd/client"
	"github.com/snapcore/snapd/image"
	"github.com/snapcore/snapd/overlord/auth"
	"github.com/snapcore/snapd/selinux"
	"github.com/snapcore/snapd/store"
)

var RunMain = run

var (
	Client = mkClient

	FirstNonOptionIsRun = firstNonOptionIsRun

	CreateUserDataDirs = createUserDataDirs
	ResolveApp         = resolveApp
	SnapdHelperPath    = snapdHelperPath
	MaybePrintServices = maybePrintServices
	MaybePrintCommands = maybePrintCommands
	SortByPath         = sortByPath
	AdviseCommand      = adviseCommand
	Antialias          = antialias
	FormatChannel      = fmtChannel
	PrintDescr         = printDescr
	WrapFlow           = wrapFlow
	TrueishJSON        = trueishJSON

	CanUnicode           = canUnicode
	ColorTable           = colorTable
	MonoColorTable       = mono
	ColorColorTable      = color
	NoEscColorTable      = noesc
	ColorMixinGetEscapes = (colorMixin).getEscapes
	FillerPublisher      = fillerPublisher
	LongPublisher        = longPublisher
	ShortPublisher       = shortPublisher

	ReadRpc = readRpc

	WriteWarningTimestamp = writeWarningTimestamp
	MaybePresentWarnings  = maybePresentWarnings

	LongSnapDescription     = longSnapDescription
	SnapUsage               = snapUsage
	SnapHelpCategoriesIntro = snapHelpCategoriesIntro
	SnapHelpAllFooter       = snapHelpAllFooter
	SnapHelpFooter          = snapHelpFooter
	HelpCategories          = helpCategories

	LintArg  = lintArg
	LintDesc = lintDesc

	FixupArg = fixupArg
)

func MockPollTime(d time.Duration) (restore func()) {
	d0 := pollTime
	pollTime = d
	return func() {
		pollTime = d0
	}
}

func MockMaxGoneTime(d time.Duration) (restore func()) {
	d0 := maxGoneTime
	maxGoneTime = d
	return func() {
		maxGoneTime = d0
	}
}

func MockSyscallExec(f func(string, []string, []string) error) (restore func()) {
	syscallExecOrig := syscallExec
	syscallExec = f
	return func() {
		syscallExec = syscallExecOrig
	}
}

func MockUserCurrent(f func() (*user.User, error)) (restore func()) {
	userCurrentOrig := userCurrent
	userCurrent = f
	return func() {
		userCurrent = userCurrentOrig
	}
}

func MockStoreNew(f func(*store.Config, auth.AuthContext) *store.Store) (restore func()) {
	storeNewOrig := storeNew
	storeNew = f
	return func() {
		storeNew = storeNewOrig
	}
}

func MockGetEnv(f func(name string) string) (restore func()) {
	osGetenvOrig := osGetenv
	osGetenv = f
	return func() {
		osGetenv = osGetenvOrig
	}
}

func MockMountInfoPath(newMountInfoPath string) (restore func()) {
	mountInfoPathOrig := mountInfoPath
	mountInfoPath = newMountInfoPath
	return func() {
		mountInfoPath = mountInfoPathOrig
	}
}

func MockOsReadlink(f func(string) (string, error)) (restore func()) {
	osReadlinkOrig := osReadlink
	osReadlink = f
	return func() {
		osReadlink = osReadlinkOrig
	}
}

var AutoImportCandidates = autoImportCandidates

func AliasInfoLess(snapName1, alias1, cmd1, snapName2, alias2, cmd2 string) bool {
	x := aliasInfos{
		&aliasInfo{
			Snap:    snapName1,
			Alias:   alias1,
			Command: cmd1,
		},
		&aliasInfo{
			Snap:    snapName2,
			Alias:   alias2,
			Command: cmd2,
		},
	}
	return x.Less(0, 1)
}

func AssertTypeNameCompletion(match string) []flags.Completion {
	return assertTypeName("").Complete(match)
}

func MockIsStdoutTTY(t bool) (restore func()) {
	oldIsStdoutTTY := isStdoutTTY
	isStdoutTTY = t
	return func() {
		isStdoutTTY = oldIsStdoutTTY
	}
}

func MockIsStdinTTY(t bool) (restore func()) {
	oldIsStdinTTY := isStdinTTY
	isStdinTTY = t
	return func() {
		isStdinTTY = oldIsStdinTTY
	}
}

func MockTimeNow(newTimeNow func() time.Time) (restore func()) {
	oldTimeNow := timeNow
	timeNow = newTimeNow
	return func() {
		timeNow = oldTimeNow
	}
}

func MockTimeutilHuman(h func(time.Time) string) (restore func()) {
	oldH := timeutilHuman
	timeutilHuman = h
	return func() {
		timeutilHuman = oldH
	}
}

func MockWaitConfTimeout(d time.Duration) (restore func()) {
	oldWaitConfTimeout := d
	waitConfTimeout = d
	return func() {
		waitConfTimeout = oldWaitConfTimeout
	}
}

func Wait(cli *client.Client, id string) (*client.Change, error) {
	wmx := waitMixin{}
	wmx.client = cli
	return wmx.wait(id)
}

func ColorMixin(cmode, umode string) colorMixin {
	return colorMixin{Color: cmode, Unicode: umode}
}

func CmdAdviseSnap() *cmdAdviseSnap {
	return &cmdAdviseSnap{}
}

func MockSELinuxIsEnabled(isEnabled func() (bool, error)) (restore func()) {
	old := selinuxIsEnabled
	selinuxIsEnabled = isEnabled
	return func() {
		selinuxIsEnabled = old
	}
}

func MockSELinuxVerifyPathContext(verifypathcon func(string) (bool, error)) (restore func()) {
	old := selinuxVerifyPathContext
	selinuxVerifyPathContext = verifypathcon
	return func() {
		selinuxVerifyPathContext = old
	}
}

func MockSELinuxRestoreContext(restorecon func(string, selinux.RestoreMode) error) (restore func()) {
	old := selinuxRestoreContext
	selinuxRestoreContext = restorecon
	return func() {
		selinuxRestoreContext = old
	}
}

func MockTermSize(newTermSize func() (int, int)) (restore func()) {
	old := termSize
	termSize = newTermSize
	return func() {
		termSize = old
	}
}

func MockImagePrepare(newImagePrepare func(*image.Options) error) (restore func()) {
	old := imagePrepare
	imagePrepare = newImagePrepare
	return func() {
		imagePrepare = old
	}
<<<<<<< HEAD
}
=======
}

type ServiceName = serviceName
>>>>>>> c0a35481
<|MERGE_RESOLUTION|>--- conflicted
+++ resolved
@@ -258,10 +258,6 @@
 	return func() {
 		imagePrepare = old
 	}
-<<<<<<< HEAD
-}
-=======
-}
-
-type ServiceName = serviceName
->>>>>>> c0a35481
+}
+
+type ServiceName = serviceName