--- conflicted
+++ resolved
@@ -324,13 +324,14 @@
 
 type ServiceName = serviceName
 
-<<<<<<< HEAD
 func MockCreateTransientScope(fn func(securitTag string) error) func() {
 	old := createTransientScope
 	createTransientScope = fn
 	return func() {
 		createTransientScope = old
-=======
+	}
+}
+
 func MockApparmorSnapAppFromPid(f func(pid int) (string, string, string, error)) (restore func()) {
 	old := apparmorSnapAppFromPid
 	apparmorSnapAppFromPid = f
@@ -344,6 +345,5 @@
 	cgroupSnapNameFromPid = f
 	return func() {
 		cgroupSnapNameFromPid = old
->>>>>>> 7f2ed65c
 	}
 }