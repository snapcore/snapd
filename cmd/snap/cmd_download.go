// -*- Mode: Go; indent-tabs-mode: t -*-

/*
 * Copyright (C) 2016 Canonical Ltd
 *
 * This program is free software: you can redistribute it and/or modify
 * it under the terms of the GNU General Public License version 3 as
 * published by the Free Software Foundation.
 *
 * This program is distributed in the hope that it will be useful,
 * but WITHOUT ANY WARRANTY; without even the implied warranty of
 * MERCHANTABILITY or FITNESS FOR A PARTICULAR PURPOSE.  See the
 * GNU General Public License for more details.
 *
 * You should have received a copy of the GNU General Public License
 * along with this program.  If not, see <http://www.gnu.org/licenses/>.
 *
 */

package main

import (
	"fmt"
<<<<<<< HEAD
	"io/ioutil"
	"os"
	"path/filepath"
	"strings"
=======
	"os"
>>>>>>> d011bda2

	"github.com/jessevdk/go-flags"

	"github.com/snapcore/snapd/asserts"
<<<<<<< HEAD
=======
	"github.com/snapcore/snapd/asserts/sysdb"
>>>>>>> d011bda2
	"github.com/snapcore/snapd/i18n"
	"github.com/snapcore/snapd/image"
	"github.com/snapcore/snapd/overlord/auth"
	"github.com/snapcore/snapd/snap"
	"github.com/snapcore/snapd/store"
)

type cmdDownload struct {
	channelMixin
	Revision string `long:"revision" description:"Download the given revision of a snap, to which you must have developer access"`

	Assertion bool `long:"assertion" description:"Download the given assertion"`

	Positional struct {
		Snap string `positional-arg-name:"<snap>" description:"snap name"`
	} `positional-args:"true" required:"true"`
}

var shortDownloadHelp = i18n.G("Download a given snap")
var longDownloadHelp = i18n.G(`
The download command will download the given snap and its supporting assertions to the current directory.
`)

func init() {
	addCommand("download", shortDownloadHelp, longDownloadHelp, func() flags.Commander {
		return &cmdDownload{}
	})
}

<<<<<<< HEAD
func makeStore() *store.Store {
	// FIXME: set auth context
	var authContext auth.AuthContext

	return store.New(nil, authContext)
}

func (x *cmdDownload) downloadAssertion() error {
	var user *auth.UserState

	sto := makeStore()
	l := strings.Split(x.Positional.Snap, "/")
	as, err := sto.Assertion(asserts.Type(l[0]), l[1:], user)
	if err != nil {
		return err
	}
	fn := strings.Replace(x.Positional.Snap, "/", "_", -1) + ".assertion"
	if err := ioutil.WriteFile(fn, asserts.Encode(as), 0644); err != nil {
		return err
	}
	fmt.Printf("assertion saved as %q\n", fn)

	return nil
=======
func fetchSnapAssertions(sto *store.Store, snapPath string, snapInfo *snap.Info, dlOpts *image.DownloadOptions) error {
	db, err := asserts.OpenDatabase(&asserts.DatabaseConfig{
		Backstore: asserts.NewMemoryBackstore(),
		Trusted:   sysdb.Trusted(),
	})
	if err != nil {
		return err
	}

	w, err := os.Create(snapPath + ".assertions")
	if err != nil {
		return fmt.Errorf(i18n.G("cannot create assertions file: %v"), err)
	}
	defer w.Close()

	encoder := asserts.NewEncoder(w)
	save := func(a asserts.Assertion) error {
		return encoder.Encode(a)
	}
	f := image.StoreAssertionFetcher(sto, dlOpts, db, save)

	return image.FetchSnapAssertions(snapPath, snapInfo, f, db)
>>>>>>> d011bda2
}

func (x *cmdDownload) Execute(args []string) error {
	if err := x.setChannelFromCommandline(); err != nil {
		return err
	}

	if len(args) > 0 {
		return ErrExtraArgs
	}

	if x.Assertion {
		return x.downloadAssertion()
	}

	var revision snap.Revision
	if x.Revision == "" {
		revision = snap.R(0)
	} else {
		var err error
		revision, err = snap.ParseRevision(x.Revision)
		if err != nil {
			return err
		}
	}

	snapName := x.Positional.Snap

	var user *auth.UserState
<<<<<<< HEAD
	sto := makeStore()
	// we always allow devmode
=======

	sto := store.New(nil, authContext)
	// we always allow devmode for downloads
>>>>>>> d011bda2
	devMode := true

	dlOpts := image.DownloadOptions{
		TargetDir: "", // cwd
		DevMode:   devMode,
		Channel:   x.Channel,
		User:      user,
	}

	fmt.Fprintf(Stderr, i18n.G("Fetching snap %q\n"), snapName)
	snapPath, snapInfo, err := image.DownloadSnap(sto, snapName, revision, &dlOpts)
	if err != nil {
		return err
	}

	fmt.Fprintf(Stderr, i18n.G("Fetching assertions for %q\n"), snapName)
	err = fetchSnapAssertions(sto, snapPath, snapInfo, &dlOpts)
	if err != nil {
		return err
	}

	return nil
}<|MERGE_RESOLUTION|>--- conflicted
+++ resolved
@@ -21,22 +21,14 @@
 
 import (
 	"fmt"
-<<<<<<< HEAD
 	"io/ioutil"
 	"os"
-	"path/filepath"
 	"strings"
-=======
-	"os"
->>>>>>> d011bda2
 
 	"github.com/jessevdk/go-flags"
 
 	"github.com/snapcore/snapd/asserts"
-<<<<<<< HEAD
-=======
 	"github.com/snapcore/snapd/asserts/sysdb"
->>>>>>> d011bda2
 	"github.com/snapcore/snapd/i18n"
 	"github.com/snapcore/snapd/image"
 	"github.com/snapcore/snapd/overlord/auth"
@@ -66,18 +58,13 @@
 	})
 }
 
-<<<<<<< HEAD
-func makeStore() *store.Store {
+func (x *cmdDownload) downloadAssertion() error {
+	var user *auth.UserState
+
 	// FIXME: set auth context
 	var authContext auth.AuthContext
 
-	return store.New(nil, authContext)
-}
-
-func (x *cmdDownload) downloadAssertion() error {
-	var user *auth.UserState
-
-	sto := makeStore()
+	sto := store.New(nil, authContext)
 	l := strings.Split(x.Positional.Snap, "/")
 	as, err := sto.Assertion(asserts.Type(l[0]), l[1:], user)
 	if err != nil {
@@ -90,7 +77,8 @@
 	fmt.Printf("assertion saved as %q\n", fn)
 
 	return nil
-=======
+}
+
 func fetchSnapAssertions(sto *store.Store, snapPath string, snapInfo *snap.Info, dlOpts *image.DownloadOptions) error {
 	db, err := asserts.OpenDatabase(&asserts.DatabaseConfig{
 		Backstore: asserts.NewMemoryBackstore(),
@@ -113,7 +101,6 @@
 	f := image.StoreAssertionFetcher(sto, dlOpts, db, save)
 
 	return image.FetchSnapAssertions(snapPath, snapInfo, f, db)
->>>>>>> d011bda2
 }
 
 func (x *cmdDownload) Execute(args []string) error {
@@ -142,15 +129,12 @@
 
 	snapName := x.Positional.Snap
 
+	// FIXME: set auth context
+	var authContext auth.AuthContext
 	var user *auth.UserState
-<<<<<<< HEAD
-	sto := makeStore()
-	// we always allow devmode
-=======
 
 	sto := store.New(nil, authContext)
 	// we always allow devmode for downloads
->>>>>>> d011bda2
 	devMode := true
 
 	dlOpts := image.DownloadOptions{
