// -*- Mode: Go; indent-tabs-mode: t -*-

/*
 * Copyright (C) 2017 Canonical Ltd
 *
 * This program is free software: you can redistribute it and/or modify
 * it under the terms of the GNU General Public License version 3 as
 * published by the Free Software Foundation.
 *
 * This program is distributed in the hope that it will be useful,
 * but WITHOUT ANY WARRANTY; without even the implied warranty of
 * MERCHANTABILITY or FITNESS FOR A PARTICULAR PURPOSE.  See the
 * GNU General Public License for more details.
 *
 * You should have received a copy of the GNU General Public License
 * along with this program.  If not, see <http://www.gnu.org/licenses/>.
 *
 */

package main_test

import (
	"fmt"
	"io/ioutil"
	"math/rand"
	"os"
	"os/exec"
	"path/filepath"
	"strconv"
	"strings"
	"testing"

	. "gopkg.in/check.v1"

	"github.com/mvo5/libseccomp-golang"

	"github.com/snapcore/snapd/arch"
	main "github.com/snapcore/snapd/cmd/snap-seccomp"
	"github.com/snapcore/snapd/osutil"
	"github.com/snapcore/snapd/release"
)

// Hook up check.v1 into the "go test" runner
func Test(t *testing.T) { TestingT(t) }

type snapSeccompSuite struct {
	seccompBpfLoader     string
	seccompSyscallRunner string
}

var _ = Suite(&snapSeccompSuite{})

const (
	Deny = iota
	Allow
)

var seccompBpfLoaderContent = []byte(`
#include <fcntl.h>
#include <inttypes.h>
#include <stdint.h>
#include <stdio.h>
#include <stdlib.h>
#include <string.h>
#include <sys/prctl.h>
#include <unistd.h>

#include <linux/filter.h>
#include <linux/seccomp.h>

#define MAX_BPF_SIZE 32 * 1024

int sc_apply_seccomp_bpf(const char* profile_path)
{
    unsigned char bpf[MAX_BPF_SIZE + 1]; // account for EOF
    FILE* fp;
    fp = fopen(profile_path, "rb");
    if (fp == NULL) {
        fprintf(stderr, "cannot read %s\n", profile_path);
        return -1;
    }

    // set 'size' to 1; to get bytes transferred
    size_t num_read = fread(bpf, 1, sizeof(bpf), fp);

    if (ferror(fp) != 0) {
        perror("fread()");
        return -1;
    } else if (feof(fp) == 0) {
        fprintf(stderr, "file too big\n");
        return -1;
    }
    fclose(fp);

    struct sock_fprog prog = {
        .len = num_read / sizeof(struct sock_filter),
        .filter = (struct sock_filter*)bpf,
    };

    // Set NNP to allow loading seccomp policy into the kernel without
    // root
    if (prctl(PR_SET_NO_NEW_PRIVS, 1, 0, 0, 0)) {
        perror("prctl(PR_NO_NEW_PRIVS, 1, 0, 0, 0)");
        return -1;
    }

    if (prctl(PR_SET_SECCOMP, SECCOMP_MODE_FILTER, &prog)) {
        perror("prctl(PR_SET_SECCOMP, SECCOMP_MODE_FILTER, ...) failed");
        return -1;
    }
    return 0;
}

int main(int argc, char* argv[])
{
    int rc = 0;
    if (argc < 2) {
        fprintf(stderr, "Usage: %s <bpf file> [prog ...]\n", argv[0]);
        return 1;
    }

    rc = sc_apply_seccomp_bpf(argv[1]);
    if (rc != 0)
        return -rc;

    execv(argv[2], (char* const*)&argv[2]);
    perror("execv failed");
    return 1;
}
`)

var seccompSyscallRunnerContent = []byte(`
#define _GNU_SOURCE
#include <errno.h>
#include <stdlib.h>
#include <sys/syscall.h>
#include <unistd.h>
int main(int argc, char** argv)
{
    int l[7], syscall_ret, ret = 0;
    for (int i = 0; i < 7; i++)
        l[i] = atoi(argv[i + 1]);
    // There might be architecture-specific requirements. see "man syscall"
    // for details.
    syscall_ret = syscall(l[0], l[1], l[2], l[3], l[4], l[5], l[6]);
    if (syscall_ret < 0 && errno == 911) {
        ret = 10;
    }
    syscall(SYS_exit, ret, 0, 0, 0, 0, 0);
    return 0;
}
`)

func (s *snapSeccompSuite) SetUpSuite(c *C) {
	main.MockErrnoOnDenial(911)

	// build seccomp-load helper
	s.seccompBpfLoader = filepath.Join(c.MkDir(), "seccomp_bpf_loader")
	err := ioutil.WriteFile(s.seccompBpfLoader+".c", seccompBpfLoaderContent, 0644)
	c.Assert(err, IsNil)
	cmd := exec.Command("gcc", "-Werror", "-Wall", s.seccompBpfLoader+".c", "-o", s.seccompBpfLoader)
	cmd.Stdout = os.Stdout
	cmd.Stderr = os.Stderr
	err = cmd.Run()
	c.Assert(err, IsNil)

	// build syscall-runner helper
	s.seccompSyscallRunner = filepath.Join(c.MkDir(), "seccomp_syscall_runner")
	err = ioutil.WriteFile(s.seccompSyscallRunner+".c", seccompSyscallRunnerContent, 0644)
	c.Assert(err, IsNil)

	cmd = exec.Command("gcc", "-std=c99", "-Werror", "-Wall", "-static", s.seccompSyscallRunner+".c", "-o", s.seccompSyscallRunner, "-Wl,-static", "-static-libgcc")
	cmd.Stdout = os.Stdout
	cmd.Stderr = os.Stderr
	err = cmd.Run()
	c.Assert(err, IsNil)

	// Build 32bit runner on amd64 to test non-native syscall handling.
	// Ideally we would build for ppc64el->powerpc and arm64->armhf but
	// it seems tricky to find the right gcc-multilib for this.
	if arch.UbuntuArchitecture() == "amd64" {
		cmd = exec.Command(cmd.Args[0], cmd.Args[1:]...)
		cmd.Args = append(cmd.Args, "-m32")
		for i, k := range cmd.Args {
			if k == s.seccompSyscallRunner {
				cmd.Args[i] = s.seccompSyscallRunner + ".m32"
			}
		}
		if output, err := cmd.CombinedOutput(); err != nil {
			fmt.Printf("cannot build multi-lib syscall runner: %v\n%s", err, output)
		}
	}
}

// Runs the policy through the kernel:
//  1. runs main.Compile()
//  2. the program in seccompBpfLoaderContent with the output file as an
//     argument
//  3. the program in seccompBpfLoaderContent loads the output file BPF into
//     the kernel and executes the program in seccompBpfRunnerContent with the
//     syscall and arguments specified by the test
//
// In this manner, in addition to verifying policy syntax we are able to
// unit test the resulting bpf in several ways.
//
// Full testing of applied policy is done elsewhere via spread tests.
//
// Note that we skip testing prctl(PR_SET_ENDIAN) - it causes havoc when
// it is run. We will also need to skip: fadvise64_64,
//   ftruncate64, posix_fadvise, pread64, pwrite64, readahead,
//   sync_file_range, and truncate64.
// Once we start using those. See `man syscall`
func (s *snapSeccompSuite) runBpf(c *C, seccompWhitelist, bpfInput string, expected int) {
	// Common syscalls we need to allow for a minimal statically linked
	// c program.
	//
	// If we compile a test program for each test we can get away with
	// a even smaller set of syscalls: execve,exit essentially. But it
	// means a much longer test run (30s vs 2s). Commit d288d89 contains
	// the code for this.
	common := `
execve
uname
brk
arch_prctl
readlink
access
sysinfo
exit
# i386
set_thread_area
# armhf
set_tls
# arm64
readlinkat
faccessat
# i386 from amd64
restart_syscall
`
	bpfPath := filepath.Join(c.MkDir(), "bpf")
	err := main.Compile([]byte(common+seccompWhitelist), bpfPath)
	c.Assert(err, IsNil)

	// default syscall runner
	syscallRunner := s.seccompSyscallRunner

	// syscallName;arch;arg1,arg2...
	l := strings.Split(bpfInput, ";")
	syscallName := l[0]
	syscallArch := "native"
	if len(l) > 1 {
		syscallArch = l[1]
	}

	syscallNr, err := seccomp.GetSyscallFromName(syscallName)
	c.Assert(err, IsNil)

	// Check if we want to test non-native architecture
	// handling. Doing this via the in-kernel tests is tricky as
	// we need a kernel that can run the architecture and a
	// compiler that can produce the required binaries. Currently
	// we only test amd64 running i386 here.
	if syscallArch != "native" {
		syscallNr, err = seccomp.GetSyscallFromNameByArch(syscallName, main.UbuntuArchToScmpArch(syscallArch))
		c.Assert(err, IsNil)

		switch syscallArch {
		case "amd64":
			// default syscallRunner
		case "i386":
			syscallRunner = s.seccompSyscallRunner + ".m32"
		default:
			c.Errorf("unexpected non-native arch: %s", syscallArch)
		}
	}
	switch {
	case syscallNr == -101:
		// "socket"
		// see libseccomp: _s390x_sock_demux(), _x86_sock_demux()
		// the -101 is translated to 359 (socket)
		syscallNr = 359
	case syscallNr == -10165:
		// "mknod" on arm64 is not available at all on arm64
		// only "mknodat" but libseccomp will not generate a
		// "mknodat" whitelist, it geneates a whitelist with
		// syscall -10165 (!?!) so we cannot test this.
		c.Skip("skipping mknod tests on arm64")
	case syscallNr < 0:
		c.Errorf("failed to resolve %v: %v", l[0], syscallNr)
		return
	}

	var syscallRunnerArgs [7]string
	syscallRunnerArgs[0] = strconv.FormatInt(int64(syscallNr), 10)
	if len(l) > 2 {
		args := strings.Split(l[2], ",")
		for i := range args {
			// init with random number argument
			syscallArg := (uint64)(rand.Uint32())
			// override if the test specifies a specific number
			if nr, err := strconv.ParseUint(args[i], 10, 64); err == nil {
				syscallArg = nr
			} else if nr, ok := main.SeccompResolver[args[i]]; ok {
				syscallArg = nr
			}
			syscallRunnerArgs[i+1] = strconv.FormatUint(syscallArg, 10)
		}
	}

	cmd := exec.Command(s.seccompBpfLoader, bpfPath, syscallRunner, syscallRunnerArgs[0], syscallRunnerArgs[1], syscallRunnerArgs[2], syscallRunnerArgs[3], syscallRunnerArgs[4], syscallRunnerArgs[5], syscallRunnerArgs[6])
	cmd.Stdin = os.Stdin
	cmd.Stdout = os.Stdout
	cmd.Stderr = os.Stderr
	err = cmd.Run()
	switch expected {
	case Allow:
		if err != nil {
			c.Fatalf("unexpected error for %q (failed to run %q)", seccompWhitelist, err)
		}
	case Deny:
		if err == nil {
			c.Fatalf("unexpected success for %q %q (ran but should have failed)", seccompWhitelist, bpfInput)
		}
	default:
		c.Fatalf("unknown expected result %v", expected)
	}
}

func (s *snapSeccompSuite) TestUnrestricted(c *C) {
	inp := "@unrestricted\n"
	outPath := filepath.Join(c.MkDir(), "bpf")
	err := main.Compile([]byte(inp), outPath)
	c.Assert(err, IsNil)

	content, err := ioutil.ReadFile(outPath)
	c.Assert(err, IsNil)
	c.Check(content, DeepEquals, []byte(inp))

}

// TestCompile iterates over a range of textual seccomp whitelist rules and
// mocked kernel syscall input. For each rule, the test consists of compiling
// the rule into a bpf program and then running that program on a virtual bpf
// machine and comparing the bpf machine output to the specified expected
// output and seccomp operation. Eg:
//    {"<rule>", "<mocked kernel input>", <seccomp result>}
//
// Eg to test that the rule 'read >=2' is allowed with 'read(2)' and 'read(3)'
// and denied with 'read(1)' and 'read(0)', add the following tests:
//    {"read >=2", "read;native;2", Allow},
//    {"read >=2", "read;native;3", Allow},
//    {"read >=2", "read;native;1", main.SeccompRetKill},
//    {"read >=2", "read;native;0", main.SeccompRetKill},
func (s *snapSeccompSuite) TestCompile(c *C) {

	for _, t := range []struct {
		seccompWhitelist string
		bpfInput         string
		expected         int
	}{
		// special
		{"@complain", "execve", Allow},

		// trivial allow
		{"read", "read", Allow},
		{"read\nwrite\nexecve\n", "write", Allow},

		// trivial denial
		{"read", "ioctl", Deny},

		// test argument filtering syntax, we currently support:
		//   >=, <=, !, <, >, |
		// modifiers.

		// reads >= 2 are ok
		{"read >=2", "read;native;2", Allow},
		{"read >=2", "read;native;3", Allow},
		// but not reads < 2, those get killed
		{"read >=2", "read;native;1", Deny},
		{"read >=2", "read;native;0", Deny},

		// reads <= 2 are ok
		{"read <=2", "read;native;0", Allow},
		{"read <=2", "read;native;1", Allow},
		{"read <=2", "read;native;2", Allow},
		// but not reads >2, those get killed
		{"read <=2", "read;native;3", Deny},
		{"read <=2", "read;native;4", Deny},

		// reads that are not 2 are ok
		{"read !2", "read;native;1", Allow},
		{"read !2", "read;native;3", Allow},
		// but not 2, this gets killed
		{"read !2", "read;native;2", Deny},

		// reads > 2 are ok
		{"read >2", "read;native;4", Allow},
		{"read >2", "read;native;3", Allow},
		// but not reads <= 2, those get killed
		{"read >2", "read;native;2", Deny},
		{"read >2", "read;native;1", Deny},

		// reads < 2 are ok
		{"read <2", "read;native;0", Allow},
		{"read <2", "read;native;1", Allow},
		// but not reads >= 2, those get killed
		{"read <2", "read;native;2", Deny},
		{"read <2", "read;native;3", Deny},

		// FIXME: test maskedEqual better
		{"read |1", "read;native;1", Allow},
		{"read |1", "read;native;2", Deny},

		// exact match, reads == 2 are ok
		{"read 2", "read;native;2", Allow},
		// but not those != 2
		{"read 2", "read;native;3", Deny},
		{"read 2", "read;native;1", Deny},

		// test actual syscalls and their expected usage
		{"ioctl - TIOCSTI", "ioctl;native;-,TIOCSTI", Allow},
		{"ioctl - TIOCSTI", "ioctl;native;-,99", Deny},
		{"ioctl - !TIOCSTI", "ioctl;native;-,TIOCSTI", Deny},

		// test_bad_seccomp_filter_args_clone
		{"setns - CLONE_NEWNET", "setns;native;-,99", Deny},
		{"setns - CLONE_NEWNET", "setns;native;-,CLONE_NEWNET", Allow},

		// test_bad_seccomp_filter_args_mknod
		{"mknod - |S_IFIFO", "mknod;native;-,S_IFIFO", Allow},
		{"mknod - |S_IFIFO", "mknod;native;-,99", Deny},

		// test_bad_seccomp_filter_args_prctl
		{"prctl PR_CAP_AMBIENT_RAISE", "prctl;native;PR_CAP_AMBIENT_RAISE", Allow},
		{"prctl PR_CAP_AMBIENT_RAISE", "prctl;native;99", Deny},

		// test_bad_seccomp_filter_args_prio
		{"setpriority PRIO_PROCESS 0 >=0", "setpriority;native;PRIO_PROCESS,0,19", Allow},
		{"setpriority PRIO_PROCESS 0 >=0", "setpriority;native;99", Deny},

		// test_bad_seccomp_filter_args_quotactl
		{"quotactl Q_GETQUOTA", "quotactl;native;Q_GETQUOTA", Allow},
		{"quotactl Q_GETQUOTA", "quotactl;native;99", Deny},

		// test_bad_seccomp_filter_args_termios
		{"ioctl - TIOCSTI", "ioctl;native;-,TIOCSTI", Allow},
		{"ioctl - TIOCSTI", "ioctl;native;-,99", Deny},

<<<<<<< HEAD
		// u:root g:shadow
		{"fchown - u:root g:shadow", fmt.Sprintf("fchown;native;-,0,%d", shadowGid), Allow},
		{"fchown - u:root g:shadow", fmt.Sprintf("fchown;native;-,99,%d", shadowGid), Deny},
		{"chown - u:root g:shadow", fmt.Sprintf("chown;native;-,0,%d", shadowGid), Allow},
		{"chown - u:root g:shadow", fmt.Sprintf("chown;native;-,99,%d", shadowGid), Deny},
=======
		// u:root g:root
		{"fchown - u:root g:root", "fchown;native;-,0,0", main.SeccompRetAllow},
		{"fchown - u:root g:root", "fchown;native;-,99,0", main.SeccompRetKill},
		{"chown - u:root g:root", "chown;native;-,0,0", main.SeccompRetAllow},
		{"chown - u:root g:root", "chown;native;-,99,0", main.SeccompRetKill},
>>>>>>> fe70794b
	} {
		s.runBpf(c, t.seccompWhitelist, t.bpfInput, t.expected)
	}
}

// TestCompileSocket runs in a separate tests so that only this part
// can be skipped when "socketcall()" is used instead of "socket()".
//
// Some architectures (i386, s390x) use the "socketcall" syscall instead
// of "socket". This is the case on Ubuntu 14.04, 17.04, 17.10
func (s *snapSeccompSuite) TestCompileSocket(c *C) {
	if release.ReleaseInfo.ID == "ubuntu" && release.ReleaseInfo.VersionID == "14.04" {
		c.Skip("14.04/i386 uses socketcall which cannot be tested here")
	}

	for _, t := range []struct {
		seccompWhitelist string
		bpfInput         string
		expected         int
	}{

		// test_bad_seccomp_filter_args_socket
		{"socket AF_UNIX", "socket;native;AF_UNIX", Allow},
		{"socket AF_UNIX", "socket;native;99", Deny},
		{"socket - SOCK_STREAM", "socket;native;-,SOCK_STREAM", Allow},
		{"socket - SOCK_STREAM", "socket;native;-,99", Deny},
	} {
		s.runBpf(c, t.seccompWhitelist, t.bpfInput, t.expected)
	}

}

func (s *snapSeccompSuite) TestCompileBadInput(c *C) {
	for _, t := range []struct {
		inp    string
		errMsg string
	}{
		// test_bad_seccomp_filter_args_clone (various typos in input)
		{"setns - CLONE_NEWNE", `cannot parse line: cannot parse token "CLONE_NEWNE" \(line "setns - CLONE_NEWNE"\)`},
		{"setns - CLONE_NEWNETT", `cannot parse line: cannot parse token "CLONE_NEWNETT" \(line "setns - CLONE_NEWNETT"\)`},
		{"setns - CL0NE_NEWNET", `cannot parse line: cannot parse token "CL0NE_NEWNET" \(line "setns - CL0NE_NEWNET"\)`},

		// test_bad_seccomp_filter_args_mknod (various typos in input)
		{"mknod - |S_IFIF", `cannot parse line: cannot parse token "S_IFIF" \(line "mknod - |S_IFIF"\)`},
		{"mknod - |S_IFIFOO", `cannot parse line: cannot parse token "S_IFIFOO" \(line "mknod - |S_IFIFOO"\)`},
		{"mknod - |S_!FIFO", `cannot parse line: cannot parse token "S_IFIFO" \(line "mknod - |S_!FIFO"\)`},

		// test_bad_seccomp_filter_args_null
		{"socket S\x00CK_STREAM", `cannot parse line: cannot parse token .*`},
		{"socket SOCK_STREAM\x00bad stuff", `cannot parse line: cannot parse token .*`},

		// test_bad_seccomp_filter_args
		{"setpriority bar", `cannot parse line: cannot parse token "bar" .*`},
		{"setpriority -1", `cannot parse line: cannot parse token "-1" .*`},
		{"setpriority 0 - -1 0", `cannot parse line: cannot parse token "-1" .*`},
		{"setpriority --10", `cannot parse line: cannot parse token "--10" .*`},
		{"setpriority 0:10", `cannot parse line: cannot parse token "0:10" .*`},
		{"setpriority 0-10", `cannot parse line: cannot parse token "0-10" .*`},
		{"setpriority 0,1", `cannot parse line: cannot parse token "0,1" .*`},
		{"setpriority 0x0", `cannot parse line: cannot parse token "0x0" .*`},
		{"setpriority a1", `cannot parse line: cannot parse token "a1" .*`},
		{"setpriority 1a", `cannot parse line: cannot parse token "1a" .*`},
		{"setpriority 1-", `cannot parse line: cannot parse token "1-" .*`},
		{"setpriority 1\\ 2", `cannot parse line: cannot parse token "1\\\\" .*`},
		{"setpriority 1\\n2", `cannot parse line: cannot parse token "1\\\\n2" .*`},
		{"setpriority 999999999999999999999999999999999999999999999999999999999999999999999999999999999999999999", `cannot parse line: cannot parse token "999999999999999999999999999999999999999999999999999999999999999999999999999999999999999999" .*`},
		{"mbind - - - - - - 7", `cannot parse line: too many arguments specified for syscall 'mbind' in line.*`},
		{"mbind 1 2 3 4 5 6 7", `cannot parse line: too many arguments specified for syscall 'mbind' in line.*`},
		// test_bad_seccomp_filter_args_prctl
		{"prctl PR_GET_SECCOM", `cannot parse line: cannot parse token "PR_GET_SECCOM" .*`},
		{"prctl PR_GET_SECCOMPP", `cannot parse line: cannot parse token "PR_GET_SECCOMPP" .*`},
		{"prctl PR_GET_SECC0MP", `cannot parse line: cannot parse token "PR_GET_SECC0MP" .*`},
		{"prctl PR_CAP_AMBIENT_RAIS", `cannot parse line: cannot parse token "PR_CAP_AMBIENT_RAIS" .*`},
		{"prctl PR_CAP_AMBIENT_RAISEE", `cannot parse line: cannot parse token "PR_CAP_AMBIENT_RAISEE" .*`},
		// test_bad_seccomp_filter_args_prio
		{"setpriority PRIO_PROCES 0 >=0", `cannot parse line: cannot parse token "PRIO_PROCES" .*`},
		{"setpriority PRIO_PROCESSS 0 >=0", `cannot parse line: cannot parse token "PRIO_PROCESSS" .*`},
		{"setpriority PRIO_PR0CESS 0 >=0", `cannot parse line: cannot parse token "PRIO_PR0CESS" .*`},
		// test_bad_seccomp_filter_args_quotactl
		{"quotactl Q_GETQUOT", `cannot parse line: cannot parse token "Q_GETQUOT" .*`},
		{"quotactl Q_GETQUOTAA", `cannot parse line: cannot parse token "Q_GETQUOTAA" .*`},
		{"quotactl Q_GETQU0TA", `cannot parse line: cannot parse token "Q_GETQU0TA" .*`},
		// test_bad_seccomp_filter_args_socket
		{"socket AF_UNI", `cannot parse line: cannot parse token "AF_UNI" .*`},
		{"socket AF_UNIXX", `cannot parse line: cannot parse token "AF_UNIXX" .*`},
		{"socket AF_UN!X", `cannot parse line: cannot parse token "AF_UN!X" .*`},
		{"socket - SOCK_STREA", `cannot parse line: cannot parse token "SOCK_STREA" .*`},
		{"socket - SOCK_STREAMM", `cannot parse line: cannot parse token "SOCK_STREAMM" .*`},
		{"socket - NETLINK_ROUT", `cannot parse line: cannot parse token "NETLINK_ROUT" .*`},
		{"socket - NETLINK_ROUTEE", `cannot parse line: cannot parse token "NETLINK_ROUTEE" .*`},
		{"socket - NETLINK_R0UTE", `cannot parse line: cannot parse token "NETLINK_R0UTE" .*`},
		// test_bad_seccomp_filter_args_termios
		{"ioctl - TIOCST", `cannot parse line: cannot parse token "TIOCST" .*`},
		{"ioctl - TIOCSTII", `cannot parse line: cannot parse token "TIOCSTII" .*`},
		{"ioctl - TIOCST1", `cannot parse line: cannot parse token "TIOCST1" .*`},
		// ensure missing numbers are caught
		{"setpriority >", `cannot parse line: cannot parse token ">" .*`},
		{"setpriority >=", `cannot parse line: cannot parse token ">=" .*`},
		{"setpriority <", `cannot parse line: cannot parse token "<" .*`},
		{"setpriority <=", `cannot parse line: cannot parse token "<=" .*`},
		{"setpriority |", `cannot parse line: cannot parse token "|" .*`},
		{"setpriority !", `cannot parse line: cannot parse token "!" .*`},

		// u:<username>
		{"setuid :root", `cannot parse line: cannot parse token ":root" .*`},
		{"setuid u:", `cannot parse line: cannot parse token "u:" \(line "setuid u:"\): "" must be a valid username`},
		{"setuid u:0", `cannot parse line: cannot parse token "u:0" \(line "setuid u:0"\): "0" must be a valid username`},
		{"setuid u:b@d|npu+", `cannot parse line: cannot parse token "u:b@d|npu+" \(line "setuid u:b@d|npu+"\): "b@d|npu+" must be a valid username`},
		{"setuid u:snap.bad", `cannot parse line: cannot parse token "u:snap.bad" \(line "setuid u:snap.bad"\): "snap.bad" must be a valid username`},
		{"setuid U:root", `cannot parse line: cannot parse token "U:root" .*`},
		{"setuid u:nonexistent", `cannot parse line: cannot parse token "u:nonexistent" \(line "setuid u:nonexistent"\): user: unknown user nonexistent`},
		// g:<groupname>
		{"setgid g:", `cannot parse line: cannot parse token "g:" \(line "setgid g:"\): "" must be a valid group name`},
		{"setgid g:0", `cannot parse line: cannot parse token "g:0" \(line "setgid g:0"\): "0" must be a valid group name`},
		{"setgid g:b@d|npu+", `cannot parse line: cannot parse token "g:b@d|npu+" \(line "setgid g:b@d|npu+"\): "b@d|npu+" must be a valid group name`},
		{"setgid g:snap.bad", `cannot parse line: cannot parse token "g:snap.bad" \(line "setgid g:snap.bad"\): "snap.bad" must be a valid group name`},
		{"setgid G:root", `cannot parse line: cannot parse token "G:root" .*`},
		{"setgid g:nonexistent", `cannot parse line: cannot parse token "g:nonexistent" \(line "setgid g:nonexistent"\): group: unknown group nonexistent`},
	} {
		outPath := filepath.Join(c.MkDir(), "bpf")
		err := main.Compile([]byte(t.inp), outPath)
		c.Check(err, ErrorMatches, t.errMsg, Commentf("%q errors in unexpected ways, got: %q expected %q", t.inp, err, t.errMsg))
	}
}

// ported from test_restrictions_working_args_socket
func (s *snapSeccompSuite) TestRestrictionsWorkingArgsSocket(c *C) {
	if release.ReleaseInfo.ID == "ubuntu" && release.ReleaseInfo.VersionID == "14.04" {
		c.Skip("14.04/i386 uses socketcall which cannot be tested here")
	}

	for _, pre := range []string{"AF", "PF"} {
		for _, i := range []string{"UNIX", "LOCAL", "INET", "INET6", "IPX", "NETLINK", "X25", "AX25", "ATMPVC", "APPLETALK", "PACKET", "ALG", "CAN", "BRIDGE", "NETROM", "ROSE", "NETBEUI", "SECURITY", "KEY", "ASH", "ECONET", "SNA", "IRDA", "PPPOX", "WANPIPE", "BLUETOOTH", "RDS", "LLC", "TIPC", "IUCV", "RXRPC", "ISDN", "PHONET", "IEEE802154", "CAIF", "NFC", "VSOCK", "MPLS", "IB"} {
			seccompWhitelist := fmt.Sprintf("socket %s_%s", pre, i)
			bpfInputGood := fmt.Sprintf("socket;native;%s_%s", pre, i)
			bpfInputBad := "socket;native;99999"
			s.runBpf(c, seccompWhitelist, bpfInputGood, Allow)
			s.runBpf(c, seccompWhitelist, bpfInputBad, Deny)

			for _, j := range []string{"SOCK_STREAM", "SOCK_DGRAM", "SOCK_SEQPACKET", "SOCK_RAW", "SOCK_RDM", "SOCK_PACKET"} {
				seccompWhitelist := fmt.Sprintf("socket %s_%s %s", pre, i, j)
				bpfInputGood := fmt.Sprintf("socket;native;%s_%s,%s", pre, i, j)
				bpfInputBad := fmt.Sprintf("socket;native;%s_%s,9999", pre, i)
				s.runBpf(c, seccompWhitelist, bpfInputGood, Allow)
				s.runBpf(c, seccompWhitelist, bpfInputBad, Deny)
			}
		}
	}

	for _, i := range []string{"NETLINK_ROUTE", "NETLINK_USERSOCK", "NETLINK_FIREWALL", "NETLINK_SOCK_DIAG", "NETLINK_NFLOG", "NETLINK_XFRM", "NETLINK_SELINUX", "NETLINK_ISCSI", "NETLINK_AUDIT", "NETLINK_FIB_LOOKUP", "NETLINK_CONNECTOR", "NETLINK_NETFILTER", "NETLINK_IP6_FW", "NETLINK_DNRTMSG", "NETLINK_KOBJECT_UEVENT", "NETLINK_GENERIC", "NETLINK_SCSITRANSPORT", "NETLINK_ECRYPTFS", "NETLINK_RDMA", "NETLINK_CRYPTO", "NETLINK_INET_DIAG"} {
		for _, j := range []string{"AF_NETLINK", "PF_NETLINK"} {
			seccompWhitelist := fmt.Sprintf("socket %s - %s", j, i)
			bpfInputGood := fmt.Sprintf("socket;native;%s,0,%s", j, i)
			bpfInputBad := fmt.Sprintf("socket;native;%s,0,99", j)
			s.runBpf(c, seccompWhitelist, bpfInputGood, Allow)
			s.runBpf(c, seccompWhitelist, bpfInputBad, Deny)
		}
	}
}

// ported from test_restrictions_working_args_quotactl
func (s *snapSeccompSuite) TestRestrictionsWorkingArgsQuotactl(c *C) {
	for _, arg := range []string{"Q_QUOTAON", "Q_QUOTAOFF", "Q_GETQUOTA", "Q_SETQUOTA", "Q_GETINFO", "Q_SETINFO", "Q_GETFMT", "Q_SYNC", "Q_XQUOTAON", "Q_XQUOTAOFF", "Q_XGETQUOTA", "Q_XSETQLIM", "Q_XGETQSTAT", "Q_XQUOTARM"} {
		// good input
		seccompWhitelist := fmt.Sprintf("quotactl %s", arg)
		bpfInputGood := fmt.Sprintf("quotactl;native;%s", arg)
		s.runBpf(c, seccompWhitelist, bpfInputGood, Allow)
		// bad input
		for _, bad := range []string{"quotactl;native;99999", "read;native;"} {
			s.runBpf(c, seccompWhitelist, bad, Deny)
		}
	}
}

// ported from test_restrictions_working_args_prctl
func (s *snapSeccompSuite) TestRestrictionsWorkingArgsPrctl(c *C) {
	for _, arg := range []string{"PR_CAP_AMBIENT", "PR_CAP_AMBIENT_RAISE", "PR_CAP_AMBIENT_LOWER", "PR_CAP_AMBIENT_IS_SET", "PR_CAP_AMBIENT_CLEAR_ALL", "PR_CAPBSET_READ", "PR_CAPBSET_DROP", "PR_SET_CHILD_SUBREAPER", "PR_GET_CHILD_SUBREAPER", "PR_SET_DUMPABLE", "PR_GET_DUMPABLE", "PR_GET_ENDIAN", "PR_SET_FPEMU", "PR_GET_FPEMU", "PR_SET_FPEXC", "PR_GET_FPEXC", "PR_SET_KEEPCAPS", "PR_GET_KEEPCAPS", "PR_MCE_KILL", "PR_MCE_KILL_GET", "PR_SET_MM", "PR_SET_MM_START_CODE", "PR_SET_MM_END_CODE", "PR_SET_MM_START_DATA", "PR_SET_MM_END_DATA", "PR_SET_MM_START_STACK", "PR_SET_MM_START_BRK", "PR_SET_MM_BRK", "PR_SET_MM_ARG_START", "PR_SET_MM_ARG_END", "PR_SET_MM_ENV_START", "PR_SET_MM_ENV_END", "PR_SET_MM_AUXV", "PR_SET_MM_EXE_FILE", "PR_MPX_ENABLE_MANAGEMENT", "PR_MPX_DISABLE_MANAGEMENT", "PR_SET_NAME", "PR_GET_NAME", "PR_SET_NO_NEW_PRIVS", "PR_GET_NO_NEW_PRIVS", "PR_SET_PDEATHSIG", "PR_GET_PDEATHSIG", "PR_SET_PTRACER", "PR_SET_SECCOMP", "PR_GET_SECCOMP", "PR_SET_SECUREBITS", "PR_GET_SECUREBITS", "PR_SET_THP_DISABLE", "PR_TASK_PERF_EVENTS_DISABLE", "PR_TASK_PERF_EVENTS_ENABLE", "PR_GET_THP_DISABLE", "PR_GET_TID_ADDRESS", "PR_SET_TIMERSLACK", "PR_GET_TIMERSLACK", "PR_SET_TIMING", "PR_GET_TIMING", "PR_SET_TSC", "PR_GET_TSC", "PR_SET_UNALIGN", "PR_GET_UNALIGN"} {
		// good input
		seccompWhitelist := fmt.Sprintf("prctl %s", arg)
		bpfInputGood := fmt.Sprintf("prctl;native;%s", arg)
		s.runBpf(c, seccompWhitelist, bpfInputGood, Allow)
		// bad input
		for _, bad := range []string{"prctl;native;99999", "setpriority;native;"} {
			s.runBpf(c, seccompWhitelist, bad, Deny)
		}

		if arg == "PR_CAP_AMBIENT" {
			for _, j := range []string{"PR_CAP_AMBIENT_RAISE", "PR_CAP_AMBIENT_LOWER", "PR_CAP_AMBIENT_IS_SET", "PR_CAP_AMBIENT_CLEAR_ALL"} {
				seccompWhitelist := fmt.Sprintf("prctl %s %s", arg, j)
				bpfInputGood := fmt.Sprintf("prctl;native;%s,%s", arg, j)
				s.runBpf(c, seccompWhitelist, bpfInputGood, Allow)
				for _, bad := range []string{
					fmt.Sprintf("prctl;native;%s,99999", arg),
					"setpriority;native;",
				} {
					s.runBpf(c, seccompWhitelist, bad, Deny)
				}
			}
		}
	}
}

// ported from test_restrictions_working_args_clone
func (s *snapSeccompSuite) TestRestrictionsWorkingArgsClone(c *C) {
	for _, t := range []struct {
		seccompWhitelist string
		bpfInput         string
		expected         int
	}{
		// good input
		{"setns - CLONE_NEWIPC", "setns;native;-,CLONE_NEWIPC", Allow},
		{"setns - CLONE_NEWNET", "setns;native;-,CLONE_NEWNET", Allow},
		{"setns - CLONE_NEWNS", "setns;native;-,CLONE_NEWNS", Allow},
		{"setns - CLONE_NEWPID", "setns;native;-,CLONE_NEWPID", Allow},
		{"setns - CLONE_NEWUSER", "setns;native;-,CLONE_NEWUSER", Allow},
		{"setns - CLONE_NEWUTS", "setns;native;-,CLONE_NEWUTS", Allow},
		// bad input
		{"setns - CLONE_NEWIPC", "setns;native;-,99", Deny},
		{"setns - CLONE_NEWNET", "setns;native;-,99", Deny},
		{"setns - CLONE_NEWNS", "setns;native;-,99", Deny},
		{"setns - CLONE_NEWPID", "setns;native;-,99", Deny},
		{"setns - CLONE_NEWUSER", "setns;native;-,99", Deny},
		{"setns - CLONE_NEWUTS", "setns;native;-,99", Deny},
	} {
		s.runBpf(c, t.seccompWhitelist, t.bpfInput, t.expected)
	}
}

// ported from test_restrictions_working_args_mknod
func (s *snapSeccompSuite) TestRestrictionsWorkingArgsMknod(c *C) {
	for _, t := range []struct {
		seccompWhitelist string
		bpfInput         string
		expected         int
	}{
		// good input
		{"mknod - S_IFREG", "mknod;native;-,S_IFREG", Allow},
		{"mknod - S_IFCHR", "mknod;native;-,S_IFCHR", Allow},
		{"mknod - S_IFBLK", "mknod;native;-,S_IFBLK", Allow},
		{"mknod - S_IFIFO", "mknod;native;-,S_IFIFO", Allow},
		{"mknod - S_IFSOCK", "mknod;native;-,S_IFSOCK", Allow},
		// bad input
		{"mknod - S_IFREG", "mknod;native;-,999", Deny},
		{"mknod - S_IFCHR", "mknod;native;-,999", Deny},
		{"mknod - S_IFBLK", "mknod;native;-,999", Deny},
		{"mknod - S_IFIFO", "mknod;native;-,999", Deny},
		{"mknod - S_IFSOCK", "mknod;native;-,999", Deny},
	} {
		s.runBpf(c, t.seccompWhitelist, t.bpfInput, t.expected)
	}
}

// ported from test_restrictions_working_args_prio
func (s *snapSeccompSuite) TestRestrictionsWorkingArgsPrio(c *C) {
	for _, t := range []struct {
		seccompWhitelist string
		bpfInput         string
		expected         int
	}{
		// good input
		{"setpriority PRIO_PROCESS", "setpriority;native;PRIO_PROCESS", Allow},
		{"setpriority PRIO_PGRP", "setpriority;native;PRIO_PGRP", Allow},
		{"setpriority PRIO_USER", "setpriority;native;PRIO_USER", Allow},
		// bad input
		{"setpriority PRIO_PROCESS", "setpriority;native;99", Deny},
		{"setpriority PRIO_PGRP", "setpriority;native;99", Deny},
		{"setpriority PRIO_USER", "setpriority;native;99", Deny},
	} {
		s.runBpf(c, t.seccompWhitelist, t.bpfInput, t.expected)
	}
}

// ported from test_restrictions_working_args_termios
func (s *snapSeccompSuite) TestRestrictionsWorkingArgsTermios(c *C) {
	for _, t := range []struct {
		seccompWhitelist string
		bpfInput         string
		expected         int
	}{
		// good input
		{"ioctl - TIOCSTI", "ioctl;native;-,TIOCSTI", Allow},
		// bad input
		{"ioctl - TIOCSTI", "quotactl;native;-,99", Deny},
	} {
		s.runBpf(c, t.seccompWhitelist, t.bpfInput, t.expected)
	}
}

func (s *snapSeccompSuite) TestRestrictionsWorkingArgsUidGid(c *C) {
	// while 'root' user usually has uid 0, 'daemon' user uid may vary
	// across distributions, best lookup the uid directly
	daemonUid, err := osutil.FindUid("daemon")
	c.Assert(err, IsNil)

	for _, t := range []struct {
		seccompWhitelist string
		bpfInput         string
		expected         int
	}{
<<<<<<< HEAD
		// good input. 'root' and 'daemon' are guaranteed to be '0' and
		// '1' respectively
		{"setuid u:root", "setuid;native;0", Allow},
		{"setuid u:daemon", "setuid;native;1", Allow},
		{"setgid g:root", "setgid;native;0", Allow},
		{"setgid g:daemon", "setgid;native;1", Allow},
=======
		// good input. 'root' is guaranteed to be '0' and 'daemon' uid
		// was determined at runtime
		{"setuid u:root", "setuid;native;0", main.SeccompRetAllow},
		{"setuid u:daemon", fmt.Sprintf("setuid;native;%v", daemonUid),
			main.SeccompRetAllow},
		{"setgid g:root", "setgid;native;0", main.SeccompRetAllow},
		{"setgid g:daemon", fmt.Sprintf("setgid;native;%v", daemonUid),
			main.SeccompRetAllow},
>>>>>>> fe70794b
		// bad input
		{"setuid u:root", "setuid;native;99", Deny},
		{"setuid u:daemon", "setuid;native;99", Deny},
		{"setgid g:root", "setgid;native;99", Deny},
		{"setgid g:daemon", "setgid;native;99", Deny},
	} {
		s.runBpf(c, t.seccompWhitelist, t.bpfInput, t.expected)
	}
}

func (s *snapSeccompSuite) TestCompatArchWorks(c *C) {
	for _, t := range []struct {
		arch             string
		seccompWhitelist string
		bpfInput         string
		expected         int
	}{
		// on amd64 we add compat i386
		{"amd64", "read", "read;i386", Allow},
		{"amd64", "read", "read;amd64", Allow},
	} {
		// It is tricky to mock the architecture here because
		// seccomp is always adding the native arch to the seccomp
		// filter and it will silently discard arches that have
		// an endian mismatch:
		// https://github.com/seccomp/libseccomp/issues/86
		//
		// This means we can not just
		//    main.MockArchUbuntuArchitecture(t.arch)
		// here because on endian mismatch the arch will *not* be
		// added
		if arch.UbuntuArchitecture() == t.arch {
			s.runBpf(c, t.seccompWhitelist, t.bpfInput, t.expected)
		}
	}
}<|MERGE_RESOLUTION|>--- conflicted
+++ resolved
@@ -446,19 +446,11 @@
 		{"ioctl - TIOCSTI", "ioctl;native;-,TIOCSTI", Allow},
 		{"ioctl - TIOCSTI", "ioctl;native;-,99", Deny},
 
-<<<<<<< HEAD
-		// u:root g:shadow
-		{"fchown - u:root g:shadow", fmt.Sprintf("fchown;native;-,0,%d", shadowGid), Allow},
-		{"fchown - u:root g:shadow", fmt.Sprintf("fchown;native;-,99,%d", shadowGid), Deny},
-		{"chown - u:root g:shadow", fmt.Sprintf("chown;native;-,0,%d", shadowGid), Allow},
-		{"chown - u:root g:shadow", fmt.Sprintf("chown;native;-,99,%d", shadowGid), Deny},
-=======
 		// u:root g:root
-		{"fchown - u:root g:root", "fchown;native;-,0,0", main.SeccompRetAllow},
-		{"fchown - u:root g:root", "fchown;native;-,99,0", main.SeccompRetKill},
-		{"chown - u:root g:root", "chown;native;-,0,0", main.SeccompRetAllow},
-		{"chown - u:root g:root", "chown;native;-,99,0", main.SeccompRetKill},
->>>>>>> fe70794b
+		{"fchown - u:root g:root", "fchown;native;-,0,0", Allow},
+		{"fchown - u:root g:root", "fchown;native;-,99,0", Deny},
+		{"chown - u:root g:root", "chown;native;-,0,0", Allow},
+		{"chown - u:root g:root", "chown;native;-,99,0", Deny},
 	} {
 		s.runBpf(c, t.seccompWhitelist, t.bpfInput, t.expected)
 	}
@@ -758,23 +750,12 @@
 		bpfInput         string
 		expected         int
 	}{
-<<<<<<< HEAD
-		// good input. 'root' and 'daemon' are guaranteed to be '0' and
-		// '1' respectively
-		{"setuid u:root", "setuid;native;0", Allow},
-		{"setuid u:daemon", "setuid;native;1", Allow},
-		{"setgid g:root", "setgid;native;0", Allow},
-		{"setgid g:daemon", "setgid;native;1", Allow},
-=======
 		// good input. 'root' is guaranteed to be '0' and 'daemon' uid
 		// was determined at runtime
-		{"setuid u:root", "setuid;native;0", main.SeccompRetAllow},
-		{"setuid u:daemon", fmt.Sprintf("setuid;native;%v", daemonUid),
-			main.SeccompRetAllow},
-		{"setgid g:root", "setgid;native;0", main.SeccompRetAllow},
-		{"setgid g:daemon", fmt.Sprintf("setgid;native;%v", daemonUid),
-			main.SeccompRetAllow},
->>>>>>> fe70794b
+		{"setuid u:root", "setuid;native;0", Allow},
+		{"setuid u:daemon", fmt.Sprintf("setuid;native;%v", daemonUid), Allow},
+		{"setgid g:root", "setgid;native;0", Allow},
+		{"setgid g:daemon", fmt.Sprintf("setgid;native;%v", daemonUid), Allow},
 		// bad input
 		{"setuid u:root", "setuid;native;99", Deny},
 		{"setuid u:daemon", "setuid;native;99", Deny},
