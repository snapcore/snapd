--- conflicted
+++ resolved
@@ -467,15 +467,9 @@
 
 // Only support negative args for syscalls where we understand the glibc/kernel
 // prototypes and behavior. This lists all the syscalls that support negative
-<<<<<<< HEAD
-// arguments and where we want to ignore the high 32 bits (ie, we'll masq it)
-// since the arg is known to be 32 bit (uid_t/gid_t) and the kernel accepts one
-// or both of uint32(-1) and uint64(-1) and does its own masking.
-=======
 // arguments where we want to ignore the high 32 bits (ie, we'll mask it since
 // the arg is known to be 32 bit (uid_t/gid_t) and the kernel accepts one
 // or both of uint32(-1) and uint64(-1) and does its own masking).
->>>>>>> 6b5c246a
 var syscallsWithNegArgsMaskHi32 = map[string]bool{
 	"chown":       true,
 	"chown32":     true,
@@ -517,29 +511,18 @@
 		return value, nil
 	}
 
-<<<<<<< HEAD
-	// Not a positive integer, see if negative
-=======
 	// Not a positive integer, see if negative is allowed for this syscall
->>>>>>> 6b5c246a
 	if !syscallsWithNegArgsMaskHi32[syscallName] {
 		return 0, fmt.Errorf(`negative argument not supported with "%s"`, syscallName)
 	}
 
-<<<<<<< HEAD
-=======
 	// It is, so try to parse as an int32
->>>>>>> 6b5c246a
 	value, err := strconv.ParseInt(token, 10, 32)
 	if err != nil {
 		return 0, err
 	}
-<<<<<<< HEAD
-	// convert the int64 to uint32 then to uint64 (see above)
-=======
 
 	// convert the int32 to uint32 then to uint64 (see above)
->>>>>>> 6b5c246a
 	return uint64(uint32(value)), nil
 }
 
@@ -615,12 +598,8 @@
 		}
 
 		// For now only support EQ with negative args. If change this,
-<<<<<<< HEAD
-		// be sure to adjust readNumber accordingly.
-=======
 		// be sure to adjust readNumber accordingly and use libseccomp
 		// carefully.
->>>>>>> 6b5c246a
 		if syscallsWithNegArgsMaskHi32[syscallName] {
 			if cmpOp != seccomp.CompareEqual {
 				return fmt.Errorf("cannot parse token %q (line %q)", arg, line)
@@ -630,11 +609,7 @@
 		var scmpCond seccomp.ScmpCondition
 		if cmpOp == seccomp.CompareMaskedEqual {
 			scmpCond, err = seccomp.MakeCondition(uint(pos), cmpOp, value, value)
-<<<<<<< HEAD
-		} else if syscallsWithNegArgsMaskHi32[syscallName] && cmpOp == seccomp.CompareEqual {
-=======
 		} else if syscallsWithNegArgsMaskHi32[syscallName] {
->>>>>>> 6b5c246a
 			scmpCond, err = seccomp.MakeCondition(uint(pos), seccomp.CompareMaskedEqual, 0xFFFFFFFF, value)
 		} else {
 			scmpCond, err = seccomp.MakeCondition(uint(pos), cmpOp, value)
