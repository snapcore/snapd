// -*- Mode: Go; indent-tabs-mode: t -*-

/*
 * Copyright (C) 2017 Canonical Ltd
 *
 * This program is free software: you can redistribute it and/or modify
 * it under the terms of the GNU General Public License version 3 as
 * published by the Free Software Foundation.
 *
 * This program is distributed in the hope that it will be useful,
 * but WITHOUT ANY WARRANTY; without even the implied warranty of
 * MERCHANTABILITY or FITNESS FOR A PARTICULAR PURPOSE.  See the
 * GNU General Public License for more details.
 *
 * You should have received a copy of the GNU General Public License
 * along with this program.  If not, see <http://www.gnu.org/licenses/>.
 *
 */

package main

import (
	"fmt"
	"os"

	"github.com/jessevdk/go-flags"

	"github.com/snapcore/snapd/logger"
)

var opts struct {
	FromSnapConfine bool `long:"from-snap-confine"`
	UserMounts      bool `long:"user-mounts"`
	UserID          int  `short:"u"`
	Positionals     struct {
		SnapName string `positional-arg-name:"SNAP_NAME" required:"yes"`
	} `positional-args:"true"`
}

// IMPORTANT: all the code in main() until bootstrap is finished may be run
// with elevated privileges when invoking snap-update-ns from the setuid
// snap-confine.

func main() {
	logger.SimpleSetup()
	if err := run(); err != nil {
		fmt.Printf("cannot update snap namespace: %s\n", err)
		os.Exit(1)
	}
	// END IMPORTANT
}

func parseArgs(args []string) error {
	parser := flags.NewParser(&opts, flags.HelpFlag|flags.PassDoubleDash|flags.PassAfterNonOption)
	_, err := parser.ParseArgs(args)
	return err
}

// IMPORTANT: all the code in run() until BootStrapError() is finished may
// be run with elevated privileges when invoking snap-update-ns from
// the setuid snap-confine.

func run() error {
	// There is some C code that runs before main() is started.
	// That code always runs and sets an error condition if it fails.
	// Here we just check for the error.
	if err := BootstrapError(); err != nil {
		// If there is no mount namespace to transition to let's just quit
		// instantly without any errors as there is nothing to do anymore.
		if err == ErrNoNamespace {
			logger.Debugf("no preserved mount namespace, nothing to update")
			return nil
		}
		return err
	}
	// END IMPORTANT

	if err := parseArgs(os.Args[1:]); err != nil {
		return err
	}
<<<<<<< HEAD
	var up MountProfileUpdate
	if opts.UserMounts {
		up = NewUserProfileUpdate(opts.Positionals.SnapName, opts.FromSnapConfine, os.Getuid())
	} else {
		up = NewSystemProfileUpdate(opts.Positionals.SnapName, opts.FromSnapConfine)
	}
	return executeMountProfileUpdate(up)
=======
	var upCtx MountProfileUpdateContext
	if opts.UserMounts {
		upCtx = NewUserProfileUpdateContext(opts.Positionals.SnapName, opts.FromSnapConfine, os.Getuid())
	} else {
		upCtx = NewSystemProfileUpdateContext(opts.Positionals.SnapName, opts.FromSnapConfine)
	}
	return executeMountProfileUpdate(upCtx)
>>>>>>> cef3129e
}<|MERGE_RESOLUTION|>--- conflicted
+++ resolved
@@ -78,15 +78,6 @@
 	if err := parseArgs(os.Args[1:]); err != nil {
 		return err
 	}
-<<<<<<< HEAD
-	var up MountProfileUpdate
-	if opts.UserMounts {
-		up = NewUserProfileUpdate(opts.Positionals.SnapName, opts.FromSnapConfine, os.Getuid())
-	} else {
-		up = NewSystemProfileUpdate(opts.Positionals.SnapName, opts.FromSnapConfine)
-	}
-	return executeMountProfileUpdate(up)
-=======
 	var upCtx MountProfileUpdateContext
 	if opts.UserMounts {
 		upCtx = NewUserProfileUpdateContext(opts.Positionals.SnapName, opts.FromSnapConfine, os.Getuid())
@@ -94,5 +85,4 @@
 		upCtx = NewSystemProfileUpdateContext(opts.Positionals.SnapName, opts.FromSnapConfine)
 	}
 	return executeMountProfileUpdate(upCtx)
->>>>>>> cef3129e
 }