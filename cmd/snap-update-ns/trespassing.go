// -*- Mode: Go; indent-tabs-mode: t -*-

/*
 * Copyright (C) 2017-2018 Canonical Ltd
 *
 * This program is free software: you can redistribute it and/or modify
 * it under the terms of the GNU General Public License version 3 as
 * published by the Free Software Foundation.
 *
 * This program is distributed in the hope that it will be useful,
 * but WITHOUT ANY WARRANTY; without even the implied warranty of
 * MERCHANTABILITY or FITNESS FOR A PARTICULAR PURPOSE.  See the
 * GNU General Public License for more details.
 *
 * You should have received a copy of the GNU General Public License
 * along with this program.  If not, see <http://www.gnu.org/licenses/>.
 *
 */

package main

import (
	"fmt"
	"path/filepath"
	"strings"
	"syscall"

	"github.com/snapcore/snapd/logger"
)

// Assumptions track the assumptions about the state of the filesystem.
//
// Assumptions constitute the global part of the write restriction management.
// Assumptions are global in the sense that they span multiple distinct write
// operations. In contrast, Restrictions track per-operation state.
type Assumptions struct {
	unrestrictedPaths []string
	pastChanges       []*Change

	// verifiedDevices represents the set of devices that are verified as a tmpfs
	// that was mounted by snapd. Those are only discovered on-demand. The
	// major:minor number is packed into one uint64 as in syscall.Stat_t.Dev
	// field.
	verifiedDevices map[uint64]bool
}

// AddUnrestrictedPaths adds a list of directories where writing is allowed
// even if it would hit the real host filesystem (or transit through the host
// filesystem). This is intended to be used with certain well-known locations
// such as /tmp, $SNAP_DATA and $SNAP.
func (as *Assumptions) AddUnrestrictedPaths(paths ...string) {
	as.unrestrictedPaths = append(as.unrestrictedPaths, paths...)
}

// isRestricted checks whether a path falls under restricted writing scheme.
//
// Provided path is the full, absolute path of the entity that needs to be
// created (directory, file or symbolic link).
func (as *Assumptions) isRestricted(path string) bool {
	// Anything rooted at one of the unrestricted paths is not restricted.
	// Those are for things like /var/snap/, for example.
	for _, p := range as.unrestrictedPaths {
		if p == "/" || p == path || strings.HasPrefix(path, filepath.Clean(p)+"/") {
			return false
		}

	}
	// All other paths are restricted
	return true
}

// MockUnrestrictedPaths replaces the set of path paths without any restrictions.
func (as *Assumptions) MockUnrestrictedPaths(paths ...string) (restore func()) {
	old := as.unrestrictedPaths
	as.unrestrictedPaths = paths
	return func() {
		as.unrestrictedPaths = old
	}
}

// AddChange records the fact that a change was applied to the system.
func (as *Assumptions) AddChange(change *Change) {
	as.pastChanges = append(as.pastChanges, change)
}

// canWriteToDirectory returns true if writing to a given directory is allowed.
//
// Writing is allowed in one of thee cases:
// 1) The directory is in one of the explicitly permitted locations.
//    This is the strongest permission as it explicitly allows writing to
//    places that may show up on the host, one of the examples being $SNAP_DATA.
// 2) The directory is on a read-only filesystem.
// 3) The directory is on a tmpfs created by snapd.
func (as *Assumptions) canWriteToDirectory(dirFd int, dirName string) (bool, error) {
	if !as.isRestricted(dirName) {
		return true, nil
	}
	var fsData syscall.Statfs_t
	if err := sysFstatfs(dirFd, &fsData); err != nil {
		return false, fmt.Errorf("cannot fstatfs %q: %s", dirName, err)
	}
	var fileData syscall.Stat_t
	if err := sysFstat(dirFd, &fileData); err != nil {
		return false, fmt.Errorf("cannot fstat %q: %s", dirName, err)
	}
	// Writing to read only directories is allowed because EROFS is handled
	// by each of the writing helpers already.
	if ok := isReadOnly(dirName, &fsData); ok {
		return true, nil
	}
	// Writing to a trusted tmpfs is allowed because those are not leaking to
	// the host. Also, each time we find a good tmpfs we explicitly remember the device major/minor,
	if as.verifiedDevices[fileData.Dev] {
		return true, nil
	}
	if ok := isPrivateTmpfsCreatedBySnapd(dirName, &fsData, &fileData, as.pastChanges); ok {
		if as.verifiedDevices == nil {
			as.verifiedDevices = make(map[uint64]bool)
		}
		// Don't record 0:0 as those are all to easy to add in tests and would
		// skew tests using zero-initialized structures. Real device numbers
		// are not zero either so this is not a test-only conditional.
		if fileData.Dev != 0 {
			as.verifiedDevices[fileData.Dev] = true
		}
		return true, nil
	}
	// If writing is not not allowed by one of the three rules above then it is
	// disallowed.
	return false, nil
}

// RestrictionsFor computes restrictions for the desired path.
func (as *Assumptions) RestrictionsFor(desiredPath string) *Restrictions {
	// Writing to a restricted path results in step-by-step validation of each
	// directory, starting from the root of the file system. Unless writing is
	// allowed a mimic must be constructed to ensure that writes are not visible in
	// undesired locations of the host filesystem.
	if as.isRestricted(desiredPath) {
		return &Restrictions{assumptions: as, desiredPath: desiredPath, restricted: true}
	}
	return nil
}

// Restrictions contains meta-data of a compound write operation.
//
// This structure helps functions that write to the filesystem to keep track of
// the ultimate destination across several calls (e.g. the function that
// creates a file needs to call helpers to create subsequent directories).
// Keeping track of the desired path aids in constructing useful error
// messages.
//
// In addition the structure keeps track of the restricted write mode flag which
// is based on the full path of the desired object being constructed. This allows
// various write helpers to avoid trespassing on host filesystem in places that
// are not expected to be written to by snapd (e.g. outside of $SNAP_DATA).
type Restrictions struct {
	assumptions *Assumptions
	desiredPath string
	restricted  bool
}

// Check verifies whether writing to a directory would trespass on the host.
//
// The check is only performed in restricted mode. If the check fails a
// TrespassingError is returned.
func (rs *Restrictions) Check(dirFd int, dirName string) error {
	if rs == nil || !rs.restricted {
		return nil
	}
	// In restricted mode check the directory before attempting to write to it.
	ok, err := rs.assumptions.canWriteToDirectory(dirFd, dirName)
	if ok || err != nil {
		return err
	}
	if dirName == "/" {
		// If writing to / is not allowed then we are in a tough spot because
		// we cannot construct a writable mimic over /. This should never
		// happen in normal circumstances because the root filesystem is some
		// kind of base snap.
		return fmt.Errorf("cannot recover from trespassing over /")
	}
<<<<<<< HEAD
=======
	logger.Debugf("trespassing violated %q while striving to %q", dirName, rs.desiredPath)
	logger.Debugf("restricted mode: %#v", rs.restricted)
	logger.Debugf("unrestricted paths: %q", rs.assumptions.unrestrictedPaths)
	logger.Debugf("verified devices: %v", rs.assumptions.verifiedDevices)
	logger.Debugf("past changes: %v", rs.assumptions.pastChanges)
>>>>>>> 22f332d4
	return &TrespassingError{ViolatedPath: filepath.Clean(dirName), DesiredPath: rs.desiredPath}
}

// Lift lifts write restrictions for the desired path.
//
// This function should be called when, as subsequent components of a path are
// either discovered or created, the conditions for using restricted mode are
// no longer true.
func (rs *Restrictions) Lift() {
	if rs != nil {
		rs.restricted = false
	}
}

// TrespassingError is an error when filesystem operation would affect the host.
type TrespassingError struct {
	ViolatedPath string
	DesiredPath  string
}

// Error returns a formatted error message.
func (e *TrespassingError) Error() string {
	return fmt.Sprintf("cannot write to %q because it would affect the host in %q", e.DesiredPath, e.ViolatedPath)
}

// isReadOnly checks whether the underlying filesystem is read only or is mounted as such.
func isReadOnly(dirName string, fsData *syscall.Statfs_t) bool {
	// If something is mounted with f_flags & ST_RDONLY then is read-only.
	if fsData.Flags&StReadOnly == StReadOnly {
		return true
	}
	// If something is a known read-only file-system then it is safe.
	// Older copies of snapd were not mounting squashfs as read only.
	if fsData.Type == SquashfsMagic {
		return true
	}
	return false
}

// isPrivateTmpfsCreatedBySnapd checks whether a directory resides on a tmpfs mounted by snapd
//
// The function inspects the directory and a list of changes that were applied
// to the mount namespace. A directory is trusted if it is a tmpfs that was
// mounted by snap-confine or snapd-update-ns. Note that sub-directories of a
// trusted tmpfs are not considered trusted by this function.
func isPrivateTmpfsCreatedBySnapd(dirName string, fsData *syscall.Statfs_t, fileData *syscall.Stat_t, changes []*Change) bool {
	// If something is not a tmpfs it cannot be the trusted tmpfs we are looking for.
	if fsData.Type != TmpfsMagic {
		return false
	}
	// Any of the past changes that mounted a tmpfs exactly at the directory we
	// are inspecting is considered as trusted. This is conservative because it
	// doesn't trust sub-directories of a trusted tmpfs. This approach is
	// sufficient for the intended use.
	//
	// The algorithm goes over all the changes in reverse and picks up the
	// first tmpfs mount or unmount action that matches the directory name.
	// The set of constraints in snap-update-ns and snapd prevent from mounting
	// over an existing mount point so we don't need to consider e.g. a bind
	// mount shadowing an active tmpfs.
	for i := len(changes) - 1; i >= 0; i-- {
		change := changes[i]
		if change.Entry.Type == "tmpfs" && change.Entry.Dir == dirName {
			return change.Action == Mount
		}
	}
	return false
}<|MERGE_RESOLUTION|>--- conflicted
+++ resolved
@@ -180,14 +180,11 @@
 		// kind of base snap.
 		return fmt.Errorf("cannot recover from trespassing over /")
 	}
-<<<<<<< HEAD
-=======
 	logger.Debugf("trespassing violated %q while striving to %q", dirName, rs.desiredPath)
 	logger.Debugf("restricted mode: %#v", rs.restricted)
 	logger.Debugf("unrestricted paths: %q", rs.assumptions.unrestrictedPaths)
 	logger.Debugf("verified devices: %v", rs.assumptions.verifiedDevices)
 	logger.Debugf("past changes: %v", rs.assumptions.pastChanges)
->>>>>>> 22f332d4
 	return &TrespassingError{ViolatedPath: filepath.Clean(dirName), DesiredPath: rs.desiredPath}
 }
 
