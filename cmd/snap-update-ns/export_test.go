// -*- Mode: Go; indent-tabs-mode: t -*-

/*
 * Copyright (C) 2017 Canonical Ltd
 *
 * This program is free software: you can redistribute it and/or modify
 * it under the terms of the GNU General Public License version 3 as
 * published by the Free Software Foundation.
 *
 * This program is distributed in the hope that it will be useful,
 * but WITHOUT ANY WARRANTY; without even the implied warranty of
 * MERCHANTABILITY or FITNESS FOR A PARTICULAR PURPOSE.  See the
 * GNU General Public License for more details.
 *
 * You should have received a copy of the GNU General Public License
 * along with this program.  If not, see <http://www.gnu.org/licenses/>.
 *
 */

package main

import (
	"os"
	"syscall"

	. "gopkg.in/check.v1"

	"github.com/snapcore/snapd/osutil/sys"
)

var (
	// change
	ValidateInstanceName = validateInstanceName
	ProcessArguments     = processArguments

	// freezer
	FreezeSnapProcesses = freezeSnapProcesses
	ThawSnapProcesses   = thawSnapProcesses

	// utils
	PlanWritableMimic = planWritableMimic
	ExecWritableMimic = execWritableMimic

	// bootstrap
	ClearBootstrapError = clearBootstrapError

	// trespassing
	IsReadOnly                   = isReadOnly
	IsPrivateTmpfsCreatedBySnapd = isPrivateTmpfsCreatedBySnapd

	// system
	DesiredSystemProfilePath = desiredSystemProfilePath
	CurrentSystemProfilePath = currentSystemProfilePath

	// user
	DesiredUserProfilePath = desiredUserProfilePath
	CurrentUserProfilePath = currentUserProfilePath

	// xdg
	XdgRuntimeDir        = xdgRuntimeDir
	ExpandPrefixVariable = expandPrefixVariable
	ExpandXdgRuntimeDir  = expandXdgRuntimeDir

	// update
	ExecuteMountProfileUpdate = executeMountProfileUpdate
)

// SystemCalls encapsulates various system interactions performed by this module.
type SystemCalls interface {
	OsLstat(name string) (os.FileInfo, error)
	SysLstat(name string, buf *syscall.Stat_t) error
	ReadDir(dirname string) ([]os.FileInfo, error)
	Symlinkat(oldname string, dirfd int, newname string) error
	Readlinkat(dirfd int, path string, buf []byte) (int, error)
	Remove(name string) error

	Close(fd int) error
	Fchdir(fd int) error
	Fchown(fd int, uid sys.UserID, gid sys.GroupID) error
	Mkdirat(dirfd int, path string, mode uint32) error
	Mount(source string, target string, fstype string, flags uintptr, data string) (err error)
	Open(path string, flags int, mode uint32) (fd int, err error)
	Openat(dirfd int, path string, flags int, mode uint32) (fd int, err error)
	Unmount(target string, flags int) error
	Fstat(fd int, buf *syscall.Stat_t) error
	Fstatfs(fd int, buf *syscall.Statfs_t) error
}

// MockSystemCalls replaces real system calls with those of the argument.
func MockSystemCalls(sc SystemCalls) (restore func()) {
	// save
	oldOsLstat := osLstat
	oldRemove := osRemove
	oldIoutilReadDir := ioutilReadDir

	oldSysClose := sysClose
	oldSysFchown := sysFchown
	oldSysMkdirat := sysMkdirat
	oldSysMount := sysMount
	oldSysOpen := sysOpen
	oldSysOpenat := sysOpenat
	oldSysUnmount := sysUnmount
	oldSysSymlinkat := sysSymlinkat
	oldReadlinkat := sysReadlinkat
	oldFstat := sysFstat
	oldFstatfs := sysFstatfs
	oldSysFchdir := sysFchdir
	oldSysLstat := sysLstat

	// override
	osLstat = sc.OsLstat
	osRemove = sc.Remove
	ioutilReadDir = sc.ReadDir

	sysClose = sc.Close
	sysFchown = sc.Fchown
	sysMkdirat = sc.Mkdirat
	sysMount = sc.Mount
	sysOpen = sc.Open
	sysOpenat = sc.Openat
	sysUnmount = sc.Unmount
	sysSymlinkat = sc.Symlinkat
	sysReadlinkat = sc.Readlinkat
	sysFstat = sc.Fstat
	sysFstatfs = sc.Fstatfs
	sysFchdir = sc.Fchdir
	sysLstat = sc.SysLstat

	return func() {
		// restore
		osLstat = oldOsLstat
		osRemove = oldRemove
		ioutilReadDir = oldIoutilReadDir

		sysClose = oldSysClose
		sysFchown = oldSysFchown
		sysMkdirat = oldSysMkdirat
		sysMount = oldSysMount
		sysOpen = oldSysOpen
		sysOpenat = oldSysOpenat
		sysUnmount = oldSysUnmount
		sysSymlinkat = oldSysSymlinkat
		sysReadlinkat = oldReadlinkat
		sysFstat = oldFstat
		sysFstatfs = oldFstatfs
		sysFchdir = oldSysFchdir
		sysLstat = oldSysLstat
	}
}

func MockFreezerCgroupDir(c *C) (restore func()) {
	old := freezerCgroupDir
	freezerCgroupDir = c.MkDir()
	return func() {
		freezerCgroupDir = old
	}
}

func FreezerCgroupDir() string {
	return freezerCgroupDir
}

func MockFreezing(freeze, thaw func(snapName string) error) (restore func()) {
	oldFreeze := freezeSnapProcesses
	oldThaw := thawSnapProcesses

	freezeSnapProcesses = freeze
	thawSnapProcesses = thaw

	return func() {
		freezeSnapProcesses = oldFreeze
		thawSnapProcesses = oldThaw
	}
}

func MockChangePerform(f func(chg *Change, as *Assumptions) ([]*Change, error)) func() {
	origChangePerform := changePerform
	changePerform = f
	return func() {
		changePerform = origChangePerform
	}
}

func MockReadDir(fn func(string) ([]os.FileInfo, error)) (restore func()) {
	old := ioutilReadDir
	ioutilReadDir = fn
	return func() {
		ioutilReadDir = old
	}
}

func MockReadlink(fn func(string) (string, error)) (restore func()) {
	old := osReadlink
	osReadlink = fn
	return func() {
		osReadlink = old
	}
}

func (as *Assumptions) IsRestricted(path string) bool {
	return as.isRestricted(path)
}

func (as *Assumptions) PastChanges() []*Change {
	return as.pastChanges
}

func (as *Assumptions) CanWriteToDirectory(dirFd int, dirName string) (bool, error) {
	return as.canWriteToDirectory(dirFd, dirName)
}

func (as *Assumptions) UnrestrictedPaths() []string {
	return as.unrestrictedPaths
<<<<<<< HEAD
=======
}

func (up *CommonProfileUpdate) FromSnapConfine() bool {
	return up.fromSnapConfine
}

func (up *CommonProfileUpdate) SetFromSnapConfine(v bool) {
	up.fromSnapConfine = v
}

func (up *CommonProfileUpdate) CurrentProfilePath() string {
	return up.currentProfilePath
}

func (up *CommonProfileUpdate) DesiredProfilePath() string {
	return up.desiredProfilePath
}

func NewCommonProfileUpdate(instanceName string, fromSnapConfine bool, currentProfilePath, desiredProfilePath string) *CommonProfileUpdate {
	return &CommonProfileUpdate{
		instanceName:       instanceName,
		fromSnapConfine:    fromSnapConfine,
		currentProfilePath: currentProfilePath,
		desiredProfilePath: desiredProfilePath,
	}
>>>>>>> dd0ef1e3
}<|MERGE_RESOLUTION|>--- conflicted
+++ resolved
@@ -211,8 +211,6 @@
 
 func (as *Assumptions) UnrestrictedPaths() []string {
 	return as.unrestrictedPaths
-<<<<<<< HEAD
-=======
 }
 
 func (up *CommonProfileUpdate) FromSnapConfine() bool {
@@ -238,5 +236,4 @@
 		currentProfilePath: currentProfilePath,
 		desiredProfilePath: desiredProfilePath,
 	}
->>>>>>> dd0ef1e3
 }