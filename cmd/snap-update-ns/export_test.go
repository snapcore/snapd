// -*- Mode: Go; indent-tabs-mode: t -*-

/*
 * Copyright (C) 2017 Canonical Ltd
 *
 * This program is free software: you can redistribute it and/or modify
 * it under the terms of the GNU General Public License version 3 as
 * published by the Free Software Foundation.
 *
 * This program is distributed in the hope that it will be useful,
 * but WITHOUT ANY WARRANTY; without even the implied warranty of
 * MERCHANTABILITY or FITNESS FOR A PARTICULAR PURPOSE.  See the
 * GNU General Public License for more details.
 *
 * You should have received a copy of the GNU General Public License
 * along with this program.  If not, see <http://www.gnu.org/licenses/>.
 *
 */

package main

import (
	"os"
	"syscall"

	. "gopkg.in/check.v1"

	"github.com/snapcore/snapd/osutil/sys"
)

var (
	// change
	ValidateInstanceName = validateInstanceName
	ProcessArguments     = processArguments

	// freezer
	FreezeSnapProcesses = freezeSnapProcesses
	ThawSnapProcesses   = thawSnapProcesses

	// utils
	PlanWritableMimic = planWritableMimic
	ExecWritableMimic = execWritableMimic

	// bootstrap
	ClearBootstrapError = clearBootstrapError

	// trespassing
	IsReadOnly                   = isReadOnly
	IsPrivateTmpfsCreatedBySnapd = isPrivateTmpfsCreatedBySnapd

<<<<<<< HEAD
	// system
	DesiredSystemProfilePath = desiredSystemProfilePath
	CurrentSystemProfilePath = currentSystemProfilePath

	// user
	DesiredUserProfilePath = desiredUserProfilePath
	CurrentUserProfilePath = currentUserProfilePath

	// xdg
	XdgRuntimeDir       = xdgRuntimeDir
	ExpandXdgRuntimeDir = expandXdgRuntimeDir

	// update
	ExecuteMountProfileUpdate = executeMountProfileUpdate
=======
	// xdg
	XdgRuntimeDir        = xdgRuntimeDir
	ExpandPrefixVariable = expandPrefixVariable
	ExpandXdgRuntimeDir  = expandXdgRuntimeDir
>>>>>>> 93a9c5a4
)

// SystemCalls encapsulates various system interactions performed by this module.
type SystemCalls interface {
	OsLstat(name string) (os.FileInfo, error)
	SysLstat(name string, buf *syscall.Stat_t) error
	ReadDir(dirname string) ([]os.FileInfo, error)
	Symlinkat(oldname string, dirfd int, newname string) error
	Readlinkat(dirfd int, path string, buf []byte) (int, error)
	Remove(name string) error

	Close(fd int) error
	Fchdir(fd int) error
	Fchown(fd int, uid sys.UserID, gid sys.GroupID) error
	Mkdirat(dirfd int, path string, mode uint32) error
	Mount(source string, target string, fstype string, flags uintptr, data string) (err error)
	Open(path string, flags int, mode uint32) (fd int, err error)
	Openat(dirfd int, path string, flags int, mode uint32) (fd int, err error)
	Unmount(target string, flags int) error
	Fstat(fd int, buf *syscall.Stat_t) error
	Fstatfs(fd int, buf *syscall.Statfs_t) error
}

// MockSystemCalls replaces real system calls with those of the argument.
func MockSystemCalls(sc SystemCalls) (restore func()) {
	// save
	oldOsLstat := osLstat
	oldRemove := osRemove
	oldIoutilReadDir := ioutilReadDir

	oldSysClose := sysClose
	oldSysFchown := sysFchown
	oldSysMkdirat := sysMkdirat
	oldSysMount := sysMount
	oldSysOpen := sysOpen
	oldSysOpenat := sysOpenat
	oldSysUnmount := sysUnmount
	oldSysSymlinkat := sysSymlinkat
	oldReadlinkat := sysReadlinkat
	oldFstat := sysFstat
	oldFstatfs := sysFstatfs
	oldSysFchdir := sysFchdir
	oldSysLstat := sysLstat

	// override
	osLstat = sc.OsLstat
	osRemove = sc.Remove
	ioutilReadDir = sc.ReadDir

	sysClose = sc.Close
	sysFchown = sc.Fchown
	sysMkdirat = sc.Mkdirat
	sysMount = sc.Mount
	sysOpen = sc.Open
	sysOpenat = sc.Openat
	sysUnmount = sc.Unmount
	sysSymlinkat = sc.Symlinkat
	sysReadlinkat = sc.Readlinkat
	sysFstat = sc.Fstat
	sysFstatfs = sc.Fstatfs
	sysFchdir = sc.Fchdir
	sysLstat = sc.SysLstat

	return func() {
		// restore
		osLstat = oldOsLstat
		osRemove = oldRemove
		ioutilReadDir = oldIoutilReadDir

		sysClose = oldSysClose
		sysFchown = oldSysFchown
		sysMkdirat = oldSysMkdirat
		sysMount = oldSysMount
		sysOpen = oldSysOpen
		sysOpenat = oldSysOpenat
		sysUnmount = oldSysUnmount
		sysSymlinkat = oldSysSymlinkat
		sysReadlinkat = oldReadlinkat
		sysFstat = oldFstat
		sysFstatfs = oldFstatfs
		sysFchdir = oldSysFchdir
		sysLstat = oldSysLstat
	}
}

func MockFreezerCgroupDir(c *C) (restore func()) {
	old := freezerCgroupDir
	freezerCgroupDir = c.MkDir()
	return func() {
		freezerCgroupDir = old
	}
}

func FreezerCgroupDir() string {
	return freezerCgroupDir
}

func MockChangePerform(f func(chg *Change, as *Assumptions) ([]*Change, error)) func() {
	origChangePerform := changePerform
	changePerform = f
	return func() {
		changePerform = origChangePerform
	}
}

func MockReadDir(fn func(string) ([]os.FileInfo, error)) (restore func()) {
	old := ioutilReadDir
	ioutilReadDir = fn
	return func() {
		ioutilReadDir = old
	}
}

func MockReadlink(fn func(string) (string, error)) (restore func()) {
	old := osReadlink
	osReadlink = fn
	return func() {
		osReadlink = old
	}
}

func (as *Assumptions) IsRestricted(path string) bool {
	return as.isRestricted(path)
}

func (as *Assumptions) PastChanges() []*Change {
	return as.pastChanges
}

func (as *Assumptions) CanWriteToDirectory(dirFd int, dirName string) (bool, error) {
	return as.canWriteToDirectory(dirFd, dirName)
}

func (as *Assumptions) UnrestrictedPaths() []string {
	return as.unrestrictedPaths
}<|MERGE_RESOLUTION|>--- conflicted
+++ resolved
@@ -48,7 +48,6 @@
 	IsReadOnly                   = isReadOnly
 	IsPrivateTmpfsCreatedBySnapd = isPrivateTmpfsCreatedBySnapd
 
-<<<<<<< HEAD
 	// system
 	DesiredSystemProfilePath = desiredSystemProfilePath
 	CurrentSystemProfilePath = currentSystemProfilePath
@@ -57,18 +56,13 @@
 	DesiredUserProfilePath = desiredUserProfilePath
 	CurrentUserProfilePath = currentUserProfilePath
 
-	// xdg
-	XdgRuntimeDir       = xdgRuntimeDir
-	ExpandXdgRuntimeDir = expandXdgRuntimeDir
-
-	// update
-	ExecuteMountProfileUpdate = executeMountProfileUpdate
-=======
 	// xdg
 	XdgRuntimeDir        = xdgRuntimeDir
 	ExpandPrefixVariable = expandPrefixVariable
 	ExpandXdgRuntimeDir  = expandXdgRuntimeDir
->>>>>>> 93a9c5a4
+
+	// update
+	ExecuteMountProfileUpdate = executeMountProfileUpdate
 )
 
 // SystemCalls encapsulates various system interactions performed by this module.
