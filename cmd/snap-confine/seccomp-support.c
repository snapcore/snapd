/*
 * Copyright (C) 2015-2017 Canonical Ltd
 *
 * This program is free software: you can redistribute it and/or modify
 * it under the terms of the GNU General Public License version 3 as
 * published by the Free Software Foundation.
 *
 * This program is distributed in the hope that it will be useful,
 * but WITHOUT ANY WARRANTY; without even the implied warranty of
 * MERCHANTABILITY or FITNESS FOR A PARTICULAR PURPOSE.  See the
 * GNU General Public License for more details.
 *
 * You should have received a copy of the GNU General Public License
 * along with this program.  If not, see <http://www.gnu.org/licenses/>.
 *
 */
#include "config.h"
#include "seccomp-support.h"

#include <asm/ioctls.h>
#include <ctype.h>
#include <errno.h>
#include <linux/can.h>		// needed for search mappings
#include <sched.h>
#include <search.h>
#include <stdbool.h>
#include <stdio.h>
#include <stdlib.h>
#include <string.h>
#include <sys/prctl.h>
#include <sys/quota.h>
#include <sys/resource.h>
#include <sys/socket.h>
#include <sys/types.h>
#include <sys/utsname.h>
<<<<<<< HEAD
#include <xfs/xqm.h>
=======
#include <termios.h>
>>>>>>> 7f47400e
#include <unistd.h>

#include <seccomp.h>

#include "../libsnap-confine-private/secure-getenv.h"
#include "../libsnap-confine-private/string-utils.h"
#include "../libsnap-confine-private/utils.h"

#define sc_map_add(X) sc_map_add_kvp(#X, X)

// libseccomp maximum per ARG_COUNT_MAX in src/arch.h
#define SC_ARGS_MAXLENGTH	6
#define SC_MAX_LINE_LENGTH	82	// 80 + '\n' + '\0'

enum parse_ret {
	PARSE_INVALID_SYSCALL = -2,
	PARSE_ERROR = -1,
	PARSE_OK = 0,
};

struct preprocess {
	bool unrestricted;
	bool complain;
};

/*
 * arg_cmp contains items of type scmp_arg_cmp (from SCMP_CMP macro) and
 * length is the number of items in arg_cmp that are active such that if
 * length is '3' arg_cmp[0], arg_cmp[1] and arg_cmp[2] are used, when length
 * is '1' only arg_cmp[0] and when length is '0', none are used.
 */
struct seccomp_args {
	int syscall_nr;
	unsigned int length;
	struct scmp_arg_cmp arg_cmp[SC_ARGS_MAXLENGTH];
};

struct sc_map_entry {
	ENTRY *e;
	ENTRY *ep;
	struct sc_map_entry *next;
};

struct sc_map_list {
	struct sc_map_entry *list;
	int count;
};

static char *filter_profile_dir = "/var/lib/snapd/seccomp/profiles/";
static struct hsearch_data sc_map_htab;
static struct sc_map_list sc_map_entries;

/*
 * Setup an hsearch map to map strings in the policy (eg, AF_UNIX) to
 * scmp_datum_t values. Abstract away hsearch implementation behind sc_map_*
 * functions in case we want to swap this out.
 *
 * sc_map_init()		- initialize the hash map via linked list of
 * 				  of entries
 * sc_map_add_kvp(key, value)	- create entry from key/value pair and add to
 * 				  linked list
 * sc_map_search(s)	- if found, return scmp_datum_t for key, else set errno
 * sc_map_destroy()	- destroy the hash map and linked list
 */
static scmp_datum_t sc_map_search(char *s)
{
	ENTRY e;
	ENTRY *ep = NULL;
	scmp_datum_t val = 0;
	errno = 0;

	e.key = s;
	if (hsearch_r(e, FIND, &ep, &sc_map_htab) == 0)
		die("hsearch_r failed for %s", s);

	if (ep != NULL) {
		scmp_datum_t *val_p = NULL;
		val_p = ep->data;
		val = *val_p;
	} else
		errno = EINVAL;

	return val;
}

static void sc_map_add_kvp(const char *key, scmp_datum_t value)
{
	struct sc_map_entry *node;
	scmp_datum_t *value_copy;

	node = malloc(sizeof(*node));
	if (node == NULL)
		die("Out of memory creating sc_map_entries");

	node->e = malloc(sizeof(*node->e));
	if (node->e == NULL)
		die("Out of memory creating ENTRY");

	node->e->key = strdup(key);
	if (node->e->key == NULL)
		die("Out of memory creating e->key");

	value_copy = malloc(sizeof(*value_copy));
	if (value_copy == NULL)
		die("Out of memory creating e->data");
	*value_copy = value;
	node->e->data = value_copy;

	node->ep = NULL;
	node->next = NULL;

	if (sc_map_entries.list == NULL) {
		sc_map_entries.count = 1;
		sc_map_entries.list = node;
	} else {
		struct sc_map_entry *p = sc_map_entries.list;
		while (p->next != NULL)
			p = p->next;
		p->next = node;
		sc_map_entries.count++;
	}
}

static void sc_map_init()
{
	// initialize the map linked list
	sc_map_entries.list = NULL;
	sc_map_entries.count = 0;

	// build up the map linked list

	// man 2 socket - domain
	sc_map_add(AF_UNIX);
	sc_map_add(PF_UNIX);
	sc_map_add(AF_LOCAL);
	sc_map_add(PF_LOCAL);
	sc_map_add(AF_INET);
	sc_map_add(PF_INET);
	sc_map_add(AF_INET6);
	sc_map_add(PF_INET6);
	sc_map_add(AF_IPX);
	sc_map_add(PF_IPX);
	sc_map_add(AF_NETLINK);
	sc_map_add(PF_NETLINK);
	sc_map_add(AF_X25);
	sc_map_add(PF_X25);
	sc_map_add(AF_AX25);
	sc_map_add(PF_AX25);
	sc_map_add(AF_ATMPVC);
	sc_map_add(PF_ATMPVC);
	sc_map_add(AF_APPLETALK);
	sc_map_add(PF_APPLETALK);
	sc_map_add(AF_PACKET);
	sc_map_add(PF_PACKET);
	sc_map_add(AF_ALG);
	sc_map_add(PF_ALG);
	// linux/can.h
	sc_map_add(AF_CAN);
	sc_map_add(PF_CAN);

	// man 2 socket - type
	sc_map_add(SOCK_STREAM);
	sc_map_add(SOCK_DGRAM);
	sc_map_add(SOCK_SEQPACKET);
	sc_map_add(SOCK_RAW);
	sc_map_add(SOCK_RDM);
	sc_map_add(SOCK_PACKET);

	// man 2 prctl
#ifndef PR_CAP_AMBIENT
#define PR_CAP_AMBIENT 47
#define PR_CAP_AMBIENT_IS_SET    1
#define PR_CAP_AMBIENT_RAISE     2
#define PR_CAP_AMBIENT_LOWER     3
#define PR_CAP_AMBIENT_CLEAR_ALL 4
#endif				// PR_CAP_AMBIENT

	sc_map_add(PR_CAP_AMBIENT);
	sc_map_add(PR_CAP_AMBIENT_RAISE);
	sc_map_add(PR_CAP_AMBIENT_LOWER);
	sc_map_add(PR_CAP_AMBIENT_IS_SET);
	sc_map_add(PR_CAP_AMBIENT_CLEAR_ALL);
	sc_map_add(PR_CAPBSET_READ);
	sc_map_add(PR_CAPBSET_DROP);
	sc_map_add(PR_SET_CHILD_SUBREAPER);
	sc_map_add(PR_GET_CHILD_SUBREAPER);
	sc_map_add(PR_SET_DUMPABLE);
	sc_map_add(PR_GET_DUMPABLE);
	sc_map_add(PR_SET_ENDIAN);
	sc_map_add(PR_GET_ENDIAN);
	sc_map_add(PR_SET_FPEMU);
	sc_map_add(PR_GET_FPEMU);
	sc_map_add(PR_SET_FPEXC);
	sc_map_add(PR_GET_FPEXC);
	sc_map_add(PR_SET_KEEPCAPS);
	sc_map_add(PR_GET_KEEPCAPS);
	sc_map_add(PR_MCE_KILL);
	sc_map_add(PR_MCE_KILL_GET);
	sc_map_add(PR_SET_MM);
	sc_map_add(PR_SET_MM_START_CODE);
	sc_map_add(PR_SET_MM_END_CODE);
	sc_map_add(PR_SET_MM_START_DATA);
	sc_map_add(PR_SET_MM_END_DATA);
	sc_map_add(PR_SET_MM_START_STACK);
	sc_map_add(PR_SET_MM_START_BRK);
	sc_map_add(PR_SET_MM_BRK);
	sc_map_add(PR_SET_MM_ARG_START);
	sc_map_add(PR_SET_MM_ARG_END);
	sc_map_add(PR_SET_MM_ENV_START);
	sc_map_add(PR_SET_MM_ENV_END);
	sc_map_add(PR_SET_MM_AUXV);
	sc_map_add(PR_SET_MM_EXE_FILE);
#ifndef PR_MPX_ENABLE_MANAGEMENT
#define PR_MPX_ENABLE_MANAGEMENT 43
#endif				// PR_MPX_ENABLE_MANAGEMENT
	sc_map_add(PR_MPX_ENABLE_MANAGEMENT);
#ifndef PR_MPX_DISABLE_MANAGEMENT
#define PR_MPX_DISABLE_MANAGEMENT 44
#endif				// PR_MPX_DISABLE_MANAGEMENT
	sc_map_add(PR_MPX_DISABLE_MANAGEMENT);
	sc_map_add(PR_SET_NAME);
	sc_map_add(PR_GET_NAME);
	sc_map_add(PR_SET_NO_NEW_PRIVS);
	sc_map_add(PR_GET_NO_NEW_PRIVS);
	sc_map_add(PR_SET_PDEATHSIG);
	sc_map_add(PR_GET_PDEATHSIG);
	sc_map_add(PR_SET_PTRACER);
	sc_map_add(PR_SET_SECCOMP);
	sc_map_add(PR_GET_SECCOMP);
	sc_map_add(PR_SET_SECUREBITS);
	sc_map_add(PR_GET_SECUREBITS);
#ifndef PR_SET_THP_DISABLE
#define PR_SET_THP_DISABLE 41
#endif				// PR_SET_THP_DISABLE
	sc_map_add(PR_SET_THP_DISABLE);
	sc_map_add(PR_TASK_PERF_EVENTS_DISABLE);
	sc_map_add(PR_TASK_PERF_EVENTS_ENABLE);
#ifndef PR_GET_THP_DISABLE
#define PR_GET_THP_DISABLE 42
#endif				// PR_GET_THP_DISABLE
	sc_map_add(PR_GET_THP_DISABLE);
	sc_map_add(PR_GET_TID_ADDRESS);
	sc_map_add(PR_SET_TIMERSLACK);
	sc_map_add(PR_GET_TIMERSLACK);
	sc_map_add(PR_SET_TIMING);
	sc_map_add(PR_GET_TIMING);
	sc_map_add(PR_SET_TSC);
	sc_map_add(PR_GET_TSC);
	sc_map_add(PR_SET_UNALIGN);
	sc_map_add(PR_GET_UNALIGN);

	// man 2 getpriority
	sc_map_add(PRIO_PROCESS);
	sc_map_add(PRIO_PGRP);
	sc_map_add(PRIO_USER);

	// man 2 setns
	sc_map_add(CLONE_NEWIPC);
	sc_map_add(CLONE_NEWNET);
	sc_map_add(CLONE_NEWNS);
	sc_map_add(CLONE_NEWPID);
	sc_map_add(CLONE_NEWUSER);
	sc_map_add(CLONE_NEWUTS);

<<<<<<< HEAD
	// man 2 quotactl (with what Linux supports)
	sc_map_add(Q_SYNC);
	sc_map_add(Q_QUOTAON);
	sc_map_add(Q_QUOTAOFF);
	sc_map_add(Q_GETFMT);
	sc_map_add(Q_GETINFO);
	sc_map_add(Q_SETINFO);
	sc_map_add(Q_GETQUOTA);
	sc_map_add(Q_SETQUOTA);
	sc_map_add(Q_XQUOTAON);
	sc_map_add(Q_XQUOTAOFF);
	sc_map_add(Q_XGETQUOTA);
	sc_map_add(Q_XSETQLIM);
	sc_map_add(Q_XGETQSTAT);
	sc_map_add(Q_XQUOTARM);
=======
	// man 4 tty_ioctl
	sc_map_add(TIOCSTI);
>>>>>>> 7f47400e

	// initialize the htab for our map
	memset((void *)&sc_map_htab, 0, sizeof(sc_map_htab));
	if (hcreate_r(sc_map_entries.count, &sc_map_htab) == 0)
		die("could not create map");

	// add elements from linked list to map
	struct sc_map_entry *p = sc_map_entries.list;
	while (p != NULL) {
		errno = 0;
		if (hsearch_r(*p->e, ENTER, &p->ep, &sc_map_htab) == 0)
			die("hsearch_r failed");

		if (&p->ep == NULL)
			die("could not initialize map");

		p = p->next;
	}
}

static void sc_map_destroy()
{
	// this frees all of the nodes' ep so we don't have to below
	hdestroy_r(&sc_map_htab);

	struct sc_map_entry *next = sc_map_entries.list;
	struct sc_map_entry *p = NULL;
	while (next != NULL) {
		p = next;
		next = p->next;
		free(p->e->key);
		free(p->e->data);
		free(p->e);
		free(p);
	}
}

/* Caller must check if errno != 0 */
static scmp_datum_t read_number(char *s)
{
	scmp_datum_t val = 0;

	errno = 0;

	// per seccomp.h definition of scmp_datum_t, negative numbers are not
	// supported, so fail if we see one or if we get one. Also fail if
	// string is 0 length.
	if (s[0] == '-' || s[0] == '\0') {
		errno = EINVAL;
		return val;
	}
	// check if number
	for (int i = 0; i < strlen(s); i++) {
		if (isdigit(s[i]) == 0) {
			errno = EINVAL;
			break;
		}
	}
	if (errno == 0) {	// found a number, so parse it
		char *end;
		// strtol may set errno to ERANGE
		val = strtoul(s, &end, 10);
		if (end == s || *end != '\0')
			errno = EINVAL;
	} else			// try our map (sc_map_search sets errno)
		val = sc_map_search(s);

	return val;
}

static int parse_line(char *line, struct seccomp_args *sargs)
{
	// strtok_r needs a pointer to keep track of where it is in the
	// string.
	char *buf_saveptr;

	// Initialize our struct
	sargs->length = 0;
	sargs->syscall_nr = -1;

	if (strlen(line) == 0)
		return PARSE_ERROR;

	// Initialize tokenizer and obtain first token.
	char *buf_token = strtok_r(line, " \t", &buf_saveptr);
	if (buf_token == NULL)
		return PARSE_ERROR;

	// syscall not available on this arch/kernel
	sargs->syscall_nr = seccomp_syscall_resolve_name(buf_token);
	if (sargs->syscall_nr == __NR_SCMP_ERROR)
		return PARSE_INVALID_SYSCALL;

	// Parse for syscall arguments. Since we haven't yet searched for the
	// next token, buf_token is still the syscall itself so start 'pos' as
	// -1 and only if there is an arg to parse, increment it.
	int pos = -1;
	while (pos < SC_ARGS_MAXLENGTH) {
		buf_token = strtok_r(NULL, " \t", &buf_saveptr);
		if (buf_token == NULL)
			break;
		// we found a token, so increment position and process it
		pos++;
		if (strcmp(buf_token, "-") == 0)	// skip arg
			continue;

		enum scmp_compare op = -1;
		scmp_datum_t value = 0;
		if (strlen(buf_token) == 0) {
			return PARSE_ERROR;
		} else if (strlen(buf_token) == 1) {
			// syscall N (length of '1' indicates a single digit)
			op = SCMP_CMP_EQ;
			value = read_number(buf_token);
		} else if (strncmp(buf_token, ">=", 2) == 0) {
			// syscall >=N
			op = SCMP_CMP_GE;
			value = read_number(&buf_token[2]);
		} else if (strncmp(buf_token, "<=", 2) == 0) {
			// syscall <=N
			op = SCMP_CMP_LE;
			value = read_number(&buf_token[2]);
		} else if (strncmp(buf_token, "!", 1) == 0) {
			// syscall !N
			op = SCMP_CMP_NE;
			value = read_number(&buf_token[1]);
		} else if (strncmp(buf_token, ">", 1) == 0) {
			// syscall >N
			op = SCMP_CMP_GT;
			value = read_number(&buf_token[1]);
		} else if (strncmp(buf_token, "<", 1) == 0) {
			// syscall <N
			op = SCMP_CMP_LT;
			value = read_number(&buf_token[1]);
		} else {
			// syscall NNN
			op = SCMP_CMP_EQ;
			value = read_number(buf_token);
		}
		if (errno != 0)
			return PARSE_ERROR;

		sargs->arg_cmp[sargs->length] = SCMP_CMP(pos, op, value);
		sargs->length++;

		//printf("\nDEBUG: SCMP_CMP(%d, %d, %llu)\n", pos, op, value);
	}
	// too many args
	if (pos >= SC_ARGS_MAXLENGTH)
		return PARSE_ERROR;

	return PARSE_OK;
}

// strip whitespace from the end of the given string (inplace)
static size_t trim_right(char *s, size_t slen)
{
	while (slen > 0 && isspace(s[slen - 1])) {
		s[--slen] = 0;
	}
	return slen;
}

// Read a relevant line and return the length. Return length '0' for comments,
// empty lines and lines with only whitespace (so a caller can easily skip
// them). The line buffer is right whitespaced trimmed and the final length of
// the trimmed line is returned.
static size_t validate_and_trim_line(char *buf, size_t buf_len, size_t lineno)
{
	size_t len = 0;

	// comment, ignore
	if (buf[0] == '#')
		return len;

	// ensure the entire line was read
	len = strlen(buf);
	if (len == 0)
		return len;
	else if (buf[len - 1] != '\n' && len > (buf_len - 2)) {
		fprintf(stderr,
			"seccomp filter line %zu was too long (%zu characters max)\n",
			lineno, buf_len - 2);
		errno = 0;
		die("aborting");
	}
	// kill final newline
	len = trim_right(buf, len);

	return len;
}

static void preprocess_filter(FILE * f, struct preprocess *p)
{
	char buf[SC_MAX_LINE_LENGTH];
	size_t lineno = 0;

	p->unrestricted = false;
	p->complain = false;

	while (fgets(buf, sizeof(buf), f) != NULL) {
		lineno++;

		// skip policy-irrelevant lines
		if (validate_and_trim_line(buf, sizeof(buf), lineno) == 0)
			continue;

		// check for special "@unrestricted" rule which short-circuits
		// seccomp sandbox
		if (strcmp(buf, "@unrestricted") == 0)
			p->unrestricted = true;

		// check for special "@complain" rule
		if (strcmp(buf, "@complain") == 0)
			p->complain = true;
	}

	if (fseek(f, 0L, SEEK_SET) != 0)
		die("could not rewind file");

	return;
}

static uint32_t uts_machine_to_seccomp_arch(const char *uts_machine)
{
	if (strcmp(uts_machine, "i686") == 0)
		return SCMP_ARCH_X86;
	else if (strcmp(uts_machine, "x86_64") == 0)
		return SCMP_ARCH_X86_64;
	else if (strncmp(uts_machine, "armv7", 5) == 0)
		return SCMP_ARCH_ARM;
#if defined (SCMP_ARCH_AARCH64)
	else if (strncmp(uts_machine, "aarch64", 7) == 0)
		return SCMP_ARCH_AARCH64;
#endif
#if defined (SCMP_ARCH_PPC64LE)
	else if (strncmp(uts_machine, "ppc64le", 7) == 0)
		return SCMP_ARCH_PPC64LE;
#endif
#if defined (SCMP_ARCH_PPC64)
	else if (strncmp(uts_machine, "ppc64", 5) == 0)
		return SCMP_ARCH_PPC64;
#endif
#if defined (SCMP_ARCH_PPC)
	else if (strncmp(uts_machine, "ppc", 3) == 0)
		return SCMP_ARCH_PPC;
#endif
#if defined (SCMP_ARCH_S390X)
	else if (strncmp(uts_machine, "s390x", 5) == 0)
		return SCMP_ARCH_S390X;
#endif
	return 0;
}

static uint32_t get_hostarch(void)
{
	struct utsname uts;
	if (uname(&uts) < 0)
		die("uname() failed");
	uint32_t arch = uts_machine_to_seccomp_arch(uts.machine);
	if (arch > 0)
		return arch;
	// Just return the seccomp userspace native arch if we can't detect the
	// kernel host arch.
	return seccomp_arch_native();
}

static void sc_add_seccomp_archs(scmp_filter_ctx * ctx)
{
	uint32_t native_arch = seccomp_arch_native();	// seccomp userspace
	uint32_t host_arch = get_hostarch();	// kernel
	uint32_t compat_arch = 0;

	debug("host arch (kernel) is '%d'", host_arch);
	debug("native arch (userspace) is '%d'", native_arch);

	// For architectures that support a compat architecture, when the
	// kernel and userspace match, add the compat arch, otherwise add
	// the kernel arch to support the kernel's arch (eg, 64bit kernels with
	// 32bit userspace).
	if (host_arch == native_arch) {
		switch (host_arch) {
#if defined (SCMP_ARCH_X86_64)
		case SCMP_ARCH_X86_64:
			compat_arch = SCMP_ARCH_X86;
			break;
#endif
#if defined(SCMP_ARCH_AARCH64)
		case SCMP_ARCH_AARCH64:
			compat_arch = SCMP_ARCH_ARM;
			break;
#endif
#if defined (SCMP_ARCH_PPC64)
		case SCMP_ARCH_PPC64:
			compat_arch = SCMP_ARCH_PPC;
			break;
#endif
		default:
			break;
		}
	} else
		compat_arch = host_arch;

	if (compat_arch > 0 && seccomp_arch_exist(ctx, compat_arch) == -EEXIST) {
		debug("adding compat arch '%d'", compat_arch);
		if (seccomp_arch_add(ctx, compat_arch) < 0)
			die("seccomp_arch_add(..., compat_arch) failed");
	}
}

scmp_filter_ctx sc_prepare_seccomp_context(const char *filter_profile)
{
	int rc = 0;
	scmp_filter_ctx ctx = NULL;
	FILE *f = NULL;
	size_t lineno = 0;
	uid_t real_uid, effective_uid, saved_uid;
	struct preprocess pre;
	struct seccomp_args sargs;

	debug("preparing seccomp profile associated with security tag %s",
	      filter_profile);

	// initialize hsearch map
	sc_map_init();

	ctx = seccomp_init(SCMP_ACT_KILL);
	if (ctx == NULL) {
		errno = ENOMEM;
		die("seccomp_init() failed");
	}
	// Setup native arch and any compatibility archs
	sc_add_seccomp_archs(ctx);

	// Disable NO_NEW_PRIVS because it interferes with exec transitions in
	// AppArmor. Unfortunately this means that security policies must be
	// very careful to not allow the following otherwise apps can escape
	// the sandbox:
	//   - seccomp syscall
	//   - prctl with PR_SET_SECCOMP
	//   - ptrace (trace) in AppArmor
	//   - capability sys_admin in AppArmor
	// Note that with NO_NEW_PRIVS disabled, CAP_SYS_ADMIN is required to
	// change the seccomp sandbox.

	if (getresuid(&real_uid, &effective_uid, &saved_uid) != 0)
		die("could not find user IDs");

	// If running privileged or capable of raising, disable nnp
	if (real_uid == 0 || effective_uid == 0 || saved_uid == 0)
		if (seccomp_attr_set(ctx, SCMP_FLTATR_CTL_NNP, 0) != 0)
			die("Cannot disable nnp");

	// Note that secure_gettenv will always return NULL when suid, so
	// SNAPPY_LAUNCHER_SECCOMP_PROFILE_DIR can't be (ab)used in that case.
	if (secure_getenv("SNAPPY_LAUNCHER_SECCOMP_PROFILE_DIR") != NULL)
		filter_profile_dir =
		    secure_getenv("SNAPPY_LAUNCHER_SECCOMP_PROFILE_DIR");

	char profile_path[512];	// arbitrary path name limit
	sc_must_snprintf(profile_path, sizeof(profile_path), "%s/%s",
			 filter_profile_dir, filter_profile);

	f = fopen(profile_path, "r");
	if (f == NULL) {
		fprintf(stderr, "Can not open %s (%s)\n", profile_path,
			strerror(errno));
		die("aborting");
	}
	// Note, preprocess_filter() die()s on error
	preprocess_filter(f, &pre);

	if (pre.unrestricted) {
		seccomp_release(ctx);
		ctx = NULL;
		goto out;
	}
	// FIXME: right now complain mode is the equivalent to unrestricted.
	// We'll want to change this once we seccomp logging is in order.
	if (pre.complain) {
		seccomp_release(ctx);
		ctx = NULL;
		goto out;
	}

	char buf[SC_MAX_LINE_LENGTH];
	while (fgets(buf, sizeof(buf), f) != NULL) {
		lineno++;

		// skip policy-irrelevant lines
		if (validate_and_trim_line(buf, sizeof(buf), lineno) == 0)
			continue;

		char *buf_copy = strdup(buf);
		if (buf_copy == NULL)
			die("Out of memory");

		int pr_rc = parse_line(buf_copy, &sargs);
		free(buf_copy);
		if (pr_rc != PARSE_OK) {
			// as this is a syscall whitelist an invalid syscall
			// is ok and the error can be ignored
			if (pr_rc == PARSE_INVALID_SYSCALL)
				continue;
			die("could not parse line");
		}

		rc = seccomp_rule_add_exact_array(ctx, SCMP_ACT_ALLOW,
						  sargs.syscall_nr,
						  sargs.length, sargs.arg_cmp);
		if (rc != 0) {
			rc = seccomp_rule_add_array(ctx, SCMP_ACT_ALLOW,
						    sargs.syscall_nr,
						    sargs.length,
						    sargs.arg_cmp);
			if (rc != 0) {
				fprintf(stderr,
					"seccomp_rule_add_array failed with %i for '%s'\n",
					rc, buf);
				errno = 0;
				die("aborting");
			}
		}
	}

 out:
	if (f != NULL) {
		if (fclose(f) != 0)
			die("could not close seccomp file");
	}
	sc_map_destroy();
	return ctx;
}

void sc_load_seccomp_context(scmp_filter_ctx ctx)
{
	int rc;
	uid_t real_uid, effective_uid, saved_uid;

	// if sc_prepare_seccomp_context() sees @unrestricted or @complain it bails
	// out early and destroys the context object. In that case we have nothing
	// to do.
	if (ctx == NULL) {
		return;
	}

	if (getresuid(&real_uid, &effective_uid, &saved_uid) != 0)
		die("could not find user IDs");

	// If not root but can raise, then raise privileges to load seccomp
	// policy since we don't have nnp
	debug("raising privileges to load seccomp profile");
	if (effective_uid != 0 && saved_uid == 0) {
		if (seteuid(0) != 0)
			die("seteuid failed");
		if (geteuid() != 0)
			die("raising privs before seccomp_load did not work");
	}
	// load it into the kernel
	debug("loading seccomp profile into the kernel");
	rc = seccomp_load(ctx);
	if (rc != 0) {
		fprintf(stderr, "seccomp_load failed with %i\n", rc);
		die("aborting");
	}
	// drop privileges again
	debug("dropping privileges after loading seccomp profile");
	if (geteuid() == 0) {
		unsigned real_uid = getuid();
		if (seteuid(real_uid) != 0)
			die("seteuid failed");
		if (real_uid != 0 && geteuid() == 0)
			die("dropping privs after seccomp_load did not work");
	}
}

void sc_cleanup_seccomp_release(scmp_filter_ctx * ptr)
{
	seccomp_release(*ptr);
}<|MERGE_RESOLUTION|>--- conflicted
+++ resolved
@@ -33,11 +33,8 @@
 #include <sys/socket.h>
 #include <sys/types.h>
 #include <sys/utsname.h>
-<<<<<<< HEAD
+#include <termios.h>
 #include <xfs/xqm.h>
-=======
-#include <termios.h>
->>>>>>> 7f47400e
 #include <unistd.h>
 
 #include <seccomp.h>
@@ -302,7 +299,9 @@
 	sc_map_add(CLONE_NEWUSER);
 	sc_map_add(CLONE_NEWUTS);
 
-<<<<<<< HEAD
+	// man 4 tty_ioctl
+	sc_map_add(TIOCSTI);
+
 	// man 2 quotactl (with what Linux supports)
 	sc_map_add(Q_SYNC);
 	sc_map_add(Q_QUOTAON);
@@ -318,10 +317,6 @@
 	sc_map_add(Q_XSETQLIM);
 	sc_map_add(Q_XGETQSTAT);
 	sc_map_add(Q_XQUOTARM);
-=======
-	// man 4 tty_ioctl
-	sc_map_add(TIOCSTI);
->>>>>>> 7f47400e
 
 	// initialize the htab for our map
 	memset((void *)&sc_map_htab, 0, sizeof(sc_map_htab));
