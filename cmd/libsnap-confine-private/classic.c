--- conflicted
+++ resolved
@@ -58,7 +58,6 @@
 	} else {
 		return SC_DISTRO_CLASSIC;
 	}
-<<<<<<< HEAD
 }
 
 void sc_probe_distro(const char *os_release_path, ...)
@@ -117,11 +116,4 @@
 		}
 	}
 	va_end(ap);
-}
-
-bool sc_should_use_normal_mode(sc_distro distro, const char *base_snap_name)
-{
-	return distro != SC_DISTRO_CORE16 || !sc_streq(base_snap_name, "core");
-=======
->>>>>>> 342d759d
 }