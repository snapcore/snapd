--- conflicted
+++ resolved
@@ -12,12 +12,9 @@
         $GOPATH/bin/gocov test | $GOPATH/bin/gocov-html > $OUTPUTDIR/cov-snappy.html)
 (cd partition &&
         $GOPATH/bin/gocov test | $GOPATH/bin/gocov-html > $OUTPUTDIR/cov-partition.html)
-<<<<<<< HEAD
 (cd helpers &&
         $GOPATH/bin/gocov test | $GOPATH/bin/gocov-html > $OUTPUTDIR/cov-helpers.html)
-=======
 (cd coreconfig &&
         $GOPATH/bin/gocov test | $GOPATH/bin/gocov-html > $OUTPUTDIR/cov-coreconfig.html)
->>>>>>> 43359cb2
 
 echo "Coverage html reports are available in $OUTPUTDIR"