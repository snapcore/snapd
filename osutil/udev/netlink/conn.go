--- conflicted
+++ resolved
@@ -121,10 +121,7 @@
 			return true
 		}
 	}
-<<<<<<< HEAD
-=======
 	// c.Fd is set to non-blocking at this point
->>>>>>> d049d25d
 
 	stop = func(stopTimeout time.Duration) bool {
 		close(quitting)
