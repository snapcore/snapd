// -*- Mode: Go; indent-tabs-mode: t -*-

/*
 * Copyright (C) 2014-2015 Canonical Ltd
 *
 * This program is free software: you can redistribute it and/or modify
 * it under the terms of the GNU General Public License version 3 as
 * published by the Free Software Foundation.
 *
 * This program is distributed in the hope that it will be useful,
 * but WITHOUT ANY WARRANTY; without even the implied warranty of
 * MERCHANTABILITY or FITNESS FOR A PARTICULAR PURPOSE.  See the
 * GNU General Public License for more details.
 *
 * You should have received a copy of the GNU General Public License
 * along with this program.  If not, see <http://www.gnu.org/licenses/>.
 *
 */

package osutil

import (
	"os"
	"os/exec"
	"syscall"
)

// FileExists return true if given path can be stat()ed by us. Note that
// it may return false on e.g. permission issues.
func FileExists(path string) bool {
	_, err := os.Stat(path)
	return err == nil
}

// IsDirectory return true if the given path can be stat()ed by us and
// is a directory. Note that it may return false on e.g. permission issues.
func IsDirectory(path string) bool {
	fileInfo, err := os.Stat(path)
	if err != nil {
		return false
	}

	return fileInfo.IsDir()
}

// IsDevice checks if the given os.FileMode coresponds to a device (char/block)
func IsDevice(mode os.FileMode) bool {
	return (mode & (os.ModeDevice | os.ModeCharDevice)) != 0
}

// IsSymlink returns true if the given file is a symlink
func IsSymlink(path string) bool {
	fileInfo, err := os.Lstat(path)
	if err != nil {
		return false
	}

	return (fileInfo.Mode() & os.ModeSymlink) != 0
}

// IsExecutable returns true when given path points to an executable file
func IsExecutable(path string) bool {
	stat, err := os.Stat(path)
	if err != nil {
		return false
	}
	return !stat.IsDir() && (stat.Mode().Perm()&0111 != 0)
}

// ExecutableExists returns whether there an exists an executable with the given name somewhere on $PATH.
func ExecutableExists(name string) bool {
	_, err := exec.LookPath(name)

	return err == nil
}

var lookPath func(name string) (string, error) = exec.LookPath

// LookPathDefault searches for a given command name in all directories
// listed in the environment variable PATH and returns the found path or the
// provided default path.
func LookPathDefault(name string, defaultPath string) string {
	p, err := lookPath(name)
	if err != nil {
		return defaultPath
	}
	return p
}

// IsWritable checks if the given file/directory can be written by
// the current user
func IsWritable(path string) bool {
	// from "fcntl.h"
	const W_OK = 2

	err := syscall.Access(path, W_OK)
	return err == nil
}

// IsDirNotExist tells you whether the given error is due to a directory not existing.
func IsDirNotExist(err error) bool {
	switch pe := err.(type) {
	case nil:
		return false
	case *os.PathError:
		err = pe.Err
	case *os.LinkError:
		err = pe.Err
	case *os.SyscallError:
		err = pe.Err
	}

	return err == syscall.ENOTDIR || err == syscall.ENOENT || err == os.ErrNotExist
}

// DirExists checks whether a given path exists, and if so whether it is a directory.
func DirExists(fn string) (exists bool, isDir bool, err error) {
	st, err := os.Stat(fn)
	if err != nil {
		if IsDirNotExist(err) {
			return false, false, nil
		}
		return false, false, err
	}
	return true, st.IsDir(), nil
}

// RegularFileExists checks whether a given path exists, and if so whether it is a regular file.
<<<<<<< HEAD
func RegularFileExists(desktopFile string) bool {
	fileStat, err := os.Stat(desktopFile)

	return err == nil && fileStat.Mode().IsRegular()
=======
func RegularFileExists(fn string) (exists, isReg bool, err error) {
	fileStat, err := os.Lstat(fn)
	if err != nil {
		return false, false, err
	}
	return true, fileStat.Mode().IsRegular(), nil
>>>>>>> 63dbbdc1
}<|MERGE_RESOLUTION|>--- conflicted
+++ resolved
@@ -126,17 +126,10 @@
 }
 
 // RegularFileExists checks whether a given path exists, and if so whether it is a regular file.
-<<<<<<< HEAD
-func RegularFileExists(desktopFile string) bool {
-	fileStat, err := os.Stat(desktopFile)
-
-	return err == nil && fileStat.Mode().IsRegular()
-=======
 func RegularFileExists(fn string) (exists, isReg bool, err error) {
 	fileStat, err := os.Lstat(fn)
 	if err != nil {
 		return false, false, err
 	}
 	return true, fileStat.Mode().IsRegular(), nil
->>>>>>> 63dbbdc1
 }