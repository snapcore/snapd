--- conflicted
+++ resolved
@@ -1,10 +1,3 @@
-<<<<<<< HEAD
-snapd (2.14ubuntu19) trusty; urgency=medium
-
-  * Bump revision for PPA build.
-
- -- Thomas Voß <thomas.voss@canonical.com>  Mon, 29 Aug 2016 17:07:20 +0200
-=======
 snapd (2.14.2~16.04) xenial; urgency=medium
 
   * New upstream release: LP: #1618095
@@ -53,7 +46,6 @@
     - daemon: make socket split backward-compatible.
 
  -- Michael Vogt <michael.vogt@ubuntu.com>  Tue, 30 Aug 2016 16:43:29 +0200
->>>>>>> 409b5ff0
 
 snapd (2.14) xenial; urgency=medium
 
