<<<<<<< HEAD
snapd (2.20-2) unstable; urgency=medium

  * Replace unversioned Conflicts on snap package with versioned
    Breaks/Replaces, now that snap has dropped /usr/bin/snap.
    Closes: #849162.

 -- Steve Langasek <vorlon@debian.org>  Sun, 25 Dec 2016 17:50:25 -0600

snapd (2.20-1) unstable; urgency=medium

  * New upstream release.
  * Update one test (cmd/snap/cmd_interfaces_test.go) to cope with the newer
    golang-go-flags-dev in unstable.
  * Explicitly include 'udev' in Build-Depends.
  * Add tzdata to Build-Depends to avoid ftbfs. (Closes: #848754)

 -- Michael Hudson-Doyle <michael.hudson@ubuntu.com>  Mon, 19 Dec 2016 11:43:55 +1300
=======
snapd (2.21) xenial; urgency=medium

  * New upstream release, LP: #1656382
    - daemon: re-enable reexec
    - interfaces: allow reading installed files from previous revisions
      by default
    - daemon: make activation optional
    - tests: run all snap-confine tests in c-unit-tests task
    - many: fix abbreviated forms of disconnect
    - tests: switch more tests to MATCH
    - store: export userAgent. daemon: print store.UserAgent() on
      startup.
    - tests: test classic confinement `snap list` and  `snap info`
      output
    - debian: skip snap-confine unit tests on nocheck
    - overlord/snapstate: share code between Update and UpdateMany, so
      that it deals with auto-aliases correctly
    - interfaces: upower-observe: refactor to allow snaps to provide a
      slot
    - tests: add end-to-end store test for classic confinement
    - overlord,overlord/snapstate: have UpdateMany retire/enable auto-
      aliases even without new revision
    - interfaces/browser-support: add @{PROC}/@{pid}/fd/[0-9] w and misc
      /run/udev
    - interfaces/builtin: add physical-memory-* and io-ports-control
    - interfaces: allow getsockopt by default since it is so commonly
      used
    - cmd/snap, daemon, overlord/snapstate: tests and fixes for "snap
      refresh" of a classic snap
    - interfaces: allow read/write access of real-time clock with time-
      control interface
    - store: request no CDN via a header using SNAPPY_STORE_NO_CDN
      envvar
    - snap: add information about tracking channel (not just actual
      channel)
    - interfaces: use fewer dot imports
    - overlord/snapstate: remove restrictions on ResetAliases
    - overlord, store: move confinement filtering to the overlord (from
      The Store)
    - many: move interface test helpers to ifacetest package
    - many: implement 'snap aliases'
    - vet: fix for unkeyed fields error on aliases_test.go
    - interfaces: miscellaneous policy updates for network-control,
      unity7, pulseaudio, default and home
    - tests: test for auto-aliases
    - interface hooks: connect plug slot hooks (step 2)
    - cmd/snap: fix internal naming in snap connect
    - snap: use "size" as the json tag in snap.ChannelSnapInfo
    - tests: restore the missing initialization of iface manager causing
      race
    - snap: fix missing sizes in `snap info <remote-snap>`
    - tests: improve cleanup for c-unit-tests
    - cmd/snap-confine: build non-installed libsnap-confine-private.a
    - cmd/snap-confine: small tweaks to seccomp support code
    - interfaces/docker-support: allow /run/shm/aufs.xeno for 14.04
    - many: obtain installed snaps developer/publisher username through
      assertions
    - store: setting of fields for details endpoint
    - cmd/snap-confine: check for rst2man on configure
    - snap: show `snap --help` output when just running `snap`
    - interface/builtin: drop the obsolete checks in udisks2
      SanitizeSlot
    - cmd/snap: remove currency switch following UX review
    - spread: find top-level directory before running generate-
      packaging-dir
    - interface hooks: prepare plug slot hooks (step 1)
    - i18n: use github.com/mvo5/gettext.go (pure go) for i18n to avoid
      cgo
    - many: put a marker in the User-Agent sent by snapd/snap when under
      testingThe User-Agent will look like:
    - tests: fix -reuse and -resend when govendor is missing
    - snap: provide friendlier `snap find` message when no snaps are
      found
    - tests: fix mkversions.sh failure on zesty
    - spread: install build-essentail unconditionally
    - spread: improve qemu ubuntu-14.04-{32,64} support
    - overlord/snapstate,daemon: implement GET /v2/aliases handling
    - store: retry user info request
    - tests: port more snap-confine regression tests
    - tests: cancel the scheduled reboot on ubuntu-core-upgrade-no-gc
      and restore state
    - tests: debug zesty autopkgtest failures
    - overlord/snapstate: use keyed fields on literals
    - tests: use MATCH in install-remove-multi
    - tests: increase wait time for service to be up
    - tests: make debug-each succeed if DENIED doesn't match
    - tests: skip packaging dir generation for non-git based autopkgtest
      runs
    - tests: port refresh-all-undo to MATCH
    - tests: improve snap connect test
    - tests: port additional snap-confine regression tests
    - tests: show --version when it matches unknown
    - tests: optionally use apt proxy for qemu
    - tests: add hello-classic test
    - many: behave more consistently when pointed to staging and
      possibly the fake store
    - overlord/ifacestate: remove stale comments
    - interfaces/apparmor: ignore snippets in classic confinement
    - tests: port first regression test from snap-confine
    - cmd/snap-confine: disable old tests

 -- Michael Vogt <michael.vogt@ubuntu.com>  Fri, 13 Jan 2017 19:39:51 +0100

snapd (2.20.1) xenial; urgency=medium

  * New upstream release, LP: #1648520
    - tests: enable the ppc64el tests again
    - tests: add classic confinement test
    - tests: run snap confine tests in debian/rules already

 -- Michael Vogt <michael.vogt@ubuntu.com>  Mon, 19 Dec 2016 11:53:29 +0100
>>>>>>> 4e8ba630

snapd (2.20) xenial; urgency=medium

  * New upstream release, LP: #1648520
    - many: implement  "snap alias --reset" using snapstate.ResetAliases
    - debian: use a packaging branch for 14.04
    - store: retry downloads on io.Copy errors and sha3 checksum errors
    - snap: show apps in `snap info`
    - store: send an explicit X-Ubuntu-Classic header to the store
    - overlord/snapstate: implement snapstate.ResetAliases
    - interfaces/builtin: add dbus interface
    - tests: fix tests on 17.04
    - store: use mocked retry strategy to make store tests faster
    - overlord: apply auto-aliases information from the snap-declaration
      on install or refresh
    - many: prepare landing on trusty
    - many: implement snap unalias using snapstate.Unalias
    - overlord/snapstate: fixing the placement/grouping of some
      functions
    - interfaces: support network namespaces via 'ip netns' in network-
      control
    - interfaces/builtin: fix pulseaudio apparmor rules
    - interfaces/builtin: add iio interface
    - tests: update custom core snap with the freshly build snap-confine
    - interfaces: use sysd.{Disable,Stop} instead of sysd.DisableNow()
    - overlord,overlord/snapstate: implement snapstate.Unalias by
      generalizing the "alias" task
    - interfaces: misc openstack snap enablement
    - cmd/snap: mock terminal.ReadPassword instead of using /dev/ptmx
    - notifications, daemon: kill the unsupported events endpoint
    - client: only allow Dangerous option in InstallPath
    - overlord/ifacestate: no interface checks if no snap id
    - many: implement alias command
    - snap: tweak snap install output as designed by Mark
    - debian: fix Pre-Depends on dpkg
    - tests: check if snap-confine --version is unknown
    - cmd/snap-confine: allow content interface mounts
    - tests: remove ppa:snappy-dev/image again
    - interfaces/apparmor: allow access to core snap
    - tests: remove snap-confine/ubuntu-core-launcher after the tests
    - overlord,overlord/snapstate: implement snapstate.Alias
    - cmd/snap: reject "snap disconnect foo"
    - debian: add split ubuntu-core-launcher and snap-confine packages
    - cmd: fix mkversion.sh and add regression test
    - overlord/snapstate: setup/remove aliases as we link/unlink snaps
    - cmd/snap,tests: alias support in snap run
    - snap/snapenv: don't obscure HOME if snap uses classic confinement
    - store: decode response.Body json inside retry loops
    - cmd/snap-confine: fix compilation on platforms with gcc < 4.9.0
    - vendor: update tomb package fixing context support

 -- Michael Vogt <michael.vogt@ubuntu.com>  Thu, 15 Dec 2016 22:07:08 +0100

snapd (2.19) xenial; urgency=medium

  * New upstream release, LP: #1648520
    - cmd/snap-confine: disable support for XDG_RUNTIME_DIR
    - cmd/snap-confine/tests: fix stale path after move to snapd
    - cmd/snap-confine: don't use __attribute__((nonull))
    - snap: add description to `snap info`
    - snap: show last refresh time
    - store: switch default delta format from xdelta to xdelta3
    - interfaces: fix system-observe interface to work with ps_mem
    - debian: add missing ca-certificates dependency
    - cmd/snap-confine: add support for classic confinement
    - snapstate/backend: add backend methods to manage aliases
    - tests: re-enable snap-confine unit tests via spread
    - many: merge snap-confine into snapd
    - many: add support for classic confinement
    - snap: abort install with ctrl+c
    - cmd/snap: change terms accept URL following UX review
    - interfaces/apparmor: use distinct apparmor template for classic
    - snap: add snap size to `snap info`
    - interfaces: add unconfined access to modem-manager
    - snap: support for parsing and exposing on snap.Info aliases
    - debian: disable autopkgtests on ppc64el
    - snap: disable support for socket activation
    - tests: fix incorrect restore of the current symlink
    - asserts: introduce auto-aliases header in snap-declaration
    - interfaces/seccomp: add support for classic confinement
    - tests: do not use external snaps
    - daemon: close the dup()ed file descriptor to not leak it
    - overlord, daemon, progress: enable building snapd without CGO
    - daemon, store: let snap info find things in any channel
    - store: retry tweaks and logging
    - snap: Improve `snap --help` output as designed by Mark
    - interfaces/builtin: fix incorrect udev rule in i2c
    - overlord: increase test timeout and improve failure message
    - snap: remove unused experimental command
    - debian: remove unneeded conflict against the "snappy" package
    - daemon, strutil: move daemon.quotedNames to strutil.Quoted
    - docs: document SNAP_DEBUG_HTTP in HACKING.md
    - cmd/snap: have some completers
    - snap: support "daemon: notify" in snap.yaml
    - snap: fix try command when daemon linie is added
    - interfaces: apparmor support for classic confinement
    - debian/rules: build with -buildoptions=pie
    - tests: include /boot in saved state (including bootenv and any
      kernels)
    - daemon: ensure `snap try` installs core if it's missing
    - tests: save/restore /snap/core/current symlink
    - tests: decrease the number of expected featured apps
    - tests: add set -e to the prepare ssh script
    - cmd/snap: add tests for section completion; fix bugs.
    - cmd/snap: document 'snap list --all'

 -- Michael Vogt <michael.vogt@ubuntu.com>  Thu, 08 Dec 2016 16:16:04 +0100

snapd (2.18.1) xenial; urgency=medium

  * New upstream release, LP: #1644625
    - daemon: fix crash when `snap refresh` contains a single update
    - fix unhandled error from io.Copy() in download()
    - interfaces/builtin: fix incorrect udev rule in i2c

 -- Michael Vogt <michael.vogt@ubuntu.com>  Mon, 05 Dec 2016 15:04:13 +0100

snapd (2.18) xenial; urgency=medium

  * New upstream release, LP: #1644625
    - store: retry on io.EOF
    - tests: skip pty tests on ppc64el and powerpc
    - client, cmd/snap: introducing "snap info"
    - snap: do exit 0 on install/remove if that snap is already
      installed or already removed
    - snap: add `snap watch <change-id>` to attach to a running change
    - store: retry downloads using retry loop
    - snap: try doesn't require snap-dir when run in snap's directory
    - daemon: show what will change in the "refresh-all" changes
    - tests: disable autorefresh for the external backend
    - snap: add `snap list -a` to show all snaps (even inactive ones)
    - many: unify boolean env var handling
    - overlord/ifacestate: don't setup jailmode snaps with devmode
      confinement
    - snapstate: do not garbage collect the snaps used by the bootenv
    - debian: drop hard xdelta dependency for now
    - snap: make `snap login` ask for email if not given as argument
    - osutil: fix build on armhf (arm in go-arch) and powerpc (ppc in
      go-arch)
    - many: rename DevmodeConfinement to DevModeConfinement
    - store: resp.Body.Close() missing in ReadyToBuy
    - many: use ConfinementOptions instead of ConfinementType
    - snap, daemon, store: fake the channel map in the REST API
    - misc: run github.com/gordonklaus/ineffassign as part of the static
      checks
    - docs: add goreportcard badge and remove coveralls badge
    - tests: force gofmt -s in static checks
    - many: run gofmt -s -w on all the code
    - store: DRY actual retry code
    - many: fix various errors uncovered by goreportcard.com
    - interfaces/builtin: allow additional shared memory for webkit
    - many: some more missing snapState->snapst
    - asserts: introduce an optional freeform display-name for model
    - interfaces/builtin: rename usb-raw to raw-usb
    - progress: init pbar with correct total value
    - daemon/api.go: add quotedNames() helper
    - interfaces: add ConfinementOptions type
    - tests: add a test about the extra bits that prepare-device can
      specify for device registration
    - tests: check that gpio device nodes are exported after reboot
    - tests: parameterize core channel with env var for classic too
    - many: rename variable "ss" to "snapsup" or "snapst" or "st"
      (depending on context)
    - tests: do not use external snaps in spread
    - store: retry buy request
    - store: retry store.Find
    - store: retry assertion store call
    - store: retry call for snap details
    - many: use snap.ConfinementType rather than bool devmode
    - daemon: if a bad snap is posted it is not an internal error but a
      bad request
    - client: add "Snap.Screenshots" to the client API
    - interfaces: update base declaration documentation and policy for
      on-classic and snap-type
    - store: check payment method before TOS for a better UX
    - interfaces: allow sched_setaffinity in process-control
    - tests: parameterize core channel with env var
    - tests: ensure that the XDG_ env contains at least XDG_RUNTIME_DIR
    - interfaces: fcitx also listens on the session bus for Qt apps
    - store: retry ListRefresh
    - snap: use "Password of <email>:" in the `snap login`
    - many: reshuffle how we load/inject tests keys so image doesn't
      need assertstate anymore
    - store: use range requests if we have a local file already
    - dirs,interfaces,overlord,snap,snapenv,test: export per-snap
      XDG_RUNTIME_DIR per user
    - osutil: make RealUser only look at SUDO_USER when uid==0
    - tests: do not use the ppa:snappy-dev/image in the tests
    - store: retry readyToBuy request
    - tests: increase `expect` timeouts
    - static tests: add spell check
    - tests: add debug to all flaky expect tests
    - systemd: correct the mount arguments when mounting with squashfuse
    - interfaces: add avahi-observe
    - store: bring delta downloads back
    - interfaces: add alsa
    - interfaces/builtin: fix a broken test that snuck into master
    - osutil: add chattr funcs
    - image: init "snap_mode" on image creation time to avoid ugly
      messages
    - tests: test-snapd-fuse-consumer needs python-fuse as a build-
      package
    - interfaces/builtin: add i2c interface
    - interfaces: add ofono interface
    - tests: do not use hello-world in our tests
    - snap: add support for classic confinement
    - interfaces: remove LegacyAutoConnect() from the interfaces
    - interfaces: miscellaneous policy updates
    - tests: run autopkgtests in the autopkgtest.ubuntu.com
      infrastructure
    - Implement lxd-client interface exposing the lxd snap
    - asserts: validate optional account username
    - many: remove unnecessary snap name parameter from buying endpoint
    - tests: do not hardcode the size of /dev/ram0
    - tests: add test that ensures the right content for /etc/os-release
    - spread tests: fix snap mode check
    - docs: fix path for source files location in HACKING.md
    - interfaces/builtin/mir: allow slot to make recvfrom syscalls
    - store: sections/featured snaps store support

 -- Michael Vogt <michael.vogt@ubuntu.com>  Thu, 24 Nov 2016 19:43:08 +0100

snapd (2.17.1) xenial; urgency=medium

  * New upstream release, LP: #1637215:
    - release: os-release on core has changed
    - tests: /dev/ptmx does not work on powerpc, skip here
    - docs: moved to github.com/snapcore/snapd/wiki (#2258)
    - debian: golang is not installable on powerpc, use golang-any

 -- Michael Vogt <michael.vogt@ubuntu.com>  Fri, 04 Nov 2016 18:13:10 +0200

snapd (2.17) xenial; urgency=medium

  * New upstream release, LP: #1637215:
    - overlord/ifacestate: add unit tests for undo of setup-snap-
      security (#2243)
    - daemon,overlord,snap,tests: download to .partial in final dir
      (#2237)
    - overlord/state: marshaling tests for lanes (#2245)
    - overlord/state: introduce state lanes (#2241)
    - overlord/snapstate: fix revert+refresh (#2224)
    - interfaces/sytemd: enable/disable generated service units (#2229)
    - many: fix incorrect security files generation on undo
    - overlord/snapstate: add dynamic snapdX.Y assumes (#2227)
    - interfaces: network-manager: give slot full read-write access to
      /run/NetworkManager
    - docs: update the name of the command for the cross-build
    - overlord/snapstate: fix missing argument to Noticef
    - snapstate: ensure gadget/core/kernel can not be disabled (#2218)
    - asserts: limit to 1y only if len(models) == 0 (#2219)
    - debian: only install share/locale if available (missing on
      powerpc)
    - overlrod/snapstate: fix revert followed by refresh to old-current
      (#2214)
    - interfaces/builtin: network-manager and bluez can change hostname
      (#2204)
    - snap: switch the auto-import dir to /run/snapd/auto-import
    - docs: less details about cloud.cfg as requested in trello (#2206)
    - spread.yaml: Ensure ubuntu user has passwordless sudo for
      autopkgtests (#2201)
    - interfaces/builtin: add dcdbas-control interface
    - boot: do not set boot to try mode if the revision is unchanged
    - interfaces: add shutdown interface (#2162)
    - interfaces: add system-power-control interface
    - many: use the new systemd backend for configuring GPIOs
    - overlord/ifacestate: setup security for slots before plugs
    - snap: spool assertion candidates if snapd is not up yet
    - store,daemon,overlord: download things to a partials dir
    - asserts,daemon: implement system-user-authority header/concept
    - interfaces/builtin: home base declaration rule using on-classic
      for its policy
    - interfaces/builtin: finish decl based checks
    - asserts: bump snap-declaration to allow signing with new-style
      plugs and slots
    - overlord: checks for kernel installation/refresh based on model
      assertion and previous kernel
    - tests/lib/fakestore: fix logic to distinguish assertion not found
      errors
    - client: add a few explicit error types (around the request cycle)
    - tests/lib/fakestore/cmd/fakestore: make it log, and fix a typo
    - overlord/snapstate: two bugs for one
    - snappy: disable auto-import of assertions on classic (#2122)
    - overlord/snapstate: move trash cleanup to a cleanup handler
      (#2173)
    - daemon: make create-user --known fail on classic without --force-
      managed (#2123)
    - asserts,interfaces/policy: implement on-classic plug/slot
      constraints
    - overlord: check that the first installed gadget matches the model
      assertion
    - tests: use the snapd-control-consumer snap from the store
    - cmd/snap: make snap run not talk to snapd for finding the revision
    - snap/squashfs: try to hard link instead of copying. Also, switch
      to osutil.CopyFile for cp invocation.
    - store: send supported max-format when retrieving assertions
    - snapstate, devicestate: do not remove seed
    - boot,image,overlord,partition: read/write boot variables in single
      operation
    - tests: reenable ubuntu-core tests on qemu
    - asserts,interfaces/policy: allow OR-ing of subrule constraints in
      plug/slot rules
    - many: move from flags as ints to flags as structs-of-bools (#2156)
    - many: add supports for keeping and finding assertions with
      different format iterations
    - snap: stop using ubuntu-core-launcher, use snap-confine
    - many: introduce an assertion format iteration concept, refuse to
      add unsupported assertion
    - interfaces: tweak wording and comment
    - spread.yaml: dump apparmor denials on spread failure
    - tests: unflake ubuntu-core-reboot (#2150)
    - cmd/snap: tweak unknown command error message (#2139)
    - client,daemon,cmd: add payment-declined error kind (#2107)
    - cmd/snap: update remove command help (#2145)
    - many: removed frameworks target and fixed service files (#2138)
    - asserts,snap: validate attributes to a JSON-compatible type subset
      (#2140)
    - asserts: remove unused serial-proof type
    - tests: skip auto-import tests on systems without test keys (#2142)
    - overlord/devicestate: don't spam the debug log on classic (#2141)
    - cmd/snap: simplify auto-import mountinfo parsing (#2135)
    - tests: run ubuntu-core upgrades on isolated machine (#2137)
    - overlord/devicestate: recover seeding from old external approach
      (#2134)
    - overlord: merge overlord/boot pkg into overlord/devicestate
      (#2118)
    - daemon: add postCreateUserSuite test suite (#2124)
    - tests: abort tests if an update process is scheduled (#2119)
    - snapstate: avoid reboots if nothing in the boot setup has changed
      (#2117)
    - cmd/snap: do not auto-import from loop or non-dev devices (#2121)
    - tests: add spread test for `snap auto-import` (#2126)
    - tests: add test for auto-mount assertion import (#2127)
    - osutil: add missing unit tests for IsMounted (#2133)
    - tests: check for failure creating user on managed ubuntu-core
      systems (#2096)
    - snap: ignore /dev/loop addings from udev (#2111)
    - tests: remove snapd.boot-ok reference (#2109)
    - tests: enable tests related to the home interface in all-snaps
      (#2106)
    - snapstate: only import defaults from gadget on install (#2105)
    - many: move firstboot code into the snapd daemon (#2033)
    - store: send correct JSON type of string for expected payment
      amount (#2103)
    - cmd/snap: rename is-managed to managed and tune (#2102)
    - interfaces,overlord/ifacestate: initial cleaning up of no arg
      AutoConnect related bits (#2090)
    - client, cmd: prompt for password when buying (#2086)
    - snapstate: fix hanging `snap remove` if snap is no longer mounted
    - image: support gadget specific cloud.conf file (#2101)
    - cmd/snap,ctlcmd: fix behavior of snap(ctl) get (#2093)
    - store: local users download from the anonymous url (#2100)
    - docs/hooks.md: fix typos (#2099)
    - many: check installation of slots and plugs against declarations
    - docs: fix missing "=" in the systemd-active docs
    - store: do not set store auth for local users (#2092)
    - interfaces,overlord/ifacestate: use declaration-based checking for
      auto-connect (#2071)
    - overlord, daemon, snap: support gadget config defaults (#2082)The
      main semantic changes are:
    - tests: fix snap-disconnect tests after core rename (#2088)
    - client,daemon,overlord,cmd: add /v2/users and create-user on auto-
      import (#2074)
    - many: abbreviated forms of disconnect (#2066)
    - asserts: require lowercase model until insensitive matching is
      ready (#2076)
    - cmd/snap: add version command, same as --version (#2075)
    - all: use "core" by default but allow "ubuntu-core" still (#2070)
    - overlord/devicestate, docs/hooks.md: nest prepare-device
      configuration options
    - daemon: fix login API to return local macaroons (#2078)
    - daemon: do not hardcode UID in userLookup (#2080)
    - client, cmd: connect fixes (#2026)
    - many: preparations for switching most of autoconnect to use the
      declarationsfor now:
    - overlord/auth: update CheckMacaroon to verify local snapd
      macaroons (#2069)
    - cmd/snap: trivial auto-import and download tweaks (#2067)
    - interfaces: add repo.ResolveConnect that handles name resolution
    - interfaces/policy: introduce InstallCandidate and its checks
    - interfaces/policy,overlord: check connection requests against the
      declarations in ifacestate
    - many: setup snapd macaroon for local users (#2051)Next step: do
      snapd macaroons verification.
    - interfaces/policy: implement snap-id/publisher-id checks
    - many: change Connect to take ConnRef instead of strings (#2060)
    - snap: auto mount block devices and import assertions (#2047)
    - daemon: add `snap create-user --force-managed` support (#2041)
    - docs: remove references to removed buying features (#2057)
    - interfaces,docs: allow sharing SNAP{,_DATA,_COMMON} via content
      iface (#2063)
    - interfaces: add Plug/Slot/Connection reference helpers (#2056)
    - client,daemon,cmd/snap: improve create-user APIs (#2054)
    - many: introduce snap refresh --ignore-validation <snap> to
      override refresh validation (#2052)
    - daemon: add support for `snap create-user --known` (#2040)
    - interfaces/policy: start of interface policy checking code based
      on declarations (#2050)
    - overlord/configstate: support nested configuration (#2039)
    - asserts,interfaces/builtin,overlord/assertstate: introduce base-
      declaration (#2037)
    - interfaces: builtin: Allow writing DHCP lease files to
      /run/NetworkManager/dhcp (#2049)
    - many: remove all traces of the /v2/buy/methods endpoint (#2045)
    - tests: add external spread backend (#1918)
    - asserts: parse the slot rules in snap-declarations (#2035)
    - interfaces: allow read of /etc/ld.so.preload by default for armhf
      on series 16 (#2048)
    - store: change purchase to order and store clean up first pass
      (#2043)
    - daemon, store: switch to new store APIs in snapd (#2036)
    - many: add email to UserState (#2038)
    - asserts: support parsing the plugs stanza i.e. plug rules in snap-
      declarations (#2027)
    - store: apply deltas if explicitly enabled (#2031)
    - tests: fix create-key/snap-sign test isolation (#2032)
    - snap/implicit: don't restrict the camera iface to classic (#2025)
    - client, cmd: change buy command to match UX document (#2011)
    - coreconfig: nuke it. Also, ignore po/snappy.pot. (#2030)
    - store: download deltas if explicitly enabled (#2017)
    - many: allow use of the system user assertion with create-user
      (#1990)
    - asserts,overlord,snap: add prepare-device hook for device
      registration (#2005)
    - debian: adjust packaging for trusty/deputy systemd (#2003)
    - asserts: introduce AttributeConstraints (#2015)
    - interface/builtin: access system bus on screen-inhibit-control
    - tests: add firewall-control interface test (#2009)
    - snapstate: pass errors from ListRefresh in updateInfo (#2018)
    - README: add links to IRC, mailing list and social media (#2022)
    - docs: add `configure` hook to hooks list (#2024)LP: #1596629
    - cmd/snap,configstate: rename apply-config variables to configure.
      (#2023)
    - store: retry download on 500 (#2019)
    - interfaces/builtin: support time and date settings via
      'org.freedesktop.timedate1 (#1832)

 -- Michael Vogt <michael.vogt@ubuntu.com>  Wed, 02 Nov 2016 01:17:36 +0200

snapd (2.16-1) unstable; urgency=medium

  [ Michael Hudson-Doyle ]
  * New upstream release.
  * Import gopkg.in/cheggaaa/pb.v1 rather than github.com/cheggaaa/pb.
  * Switch to unconditional conflict against `snap` (Closes: #826884)
  * Update Vcs-Git and Vcs-Browser to point to alioth. 

  [ Steve Langasek ]
  * Remove govendor from gbp.conf, and import Ubuntu tarball as our
    orig.tar.gz (switching our packaging to non-native).
  * Add Uploaders.
  * Drop lintian overrides not used in Debian because we dynamically link
    against golang-yaml.v2.
  * Bump standards-version, no changes required.
  * Add/fix various lintian overrides.

 -- Steve Langasek <vorlon@debian.org>  Wed, 02 Nov 2016 12:14:52 +0000

snapd (2.16) xenial; urgency=medium

  * New upstream release, LP: #1628425
    - overlord/state: prune old empty changes
    - interfaces: ppp: load needed kernel module (#2007)
    - interfaces/builtin: add missing rule to allow run-parts to
      execute all resolvconf scripts
    - many: rename apply-config hook to configure
    - tests: use new spread `debug` feature
    - many: finish `snap set` API.
    - overlord: fix and simplify configstate.Transaction
    - assertions: add system-user assertion
    - snap: add `snap known --remote`
    - tests: replace systemd-run with on-the-fly generation of units.
    - overlord/boot: switch to using assertstate.Batch
    - snap, daemon, store: pass through screenshots from store
    - image: add meta/gadget.yaml infrastructure
    - tests: add test benchmark script
    - daemon: add the actual ssh keys that got added to the create-user
      response
    - daemon: add REST API behind `snap get`
    - debian: re-add golang-github-gosexy-gettext-dev
    - tests: added install_local function
    - interfaces/builtin: fix resolvconf permissions for network-manager
      interface
    - tests: use apt as compatible with trusty
    - many: discard preserved namespace after removing snap
    - daemon, overlord, store: add ReadyToBuy API to snapd
    - many: add support for installing/removing multiple snaps
    - progress: use New64 and fix output newline
    - interfaces/builtin: allow network-manager to access netplan conf
      files
    - tests: build once and install test snap from cache
    - overlord/state: introduce cleanup support
    - snap: move/clarify Info.Broken
    - ctlcmd: add snapctl get.
    - overlord,store: clean up serial-proof plumbing code
    - interfaces/builtin: add network-setup-observe interface
    - daemon,overlord/assertstate: support streams of assertions with
      snap ack
    - snapd: kmod backend
    - tests: ensure HOME is also set correctly
    - configstate,hookstate: add snapctl set
    - tests: disable broken create-key test
    - interfaces: adjust bluetooth-control to allow getsockopt (LP:
      #1613572)
    - tests: add a test for core about device initialization and device
      registration and auth
    - many: show snap name before the download progress bar
    - interfaces/builtin: add rcvfrom for client connected plugs to mir
      interface
    - asserts: support for maps in assertions
    - tests: increase timeout for key generation in create-key test
    - many: validate refreshes against validation assertions by gating
      snaps
    - interfaces/apparmor: allow 'm' in default policy for snap-exec
    - many: avoid snap.InfoFromSnapYaml in tests
    - interfaces/builtin: allow /dev/net/tun with network-control
    - tests: add spread test for snap create-key/snap sign
    - tests: add missing quotes in security-device-cgroups/task.yaml
    - interfaces: drop ErrUnknownSecurity
    - store: add "ready to buy" method
    - snap/snapenv, tests: use root's data dirs when running via sudo
    - interfaces/builtin: add initial docker interface
    - snap: remove extra newline after progress is done
    - docs: fix formating of HACKING.md "Testing snapd"
    - store : add requestOptions.ExtraHeaders so that individual
      requests can customise headers.
    - many: use unique plug/slot names in tests
    - tests: add tests for the classic dimension
    - many: add vendoring of dependencies by default
    - tests: use in-tree snap{ctl,-exec} for all tests
    - many: support snapctl -h
    - tests: adjust regex after changes in stat output
    - store,snap: initial support for delta downloads
    - interfaces/builtin: add run/udev/data paths to mir interface
    - snap: lessen annoyance of implicit interface tests
    - tests: ensure http{,s}_proxy is defined inside the fake-store
    - interfaces: allow xdg-open in unity7, unity7 cleanups
    - daemon,store: move store login user logic to store
    - tests: replace realpath with readlink -f for trusty support.
    - tests: add https_proxy into environment as well
    - interfaces/builtin: allow mmaping pulseaudio buffers

 -- Michael Vogt <michael.vogt@ubuntu.com>  Wed, 28 Sep 2016 11:09:27 +0200

snapd (2.15.2ubuntu1) xenial; urgency=medium

  * New upstream release, LP: #1623579
    - snap/snapenv, tests: use root's data dirs when running via sudo
      (cherry pick PR: #1857)
    - tests: add https_proxy into environment
      (cherry pick PR: #1926)
    - interfaces: allow xdg-open in unity7, unity7 cleanups
      (cherry pick PR: #1946)
    - tests: ensure http{,s}_proxy is defined inside the fake-store
      (cherry pick PR: #1949)

 -- Michael Vogt <michael.vogt@ubuntu.com>  Wed, 21 Sep 2016 17:21:12 +0200

snapd (2.15.2) xenial; urgency=medium

  * New upstream release, LP: #1623579
    - asserts: define a bit less terse Ref.String
    - interfaces: disable auto-connect in libvirt interface
    - asserts: check that validation assertions are signed by the
      publisher of the gating snap

 -- Michael Vogt <michael.vogt@ubuntu.com>  Mon, 19 Sep 2016 10:42:29 +0200

snapd (2.15.1) xenial; urgency=medium

  * New upstream release, LP: #1623579
    - image: ensure local snaps are put last in seed.yaml
    - asserts: revert change that made the account-key's name mandatory.
    - many: refresh all snap decls
    - interfaces/apparmor: allow reading /etc/environment

 -- Michael Vogt <michael.vogt@ubuntu.com>  Mon, 19 Sep 2016 09:19:44 +0200

snapd (2.15) xenial; urgency=medium

  * New upstream release, LP: #1623579
    - tests: disable prepare-image-grub test in autopkgtest
    - interfaces: allow special casing for auto-connect until we have
      assertions
    - docs: add a little documentation on hooks.
    - hookstate,daemon: don't mock HookRunner, mock command.
    - tests: add http_proxy to /etc/environment in the autopkgtest
      environment
    - backends: first bits of kernel-module security backend
    - tests: ensure openssh-server is installed in autopkgtest
    - tests: make ubuntu-core tests more robust
    - many: mostly work to support ABA upgrades
    - cmd/snap: do runtime linting of descriptions
    - spread.yaml: don't assume LANG is set
    - snap: fix SNAP* environment merging in `snap run`
    - CONTRIBUTING.md: remove integration-tests, include spread
    - store: don't discard error body from request device session call
    - docs: add create-user documentation
    - cmd/snap: match UX document for message when buying without login
    - firstboot: do not overwrite any existing netplan config
    - tests: add debug output to ubuntu-core-update-rollback-
      stresstest:
    - tests/lib/prepare.sh: test that classic does not setting bootvars
    - snap: run all tests with gpg2
    - asserts: basic support for validation assertion and refresh-
      control
    - interfaces: miscellaneous policy updates for default, browser-
      support and camera
    - snap: (re)add --force-dangerous compat option
    - tests: ensure SUDO_{USER,GID} is unset in the spread tests
    - many: clean out left over references to integration tests
    - overlord/auth,store: fix raciness in updating device/user in state
      through authcontext and other issuesbonus fixes:
    - tests: fix spread tests on yakkety
    - store: refactor auth/refresh tests
    - asserts: use gpg --fixed-list-mode to be compatible with both gpg1
      and gpg2
    - cmd/snap: i18n option descriptions
    - asserts: required account key name header
    - tests: add yakkety test host
    - packaging: make sure debhelper-generated snippet is invoked on
      postrm
    - snap,store: capture newest digest from the store, make it
      DownloadInfo only
    - tests: add upower-observe spread test
    - Merge github.com:snapcore/snapd
    - tests: fixes to actually run the spread tests inside autopkgtest
    - cmd/snap: make "snap find" error nicer.
    - tests: get the gadget name from snap list
    - cmd/snap: tweak help of 'snap download'
    - cmd/snap,image: teach snap download to download also assertions
    - interfaces/builtin: tweak opengl interface
    - interfaces: serial-port use udevUsbDeviceSnippet
    - store: ensure the payment methods method handles auth failure
    - overlord/snapstate: support revert flags
    - many: add snap configuration to REST API
    - tests: use ubuntu-image for the ubuntu-core-16 image creation
    - cmd/snap: serialise empty keys list as [] rather than null
    - cmd/snap,client: add snap set and snap get commands
    - asserts: update trusted account-key asserts with names
    - overlord/snapstate: misc fixes/tweaks/cleanups
    - image: have prepare-image set devmode correctly
    - overlord/boot: have firstboot support assertion files with
      multiple assertions
    - daemon: bail from enable and disable if revision given, and from
      multi-op if unsupported optons given
    - osutil: call sync after cp if
      requested.overlord/snapstate/backend: switch to use osutil instead
      of another buggy call to cp
    - cmd/snap: generate account-key-request "since" header in UTC
    - many: use symlinks instead of wrappers
    - tests: remove silly [Service] entry from snapd.socket.d/local.conf
    - store: switch device session to use device-session-request
      assertion
    - snap: ensure that plug and slot names are unique
    - cmd/snap: fix test suite (no Exit(0) on tests!)
    - interfaces: add interface for hidraw devices
    - tests: use the real model assertion when creating the core test
      image
    - interfaces/builtin: add udisks2 and removable-media interfaces
    - interface: network_manager: enable resolvconf
    - interfaces/builtin: usb serial-port support via udev
    - interfaces/udev: support noneSecurityTag keyed snippets
    - snap: switch to the new agreed regexp for snap names
    - tests: adjust test setup after ubuntu user removal
    - many: start services only after the snap is fully ready (link-snap
      was run)
    - asserts: don't have Add/Check panic in the face of unsupported no-
      authority assertions
    - asserts: initial support to generate/sign snap-build assertions
    - asserts: support checking account-key-request assertions
    - overlord: introduce AuthContext.DeviceSessionRequest with support
      in devicestate
    - overlord/state: fix for reloaded task/change crashing on Set if
      checkpointed w. no custom data  yet
    - snapd.refresh.service: require snap.socket and /snap/*/current.
    - many: spell --force-dangerous as just --dangerous, devmode should
      imply it
    - overlord/devicestate: try to fetch/refresh the signing key of
      serial (also in case is not there yet)
    - image,overlord/boot,snap: metadata from asserts for image snaps
    - many: automatically restart all-snap devices after os/kernel
      updates
    - interfaces: modem-manager: ignore camera
    - firstboot: only configure en* and eth* interfaces by default
    - interfaces: fix interface handling on no-app snaps
    - snap: set user variables even if HOME is unset (like with systemd
      services)

 -- Michael Vogt <michael.vogt@ubuntu.com>  Fri, 16 Sep 2016 07:46:22 +0200

snapd (2.14.2~16.04) xenial; urgency=medium

  * New upstream release: LP: #1618095
    - tests: use the spread tests with the adhoc interface inside
      autopkgtest
    - interfaces: add fwupd interface
    - asserts,cmd/snap: add "name" header to account-key(-request)
    - client,cmd/snap: display os-release data only on classic
    - asserts/tool,cmd/snap: introduce hidden "snap sign"
    - many: when installing snap file derive metadata from assertions
      unless --force-dangerous
    - osutil: tweak the createUserTests a bit and extract common code
    - debian: umount --lazy before rm on snapd.postrm
    - interfaces: updates to default policy, browser-support, and x11
    - store: set initial device session
    - interfaces: add upower-observe interface (LP: #1595813)
    - tests: use beta u-d-f in test by default
    - interfaces/builtin: allow writing on /dev/vhci in bluetooth-
      control
    - interfaces/builtin: allow /dev/vhci on bluetooth-control
    - tests: port integration tests to spread
    - snapstate: use umount --lazy when removing the mount units
    - spread: enable halt-timeout, tweak image selection
    - tests: fix firstboot-assertions to actually be runnable on classic
      again
    - asserts: introduce device-session-request
    - interfaces: add screen-inhibit-control interface (LP: #1604880)
    - firstboot: change location of netplan config
    - overlord/devicestate: some cleanups and solving a couple todos
    - daemon,overlord: add subcommand handling to snapctl

 -- Michael Vogt <michael.vogt@ubuntu.com>  Thu, 01 Sep 2016 18:52:05 +0200

snapd (2.14.1) xenial; urgency=medium

  * New upstream release: LP: #1618095
    - snap-exec: add support for commands with internal args in snap-
      exec
    - store: refresh expired device sessions
    - debian: re-add ubuntu-core-snapd-units as a transitional package
    - image: snap assertions into image
    - overlord/assertstate,asserts/snapasserts: give snap assertions
      helpers a package, introduce ReconstructSideInfo
    - docs/interfaces: Add empty line after lxd-support title
    - README: cover the new /run/snapd-snap.socket
    - daemon: make socket split backward-compatible.

 -- Michael Vogt <michael.vogt@ubuntu.com>  Tue, 30 Aug 2016 16:43:29 +0200

snapd (2.14) xenial; urgency=medium

  * New upstream release: LP: #1618095
    - cmd: enable SNAP_REEXEC only if it is set to SNAP_REEXEC=1
    - osutil: fix create-user on classic
    - firstboot: disable firstboot on classic for now
    - cmd/snap: add export-key --account= option
    - many: split public snapd REST API into separate socket.
    - many: drop ubuntu-core-snapd-units package, use release.OnClassic
      instead
    - tests: add content-shareing binary test that excersises snap-
      confine
    - snap: use "up to date" instead of "up-to-date"
    - asserts: add an account-key-request assertion
    - asserts: fix GPG key generation parameters
    - tests, integration-tests: implement the cups-control manual test
      as a spread test
    - many: clarify/tie down model assertion
    - cmd/snap: add "snap download" command
    - integration-tests: remove them in favour of the spread tests
    - tests: test all snap ubuntu core upgrade
    - many: support install and remove by revision
    - overlord/state: prevent change ready => unready
    - tests: fixes to make the ubuntu-core-16 image usable with
      -keep/-reuse
    - asserts: authority-id and brand-id of serial must match
    - firstboot: generate netplan config rather than ifupdown
    - store: request device session macaroon from store
    - tests: add workaround for u-d-f to unblock all-snap image tests
    - tests: the stable ubuntu-core snap has snap run support now
    - many: use make StripGlobalRootDir public
    - asserts: add some stricter checks around format
    - many: have AuthContext expose device store-id, serial and serial-
      proof signing to the store
    - tests: fix "tests/main/ack" to not break if asserts are alreay
      there
    - tests/main/ack: fix test/style
    - snap: add key management commands
    - firstboot: add firstboot assertions importing

 -- Michael Vogt <michael.vogt@ubuntu.com>  Mon, 29 Aug 2016 17:07:20 +0200

snapd (2.13) xenial; urgency=medium

  * New upstream release: LP: #1616157
    - many: respect dirs.SnapSnapsDir in tests
    - tests: update listing test for latest stable image
    - many: hook in start of code to fetch/check assertions when
      installing snap from store
    - boot: add missing udevadm mock to fix FTBFS
    - interfaces: add lxd-support interface
    - dirs,snap: handle empty root directory in SetRootDir
    - dirs,snap: define methods for SNAP_USER_DATA and SNAP_USER_COMMON
    - tests: spread all-snap test cleanup
    - tests: add all-snap spread image tests
    - store,tests: have just one envvar SNAPPY_USE_STAGING_STORE to
      control talking to staging
    - overlord/hookstate: use snap run posix parameters.
    - interfaces/builtin: allow bind in the network interface
    - asserts,overlord/devicestate: simplify private key/key pairs APIs,
      they take just key ids
    - dependencies: update godeps
    - boot: add support for "devmode: {true,false}" in seed.yaml
    - many: teach prepare-image to copy the model assertion (and
      prereqs) into the seed area of the image
    - tests: start teaching the fakestore about assertions
    - asserts/sysdb: embed the new format official root/trusted
      assertions
    - overlord/devicestate: first pass at device registration logic
    - tests: add process-control interface spread test
    - tests: disable unity test
    - tests: adapt to new spread version
    - asserts: add serial-proof device assertion
    - client, cmd/snap: use the new multi-refresh endpoint
    - many: preparations for image code to fetch model prereqs
    - debian: add extra checks when debian/snapd.postrm purge is run
    - overlord/snapstate, daemon: support for multi-snap refresh
    - tests: do not leave "squashfs-root" around
    - snap-exec: Fix broken `snap run --shell` and add test
    - overlord/snapstate: check changes to SnapState for conflicts also.
    - docs/interfaces: change snappy command to snap
    - tests: test `snap run --hook` using in-tree snap-exec.
    - partition: ensure that snap_{kernel,core} is not overridden with an
      empty value
    - asserts,overlord/assertstate: introduce an assertstate task
      handler to fetch snap assertions
    - spread: disable re-exec to always test development tree.
    - interfaces: implement a fuse interface
    - interfaces/hardware-observe.go: re-add /run/udev/data
    - overlord/assertstate,daemon: reorg how the assert manager exposes
      the assertion db and adding to it
    - release: Remove "UBUNTU_CODENAME" from the test data
    - many: implement snapctl command.
    - interfaces: mpris updates (fix unconfined introspection, add name
      attribute)
    - asserts: export DecodePublicKey
    - asserts: introduce support for assertions with no authority,
      implement serial-request
    - interfaces: bluez: add a few more tests to verify interface
      connection works
    - interfaces: bluez: add missing mount security snippet case
    - interfaces: add kernel-module interface for module insertion.
    - integration-tests: look for ubuntu-device-flash on PATH before
      calling sudo
    - client, cmd, daemon, osutil: support --yaml and --sudoer flags for
      create-user
    - spread: use snap-confine from ppa:snappy-dev/image for the tests
    - many: move to purely hash based key lookup and to new
      key/signature format (v1)
    - spread: Use /home/gopath in spread.yaml
    - tests: base security spread tests

 -- Michael Vogt <michael.vogt@ubuntu.com>  Wed, 24 Aug 2016 14:48:28 +0200

snapd (2.12) xenial; urgency=medium

  * New upstream release: LP: #1612362
    - many: do not require root for `snap prepare-image`
    - tests: prevent restore error on test failure
    - osutil: change escaping for create-user's sudoers
    - docs: private flag doesn't exist on /v2/find (it's select)
    - snap: do not sort the result of `snap find`
    - interfaces/builtin: add gpio interface
    - partition: fix cleaning of the boot variables on the second good
      boot
    - tests: add udev rules spread test
    - docs: fix references to refresh action
    - interfaces/udev,osutil: avoid doubled rules and put all in a per
      snap file
    - store: minor store improvements from previous reviews
    - many: support interactive payments in snapd, filter from command
      line
    - docs/interfaces.md: improve interfaces documentation
    - overlord,store: set store device authorization header
    - store: add device nonce API support
    - many: various fixes around the `create-user` command
    - client, osutil: chown the auth file
    - interfaces/builtin: add transitional browser-support interface
    - snap: don't load unsupported implicit hooks.
    - cmd/snap,cmd/snap-exec: support hooks again.
    - interfaces/builtin: improve pulseaudio interface
    - asserts: make account-key's `until` optional to represent a never-
      expiring key
    - store: refactor newRequest/doRequest to take requestOptions
    - tests: allow-downgrades on upgrade test to prevent version errors
    - daemon: stop using group membership as succedaneous of running
      things with sudo
    - interfaces: add bluetooth-control interfaces
    - many: remove integration-test coverage metrics
    - daemon,docs: drop license docs and error kind
    - tests: add network-control interface spread test
    - tests: add hardware-observe spread test
    - interfaces: add system-trace interface LP: #1600085
    - boot: use `cp -aLv` instead of `cp -a` (no symlinks on vfat)
    - store: soft-refresh discharge macaroon from store when required
    - partition: clear snap_try_{kernel,core} on success
    - tests: add snapd-control interface spread test
    - tests: add locale-control write spread test
    - store: fix buy method after some refactoring broke it
    - interfaces/builtin: read perms for network devices in network-
      observe
    - interfaces: also allow rfkill in network_control
    - snapstate: remove artifacts from a snap try dir that vanished
    - client, cmd/snap: better errors for empty snap list result
    - wrappers: set BAMF_DESKTOP_FILE_HINT for unity
    - many: cleanup/update rest.md; improve auth errors
    - interfaces: miscelleneous policy updates for default, log-observe,
      mount-observe, opengl, pulseaudio, system-observe and unity7
    - interfaces: add process-control interface (LP: #1598225)
    - osutil: support both "nobody" and "nogroup" for grpnam tests
    - cmd: support defaulting to the user's preferred payment method
    - overlord: actually run hooks.
    - overlord/state,overlord/ifacestate: define basic infrastructure
      for and then setting up serialising of interface mgr tasks
    - asserts: add Assertion.Prerequisites and SigningKey, Ref and
      FindTrusted
    - overlord/snapstate: ensure calls to store are done without the
      state lock held
    - asserts,client: switch snap-build and snap-revision to be indexed
      by snap-sha3-384
    - many: make seed.yaml on firstboot mandatory and include sideInfo
    - asserts,many: start supporting structured headers using the new
      parseHeaders
    - many: update code for the new snap_mode
    - tests: added spread find private test
    - store: deal with 404 froms the SSO store properly
    - snap: remove meta/kernel.yaml again
    - daemon: always mock release info in tests
    - snapstate: drop revisions after "current" on refresh
    - asserts: introduce new parseHeadersThis introduces the new
      parseHeaders returning map[string]interface{} and capable of
      accepting:
    - asserts: remove/disable comma separated lists and their uses

 -- Michael Vogt <michael.vogt@ubuntu.com>  Thu, 11 Aug 2016 19:30:36 +0200

snapd (2.11) xenial; urgency=medium

  * New upstream release: LP: #1605303
    - increase version number to reflect the nature of the update
      better
    - store, daemon, client, cmd/snap, docs/rest.md: adieu search
      grammar
    - debian: move snapd.refresh.timer into timers.target
    - snapstate: add daemon-reload to fix autopkgtest on yakkety
    - Interfaces: hardware-observe
    - snap: rework the output after a snap operation
    - daemon, cmd/snap: refresh --devmode
    - store, daemon, client, cmd/snap: implement `snap find --private`
    - tests: add network-observe interface spread test
    - interfaces/builtin: allow getsockopt for connected x11 plugs
    - osutil: check for nogrup instead of adm
    - store: small cleanups (more needed)
    - snap/squashfs: fix test not to hardcode snap size
    - client,cmd/snap: cleanup cmd/snap test suite, add extra args
      testThis cleans up the cmd/snap test suite:
    - wrappers: map "never" restart condition to "no."
    - wrappers: run update-desktop-database after add/remove of desktop
      files
    - release: work around elementary mistake
    - many: remove all traces of channel from the buying codepath
    - store: kill setUbuntuStoreHeaders
    - docs: add payment methods documentation
    - many: present user with a choice of payment backends
    - asserts: add cross checks for snap asserts
    - cmd/snap,cmd/snap-exec: support running hooks via snap-exec.
    - tests: improve snap run symlink tests
    - tests: add content sharing interface spread test
    - store & many: a mechanical branch shortening store names
    - snappy: remove old snappy pkg
    - overlord/snapstate: kill flagscompat
    - overlord/snapstate, daemon, client, cmd/snap: devmode override
      (aka confined)
    - tests: extend refresh test to talk to the staging and production
      stores
    - asserts,daemon: cross checks for account and account-key
      assertions
    - client: existing JSON fixtures uses tabs for indentation
    - snap-exec: add proper integration test for snap-exec
    - spread.yaml, tests: replace hello-world with test-snapd-tools
    - tests: add locale-control interface spread test
    - tests: add mount-observe interface spread test
    - tests: add system-observe interface spread test
    - many: add AuthContext to mediate user updates to the state
    - store/auth: add helper for the macaroon refresh endpoint
    - cmd: add buy command
    - overlord: switch snapstate.Update to use ListRefresh (aka
      /snaps/metadata)
    - snap-exec: fix silly off-by-one error
    - tests: stop using hello-world.echo in the tests
    - tests: add env command to test-snapd-tools
    - classic: remove (most of) "classic" mode, this is implemented as a
      snap now
    - many: remove snapstate.Candidate and other cleanups
    - many: removed authenticator, store gets a user instead
    - asserts: fix minor doc comment typo
    - snap: ensure unknown arguments to `snap run` are ignored
    - overlord/auth: add Device/SetDevice to persist device identity in
      state
    - overlord: make SyncBoot work again
    - tests: add -y flag to apt autoremove command in unity task restore
    - many: migrate SnapSetup and SideInfo to use RealName
    - daemon: drop auther()
    - client: improve error from client.do() on json decode failures
    - tests: readd the fake store tests
    - many: allow removal of broken snaps, add spread test
    - overlord: implement &Retry{After: duration} support for handlers
    - interface: add new interfaces.all.SecurityBackends
    - integration-tests: remove login tests
    - cmd,interfaces,snap: implement hook whitelist.
    - daemon,overlord/auth,store: update macaroon authentication to use
      the new endpoints
    - daemon, overlord: add buy endpoint to REST API
    - tests: use systemd-run for starting and stopping the unity app
    - tests, integration-tests: port systemd service check test to
      spread
    - store: switch search to new snap-specific endpoint
    - store, many: start using the new details endpoint
    - tests, integration-tests: port unity test to spread
    - tests: add spread test for tried snaps removal
    - tests, integration-tests: port auth errors test to spread
    - snapstate: rename OfficialName to RealName in the new tests
    - many: rename SideInfo.OfficialName to SideInfo.RealName
    - snapstate: use snapstate.Type in backend.RemoveSnapFiles
    - many: add `snap enable/disable` commands
    - tests, integration-tests: port refresh all test to spread
    - snap: add `snap run --shell`
    - tests: set yaml indentation to 4 spaces
    - snapstate: cleanup downloaded temp snap files
    - overlord: make patch1_test more robust
    - debian: add snapd.postrm that purges
    - integration-tests: drop already covered refresh app test
    - many: add concept of "broken" snaps
    - tests, integration-tests: port remove errors tests to spread
    - tests, integration-tests: port revert test to spread
    - debian: fix snapbuild path
    - overlord: fix access to the state without lock in firstboot.go and
      add test
    - snapstate: add very simple garbage collection on upgrade
    - asserts: introduce assertstest with helpers to test code involving
      assertions
    - tests, integration tests: port undone failed install test to
      spread
    - snap,store: switch to the new snaps/metadata endpoint, introduce
      and start capturing DeveloperID
    - tests, integration-tests: port the op remove retry test to spread
    - po: remove snappy.pot from git, it will be generated at build time
    - many: add some missing tests, clarify some things and nitpicks as
      follow up to `snap revert`
    - snapstate: when doing snapsate.Update|Install, talk to the store
      early
    - tests, integration-tests: port the op remove test to spread
    - interfaces: allow /usr/bin/locale in default policy
    - many: add `snap revert`
    - overlord/auth,store: add macaroon serialization/deserialization
      helpers
    - many: embed main store trusted assertions in snapd, way to have
      test ones, spread tests for ack and known
    - overlord/snapstate,daemon: clarify active vs current, add
      SnapState.HasCurrent,CurrentInfo
    - tests: do not search for a specific snap (we hit 100 items) and
      pagination kicks in
    - tests: use printf instead of echo where we need portability
    - tests: rename and generalize basic-binaries to test-snapd-tools

 -- Michael Vogt <michael.vogt@ubuntu.com>  Tue, 26 Jul 2016 15:49:04 +0200

snapd (2.0.10) xenial; urgency=medium

  *  New upstream release: LP: #1597329
    - interfaces: also allow @{PROC}/@{pid}/mountinfo and
      @{PROC}/@{pid}/mountstats
    - interfaces: allow read access to /etc/machine-id and
      @{PROC}/@{pid}/smaps
    - interfaces: miscelleneous policy updates for default, log-observe
      and system-observe
    - snapstate: add logging after a successful doLinkSnap
    - tests, integration-tests: port try tests to spread
    - store, cmd/snapd: send a basic user-agent to the store
    - store: add buy method
    - client: retry on failed GETs
    - tests: actual refresh test
    - docs: REST API update
    - interfaces: add mount support for hooks.
    - interfaces: add udev support for hooks.
    - interfaces: add dbus support for hooks.
    - tests, integration-tests: port refresh test to spread
    - tests, integration-tests: port change errors test to spread
    - overlord/ifacestate: don't retry snap security setup
    - integration-tests: remove unused file
    - tests: manage the socket unit when reseting state
    - overlord: improve organization of state patches
    - tests: wait for snapd listening after reset
    - interfaces/builtin: allow other sr*/scd* optical devices
    - systemd: add support for squashfuse
    - snap: make snaps vanishing less fatal for the system
    - snap-exec: os.Exec() needs argv0 in the args[] slice too
    - many: add new `create-user` command
    - interfaces: auto-connect content interfaces with the same content
      and developer
    - snapstate: add Current revision to SnapState
    - readme: tweak readme blurb
    - integration-tests: wait for listening port instead of active
      service reported by systemd
    - many: rename Current -> {CurrentSideInfo,CurrentInfo}
    - spread: fix home interface test after suite move
    - many: name unversioned data.
    - interfaces: add "content" interface
    - overlord/snapstate: defaultBackend can go away now
    - debian: comment to remember why the timer is setup like it is
    - tests,spread.yaml: introduce an upgrade test, support/split into
      two suites for this
    - overlord,overlord/snapstate: ensure we keep snap type in snapstate
      of each snap
    - many: rework the firstboot support
    - integration-tests: fix test failure
    - spread: keep core on suite restore
    - tests: temporary fix for state reset
    - overlord: add infrastructure for simple state format/content
      migrations
    - interfaces: add seccomp support for hooks.
    - interfaces: allow gvfs shares in home and temporarily allow
      socketcall by default (LP: #1592901, LP: #1594675)
    - tests, integration-tests: port network-bind interface tests to
      spread
    - snap,snap/snaptest: use PopulateDir/MakeTestSnapWithFiles directly
      and remove MockSnapWithHooks
    - interfaces: add mpris interface
    - tests: enable `snap run` on i386
    - tests, integration-tests: port network interface test to spread
    - tests, integration-tests: port interfaces cli to spread
    - tests, integration-tests: port leftover install tests to spread
    - interfaces: add apparmor support for hooks.
    - tests, integration-tests: port log-observe interface tests to
      spread
    - asserts: improve Decode doc comment about assertion format
    - tests: moved snaps to lib
    - many: add the camera interface
    - many: add optical-drive interface
    - interfaces: auto-connect home if running on classic
    - spread: bump gccgo test timeout
    - interfaces: use security tags to index security snippets.
    - daemon, overlord/snapstate, store: send confinement header to the
      store for install
    - spread: run tests on 16.04 i386 concurrently
    - tests,integration-tests: port install error tests to spread
    - interfaces: add a serial-port interface
    - tests, integration-tests, debian: port sideload install tests to
      spread
    - interfaces: add new bind security backend and refactor
      backendtests
    - snap: load and validate implicit hooks.
    - tests: add a build/run test for gccgo in spread
    - cmd/snap/cmd_login: Adjust message after adding support for wheel
      group
    - tests, integration-tests: ported install from store tests to
      spread
    - snap: make `snap change <taskid>` show task progress
    - tests, integration-tests: port search tests to spread
    - overlord/state,daemon: make abort proceed immediately, fix doc
      comment, improve tests
    - daemon: extend privileged access to users in "wheel" group
    - snap: tweak `snap refresh` and `snap refresh --list` outputTiny
      branch that does three things:
    - interfaces: refactor auto-connection candidate check
    - snap: add support for snap {install,refresh}
      --{edge,beta,candidate,stable}
    - release: don't force KDE Neon into devmode.

 -- Michael Vogt <michael.vogt@ubuntu.com>  Wed, 29 Jun 2016 21:02:39 +0200

snapd (2.0.9) xenial; urgency=medium

  * New upstream release: LP: #1593201
    - snap: add the magic redirect part of `snap run`
    - tests, integration-tests: port server related tests to spread
    - overlord/snapstate: log restarting in the task
    - daemon: test restart wiring, fix setup/teardown
    - cmd: don't show the price if a snap has already been purchased
    - tests, integration-tests: port listing tests to spread
    - integration-tests: do not try to kill ubuntu-clock-app.clock (no
      longer a process)
    - several: tie up overlord's restart handler into daemon; adjust
      snap to cope
    - tests, integration-tests: port abort tests to spread
    - integration-tests: fix flaky TestRemoveBusyRetries
    - testutils: refactor/mock exec
    - snap,cmd: add hook support to snap run.
    - overlord/snapstate: remove Download from backend
    - store: use a custom logging transport
    - overlord/hookstate: implement basic HookManager.
    - spread: move the suite restore to restore-each
    - asserts: turn model os into model core field, making it also more
      like the kernel and gadget fields
    - asserts: / is not allowed in primary key headers, follow the store
      in this
    - release: enable full confinement on Elementary 0.4
    - integration-tests: fix another i386 autopkgtest failure.
    - cmd/snap: create SNAP_USER_DATA and common dirs in `snap run`
    - many: have the installation of the core snap request a restart (on
      classic)
    - asserts: allow to load also account assertions into the trusted
      set
    - many: install snaps in devmode on distributions without complete
      apparmor and seccomp support
    - spread: run on travis
    - snapenv: do not hardcode amd64 in tests
    - spread: initial harness and first test
    - interfaces: miscelleneous policy updates for chromium, x86,
      opengl, etc
    - integration-tests: remove daemon to use the log-observe interface
    - client: remove client.Revision and import snap.Revision instead
    - integration-tests: wait for network-bind service in try test
    - many: move over from snappy to snapstate/backend SetupSnap and
      related code
    - integration-tests: add interfaces cli tests
    - snapenv: cleanup snapenv.{Basic,User}
    - cmd/snap: also print slots that connect to the wanted snap (LP:
      #1590704)
    - asserts: error style, use "cannot" instead of "failed to"
      following the main decided style
    - integration-tests: wait until the network-bind service is up
      before testing
    - many: add new `snap run` command
    - snappy: unexport snappy.Install and snappy.Overlord.{Un,}Install
    - many: add some shared testing helpers to snap/snaptest and to
      boot/boottest
    - rest-api: support to send apps per snap (LP: #1564076)

 -- Michael Vogt <michael.vogt@ubuntu.com>  Thu, 16 Jun 2016 13:56:12 +0200

snapd (2.0.8.1) UNRELEASED; urgency=medium

  * New upstream release
    - Cherry pick four commits that show snaps as installed in devmode on
    distributions without full confinement dependencies available:

    25634d3364a46b5e9147e4466932c59b1b572d35
    53f2e8d5f1b2d7ce13f5b50be4c09fa1de8cf1e0
    38771f4cc324ad9dd4aa48b03108d13a2c361aad
    c46e069351c61e45c338c98ab12689a319790bd5

 -- Zygmunt Krynicki <zygmunt.krynicki@canonical.com>  Tue, 14 Jun 2016 15:55:30 +0200

snapd (2.0.8+1) unstable; urgency=medium

  * New upstream release.
  * Update lintian-overrides for new paths.
  * debian/copyright: fix a typo (thanks, lintian!)

 -- Steve Langasek <vorlon@debian.org>  Fri, 10 Jun 2016 23:17:22 +0000

snapd (2.0.8) xenial; urgency=medium

  * New upstream release: LP: #1589534
    - debian: make `snap refresh` times more random (LP: #1537793)
    - cmd: ExecInCoreSnap looks in "core" snap first, and only in
      "ubuntu-core" snap if rev>125.
    - cmd/snap: have 'snap list' display helper message on stderr
      (LP: #1587445)
    - snap: make app names more restrictive.

 -- Michael Vogt <michael.vogt@ubuntu.com>  Wed, 08 Jun 2016 07:56:58 +0200

snapd (2.0.7) xenial; urgency=medium

  * New upstream release: LP: #1589534
    - debian: do not ship  /etc/ld.so.conf.d/snappy.conf (LP: #1589006)
    - debian: fix snapd.refresh.service install and usage (LP: #1588977)
    - ovlerlord/state: actually support task setting themself as
      done/undone
    - snap: do not use "." import in revision_test.go, as this breaks
      gccgo-6 (fix build failure on powerpc)
    - interfaces: add fcitx and mozc input methods to unity7
    - interfaces: add global gsettings interfaces
    - interfaces: autoconnect home and doc updates (LP: #1588886)
    - integration-tests: remove
      abortSuite.TestAbortWithValidIdInDoingStatus
    - many: adding backward compatible code to upgrade SnapSetup.Flags
    - overlord/snapstate: handle sideloading over an old sideloaded snap
      without panicing
    - interfaces: add socketcall() to the network/network-bind
      interfaces (LP: #1588100)
    - overlord/snapstate,snappy: move over CanRemoveThis moves over the
      CanRemove check to snapstate itself.overlord/snapstate
    - snappy: move over CanRemove
    - overlord/snapstate,snappy: move over CopyData and Remove*Data code

 -- Michael Vogt <michael.vogt@ubuntu.com>  Mon, 06 Jun 2016 16:35:50 +0200

snapd (2.0.6) xenial; urgency=medium

  * New upstream release: LP: #1588052:
    - many: repository moved to snapcore/snapd
    - debian: add transitional pkg for the github location change
    - snap: ensure `snap try` work with relative paths
    - debian: drop run/build dependency on lsb-release
    - asserts/tool: gpg key pair manager
    - many: add new snap-exec
    - many: implement `snap refresh --list` and  `snap refresh`
    - snap: add parsing support for hooks.
    - many: add the cups interface
    - interfaces: misc policy fixes (LP: #1583794)
    - many: add `snap try`
    - interfaces: allow using sysctl and scmp_sys_resolver for parsing
      kernel logs
    - debian: make snapd get its environ from /etc/environment
    - daemon,client,snap: revisions are now strings
    - interfaces: allow access to new ibus abstract socket path
      LP: #1580463
    - integration-tests: add remove tests
    - asserts: stronger crypto choices and follow better latest designs
    - snappy,daemon: hollow out more of snappy (either removing or not
      exporting stuff on its way out), snappy/gadget.go is gone
    - asserts: rename device-serial to serial
    - asserts: rename identity to account (and username access)
    - integration-tests: add changes tests
    - backend: add tests for environment wrapper generation
    - interfaces/builtin: add location-control interface
    - overlord/snapstate: move over check snap logic from snappy
    - release: use os-release instead of lsb-release for cross-distro
      use
    - asserts: allow empty snap-name for snap-declaration
    - interfaces/builtin,docs,snap: add the pulseaudio interface
    - many: add support for an environment map inside snap.yaml
    - overlord/snapstate: increase robustness of doLinkSnap/undoLinkSnap
      with sanity unit tests
    - snap: parse epoch property
    - snappy: do nothing in SetNextBoot when running on classic
    - snap: validate snap type
    - integration-tests: extend find command tests
    - asserts: extend tests to cover mandatory and empty headers
    - tests: stop the update-pot check in run-checks
    - snap: parse confinement property.
    - store: change applyUbuntuStoreHeaders to not take accept, and to
      take a channel
    - many: struct-based revisions, new representation
    - interfaces: remove 'audit deny' rules from network_control.go
    - interfaces: add  com.canonical.UrlLauncher.XdgOpen to unity7
      interface
    - interfaces: firewall-control can access xtables lock file
    - interfaces: allow unity7 AppMenu
    - interfaces: allow unity7 launcher API
    - interfaces/builtin: add location-observe interface
    - snap: fixed snap empty list text LP: #1587445

 -- Michael Vogt <michael.vogt@ubuntu.com>  Thu, 02 Jun 2016 08:23:50 +0200

snapd (2.0.5+1) unstable; urgency=medium

  * Initial Debian upload.  Closes: #824943.
  * release/release{,_test}.go: use /etc/os-release, which is guaranteed to
    be part of base-files on both Ubuntu and Debian, instead of
    /etc/lsb-release which doesn't exist at all on Debian.
  * drop transitional packages, not needed in Debian.
  * Add lintian overrides for false-positive detection of embedded libyaml.
  * Update Vcs-* fields to point at maintainer's branch.
  * Add a further lintian override for the /snap directory so that the
    package is not automatically rejected by the NEW queue; this directory
    location is certainly subject to discussion for Debian, but let's have
    the discussion rather than blocking the package at the archive level.

 -- Steve Langasek <vorlon@debian.org>  Mon, 23 May 2016 00:36:06 +0000

snapd (2.0.5) xenial; urgency=medium

  * New upstream release: LP: #1583085
    - interfaces: add dbusmenu, freedesktop and kde notifications to
      unity7 (LP: #1573188)
    - daemon: make localSnapInfo return SnapState
    - cmd: make snap list with no snaps not special
    - debian: workaround for XDG_DATA_DIRS issues
    - cmd,po: fix conflicts, apply review from #1154
    - snap,store: load and store the private flag sent by the store in
      SideInfo
    - interfaces/apparmor/template.go: adjust /dev/shm to be more usable
    - store: use purchase decorator in Snap and FindSnaps
    - interfaces: first version of the networkmanager interface
    - snap, snappy: implement the new (minmimal) kernel spec
    - cmd/snap, debian: move manpage generation to depend on an environ
      key; also, fix completion

 -- Michael Vogt <michael.vogt@ubuntu.com>  Thu, 19 May 2016 15:29:16 +0200

snapd (2.0.4) xenial; urgency=medium

  * New upstream release:
    - interfaces: cleanup explicit denies
    - integration-tests: remove the ancient integration daemon tests
    - integration-tests: add network-bind interface test
    - integration-tests: add actual checks for undoing install
    - integration-tests: add store login test
    - snap: add certain implicit slots only on classic
    - integration-tests: add coverage flags to snapd.service ExecStart
      setting when building from branch
    - integration-tests: remove the tests for features removed in 16.04.
    - daemon, overlord/snapstate: "(de)activate" is no longer a thing
    - docs: update meta.md and security.md for current snappy
    - debian: always start snapd
    - integration-tests: add test for undoing failed install
    - overlord: handle ensureNext being in the past
    - overlord/snapstate,overlord/snapstate/backend,snappy: start
      backend porting LinkSnap and UnlinkSnap
    - debian/tests: add reboot capability to autopkgtest and execute
      snapPersistsSuite
    - daemon,snappy,progress: drop license agreement broken logic
    - daemon,client,cmd/snap: nice access denied message
      (LP: #1574829)
    - daemon: add user parameter to all commands
    - snap, store: rework purchase methods into decorators
    - many: simplify release package and add OnClassic
    - interfaces: miscellaneous policy updates
    - snappy,wrappers: move desktop files handling to wrappers
    - snappy: remove some obviously dead code
    - interfaces/builtin: quote apparmor label
    - many: remove the gadget yaml support from snappy
    - snappy,systemd,wrappers: move service units generation to wrappers
    - store: add method to determine if a snap must be bought
    - store: add methods to read purchases from the store
    - wrappers,snappy: move binary wrapper generation to new package
      wrappers
    - snap: add `snap help` command
    - integration-tests: remove framework-test data and avoid using
      config-snap for now
    - add integration test to verify fix for LP: #1571721

 -- Michael Vogt <michael.vogt@ubuntu.com>  Fri, 13 May 2016 17:19:37 -0700

snapd (2.0.3) xenial; urgency=medium

  * New upstream micro release:
    - integration-tests, debian/tests: add unity snap autopkg test
    - snappy: introduce first feature flag for assumes: common-data-dir
    - timeout,snap: add YAML unmarshal function for timeout.Timeout
    - many: go into state.Retry state when unmounting a snap fails.
      (LP: #1571721, #1575399)
    - daemon,client,cmd/snap: improve output after snap
      install/refresh/remove (LP: #1574830)
    - integration-tests, debian/tests: add test for home interface
    - interfaces,overlord: support unversioned data
    - interfaces/builtin: improve the bluez interface
    - cmd: don't include the unit tests when building with go test -c
      for integration tests
    - integration-tests: teach some new trick to the fake store,
      reenable the app refresh test
    - many: move with some simplifications test snap building to
      snap/snaptest
    - asserts: define type for revision related errors
    - snap/snaptest,daemon,overlord/ifacestate,overlord/snapstate: unify
      mocking snaps behind MockSnap
    - snappy: fix openSnapFile's handling of sideInfo
    - daemon: improve snap sideload form handling
    - snap: add short and long description to the man-page
      (LP: #1570280)
    - snappy: remove unused SetProperty
    - snappy: use more accurate test data
    - integration-tests: add a integration test about remove removing
      all revisions
    - overlord/snapstate: make "snap remove" remove all revisions of a
      snap (LP: #1571710)
    - integration-tests: re-enable a bunch of integration tests
    - snappy: remove unused dbus code
    - overlord/ifacestate: fix setup-profiles to use new snap revision
      for setup (LP: #1572463)
    - integration-tests: add regression test for auth bug LP:#1571491
    - client, snap: remove obsolete TypeCore which was used in the old
      SystemImage days
    - integration-tests: add apparmor test
    - cmd: don't perform type assertion when we know error to be nil
    - client: list correct snap types
    - intefaces/builtin: allow getsockname on connected x11 plugs
      (LP: #1574526)
    - daemon,overlord/snapstate: read name out of sideloaded snap early,
      improved change summary
    - overlord: keep tasks unlinked from a change hidden, prune them
    - integration-tests: snap list on fresh boot is good again
    - integration-tests: add partial term to the find test
    - integration-tests: changed default release to 16
    - integration-tests: add regression test for snaps not present after
      reboot
    - integration-tests: network interface
    - integration-tests: add proxy related environment variables to
      snapd env file
    - README.md: snappy => snap
    - etc: trivial typo fix (LP:#1569892)
    - debian: remove unneeded /var/lib/snapd/apparmor/additional
      directory (LP: #1569577)
    - builtin/unity7.go: allow using gmenu. LP: #1576287

 -- Michael Vogt <michael.vogt@ubuntu.com>  Tue, 03 May 2016 07:51:57 +0200

snapd (2.0.2) xenial; urgency=medium

  * New upstream release:
    - systemd: add multi-user.target (LP: #1572125)
    - release: our series is 16
    - integration-tests: fix snapd binary path for mounting the daemon
      built from branch
    - overlord,snap: add firstboot state sync

 -- Michael Vogt <michael.vogt@ubuntu.com>  Tue, 19 Apr 2016 16:02:44 +0200

snapd (2.0.1) xenial; urgency=medium

  * client,daemon,overlord: fix authentication:
    - fix incorrect authenication check (LP: #1571491)

 -- Michael Vogt <michael.vogt@ubuntu.com>  Mon, 18 Apr 2016 07:24:33 +0200

snapd (2.0) xenial; urgency=medium

  * New upstream release:
    - debian: put snapd in /usr/lib/snapd/
    - cmd/snap: minor polishing
    - cmd,client,daemon: add snap abort command
    - overlord: don't hold locks when callling backends
    - release,store,daemon: no more default-channel, release=>series
    - many: drop support for deprecated environment variables
      (SNAP_APP_*)
    - many: support individual ids in changes cmd
    - overlord/state: use numeric change and task ids
    - overlord/auth,daemon,client,cmd/snap: logout
    - daemon: don't install ubuntu-core twice
    - daemon,client,overlord/state,cmd: add changes command
    - interfaces/dbus: drop superfluous backslash from template
    - daemon, overlord/snapstate: updates are users too!
    - cmd/snap,daemon,overlord/ifacestate: add support for developer
      mode
    - daemon,overlord/snapstate: on refresh use the remembered channel,
      default to stable channel otherwise
    - cmd/snap: improve UX of snap interfaces when there are no results
    - overlord/state: include time in task log messages
    - overlord: prune and abort old changes and tasks
    - overlord/ifacestate: add implicit slots in setup-profiles
    - daemon,overlord: setup authentication for store downloads
    - daemon: macaroon-authed users are like root, and sudoers can login
    - daemon,client,docs: send install options to daemon

 -- Michael Vogt <michael.vogt@ubuntu.com>  Sat, 16 Apr 2016 22:15:40 +0200

snapd (1.9.4) xenial; urgency=medium

  * New upstream release:
    - etc: fix desktop file location
    - overlord/snapstate: stop an update once download sees the revision
      is already installed
    - overlord: make SnapState.DevMode a method, store flags
    - snappy: no more snapYaml in snappy.Snap
    - daemon,cmd,dirs,lockfile: drop all lockfiles
    - debian: use sudo in setup of the proxy environment
    - snap/snapenv,snappy,systemd: expose SNAP_REVISION to app
      environment
    - snap: validate similarly to what we did with old snapYaml info
      from squashfs snaps
    - daemon,store: plug in authentication for store search/details
    - overlord/snapstate: fix JSON name of SnapState.Candidate
    - overlord/snapstate: start using revisions higher than 100000 for
      local installs (sideloads)
    - interfaces,overlorf/ifacestate: honor user choice and don't auto-
      connect disconnected plugs
    - overlord/auth,daemon,client: hide user ids again
    - daemon,overlord/snapstate: back /snaps (and so snap list) using
      state
    - daemon,client,overlord/auth: rework state auth data
    - overlord/snapstate: disable Activate and Deactivate
    - debian: fix silly typo in autopkgtest setup
    - overlord/ifacestate: remove connection state with discard-conns
      task, on the removal of last snap
    - daemon,client: rename API update action to refresh
    - cmd/snap: rework login to be more resilient
    - overlord/snapstate: deny two changes on one snap
    - snappy: fix crash on certain snap.yaml
    - systemd: use native systemctl enable instead of our own
      implementation
    - store: add workaround for misbehaving store
    - debian: make autopkgtest use the right env vars
    - state: log do/undo status too when a task is run
    - docs: update rest.md with price information
    - daemon: only include price property if the snap is non-free
    - daemon, client, cmd/snap: connect/disconnect now async
    - snap,snappy: allow snaps to require system features
    - integration-tests: fix report of skips in SetUpTest method
    - snappy: clean out major bits (still using Installed) now
      unreferenced as cmd/snappy is gone
    - daemon/api,overlord/auth: add helper to get UserState from a
      client request

 -- Michael Vogt <michael.vogt@ubuntu.com>  Fri, 15 Apr 2016 23:30:00 +0200

snapd (1.9.3) xenial; urgency=medium

  * New upstream release:
    - many: prepare for opengl support on classic
    - interfaces/apparmor: load all apparmor profiles on snap setup
    - daemon,client: move async resource to change in meta
    - debian: disable autopilot
    - snap: add basic progress reporting
    - client,cmd,daemon,snap,store: show the price of snaps in the cli
    - state: add minimal taskrunner logging
    - daemon,snap,overlord/snapstate: in the API get the snap icon using
      state
    - client,daemon,overlord: don't guess snap file vs. name
    - overlord/ifacestate: reload snap connections when setting up
      security for a given snap
    - snappy: remove cmd/snappy (superseded in favour of cmd/snap)
    - interfaecs/apparmor: remove all traces of old-security from
      apparmor backend
    - interfaces/builtin: add bluez interface
    - overlord/ifacestate: don't crash if connection cannot be reloaded
    - debian: add searchSuite to autopkgtest
    - client, daemon, cmd/snap: no more tasks; everything is changes
    - client: send authorization header in client requests
    - client, daemon: marshal suggested currency over REST
    - docs, snap: enumerate snap types correctly in docs and comments
    - many: add store authenticator parameter
    - overlord/ifacestate,daemon: setup security on conect and
      disconnect
    - interfaces/apparmor: remove unused apparmor variables
    - snapstate: add missing "TaskProgressAdapter.Write()" for working
      progress reporting
    - many: clean out snap config related code not for OS
    - daemon,client,cmd: return snap list from /v2/snaps
    - docs: update `/v2/snaps` endpoint documentation
    - interfaces: rename developerMode to devMode
    - daemon,client,overlord: progress current => done
    - daemon,client,cmd/snap: move query metadata to top-level doc
    - interfaces: add TestSecurityBackend
    - many: replace typographic quotes with ASCII
    - client, daemon: rework rest changes to export "ready" and "err"
    - overlord/snapstate,snap,store: track snap-id in side-info and
      therefore in state
    - daemon: improve mocking  of interfaces API tests
    - integration-tests: remove origins in default snap names for udf
      call
    - integration-test: use "snap list" in GetCurrentVersion
    - many: almost no more NewInstalledSnap reading manifest from
      snapstate and backend
    - daemon: auto install ubuntu-core if missing
    - oauth,store: remove OAuth authentication logic
    - overlord/ifacestate: simplify some tests with implicit manager
      initialization
    - store, snappy: move away from hitting details directly
    - overlord/ifacestate: reload connections when restarting the
      manager
    - overlord/ifacestate: increase flexibility of unit tests
    - overlord: use state to discover all installed snaps
    - overlord/ifacestate: track connections in the state
    - many: separate copy-data from unlinking of current snap
    - overlord/auth,store/auth: add macaroon authenticator to UserState
    - client: support for /v2/changes and /v2/changes/{id}
    - daemon/api,overlord/auth: rework authenticated users information
      in state

 -- Michael Vogt <michael.vogt@ubuntu.com>  Thu, 14 Apr 2016 23:29:43 +0200

snapd (1.9.2) xenial; urgency=medium

  * New upstream release:
    - cmd/snap,daemon,store: rework login command to use daemon login
      API
    - store: cache suggested currency from the store
    - overlord/ifacestate: modularize and extend tests
    - integration-tests: reenable failure tests
    - daemon: include progress in rest changes
    - daemon, overlord/state: expose individual changes
    - overlord/ifacestate: drop duplicate package comment
    - overlord/ifacestate: allow tests to override security backends
    - cmd/snap: install *.snap and *.snap.* as files too
    - interfaces/apparmor: replace /var/lib/snap with /var/snap
    - daemon,overlord/ifacestate: connect REST API to interfaces in the
      overlord
    - debian: remove unneeded dependencies from snapd
    - overlord/state: checkpoint on final progress only
    - osutil: introduce IsUIDInAny
    - overlord/snapstate: rename GetSnapState to Get, SetSnapState to
      Set
    - daemon: add id to changes json
    - overlord/snapstate: SetSnapState() needs locks
    - overlord: fix broken tests
    - overlord/snapstate,overlord/ifacestate: reimplement SnapInfo (as
      Info) actually using the state

 -- Michael Vogt <michael.vogt@ubuntu.com>  Wed, 13 Apr 2016 17:27:00 +0200

snapd (1.9.1.1) xenial; urgency=medium

  * debian/tests/control:
    - add git to make autopkgtest work

 -- Michael Vogt <michael.vogt@ubuntu.com>  Tue, 12 Apr 2016 17:19:19 +0200

snapd (1.9.1) xenial; urgency=medium

  * Add warning about installing ubuntu-core-snapd-units on Desktop systems.
  * Add ${misc:Depends} to ubuntu-core-snapd-units.
  * interfaces,overlord: add support for auto-connecting plugs on
    install
  * fix sideloading snaps and (re)add tests for this
  * add `ca-certificates` to the test-dependencies to fix autopkgtest
    failure on armhf

 -- Michael Vogt <michael.vogt@ubuntu.com>  Tue, 12 Apr 2016 14:39:57 +0200

snapd (1.9) xenial; urgency=medium

  * rename source and binary package to "snapd"
  * update directory layout to final 16.04 layout
  * use `snap` command instead of the previous `snappy`
  * use `interface` based security
  * use new state engine for install/update/remove

 -- Michael Vogt <michael.vogt@ubuntu.com>  Tue, 12 Apr 2016 01:05:09 +0200

ubuntu-snappy (1.7.3+20160310ubuntu1) xenial; urgency=medium

    - debian: update versionized ubuntu-core-launcher dependency
    - debian: tweak desktop file dir, ship Xsession.d snip for seamless
      integration
    - snappy: fix hw-assign to work with per-app udev tags
    - snappy: use $snap.$app as per-app udev tag
    - snap,snappy,systemd: %s/\<SNAP_ORIGIN\>/SNAP_DEVELOPER/g
    - snappy: add mksquashfs --no-xattrs parameter
    - snap,snappy,systemd: kill SNAP_FULLNAME

 -- Michael Vogt <michael.vogt@ubuntu.com>  Thu, 10 Mar 2016 09:26:20 +0100

ubuntu-snappy (1.7.3+20160308ubuntu1) xenial; urgency=medium

    - snappy,snap: move icon under meta/gui/
    - debian: add snap.8 manpage
    - debian: move snapd to /usr/lib/snappy/snapd
    - snap,snappy,systemd: remove TMPDIR, TEMPDIR, SNAP_APP_TMPDIR
    - snappy,dirs: add support to use desktop files from inside snaps
    - daemon: snapd API events endpoint redux
    - interfaces/builtin: add "network" interface
    - overlord/state: do small fixes (typo, id clashes paranoia)
    - overlord: add first pass of the logic in StateEngine itself
    - overlord/state: introduce Status/SetStatus on Change
    - interfaces: support permanent security snippets
    - overlord/state: introduce Status/SetStatus and
      Progress/SetProgress on Task
    - overlord/state: introduce Task and Change.NewTask
    - many: selectively swap semantics of plugs and slots
    - client,cmd/snap: remove useless indirection in Interfaces
    - interfaces: maintain Plug and Slot connection details
    - client,daemon,cmd/snap: change POST /2.0/interfaces to work with
      lists
    - overlord/state: introduce Change and NewChange on state to create
      them
    - snappy: bugfix for snap.yaml parsing to be more consistent with
      the spec
    - snappy,systemd: remove "ports" from snap.yaml

 -- Michael Vogt <michael.vogt@ubuntu.com>  Tue, 08 Mar 2016 11:24:09 +0100

ubuntu-snappy (1.7.3+20160303ubuntu4) xenial; urgency=medium

  * rename:
    debian/golang-snappy-dev.install ->
       debian/golang-github-ubuntu-core-snappy-dev.install:

 -- Michael Vogt <michael.vogt@ubuntu.com>  Thu, 03 Mar 2016 12:29:16 +0100

ubuntu-snappy (1.7.3+20160303ubuntu3) xenial; urgency=medium

  * really fix typo in dependency name

 -- Michael Vogt <michael.vogt@ubuntu.com>  Thu, 03 Mar 2016 12:21:39 +0100

ubuntu-snappy (1.7.3+20160303ubuntu2) xenial; urgency=medium

  * fix typo in dependency name

 -- Michael Vogt <michael.vogt@ubuntu.com>  Thu, 03 Mar 2016 12:05:36 +0100

ubuntu-snappy (1.7.3+20160303ubuntu1) xenial; urgency=medium

    - debian: update build-depends for MIR
    - many: implement new REST API: GET /2.0/interfaces
    - integration-tests: properly stop snapd from branch
    - cmd/snap: update tests for go-flags changes
    - overlord/state: implement Lock/Unlock with implicit checkpointing
    - overlord: split out the managers and State to their own
      subpackages of overlord
    - snappy: rename "migration-skill" to "old-security" and use new
      interface names instead of skills
    - client,cmd/snap: clarify name ambiguity in Plug or Slot
    - overlord: start working on state engine along spec v2, have the
      main skeleton follow that
    - classic, oauth: update tests for change in MakeRandomString()
    - client,cmd/snap: s/add/install/:-(
    - interfaces,daemon: specialize Name to either Plug or Slot
    - interfaces,interfaces/types: unify security snippet functions
    - snapd: close the listener on Stop, to force the http.Serve loop to
      exit
    - snappy,daemon,snap/lightweight,cmd/snappy,docs/rest.md: expose
      explicit channel selection to rest api
    - interfaces,daemon: rename package holding built-in interfaces
    - integration-tests: add the first classic dimension tests
    - client,deaemon,docs: rename skills to interfaces on the wire
    - asserts: add identity assertion type
    - integration-tests: add the no_proxy env var
    - debian: update build-depends for new package names
    - oauth: fix oauth & quoting in the oauth_signature
    - integration-tests: remove unused field
    - integration-tests: add the http proxy argument
    - interfaces,interfaces/types,deamon: mass internal rename to
      interfaces
    - client,cmd/snap: rename skills to interfaces (part 2)
    - arch: fix missing mapping for powerpc

 -- Michael Vogt <michael.vogt@ubuntu.com>  Thu, 03 Mar 2016 11:00:19 +0100

ubuntu-snappy (1.7.3+20160225ubuntu1) xenial; urgency=medium

    - integration-tests: always use the built snapd when compiling
      binaries from branch
    - cmd/snap: rename skills to interfaces
    - testutil,skills/types,skills,daemon: tweak discovery of know skill
      types
    - docs: add docs for arm64 cross building
    - overlord: implement basic ReadState/WriteState
    - overlord: implement Get/Set/Copy on State
    - integration-tests: fix dd output check
    - integration-tests: add fromBranch config field
    - integration-tests: use cli pkg methods in hwAssignSuite
    - debian: do not create the snappypkg user, we don't need it anymore
    - arch: fix build failure on s390x
    - classic: cleanup downloaded lxd tarball
    - cmd/snap,client,integration-tests: rename snap subcmds
      'assert'=>'ack', 'asserts'=>'known'
    - skills: fix broken tests builds
    - skills,skills/types: pass slot to SlotSecuritySnippet()
    - skills/types: teach bool-file about udev security

 -- Michael Vogt <michael.vogt@ubuntu.com>  Thu, 25 Feb 2016 16:17:19 +0100

ubuntu-snappy (1.7.2+20160223ubuntu1) xenial; urgency=medium

  * New git snapshot:
    - asserts: introduce snap-declaration
    - cmd/snap: fix integration tests for the "cmd_asserts"
    - integration-tests: fix fanctl output check
    - cmd/snap: fix test failure after merging 23a64e6
    - cmd/snap: replace skip-help with empty description
    - docs: update security.md to match current migration-skill
      semantics
    - snappy: treat commands with 'daemon' field as services
    - asserts: use more consistent names for receivers in
      snap_asserts*.go
    - debian: add missing golang-websocket-dev build-dependency
    - classic: if classic fails to get created, undo the bind mounts
    - snappy: never return nil in NewLocalSnapRepository()
    - notifications: A simple notification system
    - snappy: when using staging, authenticate there instead
    - integration-tests/snapd: fix the start of the test snapd socket
    - skills/types: use CamelCase for security names
    - skills: add support for implicit revoke
    - skills: add security layer
    - integration-tests: use exec.Command wrapper for updates
    - cmd/snap: add 'snap skills'
    - cms/snap: add 'snap revoke'
    - docs: add docs for skills API
    - cmd/snap: add 'snap grant'
    - cmd/snappy, coreconfig, daemon, snappy: move config to always be
      bytes (in and out)
    - overlord: start with a skeleton and stubs for Overlord,
      StateEngine, StateJournal and managers
    - integration-tests: skip tests affected by LP: #1544507
    - skills/types: add bool-file
    - po: refresh translation templates
    - cmd/snap: add 'snap experimental remove-skill-slot'
    - asserts: introduce device assertion
    - cmd/snap: implemented add, remove, purge, refresh, rollback,
      activate, deactivate
    - cmd/snap: add 'snap experimental add-skill-slot'
    - cmd/snap: add 'snap experimental remove-skill'
    - cmd/snap: add tests for common skills code
    - cmd/snap: add 'snap experimental add-skill'
    - asserts: make assertion checkers used by db.Check modular and
      pluggable
    - cmd,client,daemon,caps,docs,po: remove capabilities
    - scripts: move the script to get dependencies to a separate file
    - asserts: make the disk layout compatible for storing more than one
      revision
    - cmd/snap: make the assert command options exported
    - integration-tests: Remove the target release and channel
    - asserts: introduce model assertion
    - integration-tests: add exec.Cmd wrapper
    - cmd/snap: add client test support methods
    - cmd/snap: move key=value attribute parsing to commmon
    - cmd/snap: apply new style consistency to "snap" commands.
    - cmd/snap: support redirecting the client for testing
    - cmd/snap: support testing command output
    - snappy,daemon: remove the meta repositories abstractions
    - cmd: add support for experimental commands
    - cmd/snappy,daemon,snap,snappy: remove SetActive from parts
    - cmd/snappy,daemon,snappy,snap: remove config from parts interface
    - client: improve test data
    - cmd: allow to construct a fresh parser
    - cmd: don't treat help as an error
    - cmd/snappy,snappy: remove "Details" from the repository interface
    - asserts: check that primary keys are set when
      Decode()ing/assembling assertions
    - snap,snappy: refactor to remove "Install" from the Part interface
    - client,cmd: make client.New() configurable
    - client: enable retrieving asynchronous operation information with
      `Client.Operation`.

 -- Michael Vogt <michael.vogt@ubuntu.com>  Tue, 23 Feb 2016 11:28:18 +0100

ubuntu-snappy (1.7.2+20160204ubuntu1) xenial; urgency=medium

  * New git snapshot:
    - integration-tests: fix the rollback error messages
    - integration-test: use the common cli method when trying to install
      an unexisting snap
    - integration-tests: rename snap find test
    - daemon: refactor makeErrorResponder()
    - integration: add regression test for LP: #1541317
    - integration-tests: reenable TestRollbackMustRebootToOtherVersion
    - asserts: introduce "snap asserts" subcmd to show assertions in the
      system db
    - docs: fix parameter style
    - daemon: use underscore in JSON interface
    - client: add skills API
    - asserts,docs/rest.md: change Encoder not to add extra newlines at
      the end of the stream
    - integration-tests: "snappy search" is no more, its "snap search"
      now
    - README, integration-tests/tests: chmod snapd.socket after manual
      start.
    - snappy: add default security profile if none is specified
    - skills,daemon: add REST APIs for skills
    - cmd/snap, cmd/snappy: move from `snappy search` to `snap find`.
    - The first step towards REST world domination: search is now done
      via
    - debian: remove obsolete /etc/grub.d/09_snappy on upgrade
    - skills: provide different security snippets for skill and slot
      side
    - osutil: make go vet happy again
    - snappy,systemd: use Type field in systemd.ServiceDescription
    - skills: add basic grant-revoke methods
    - client,daemon,asserts: expose the ability to query assertions in
      the system db
    - skills: add basic methods for slot handling
    - snappy,daemon,snap: move "Uninstall" into overlord
    - snappy: move SnapFile.Install() into Overlord.Install()
    - integration-tests: re-enable some failover tests
    - client: remove snaps
    - asserts: uniform searching across trusted (account keys) and main
      backstore
    - asserts: introduce Decoder to parse streams of assertions and
      Encoder to build them
    - client: filter snaps with a search query
    - client: pass query as well as path in client internals
    - skills: provide different security snippets for skill and slot
      side
    - snappy: refactor snapYaml to remove methods on snapYaml type
    - snappy: remove unused variable from test
    - skills: add basic methods for skill handing
    - snappy: remove support for meta/package.yaml and implement new
      meta/snap.yaml
    - snappy: add new overlord type responsible for
      Installed/Install/Uninstall/SetActive and stub it out
    - skills: add basic methods for type handling
    - daemon, snappy: add find (aka search)
    - client: filter snaps by type
    - skills: tweak valid names and error messages
    - skills: add special skill type for testing
    - cmd/snapd,daemon: filter snaps by type
    - partition: remove obsolete uEnv.txt
    - skills: add Type interface
    - integration-tests: fix the bootloader path
    - asserts: introduce a memory backed assertion backstore
    - integration-tests: get name of OS snap from bootloader
    - cmd/snapd,daemon: filter snaps by source
    - asserts,daemon: bump some copyright years for things that have
      been touched in the new year
    - skills: add the initial Repository type
    - skills: add a name validation function
    - client: filter snaps by source
    - snappy: unmount the squashfs snap again if it fails to install
    - snap: make a copy of the search uri before mutating it
      Closes: LP#1537005
    - cmd/snap,client,daemon,asserts: introduce "assert " snap
      subcommand
    - cmd/snappy, snappy: fix failover handling of the "active"
      kernel/os snap
    - daemon, client, docs/rest.md, snapd integration tests: move to the
      new error response
    - asserts: change Backstore interface, backstores can now access
      primary key names from types
    - asserts: make AssertionType into a real struct exposing the
      metadata Name and PrimaryKey
    - caps: improve bool-file sanitization
    - asserts: fixup toolbelt to use exposed key ID.
    - client: return by reference rather than by value
    - asserts: exported filesystem backstores + explicit backstores

 -- Michael Vogt <michael.vogt@ubuntu.com>  Thu, 04 Feb 2016 16:35:31 +0100

ubuntu-snappy (1.7.2+20160113ubuntu1) xenial; urgency=medium

  * New git snapshot

 -- Michael Vogt <michael.vogt@ubuntu.com>  Wed, 13 Jan 2016 11:25:40 +0100

ubuntu-snappy (1.7.2ubuntu1) xenial; urgency=medium

  * New upstream release:
    - bin-path integration
    - assertions/capability work
    - fix squashfs based snap building

 -- Michael Vogt <michael.vogt@ubuntu.com>  Fri, 04 Dec 2015 08:46:35 +0100

ubuntu-snappy (1.7.1ubuntu1) xenial; urgency=medium

  * New upstream release:
    - fix dependencies
    - fix armhf builds

 -- Michael Vogt <michael.vogt@ubuntu.com>  Wed, 02 Dec 2015 07:46:07 +0100

ubuntu-snappy (1.7ubuntu1) xenial; urgency=medium

  * New upstream release:
    - kernel/os snap support
    - squashfs snap support
    - initial capabilities work
    - initial assertitions work
    - rest API support

 -- Michael Vogt <michael.vogt@ubuntu.com>  Wed, 18 Nov 2015 19:59:51 +0100

ubuntu-snappy (1.6ubuntu1) wily; urgency=medium

  * New upstream release, including the following changes:
    - Fix hwaccess for gpio (LP: #1493389, LP: #1488618)
    - Fix handleAssets name normalization
    - Run boot-ok job late (LP: #1476129)
    - Add support for systemd socket files
    - Add "snappy service" command
    - Documentation improvements
    - Many test improvements (unit and integration)
    - Override sideload versions
    - Go1.5 fixes
    - Add i18n
    - Add man-page
    - Add .snapignore
    - Run services that uses external ports only after the network is up
    - Bufix in Synbootloader (LP: 1474125)
    - Use uboot.env for boot state tracking

 -- Michael Vogt <michael.vogt@ubuntu.com>  Wed, 09 Sep 2015 14:20:22 +0200

ubuntu-snappy (1.5ubuntu1) wily; urgency=medium

  * New upstream release, including the following changes:
    - Use O_TRUNC when copying files
    - Added path redefinition to include test's binaries location
    - Don't run update-grub, instead use grub.cfg from the oem
      package
    - Do network configuration from first boot
    - zero size systemd of new partition made executable to
      prevent unrecoverable boot failure
    - Close downloaded files

 -- Ricardo Salveti de Araujo <ricardo.salveti@canonical.com>  Mon, 06 Jul 2015 15:14:37 -0300

ubuntu-snappy (1.4ubuntu1) wily; urgency=medium

  * New upstream release, including the following changes:
    - Allow to run the integration tests using snappy from branch
    - Add CopyFileOverwrite flag and behaviour to helpers.CopyFile
    - add a bunch of missing i18n.G() now that we have gettext
    - Generate only the translators comments that start with
      TRANSLATORS
    - Try both clickpkg and snappypkg when dropping privs

 -- Ricardo Salveti de Araujo <ricardo.salveti@canonical.com>  Thu, 02 Jul 2015 16:21:53 -0300

ubuntu-snappy (1.3ubuntu1) wily; urgency=medium

  * New upstream release, including the following changes:
    - gettext support
    - use snappypkg user for the installed snaps
    - switch to system-image-3.x as the system-image backend
    - more reliable developer mode detection

 -- Michael Vogt <michael.vogt@ubuntu.com>  Wed, 01 Jul 2015 10:37:05 +0200

ubuntu-snappy (1.2-0ubuntu1) wily; urgency=medium

  * New upstream release, including the following changes:
    - Consider the root directory when installing and removing policies
    - In the uboot TestHandleAssetsNoHardwareYaml, patch the cache dir
      before creating the partition type
    - In the PartitionTestSuite, remove the unnecessary patches for
      defaultCacheDir
    - Fix the help output of "snappy install -h"

 -- Ricardo Salveti de Araujo <ricardo.salveti@canonical.com>  Wed, 17 Jun 2015 11:42:47 -0300

ubuntu-snappy (1.1.2-0ubuntu1) wily; urgency=medium

  * New upstream release, including the following changes:
    - Remove compatibility for click-bin-path in generated exec-wrappers
    - Release the readme.md after parsing it

 -- Ricardo Salveti de Araujo <ricardo.salveti@canonical.com>  Thu, 11 Jun 2015 23:42:49 -0300

ubuntu-snappy (1.1.1-0ubuntu1) wily; urgency=medium

  * New upstream release, including the following changes:
    - Set all app services to restart on failure
    - Fixes the missing oauth quoting and makes the code a bit nicer
    - Added integrate() to set Integration to default values needed for
      integration
    - Moved setActivateClick to be a method of SnapPart
    - Make unsetActiveClick a method of SnapPart
    - Check the package.yaml for the required fields
    - Integrate lp:snappy/selftest branch into snappy itself
    - API to record information about the image and to check if the kernel was
      sideloaded.
    - Factor out update from cmd
    - Continue updating when a sideload error is returned

 -- Ricardo Salveti de Araujo <ricardo.salveti@canonical.com>  Wed, 10 Jun 2015 15:54:12 -0300

ubuntu-snappy (1.1-0ubuntu1) wily; urgency=low

  * New wily upload with fix for go 1.4 syscall.Setgid() breakage

 -- Michael Vogt <michael.vogt@ubuntu.com>  Tue, 09 Jun 2015 10:02:04 +0200

ubuntu-snappy (1.0.1-0ubuntu1) vivid; urgency=low

  * fix symlink unpacking
  * fix typo in apparmor rules generation

 -- Michael Vogt <michael.vogt@ubuntu.com>  Thu, 23 Apr 2015 16:09:56 +0200

ubuntu-snappy (1.0-0ubuntu1) vivid; urgency=low

  * 15.04 archive upload

 -- Michael Vogt <michael.vogt@ubuntu.com>  Thu, 23 Apr 2015 11:08:22 +0200

ubuntu-snappy (0.1.2-0ubuntu1) vivid; urgency=medium

  * initial ubuntu archive upload

 -- Michael Vogt <michael.vogt@ubuntu.com>  Mon, 13 Apr 2015 22:48:13 -0500

ubuntu-snappy (0.1.1-0ubuntu1) vivid; urgency=low

  * new snapshot

 -- Michael Vogt <michael.vogt@ubuntu.com>  Thu, 12 Feb 2015 13:51:22 +0100

ubuntu-snappy (0.1-0ubuntu1) vivid; urgency=medium

  * Initial packaging

 -- Sergio Schvezov <sergio.schvezov@canonical.com>  Fri, 06 Feb 2015 02:25:43 -0200<|MERGE_RESOLUTION|>--- conflicted
+++ resolved
@@ -1,22 +1,3 @@
-<<<<<<< HEAD
-snapd (2.20-2) unstable; urgency=medium
-
-  * Replace unversioned Conflicts on snap package with versioned
-    Breaks/Replaces, now that snap has dropped /usr/bin/snap.
-    Closes: #849162.
-
- -- Steve Langasek <vorlon@debian.org>  Sun, 25 Dec 2016 17:50:25 -0600
-
-snapd (2.20-1) unstable; urgency=medium
-
-  * New upstream release.
-  * Update one test (cmd/snap/cmd_interfaces_test.go) to cope with the newer
-    golang-go-flags-dev in unstable.
-  * Explicitly include 'udev' in Build-Depends.
-  * Add tzdata to Build-Depends to avoid ftbfs. (Closes: #848754)
-
- -- Michael Hudson-Doyle <michael.hudson@ubuntu.com>  Mon, 19 Dec 2016 11:43:55 +1300
-=======
 snapd (2.21) xenial; urgency=medium
 
   * New upstream release, LP: #1656382
@@ -128,7 +109,24 @@
     - tests: run snap confine tests in debian/rules already
 
  -- Michael Vogt <michael.vogt@ubuntu.com>  Mon, 19 Dec 2016 11:53:29 +0100
->>>>>>> 4e8ba630
+
+snapd (2.20-2) unstable; urgency=medium
+
+  * Replace unversioned Conflicts on snap package with versioned
+    Breaks/Replaces, now that snap has dropped /usr/bin/snap.
+    Closes: #849162.
+
+ -- Steve Langasek <vorlon@debian.org>  Sun, 25 Dec 2016 17:50:25 -0600
+
+snapd (2.20-1) unstable; urgency=medium
+
+  * New upstream release.
+  * Update one test (cmd/snap/cmd_interfaces_test.go) to cope with the newer
+    golang-go-flags-dev in unstable.
+  * Explicitly include 'udev' in Build-Depends.
+  * Add tzdata to Build-Depends to avoid ftbfs. (Closes: #848754)
+
+ -- Michael Hudson-Doyle <michael.hudson@ubuntu.com>  Mon, 19 Dec 2016 11:43:55 +1300
 
 snapd (2.20) xenial; urgency=medium
 
