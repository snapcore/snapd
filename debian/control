Source: snapd
Section: devel
Priority: optional
Maintainer: Ubuntu Developers <ubuntu-devel-discuss@lists.ubuntu.com>
Build-Depends: autoconf,
               automake,
               autotools-dev,
               bash-completion,
               debhelper (>= 9),
               dh-apparmor,
               dh-autoreconf,
               dh-golang (>=1.7),
               dh-systemd,
               fakeroot,
               gettext,
               grub-common,
               gnupg2,
               golang-any (>=2:1.6) | golang-1.6,
               indent,
               init-system-helpers,
               libapparmor-dev,
               libglib2.0-dev,
               libseccomp-dev (>= 2.1.1-1ubuntu1~trusty3),
               libudev-dev,
               pkg-config,
               python3,
               python3-docutils,
               python3-markdown,
               squashfs-tools,
               udev
Standards-Version: 3.9.7
Homepage: https://github.com/snapcore/snapd
Vcs-Browser: https://github.com/snapcore/snapd
Vcs-Git: https://github.com/snapcore/snapd.git

Package: golang-github-ubuntu-core-snappy-dev
Architecture: all
Depends: golang-github-snapcore-snapd-dev, ${misc:Depends}
Section: oldlibs
Description: transitional dummy package
 This is a transitional dummy package. It can safely be removed.

Package: golang-github-snapcore-snapd-dev
Architecture: all
Breaks: golang-github-ubuntu-core-snappy-dev (<< 2.0.6),
        golang-snappy-dev (<< 1.7.3+20160303ubuntu4)
Replaces: golang-github-ubuntu-core-snappy-dev (<< 2.0.6),
          golang-snappy-dev (<< 1.7.3+20160303ubuntu4)
Depends: ${misc:Depends}
Description: snappy development go packages.
 Use these to use the snappy API.

Package: snapd
Architecture: any
Depends: adduser,
         apparmor (>= 2.10.95-0ubuntu2.2),
         ca-certificates,
         cgroup-lite,
         gnupg1 | gnupg,
         linux-generic-lts-xenial,
         snap-confine (= ${binary:Version}),
         squashfs-tools,
<<<<<<< HEAD
# only needed on trusty to pull in the right version.
         sudo (>= 1.8.9p5-1ubuntu1.3),
         systemd (>= 204-5ubuntu20.20),
         ubuntu-core-launcher (= ${binary:Version}),
# only needed on trusty to pull in the right version.
         util-linux (>=2.20.1-5.1ubuntu20.9),
=======
         systemd,
>>>>>>> f6821776
         ${misc:Depends},
         ${shlibs:Depends}
Replaces: ubuntu-snappy (<< 1.9), ubuntu-snappy-cli (<< 1.9)
Breaks: ubuntu-snappy (<< 1.9), ubuntu-snappy-cli (<< 1.9)
Conflicts: snap (<< 2013-11-29-1ubuntu1)
Built-Using: ${misc:Built-Using}
Description: Tool to interact with Ubuntu Core Snappy.
 Install, configure, refresh and remove snap packages. Snaps are
 'universal' packages that work across many different Linux systems,
 enabling secure distribution of the latest apps and utilities for
 cloud, servers, desktops and the internet of things.
 .
 This is the CLI for snapd, a background service that takes care of
 snaps on the system. Start with 'snap list' to see installed snaps.

Package: ubuntu-snappy
Architecture: all
Depends: snapd, ${misc:Depends}
Section: oldlibs
Description: transitional dummy package
 This is a transitional dummy package. It can safely be removed.

Package: ubuntu-snappy-cli
Architecture: all
Depends: snapd, ${misc:Depends}
Section: oldlibs
Description: transitional dummy package
 This is a transitional dummy package. It can safely be removed.

Package: ubuntu-core-snapd-units
Architecture: all
Depends: snapd, ${misc:Depends}
Section: oldlibs
Description: transitional dummy package
 This is a transitional dummy package. It can safely be removed.

Package: snap-confine
Architecture: any
Breaks: ubuntu-core-launcher (<< 1.0.32)
Replaces: ubuntu-core-launcher (<< 1.0.32)
Depends: apparmor (>= 2.10.95-0ubuntu2.2), ${misc:Depends}, ${shlibs:Depends}
Description: Support executable to apply confinement for snappy apps
 This package contains an internal tool for applying confinement to snappy app.
 The executable (snap-confine) is ran internally by snapd to apply confinement
 to the started application process. The tool is written in C and carefully
 reviewed to limit the attack surface on the security model of snapd.

Package: ubuntu-core-launcher
Architecture: any
Depends: snap-confine (= ${binary:Version}), ${misc:Depends}
Section: oldlibs
Pre-Depends: dpkg (>= 1.15.7.2)
Description: transitional dummy package
 This is a transitional dummy package. It can safely be removed.<|MERGE_RESOLUTION|>--- conflicted
+++ resolved
@@ -60,16 +60,12 @@
          linux-generic-lts-xenial,
          snap-confine (= ${binary:Version}),
          squashfs-tools,
-<<<<<<< HEAD
 # only needed on trusty to pull in the right version.
          sudo (>= 1.8.9p5-1ubuntu1.3),
          systemd (>= 204-5ubuntu20.20),
          ubuntu-core-launcher (= ${binary:Version}),
 # only needed on trusty to pull in the right version.
          util-linux (>=2.20.1-5.1ubuntu20.9),
-=======
-         systemd,
->>>>>>> f6821776
          ${misc:Depends},
          ${shlibs:Depends}
 Replaces: ubuntu-snappy (<< 1.9), ubuntu-snappy-cli (<< 1.9)
