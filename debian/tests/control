Tests: integrationtests
Restrictions: allow-stderr, isolation-container, rw-build-tree
Depends: snapd,
         @builddeps@,
         bzr,
<<<<<<< HEAD
         git,
=======
         ca-certificates,
>>>>>>> 4b607bff
         golang-golang-x-net-dev<|MERGE_RESOLUTION|>--- conflicted
+++ resolved
@@ -3,9 +3,6 @@
 Depends: snapd,
          @builddeps@,
          bzr,
-<<<<<<< HEAD
          git,
-=======
          ca-certificates,
->>>>>>> 4b607bff
          golang-golang-x-net-dev