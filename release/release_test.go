--- conflicted
+++ resolved
@@ -105,23 +105,6 @@
 	// Restore real OS info at the end of this function.
 	defer release.MockReleaseInfo(&release.OS{})()
 	distros := []struct {
-<<<<<<< HEAD
-		id      string
-		devmode bool
-	}{
-		// Please keep this list sorted
-		{"arch", true},
-		{"debian", true},
-		{"fedora", true},
-		{"gentoo", true},
-		{"opensuse", true},
-		{"rhel", true},
-		{"ubuntu", false},
-	}
-	for _, distro := range distros {
-		c.Logf("checking distribution %q", distro.id)
-		release.MockReleaseInfo(&release.OS{ID: distro.id})
-=======
 		id        string
 		idVersion string
 		devmode   bool
@@ -141,7 +124,6 @@
 		rel := &release.OS{ID: distro.id, Release: distro.idVersion}
 		c.Logf("checking distribution %#v", rel)
 		release.MockReleaseInfo(rel)
->>>>>>> c83b64a9
 		c.Assert(release.ReleaseInfo.ForceDevMode(), Equals, distro.devmode)
 	}
 }