// -*- Mode: Go; indent-tabs-mode: t -*-

/*
 * Copyright (C) 2014-2015 Canonical Ltd
 *
 * This program is free software: you can redistribute it and/or modify
 * it under the terms of the GNU General Public License version 3 as
 * published by the Free Software Foundation.
 *
 * This program is distributed in the hope that it will be useful,
 * but WITHOUT ANY WARRANTY; without even the implied warranty of
 * MERCHANTABILITY or FITNESS FOR A PARTICULAR PURPOSE.  See the
 * GNU General Public License for more details.
 *
 * You should have received a copy of the GNU General Public License
 * along with this program.  If not, see <http://www.gnu.org/licenses/>.
 *
 */

package release

import (
	"bufio"
	"fmt"
	"os"
	"strings"
	"unicode"

	"github.com/snapcore/snapd/strutil"
)

// Series holds the Ubuntu Core series for snapd to use.
var Series = "16"

// OS contains information about the system extracted from /etc/os-release.
type OS struct {
	ID        string   `json:"id"`
	IDLike    []string `json:"-"`
	VariantID string   `json:"variant-id,omitempty"`
	VersionID string   `json:"version-id,omitempty"`
}

// DistroLike checks if the distribution ID or ID_LIKE matches one of the given names.
func DistroLike(distros ...string) bool {
	for _, distro := range distros {
		if ReleaseInfo.ID == distro || strutil.ListContains(ReleaseInfo.IDLike, distro) {
			return true
		}
	}
	return false
}

var (
	osReleasePath         = "/etc/os-release"
	fallbackOsReleasePath = "/usr/lib/os-release"
)

// readOSRelease returns the os-release information of the current system.
func readOSRelease() OS {
	// TODO: separate this out into its own thing maybe (if made more general)
	osRelease := OS{
		// from os-release(5): If not set, defaults to "ID=linux".
		ID: "linux",
	}

	f, err := os.Open(osReleasePath)
	if err != nil {
		// this fallback is as per os-release(5)
		f, err = os.Open(fallbackOsReleasePath)
		if err != nil {
			return osRelease
		}
	}

	scanner := bufio.NewScanner(f)
	for scanner.Scan() {
		ws := strings.SplitN(scanner.Text(), "=", 2)
		if len(ws) < 2 {
			continue
		}

		k := strings.TrimSpace(ws[0])
		v := strings.TrimFunc(ws[1], func(r rune) bool { return r == '"' || r == '\'' || unicode.IsSpace(r) })
		// XXX: should also unquote things as per os-release(5) but not needed yet in practice
		switch k {
		case "ID":
			// ID should be “A lower-case string (no spaces or
			// other characters outside of 0–9, a–z, ".", "_" and
			// "-") identifying the operating system, excluding any
			// version information and suitable for processing by
			// scripts or usage in generated filenames.”
			//
			// So we mangle it a little bit to account for people
			// not being too good at reading comprehension.
			// Works around e.g. lp:1602317
			osRelease.ID = strings.Fields(strings.ToLower(v))[0]
		case "ID_LIKE":
			// This is like ID, except it's a space separated list... hooray?
			osRelease.IDLike = strings.Fields(strings.ToLower(v))
		case "VARIANT_ID":
			osRelease.VariantID = v
		case "VERSION_ID":
			osRelease.VersionID = v
		}
	}

	return osRelease
}

// Note that osutil.FileExists cannot be used here as an osutil import will create a cyclic import
var fileExists = func(path string) bool {
	_, err := os.Stat(path)
	return err == nil
}

var procMountsPath = "/proc/mounts"

// filesystemRootType returns the filesystem type mounted at "/".
func filesystemRootType() (string, error) {
	// We scan /proc/mounts, which contains space-separated values:
	// [irrelevant] [mount point] [fstype] [irrelevant...]
	// Here are some examples on some platforms:
	// WSL1       :  rootfs / wslfs rw,noatime 0 0
	// WSL2       :  /dev/sdc / ext4 rw,relatime,discard,errors=remount-ro,data=ordered 0 0
	// lxc on WSL2:  /dev/loop0 / btrfs rw,relatime,idmapped,space_cache,user_subvol_rm_allowed,subvolid=259,subvol=/containers/testlxd 0 0
	// We search for mount point = "/", and return the fstype.
	//
	// This should be done by osutil.LoadMountInfo but that would cause a dependency cycle
	file, err := os.Open(procMountsPath)
	if err != nil {
		return "", fmt.Errorf("cannot find root filesystem type: %v", err)
	}
	defer file.Close()

	scanner := bufio.NewScanner(file)
	for scanner.Scan() {
		data := strings.Fields(scanner.Text())
		if len(data) < 3 || data[1] != "/" {
			continue
		}
		return data[2], nil
	}

	if err = scanner.Err(); err != nil {
		return "", fmt.Errorf("cannot find root filesystem type: %v", err)
	}

	return "", fmt.Errorf("cannot find root filesystem type: not in list")
}

// We detect WSL via the existence of /proc/sys/fs/binfmt_misc/WSLInterop
// Under some undocumented circumstances this file may be missing. We have /run/WSL as a backup.
//
// We detect WSL1 via the root filesystem type:
// - wslfs or lxfs mean WSL1
// - Anything else means WSL2
// After knowing we're in WSL, if any error occurs we assume WSL2 as it is the more flexible version
func getWSLVersion() int {
	if !fileExists("/proc/sys/fs/binfmt_misc/WSLInterop") && !fileExists("/run/WSL") {
		return 0
	}
	fstype, err := filesystemRootType()
	if err != nil {
		// TODO log error here once logger can be imported without circular imports
		return 2
	}

	if fstype == "wslfs" || fstype == "lxfs" {
		return 1
	}
	return 2
}

// SystemctlSupportsUserUnits returns true if the systemctl utility
// supports user units.
func SystemctlSupportsUserUnits() bool {
	// Ubuntu 14.04's systemctl does not support the arguments
	// needed to enable user session units. Further more, it does
	// not ship with a systemd user instance.
	return !(ReleaseInfo.ID == "ubuntu" && ReleaseInfo.VersionID == "14.04")
}

// OnClassic states whether the process is running inside a
// classic Ubuntu system or a native Ubuntu Core image.
var OnClassic bool

<<<<<<< HEAD
// OnTouch states whether the process is running inside a Touch image
// with a classic (but mostly read-only) filesystem layout.
// It is a narrowed down variant of OnClassic
var OnTouch bool
=======
// OnCoreDesktop states whether the process is running inside a Core Desktop image.
var OnCoreDesktop bool
>>>>>>> 05c117cc

// OnWSL states whether the process is running inside the Windows
// Subsystem for Linux
var OnWSL bool

// If the previous is true, WSLVersion states whether the process is running inside WSL1 or WSL2
// Otherwise it is set to 0
var WSLVersion int

// ReleaseInfo contains data loaded from /etc/os-release on startup.
var ReleaseInfo OS

func init() {
	ReleaseInfo = readOSRelease()

	OnClassic = (ReleaseInfo.ID != "ubuntu-core")

<<<<<<< HEAD
	OnTouch = (OnClassic && ReleaseInfo.VariantID == "touch")
=======
	OnCoreDesktop = (ReleaseInfo.ID == "ubuntu-core" && ReleaseInfo.VariantID == "desktop")
>>>>>>> 05c117cc

	WSLVersion = getWSLVersion()
	OnWSL = WSLVersion != 0
}

// MockOnClassic forces the process to appear inside a classic
// Ubuntu system or a native image for testing purposes.
func MockOnClassic(onClassic bool) (restore func()) {
	old := OnClassic
	OnClassic = onClassic
	return func() { OnClassic = old }
}

// MockOnCoreDesktop forces the process to appear inside a core desktop
// system for testing purposes.
func MockOnCoreDesktop(onCoreDesktop bool) (restore func()) {
	old := OnCoreDesktop
	OnCoreDesktop = onCoreDesktop
	return func() { OnCoreDesktop = old }
}

// MockReleaseInfo fakes a given information to appear in ReleaseInfo,
// as if it was read /etc/os-release on startup.
func MockReleaseInfo(osRelease *OS) (restore func()) {
	old := ReleaseInfo
	ReleaseInfo = *osRelease
	return func() { ReleaseInfo = old }
}<|MERGE_RESOLUTION|>--- conflicted
+++ resolved
@@ -184,15 +184,13 @@
 // classic Ubuntu system or a native Ubuntu Core image.
 var OnClassic bool
 
-<<<<<<< HEAD
+// OnCoreDesktop states whether the process is running inside a Core Desktop image.
+var OnCoreDesktop bool
+
 // OnTouch states whether the process is running inside a Touch image
 // with a classic (but mostly read-only) filesystem layout.
 // It is a narrowed down variant of OnClassic
 var OnTouch bool
-=======
-// OnCoreDesktop states whether the process is running inside a Core Desktop image.
-var OnCoreDesktop bool
->>>>>>> 05c117cc
 
 // OnWSL states whether the process is running inside the Windows
 // Subsystem for Linux
@@ -210,11 +208,9 @@
 
 	OnClassic = (ReleaseInfo.ID != "ubuntu-core")
 
-<<<<<<< HEAD
+	OnCoreDesktop = (ReleaseInfo.ID == "ubuntu-core" && ReleaseInfo.VariantID == "desktop")
+
 	OnTouch = (OnClassic && ReleaseInfo.VariantID == "touch")
-=======
-	OnCoreDesktop = (ReleaseInfo.ID == "ubuntu-core" && ReleaseInfo.VariantID == "desktop")
->>>>>>> 05c117cc
 
 	WSLVersion = getWSLVersion()
 	OnWSL = WSLVersion != 0
