// -*- Mode: Go; indent-tabs-mode: t -*-

/*
 * Copyright (C) 2018 Canonical Ltd
 *
 * This program is free software: you can redistribute it and/or modify
 * it under the terms of the GNU General Public License version 3 as
 * published by the Free Software Foundation.
 *
 * This program is distributed in the hope that it will be useful,
 * but WITHOUT ANY WARRANTY; without even the implied warranty of
 * MERCHANTABILITY or FITNESS FOR A PARTICULAR PURPOSE.  See the
 * GNU General Public License for more details.
 *
 * You should have received a copy of the GNU General Public License
 * along with this program.  If not, see <http://www.gnu.org/licenses/>.
 *
 */

package wrappers

import (
	"bytes"
	"fmt"
	"io/ioutil"
	"os"
	"path/filepath"
	"regexp"
	"time"

	"github.com/snapcore/snapd/dirs"
	"github.com/snapcore/snapd/logger"
	"github.com/snapcore/snapd/osutil"
	"github.com/snapcore/snapd/release"
	"github.com/snapcore/snapd/snap"
	"github.com/snapcore/snapd/systemd"
)

// catches units that run /usr/bin/snap (with args), or things in /usr/lib/snapd/
var execStartRe = regexp.MustCompile(`(?m)^ExecStart=(/usr/bin/snap\s+.*|/usr/lib/snapd/.*)$`)

func writeSnapdToolingMountUnit(sysd systemd.Systemd, prefix string) error {
	// Not using WriteMountUnitFile() because we need
	// "RequiredBy=snapd.service"
	content := []byte(fmt.Sprintf(`[Unit]
Description=Make the snapd snap tooling available for the system
Before=snapd.service

[Mount]
What=%s/usr/lib/snapd
Where=/usr/lib/snapd
Type=none
Options=bind

[Install]
WantedBy=snapd.service
`, prefix))
	unit := "usr-lib-snapd.mount"
	fullPath := filepath.Join(dirs.SnapServicesDir, unit)

	err := osutil.EnsureFileState(fullPath,
		&osutil.FileState{
			Content: content,
			Mode:    0644,
		},
	)
	if err == osutil.ErrSameState {
		return nil
	}
	if err != nil {
		return err
	}
	if err := sysd.DaemonReload(); err != nil {
		return err
	}
	if err := sysd.Enable(unit); err != nil {
		return err
	}

	if err := sysd.Restart(unit, 5*time.Second); err != nil {
		return err
	}

	return nil
}

func writeSnapdServicesOnCore(s *snap.Info, inter interacter) error {
	// we never write
	if release.OnClassic {
		return nil
	}
	sysd := systemd.New(dirs.GlobalRootDir, inter)

	if err := writeSnapdToolingMountUnit(sysd, s.MountDir()); err != nil {
		return err
	}

	serviceUnits, err := filepath.Glob(filepath.Join(s.MountDir(), "lib/systemd/system/*.service"))
	if err != nil {
		return err
	}
	socketUnits, err := filepath.Glob(filepath.Join(s.MountDir(), "lib/systemd/system/*.socket"))
	if err != nil {
		return err
	}
	timerUnits, err := filepath.Glob(filepath.Join(s.MountDir(), "lib/systemd/system/*.timer"))
	if err != nil {
		return err
	}
	units := append(socketUnits, serviceUnits...)
	units = append(units, timerUnits...)

	snapdUnits := make(map[string]*osutil.FileState, len(units)+1)
	for _, unit := range units {
		st, err := os.Stat(unit)
		if err != nil {
			return err
		}
		content, err := ioutil.ReadFile(unit)
		if err != nil {
			return err
		}
		content = execStartRe.ReplaceAll(content, []byte(fmt.Sprintf(`ExecStart=%s$1`, s.MountDir())))

		snapdUnits[filepath.Base(unit)] = &osutil.FileState{
			Content: content,
			Mode:    st.Mode(),
		}
	}
	changed, removed, err := osutil.EnsureDirStateGlobs(dirs.SnapServicesDir, []string{"snapd.service", "snapd.socket", "snapd.*.service", "snapd.*.timer"}, snapdUnits)
	if err != nil {
		// TODO: uhhhh, what do we do in this case?
		return err
	}
	if (len(changed) + len(removed)) == 0 {
		// nothing to do
		return nil
	}
	// stop all removed units first
	for _, unit := range removed {
		if err := sysd.Stop(unit, 5*time.Second); err != nil {
			logger.Noticef("failed to stop %q: %v", unit, err)
		}
		if err := sysd.Disable(unit); err != nil {
			logger.Noticef("failed to disable %q: %v", unit, err)
		}
	}

	// daemon-reload so that we get the new services
	if len(changed) > 0 {
		if err := sysd.DaemonReload(); err != nil {
			return err
		}
	}

	// enable/start all the new services
	for _, unit := range changed {
		if err := sysd.Enable(unit); err != nil {
			return err
		}
	}

	for _, unit := range changed {
		// Some units (like the snapd.system-shutdown.service) cannot
		// be started. Others like "snapd.seeded.service" are started
		// as dependencies of snapd.service.
		if bytes.Contains(snapdUnits[unit].Content, []byte("X-Snapd-Snap: do-not-start")) {
			continue
		}
<<<<<<< HEAD
		// Ensure to only restart if the unit was previously
		// active.  This ensures we DTRT on firstboot and do
		// not stop e.g.  snapd.socket because doing that
		// would mean that the snapd.seeded.service is also
		// stopped (independently of snapd.socket being
		// active) which confuses the boot order (the unit
		// exists before we are fully seeded)
		statuses, err := sysd.Status(unit)
=======
		// Ensure to only restart if the unit was previously active.
		// This ensures we DTRT on firstboot and do not stop e.g.
		// snapd.socket because doing that would mean that the
		// snapd.seeded.service is also stopped which confuses the
		// boot order (the unit exists before we are fully seeded)
		isActive, err := sysd.IsActive(unit)
>>>>>>> f3c9121a
		if err != nil {
			return err
		}
		if isActive {
			if err := sysd.Restart(unit, 5*time.Second); err != nil {
				return err
			}
		} else {
			if err := sysd.Start(unit); err != nil {
				return err
			}
		}
	}
	// and finally start snapd.service (it will stop by itself and gets
	// started by systemd then)
	if err := sysd.Start("snapd.service"); err != nil {
		return err
	}
	if err := sysd.StartNoBlock("snapd.seeded.service"); err != nil {
		return err
	}
	// we cannot start snapd.autoimport in blocking mode because
	// it has a "After=snapd.seeded.service" which means that on
	// seeding a "systemctl start" that blocks would hang forever
	// and we deadlock.
	if err := sysd.StartNoBlock("snapd.autoimport.service"); err != nil {
		return err
	}

	return nil
}<|MERGE_RESOLUTION|>--- conflicted
+++ resolved
@@ -167,23 +167,14 @@
 		if bytes.Contains(snapdUnits[unit].Content, []byte("X-Snapd-Snap: do-not-start")) {
 			continue
 		}
-<<<<<<< HEAD
 		// Ensure to only restart if the unit was previously
-		// active.  This ensures we DTRT on firstboot and do
+		// active. This ensures we DTRT on firstboot and do
 		// not stop e.g.  snapd.socket because doing that
 		// would mean that the snapd.seeded.service is also
 		// stopped (independently of snapd.socket being
 		// active) which confuses the boot order (the unit
-		// exists before we are fully seeded)
-		statuses, err := sysd.Status(unit)
-=======
-		// Ensure to only restart if the unit was previously active.
-		// This ensures we DTRT on firstboot and do not stop e.g.
-		// snapd.socket because doing that would mean that the
-		// snapd.seeded.service is also stopped which confuses the
-		// boot order (the unit exists before we are fully seeded)
+		// exists before we are fully seeded).
 		isActive, err := sysd.IsActive(unit)
->>>>>>> f3c9121a
 		if err != nil {
 			return err
 		}
