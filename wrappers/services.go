// -*- Mode: Go; indent-tabs-mode: t -*-

/*
 * Copyright (C) 2014-2016 Canonical Ltd
 *
 * This program is free software: you can redistribute it and/or modify
 * it under the terms of the GNU General Public License version 3 as
 * published by the Free Software Foundation.
 *
 * This program is distributed in the hope that it will be useful,
 * but WITHOUT ANY WARRANTY; without even the implied warranty of
 * MERCHANTABILITY or FITNESS FOR A PARTICULAR PURPOSE.  See the
 * GNU General Public License for more details.
 *
 * You should have received a copy of the GNU General Public License
 * along with this program.  If not, see <http://www.gnu.org/licenses/>.
 *
 */

package wrappers

import (
	"bytes"
	"context"
	"fmt"
	"os"
	"path/filepath"
	"strconv"
	"strings"
	"text/template"
	"time"

	"github.com/snapcore/snapd/dirs"
	"github.com/snapcore/snapd/logger"
	"github.com/snapcore/snapd/osutil"
	"github.com/snapcore/snapd/osutil/sys"
	"github.com/snapcore/snapd/randutil"
	"github.com/snapcore/snapd/snap"
	"github.com/snapcore/snapd/strutil"
	"github.com/snapcore/snapd/systemd"
	"github.com/snapcore/snapd/timeout"
	"github.com/snapcore/snapd/timeutil"
	"github.com/snapcore/snapd/timings"
	"github.com/snapcore/snapd/usersession/client"
)

type interacter interface {
	Notify(status string)
}

// wait this time between TERM and KILL
var killWait = 5 * time.Second

func serviceStopTimeout(app *snap.AppInfo) time.Duration {
	tout := app.StopTimeout
	if tout == 0 {
		tout = timeout.DefaultTimeout
	}
	return time.Duration(tout)
}

func generateSnapServiceFile(app *snap.AppInfo) ([]byte, error) {
	if err := snap.ValidateApp(app); err != nil {
		return nil, err
	}

	return genServiceFile(app), nil
}

func stopUserServices(cli *client.Client, inter interacter, services ...string) error {
	ctx, cancel := context.WithTimeout(context.Background(), time.Duration(timeout.DefaultTimeout))
	defer cancel()
	failures, err := cli.ServicesStop(ctx, services)
	for _, f := range failures {
		inter.Notify(fmt.Sprintf("Could not stop service %q for uid %d: %s", f.Service, f.Uid, f.Error))
	}
	return err
}

func startUserServices(cli *client.Client, inter interacter, services ...string) error {
	ctx, cancel := context.WithTimeout(context.Background(), time.Duration(timeout.DefaultTimeout))
	defer cancel()
	startFailures, stopFailures, err := cli.ServicesStart(ctx, services)
	for _, f := range startFailures {
		inter.Notify(fmt.Sprintf("Could not start service %q for uid %d: %s", f.Service, f.Uid, f.Error))
	}
	for _, f := range stopFailures {
		inter.Notify(fmt.Sprintf("While trying to stop previously started service %q for uid %d: %s", f.Service, f.Uid, f.Error))
	}
	return err
}

func stopService(sysd systemd.Systemd, app *snap.AppInfo, inter interacter) error {
	serviceName := app.ServiceName()
	tout := serviceStopTimeout(app)

	var extraServices []string
	for _, socket := range app.Sockets {
		extraServices = append(extraServices, filepath.Base(socket.File()))
	}
	if app.Timer != nil {
		extraServices = append(extraServices, filepath.Base(app.Timer.File()))
	}

	switch app.DaemonScope {
	case snap.SystemDaemon:
		stopErrors := []error{}
		for _, service := range extraServices {
			if err := sysd.Stop(service, tout); err != nil {
				stopErrors = append(stopErrors, err)
			}
		}

		if err := sysd.Stop(serviceName, tout); err != nil {
			if !systemd.IsTimeout(err) {
				return err
			}
			inter.Notify(fmt.Sprintf("%s refused to stop, killing.", serviceName))
			// ignore errors for kill; nothing we'd do differently at this point
			sysd.Kill(serviceName, "TERM", "")
			time.Sleep(killWait)
			sysd.Kill(serviceName, "KILL", "")
		}

		if len(stopErrors) > 0 {
			return stopErrors[0]
		}

	case snap.UserDaemon:
		extraServices = append(extraServices, serviceName)
		cli := client.New()
		return stopUserServices(cli, inter, extraServices...)
	}

	return nil
}

// StartServices starts service units for the applications from the snap which
// are services. Service units will be started in the order provided by the
// caller.
<<<<<<< HEAD
func StartServices(apps []*snap.AppInfo, disabledSvcs []string, enableBeforeStart bool, inter interacter, tm timings.Measurer) (err error) {
	sysd := systemd.New(dirs.GlobalRootDir, systemd.SystemMode, inter)
	services := make([]string, 0, len(apps))

	defer func() {
		if err == nil {
			return
		}

		for _, srvName := range services {
			if e := sysd.Disable(srvName); e != nil {
				inter.Notify(fmt.Sprintf("While trying to disable previously enabled service %q: %v", srvName, e))
			}
		}
	}()

=======
func StartServices(apps []*snap.AppInfo, inter interacter, tm timings.Measurer) (err error) {
	systemSysd := systemd.New(dirs.GlobalRootDir, systemd.SystemMode, inter)
	userSysd := systemd.New(dirs.GlobalRootDir, systemd.GlobalUserMode, inter)
	cli := client.New()

	systemServices := make([]string, 0, len(apps))
	userServices := make([]string, 0, len(apps))
>>>>>>> d17b92fb
	for _, app := range apps {
		// they're *supposed* to be all services, but checking doesn't hurt
		if !app.IsService() {
			continue
		}

<<<<<<< HEAD
		// sockets and timers are enabled and started separately (and unconditionally) further down.
		if len(app.Sockets) == 0 && app.Timer == nil {
			svcName := app.ServiceName()
			if !strutil.ListContains(disabledSvcs, app.Name) {
				if enableBeforeStart {
					if err = sysd.Enable(svcName); err != nil {
						return err

					}
				}
				services = append(services, svcName)
			}
=======
		var sysd systemd.Systemd
		switch app.DaemonScope {
		case snap.SystemDaemon:
			sysd = systemSysd
		case snap.UserDaemon:
			sysd = userSysd
>>>>>>> d17b92fb
		}

		defer func(app *snap.AppInfo) {
			if err == nil {
				return
			}

			if e := stopService(sysd, app, inter); e != nil {
				inter.Notify(fmt.Sprintf("While trying to stop previously started service %q: %v", app.ServiceName(), e))
			}
			for _, socket := range app.Sockets {
				socketService := filepath.Base(socket.File())
				if e := sysd.Disable(socketService); e != nil {
					inter.Notify(fmt.Sprintf("While trying to disable previously enabled socket service %q: %v", socketService, e))
				}
			}
			if app.Timer != nil {
				timerService := filepath.Base(app.Timer.File())
				if e := sysd.Disable(timerService); e != nil {
					inter.Notify(fmt.Sprintf("While trying to disable previously enabled timer service %q: %v", timerService, e))
				}
			}
		}(app)

<<<<<<< HEAD
=======
		if len(app.Sockets) == 0 && app.Timer == nil {
			// check if the service is disabled, if so don't start it up
			// this could happen for example if the service was disabled in
			// the install hook by snapctl or if the service was disabled in
			// the previous installation
			isEnabled, err := sysd.IsEnabled(app.ServiceName())
			if err != nil {
				return err
			}
			if isEnabled {
				switch app.DaemonScope {
				case snap.SystemDaemon:
					systemServices = append(systemServices, app.ServiceName())
				case snap.UserDaemon:
					userServices = append(userServices, app.ServiceName())
				}
			}
		}

>>>>>>> d17b92fb
		for _, socket := range app.Sockets {
			socketService := filepath.Base(socket.File())
			// enable the socket
			if err = sysd.Enable(socketService); err != nil {
				return err
			}

			switch app.DaemonScope {
			case snap.SystemDaemon:
				timings.Run(tm, "start-system-socket-service", fmt.Sprintf("start system socket service %q", socketService), func(nested timings.Measurer) {
					err = sysd.Start(socketService)
				})
			case snap.UserDaemon:
				timings.Run(tm, "start-user-socket-service", fmt.Sprintf("start user socket service %q", socketService), func(nested timings.Measurer) {
					err = startUserServices(cli, inter, socketService)
				})
			}
			if err != nil {
				return err
			}
		}

		if app.Timer != nil {
			timerService := filepath.Base(app.Timer.File())
			// enable the timer
			if err = sysd.Enable(timerService); err != nil {
				return err
			}

			switch app.DaemonScope {
			case snap.SystemDaemon:
				timings.Run(tm, "start-system-timer-service", fmt.Sprintf("start system timer service %q", timerService), func(nested timings.Measurer) {
					err = sysd.Start(timerService)
				})
			case snap.UserDaemon:
				timings.Run(tm, "start-user-timer-service", fmt.Sprintf("start user timer service %q", timerService), func(nested timings.Measurer) {
					err = startUserServices(cli, inter, timerService)
				})
			}
			if err != nil {
				return err
			}
		}
	}

<<<<<<< HEAD
	// start regular services
	for _, srv := range services {
=======
	for _, srv := range systemServices {
>>>>>>> d17b92fb
		// starting all services at once does not create a single
		// transaction, but instead spawns multiple jobs, make sure the
		// services started in the original order by bring them up one
		// by one, see:
		// https://github.com/systemd/systemd/issues/8102
		// https://lists.freedesktop.org/archives/systemd-devel/2018-January/040152.html
		timings.Run(tm, "start-service", fmt.Sprintf("start service %q", srv), func(nested timings.Measurer) {
			err = systemSysd.Start(srv)
		})
		if err != nil {
			// cleanup was set up by iterating over apps
			return err
		}
	}
	if len(userServices) != 0 {
		timings.Run(tm, "start-user-services", "start user services", func(nested timings.Measurer) {
			err = startUserServices(cli, inter, userServices...)
		})
		if err != nil {
			return err
		}
	}

	return nil
}

func userDaemonReload() error {
	cli := client.New()
	ctx, cancel := context.WithTimeout(context.Background(), time.Duration(timeout.DefaultTimeout))
	defer cancel()
	return cli.ServicesDaemonReload(ctx)
}

type AddSnapServicesOptions struct {
	Preseeding bool
}

// AddSnapServices adds service units for the applications from the snap which are services.
func AddSnapServices(s *snap.Info, opts *AddSnapServicesOptions, inter interacter) (err error) {
	if s.GetType() == snap.TypeSnapd {
		return fmt.Errorf("internal error: adding explicit services for snapd snap is unexpected")
	}

	if opts == nil {
		opts = &AddSnapServicesOptions{}
	}

	// TODO: remove once services get enabled on start and not when created.
	preseeding := opts.Preseeding

	sysd := systemd.New(dirs.GlobalRootDir, systemd.SystemMode, inter)
	userSysd := systemd.New(dirs.GlobalRootDir, systemd.GlobalUserMode, inter)
	var written []string
<<<<<<< HEAD
=======
	var writtenSystem, writtenUser bool
	var enabled []string
	var userEnabled []string
>>>>>>> d17b92fb
	defer func() {
		if err == nil {
			return
		}
<<<<<<< HEAD

=======
		for _, s := range enabled {
			if e := sysd.Disable(s); e != nil {
				inter.Notify(fmt.Sprintf("while trying to disable %s due to previous failure: %v", s, e))
			}
		}
		for _, s := range userEnabled {
			if e := userSysd.Disable(s); e != nil {
				inter.Notify(fmt.Sprintf("while trying to disable %s due to previous failure: %v", s, e))
			}
		}
>>>>>>> d17b92fb
		for _, s := range written {
			if e := os.Remove(s); e != nil {
				inter.Notify(fmt.Sprintf("while trying to remove %s due to previous failure: %v", s, e))
			}
		}
		if writtenSystem && !preseeding {
			if e := sysd.DaemonReload(); e != nil {
				inter.Notify(fmt.Sprintf("while trying to perform systemd daemon-reload due to previous failure: %v", e))
			}
		}
		if writtenUser && !preseeding {
			if e := userDaemonReload(); e != nil {
				inter.Notify(fmt.Sprintf("while trying to perform user systemd daemon-reload due to previous failure: %v", e))
			}
		}
	}()

	for _, app := range s.Apps {
		if !app.IsService() {
			continue
		}
		// Generate service file
		content, err := generateSnapServiceFile(app)
		if err != nil {
			return err
		}
		svcFilePath := app.ServiceFile()
		os.MkdirAll(filepath.Dir(svcFilePath), 0755)
		if err := osutil.AtomicWriteFile(svcFilePath, content, 0644, 0); err != nil {
			return err
		}
		written = append(written, svcFilePath)
		switch app.DaemonScope {
		case snap.SystemDaemon:
			writtenSystem = true
		case snap.UserDaemon:
			writtenUser = true
		}

		// Generate systemd .socket files if needed
		socketFiles, err := generateSnapSocketFiles(app)
		if err != nil {
			return err
		}
		for path, content := range *socketFiles {
			os.MkdirAll(filepath.Dir(path), 0755)
			if err := osutil.AtomicWriteFile(path, content, 0644, 0); err != nil {
				return err
			}
			written = append(written, path)
		}

		if app.Timer != nil {
			content, err := generateSnapTimerFile(app)
			if err != nil {
				return err
			}
			path := app.Timer.File()
			os.MkdirAll(filepath.Dir(path), 0755)
			if err := osutil.AtomicWriteFile(path, content, 0644, 0); err != nil {
				return err
			}
			written = append(written, path)
		}
<<<<<<< HEAD
	}

	if len(written) > 0 && !preseeding {
		if err := sysd.DaemonReload(); err != nil {
			return err
=======

		if app.Timer != nil || len(app.Sockets) != 0 {
			// service is socket or timer activated, not during the
			// boot
			continue
		}

		svcName := app.ServiceName()
		switch app.DaemonScope {
		case snap.SystemDaemon:
			if strutil.ListContains(disabledSvcs, app.Name) {
				// service is disabled, nothing to do
				continue
			}

			if !preseeding {
				if err := sysd.Enable(svcName); err != nil {
					return err
				}
				enabled = append(enabled, svcName)
			}
		case snap.UserDaemon:
			if !preseeding {
				if err := userSysd.Enable(svcName); err != nil {
					return err
				}
				userEnabled = append(userEnabled, svcName)
			}
		}
	}

	if !preseeding {
		if writtenSystem {
			if err := sysd.DaemonReload(); err != nil {
				return err
			}
		}
		if writtenUser {
			if err := userDaemonReload(); err != nil {
				return err
			}
>>>>>>> d17b92fb
		}
	}

	return nil
}

// EnableSnapServices enables all services of the snap; the main use case for this is
// the first boot of a pre-seeded image with service files already in place but not enabled.
// XXX: it should go away once services are fixed and enabled on start.
func EnableSnapServices(s *snap.Info, inter interacter) (err error) {
	sysd := systemd.New(dirs.GlobalRootDir, systemd.SystemMode, inter)
	for _, app := range s.Apps {
		if app.IsService() {
			svcName := app.ServiceName()
			if err := sysd.Enable(svcName); err != nil {
				return err
			}
		}
	}
	return nil
}

// StopServices stops service units for the applications from the snap which are services.
func StopServices(apps []*snap.AppInfo, reason snap.ServiceStopReason, inter interacter, tm timings.Measurer) error {
	sysd := systemd.New(dirs.GlobalRootDir, systemd.SystemMode, inter)

	logger.Debugf("StopServices called for %q, reason: %v", apps, reason)
	for _, app := range apps {
		// Handle the case where service file doesn't exist and don't try to stop it as it will fail.
		// This can happen with snap try when snap.yaml is modified on the fly and a daemon line is added.
		if !app.IsService() || !osutil.FileExists(app.ServiceFile()) {
			continue
		}
		// Skip stop on refresh when refresh mode is set to something
		// other than "restart" (or "" which is the same)
		if reason == snap.StopReasonRefresh {
			logger.Debugf(" %s refresh-mode: %v", app.Name, app.StopMode)
			switch app.RefreshMode {
			case "endure":
				// skip this service
				continue
			}
		}

		var err error
		timings.Run(tm, "stop-service", fmt.Sprintf("stop service %q", app.ServiceName()), func(nested timings.Measurer) {
			err = stopService(sysd, app, inter)
		})
		if err != nil {
			return err
		}

		// ensure the service is really stopped on remove regardless
		// of stop-mode
		if reason == snap.StopReasonRemove && !app.StopMode.KillAll() && app.DaemonScope == snap.SystemDaemon {
			// FIXME: make this smarter and avoid the killWait
			//        delay if not needed (i.e. if all processes
			//        have died)
			sysd.Kill(app.ServiceName(), "TERM", "all")
			time.Sleep(killWait)
			sysd.Kill(app.ServiceName(), "KILL", "")
		}
	}
	return nil
}

// ServicesEnableState returns a map of service names from the given snap,
// together with their enable/disable status.
func ServicesEnableState(s *snap.Info, inter interacter) (map[string]bool, error) {
	sysd := systemd.New(dirs.GlobalRootDir, systemd.SystemMode, inter)

	// loop over all services in the snap, querying systemd for the current
	// systemd state of the snaps
	snapSvcsState := make(map[string]bool, len(s.Apps))
	for name, app := range s.Apps {
		if !app.IsService() {
			continue
		}
		// FIXME: handle user daemons
		if app.DaemonScope != snap.SystemDaemon {
			continue
		}
		state, err := sysd.IsEnabled(app.ServiceName())
		if err != nil {
			return nil, err
		}
		snapSvcsState[name] = state
	}
	return snapSvcsState, nil
}

// RemoveSnapServices disables and removes service units for the applications
// from the snap which are services. The optional flag indicates whether
// services are removed as part of undoing of first install of a given snap.
func RemoveSnapServices(s *snap.Info, inter interacter) error {
	if s.GetType() == snap.TypeSnapd {
		return fmt.Errorf("internal error: removing explicit services for snapd snap is unexpected")
	}
	systemSysd := systemd.New(dirs.GlobalRootDir, systemd.SystemMode, inter)
	userSysd := systemd.New(dirs.GlobalRootDir, systemd.GlobalUserMode, inter)
	var removedSystem, removedUser bool

	for _, app := range s.Apps {
		if !app.IsService() || !osutil.FileExists(app.ServiceFile()) {
			continue
		}

		var sysd systemd.Systemd
		switch app.DaemonScope {
		case snap.SystemDaemon:
			sysd = systemSysd
			removedSystem = true
		case snap.UserDaemon:
			sysd = userSysd
			removedUser = true
		}
		serviceName := filepath.Base(app.ServiceFile())

		for _, socket := range app.Sockets {
			path := socket.File()
			socketServiceName := filepath.Base(path)
			if err := sysd.Disable(socketServiceName); err != nil {
				return err
			}

			if err := os.Remove(path); err != nil && !os.IsNotExist(err) {
				logger.Noticef("Failed to remove socket file %q for %q: %v", path, serviceName, err)
			}
		}

		if app.Timer != nil {
			path := app.Timer.File()

			timerName := filepath.Base(path)
			if err := sysd.Disable(timerName); err != nil {
				return err
			}

			if err := os.Remove(path); err != nil && !os.IsNotExist(err) {
				logger.Noticef("Failed to remove timer file %q for %q: %v", path, serviceName, err)
			}
		}

		if err := sysd.Disable(serviceName); err != nil {
			return err
		}

		if err := os.Remove(app.ServiceFile()); err != nil && !os.IsNotExist(err) {
			logger.Noticef("Failed to remove service file for %q: %v", serviceName, err)
		}

	}

	// only reload if we actually had services
	if removedSystem {
		if err := systemSysd.DaemonReload(); err != nil {
			return err
		}
	}
	if removedUser {
		if err := userDaemonReload(); err != nil {
			return err
		}
	}

	return nil
}

func genServiceNames(snap *snap.Info, appNames []string) []string {
	names := make([]string, 0, len(appNames))

	for _, name := range appNames {
		if app := snap.Apps[name]; app != nil {
			names = append(names, app.ServiceName())
		}
	}
	return names
}

func genServiceFile(appInfo *snap.AppInfo) []byte {
	serviceTemplate := `[Unit]
# Auto-generated, DO NOT EDIT
Description=Service for snap application {{.App.Snap.InstanceName}}.{{.App.Name}}
{{- if .MountUnit }}
Requires={{.MountUnit}}
{{- end }}
{{- if .PrerequisiteTarget}}
Wants={{.PrerequisiteTarget}}
{{- end}}
{{- if .After}}
After={{ stringsJoin .After " " }}
{{- end}}
{{- if .Before}}
Before={{ stringsJoin .Before " "}}
{{- end}}
X-Snappy=yes

[Service]
EnvironmentFile=-/etc/environment
ExecStart={{.App.LauncherCommand}}
SyslogIdentifier={{.App.Snap.InstanceName}}.{{.App.Name}}
Restart={{.Restart}}
{{- if .App.RestartDelay}}
RestartSec={{.App.RestartDelay.Seconds}}
{{- end}}
WorkingDirectory={{.WorkingDir}}
{{- if .App.StopCommand}}
ExecStop={{.App.LauncherStopCommand}}
{{- end}}
{{- if .App.ReloadCommand}}
ExecReload={{.App.LauncherReloadCommand}}
{{- end}}
{{- if .App.PostStopCommand}}
ExecStopPost={{.App.LauncherPostStopCommand}}
{{- end}}
{{- if .StopTimeout}}
TimeoutStopSec={{.StopTimeout.Seconds}}
{{- end}}
{{- if .StartTimeout}}
TimeoutStartSec={{.StartTimeout.Seconds}}
{{- end}}
Type={{.App.Daemon}}
{{- if .Remain}}
RemainAfterExit={{.Remain}}
{{- end}}
{{- if .App.BusName}}
BusName={{.App.BusName}}
{{- end}}
{{- if .App.WatchdogTimeout}}
WatchdogSec={{.App.WatchdogTimeout.Seconds}}
{{- end}}
{{- if .KillMode}}
KillMode={{.KillMode}}
{{- end}}
{{- if .KillSignal}}
KillSignal={{.KillSignal}}
{{- end}}
{{- if not .App.Sockets}}

[Install]
WantedBy={{.ServicesTarget}}
{{- end}}
`
	var templateOut bytes.Buffer
	tmpl := template.New("service-wrapper")
	tmpl.Funcs(template.FuncMap{
		"stringsJoin": strings.Join,
	})
	t := template.Must(tmpl.Parse(serviceTemplate))

	restartCond := appInfo.RestartCond.String()
	if restartCond == "" {
		restartCond = snap.RestartOnFailure.String()
	}

	var remain string
	if appInfo.Daemon == "oneshot" {
		// any restart condition other than "no" is invalid for oneshot daemons
		restartCond = "no"
		// If StopExec is present for a oneshot service than we also need
		// RemainAfterExit=yes
		if appInfo.StopCommand != "" {
			remain = "yes"
		}
	}
	var killMode string
	if !appInfo.StopMode.KillAll() {
		killMode = "process"
	}

	wrapperData := struct {
		App *snap.AppInfo

		Restart            string
		WorkingDir         string
		StopTimeout        time.Duration
		StartTimeout       time.Duration
		ServicesTarget     string
		PrerequisiteTarget string
		MountUnit          string
		Remain             string
		KillMode           string
		KillSignal         string
		Before             []string
		After              []string

		Home    string
		EnvVars string
	}{
		App: appInfo,

		Restart:      restartCond,
		StopTimeout:  serviceStopTimeout(appInfo),
		StartTimeout: time.Duration(appInfo.StartTimeout),
		Remain:       remain,
		KillMode:     killMode,
		KillSignal:   appInfo.StopMode.KillSignal(),

		Before: genServiceNames(appInfo.Snap, appInfo.Before),
		After:  genServiceNames(appInfo.Snap, appInfo.After),

		// systemd runs as PID 1 so %h will not work.
		Home: "/root",
	}
	switch appInfo.DaemonScope {
	case snap.SystemDaemon:
		wrapperData.ServicesTarget = systemd.ServicesTarget
		wrapperData.PrerequisiteTarget = systemd.PrerequisiteTarget
		wrapperData.MountUnit = filepath.Base(systemd.MountUnitPath(appInfo.Snap.MountDir()))
		wrapperData.WorkingDir = appInfo.Snap.DataDir()
		wrapperData.After = append(wrapperData.After, "snapd.apparmor.service")
	case snap.UserDaemon:
		wrapperData.ServicesTarget = systemd.UserServicesTarget
		// FIXME: ideally use UserDataDir("%h"), but then the
		// unit fails if the directory doesn't exist.
		wrapperData.WorkingDir = appInfo.Snap.DataDir()
	default:
		panic("unknown snap.DaemonScope")
	}

	// Add extra "After" targets
	if wrapperData.PrerequisiteTarget != "" {
		wrapperData.After = append([]string{wrapperData.PrerequisiteTarget}, wrapperData.After...)
	}
	if wrapperData.MountUnit != "" {
		wrapperData.After = append([]string{wrapperData.MountUnit}, wrapperData.After...)
	}

	if err := t.Execute(&templateOut, wrapperData); err != nil {
		// this can never happen, except we forget a variable
		logger.Panicf("Unable to execute template: %v", err)
	}

	return templateOut.Bytes()
}

func genServiceSocketFile(appInfo *snap.AppInfo, socketName string) []byte {
	socketTemplate := `[Unit]
# Auto-generated, DO NOT EDIT
Description=Socket {{.SocketName}} for snap application {{.App.Snap.InstanceName}}.{{.App.Name}}
{{- if .MountUnit}}
Requires={{.MountUnit}}
After={{.MountUnit}}
{{- end}}
X-Snappy=yes

[Socket]
Service={{.ServiceFileName}}
FileDescriptorName={{.SocketInfo.Name}}
ListenStream={{.ListenStream}}
{{- if .SocketInfo.SocketMode}}
SocketMode={{.SocketInfo.SocketMode | printf "%04o"}}
{{- end}}

[Install]
WantedBy={{.SocketsTarget}}
`
	var templateOut bytes.Buffer
	t := template.Must(template.New("socket-wrapper").Parse(socketTemplate))

	socket := appInfo.Sockets[socketName]
	listenStream := renderListenStream(socket)
	wrapperData := struct {
		App             *snap.AppInfo
		ServiceFileName string
		SocketsTarget   string
		MountUnit       string
		SocketName      string
		SocketInfo      *snap.SocketInfo
		ListenStream    string
	}{
		App:             appInfo,
		ServiceFileName: filepath.Base(appInfo.ServiceFile()),
		SocketsTarget:   systemd.SocketsTarget,
		SocketName:      socketName,
		SocketInfo:      socket,
		ListenStream:    listenStream,
	}
	switch appInfo.DaemonScope {
	case snap.SystemDaemon:
		wrapperData.MountUnit = filepath.Base(systemd.MountUnitPath(appInfo.Snap.MountDir()))
	case snap.UserDaemon:
		// nothing
	default:
		panic("unknown snap.DaemonScope")
	}

	if err := t.Execute(&templateOut, wrapperData); err != nil {
		// this can never happen, except we forget a variable
		logger.Panicf("Unable to execute template: %v", err)
	}

	return templateOut.Bytes()
}

func generateSnapSocketFiles(app *snap.AppInfo) (*map[string][]byte, error) {
	if err := snap.ValidateApp(app); err != nil {
		return nil, err
	}

	socketFiles := make(map[string][]byte)
	for name, socket := range app.Sockets {
		socketFiles[socket.File()] = genServiceSocketFile(app, name)
	}
	return &socketFiles, nil
}

func renderListenStream(socket *snap.SocketInfo) string {
	s := socket.App.Snap
	listenStream := socket.ListenStream
	switch socket.App.DaemonScope {
	case snap.SystemDaemon:
		listenStream = strings.Replace(listenStream, "$SNAP_DATA", s.DataDir(), -1)
		// TODO: when we support User/Group in the generated
		// systemd unit, adjust this accordingly
		serviceUserUid := sys.UserID(0)
		runtimeDir := s.UserXdgRuntimeDir(serviceUserUid)
		listenStream = strings.Replace(listenStream, "$XDG_RUNTIME_DIR", runtimeDir, -1)
		listenStream = strings.Replace(listenStream, "$SNAP_COMMON", s.CommonDataDir(), -1)
	case snap.UserDaemon:
		listenStream = strings.Replace(listenStream, "$SNAP_USER_DATA", s.UserDataDir("%h"), -1)
		listenStream = strings.Replace(listenStream, "$SNAP_USER_COMMON", s.UserCommonDataDir("%h"), -1)
		// FIXME: find some way to share code with snap.UserXdgRuntimeDir()
		listenStream = strings.Replace(listenStream, "$XDG_RUNTIME_DIR", fmt.Sprintf("%%t/snap.%s", s.InstanceName()), -1)
	default:
		panic("unknown snap.DaemonScope")
	}
	return listenStream
}

func generateSnapTimerFile(app *snap.AppInfo) ([]byte, error) {
	timerTemplate := `[Unit]
# Auto-generated, DO NOT EDIT
Description=Timer {{.TimerName}} for snap application {{.App.Snap.InstanceName}}.{{.App.Name}}
{{- if .MountUnit}}
Requires={{.MountUnit}}
After={{.MountUnit}}
{{- end}}
X-Snappy=yes

[Timer]
Unit={{.ServiceFileName}}
{{ range .Schedules }}OnCalendar={{ . }}
{{ end }}
[Install]
WantedBy={{.TimersTarget}}
`
	var templateOut bytes.Buffer
	t := template.Must(template.New("timer-wrapper").Parse(timerTemplate))

	timerSchedule, err := timeutil.ParseSchedule(app.Timer.Timer)
	if err != nil {
		return nil, err
	}

	schedules := generateOnCalendarSchedules(timerSchedule)

	wrapperData := struct {
		App             *snap.AppInfo
		ServiceFileName string
		TimersTarget    string
		TimerName       string
		MountUnit       string
		Schedules       []string
	}{
		App:             app,
		ServiceFileName: filepath.Base(app.ServiceFile()),
		TimersTarget:    systemd.TimersTarget,
		TimerName:       app.Name,
		Schedules:       schedules,
	}
	switch app.DaemonScope {
	case snap.SystemDaemon:
		wrapperData.MountUnit = filepath.Base(systemd.MountUnitPath(app.Snap.MountDir()))
	case snap.UserDaemon:
		// nothing
	default:
		panic("unknown snap.DaemonScope")
	}

	if err := t.Execute(&templateOut, wrapperData); err != nil {
		// this can never happen, except we forget a variable
		logger.Panicf("Unable to execute template: %v", err)
	}

	return templateOut.Bytes(), nil
}

func makeAbbrevWeekdays(start time.Weekday, end time.Weekday) []string {
	out := make([]string, 0, 7)
	for w := start; w%7 != (end + 1); w++ {
		out = append(out, time.Weekday(w % 7).String()[0:3])
	}
	return out
}

// daysRange generates a string representing a continuous range between given
// day numbers, which due to compatiblilty with old systemd version uses a
// verbose syntax of x,y,z instead of x..z
func daysRange(start, end uint) string {
	var buf bytes.Buffer
	for i := start; i <= end; i++ {
		buf.WriteString(strconv.FormatInt(int64(i), 10))
		if i < end {
			buf.WriteRune(',')
		}
	}
	return buf.String()
}

// generateOnCalendarSchedules converts a schedule into OnCalendar schedules
// suitable for use in systemd *.timer units using systemd.time(7)
// https://www.freedesktop.org/software/systemd/man/systemd.time.html
// XXX: old systemd versions do not support x..y ranges
func generateOnCalendarSchedules(schedule []*timeutil.Schedule) []string {
	calendarEvents := make([]string, 0, len(schedule))
	for _, sched := range schedule {
		days := make([]string, 0, len(sched.WeekSpans))
		for _, week := range sched.WeekSpans {
			abbrev := strings.Join(makeAbbrevWeekdays(week.Start.Weekday, week.End.Weekday), ",")

			if week.Start.Pos == timeutil.EveryWeek && week.End.Pos == timeutil.EveryWeek {
				// eg: mon, mon-fri, fri-mon
				days = append(days, fmt.Sprintf("%s *-*-*", abbrev))
				continue
			}
			// examples:
			// mon1 - Mon *-*-1..7 (Monday during the first 7 days)
			// fri1 - Fri *-*-1..7 (Friday during the first 7 days)

			// entries below will make systemd timer expire more
			// frequently than the schedule suggests, however snap
			// runner evaluates current time and gates the actual
			// action
			//
			// mon1-tue - *-*-1..7 *-*-8 (anchored at first
			// Monday; Monday happens during the 7 days,
			// Tuesday can possibly happen on the 8th day if
			// the month started on Tuesday)
			//
			// mon-tue1 - *-*~1 *-*-1..7 (anchored at first
			// Tuesday; matching Monday can happen on the
			// last day of previous month if Tuesday is the
			// 1st)
			//
			// mon5-tue - *-*~1..7 *-*-1 (anchored at last
			// Monday, the matching Tuesday can still happen
			// within the last 7 days, or on the 1st of the
			// next month)
			//
			// fri4-mon - *-*-22-31 *-*-1..7 (anchored at 4th
			// Friday, can span onto the next month, extreme case in
			// February when 28th is Friday)
			//
			// XXX: since old versions of systemd, eg. 229 available
			// in 16.04 does not support x..y ranges, days need to
			// be enumerated like so:
			// Mon *-*-1..7 -> Mon *-*-1,2,3,4,5,6,7
			//
			// XXX: old systemd versions do not support the last n
			// days syntax eg, *-*~1, thus the range needs to be
			// generated in more verbose way like so:
			// Mon *-*~1..7 -> Mon *-*-22,23,24,25,26,27,28,29,30,31
			// (22-28 is the last week, but the month can have
			// anywhere from 28 to 31 days)
			//
			startPos := week.Start.Pos
			endPos := startPos
			if !week.AnchoredAtStart() {
				startPos = week.End.Pos
				endPos = startPos
			}
			startDay := (startPos-1)*7 + 1
			endDay := (endPos) * 7

			if week.IsSingleDay() {
				// single day, can use the 'weekday' filter
				if startPos == timeutil.LastWeek {
					// last week of a month, which can be
					// 22-28 in case of February, while
					// month can have between 28 and 31 days
					days = append(days,
						fmt.Sprintf("%s *-*-%s", abbrev, daysRange(22, 31)))
				} else {
					days = append(days,
						fmt.Sprintf("%s *-*-%s", abbrev, daysRange(startDay, endDay)))
				}
				continue
			}

			if week.AnchoredAtStart() {
				// explore the edge cases first
				switch startPos {
				case timeutil.LastWeek:
					// starts in the last week of the month and
					// possibly spans into the first week of the
					// next month;
					// month can have between 28 and 31
					// days
					days = append(days,
						// trailing 29-31 that are not part of a full week
						fmt.Sprintf("*-*-%s", daysRange(29, 31)),
						fmt.Sprintf("*-*-%s", daysRange(1, 7)))
				case 4:
					// a range in the 4th week can span onto
					// the next week, which is either 28-31
					// or in extreme case (eg. February with
					// 28 days) 1-7 of the next month
					days = append(days,
						// trailing 29-31 that are not part of a full week
						fmt.Sprintf("*-*-%s", daysRange(29, 31)),
						fmt.Sprintf("*-*-%s", daysRange(1, 7)))
				default:
					// can possibly spill into the next week
					days = append(days,
						fmt.Sprintf("*-*-%s", daysRange(startDay+7, endDay+7)))
				}

				if startDay < 28 {
					days = append(days,
						fmt.Sprintf("*-*-%s", daysRange(startDay, endDay)))
				} else {
					// from the end of the month
					days = append(days,
						fmt.Sprintf("*-*-%s", daysRange(startDay-7, endDay-7)))
				}
			} else {
				switch endPos {
				case timeutil.LastWeek:
					// month can have between 28 and 31
					// days, add trailing 29-31 that are not
					// part of a full week
					days = append(days, fmt.Sprintf("*-*-%s", daysRange(29, 31)))
				case 1:
					// possibly spans from the last week of the
					// previous month and ends in the first week of
					// current month
					days = append(days, fmt.Sprintf("*-*-%s", daysRange(22, 31)))
				default:
					// can possibly spill into the previous week
					days = append(days,
						fmt.Sprintf("*-*-%s", daysRange(startDay-7, endDay-7)))
				}
				if endDay < 28 {
					days = append(days,
						fmt.Sprintf("*-*-%s", daysRange(startDay, endDay)))
				} else {
					days = append(days,
						fmt.Sprintf("*-*-%s", daysRange(startDay-7, endDay-7)))
				}
			}
		}

		if len(days) == 0 {
			// no weekday spec, meaning the timer runs every day
			days = []string{"*-*-*"}
		}

		startTimes := make([]string, 0, len(sched.ClockSpans))
		for _, clocks := range sched.ClockSpans {
			// use expanded clock spans
			for _, span := range clocks.ClockSpans() {
				when := span.Start
				if span.Spread {
					length := span.End.Sub(span.Start)
					if length < 0 {
						// span Start wraps around, so we have '00:00.Sub(23:45)'
						length = -length
					}
					if length > 5*time.Minute {
						// replicate what timeutil.Next() does
						// and cut some time at the end of the
						// window so that events do not happen
						// directly one after another
						length -= 5 * time.Minute
					}
					when = when.Add(randutil.RandomDuration(length))
				}
				if when.Hour == 24 {
					// 24:00 for us means the other end of
					// the day, for systemd we need to
					// adjust it to the 0-23 hour range
					when.Hour -= 24
				}

				startTimes = append(startTimes, when.String())
			}
		}

		for _, day := range days {
			if len(startTimes) == 0 {
				// current schedule is days only
				calendarEvents = append(calendarEvents, day)
				continue
			}

			for _, startTime := range startTimes {
				calendarEvents = append(calendarEvents, fmt.Sprintf("%s %s", day, startTime))
			}
		}
	}
	return calendarEvents
}<|MERGE_RESOLUTION|>--- conflicted
+++ resolved
@@ -138,59 +138,73 @@
 // StartServices starts service units for the applications from the snap which
 // are services. Service units will be started in the order provided by the
 // caller.
-<<<<<<< HEAD
 func StartServices(apps []*snap.AppInfo, disabledSvcs []string, enableBeforeStart bool, inter interacter, tm timings.Measurer) (err error) {
-	sysd := systemd.New(dirs.GlobalRootDir, systemd.SystemMode, inter)
-	services := make([]string, 0, len(apps))
+	systemSysd := systemd.New(dirs.GlobalRootDir, systemd.SystemMode, inter)
+	userSysd := systemd.New(dirs.GlobalRootDir, systemd.GlobalUserMode, inter)
+	cli := client.New()
+
+	systemServices := make([]string, 0, len(apps))
+	userServices := make([]string, 0, len(apps))
+
+	var enabled []string
+	var userEnabled []string
 
 	defer func() {
 		if err == nil {
 			return
 		}
 
-		for _, srvName := range services {
-			if e := sysd.Disable(srvName); e != nil {
+		for _, srvName := range enabled {
+			if e := systemSysd.Disable(srvName); e != nil {
 				inter.Notify(fmt.Sprintf("While trying to disable previously enabled service %q: %v", srvName, e))
 			}
 		}
+		for _, s := range userEnabled {
+			if e := userSysd.Disable(s); e != nil {
+				inter.Notify(fmt.Sprintf("while trying to disable %s due to previous failure: %v", s, e))
+			}
+		}
 	}()
 
-=======
-func StartServices(apps []*snap.AppInfo, inter interacter, tm timings.Measurer) (err error) {
-	systemSysd := systemd.New(dirs.GlobalRootDir, systemd.SystemMode, inter)
-	userSysd := systemd.New(dirs.GlobalRootDir, systemd.GlobalUserMode, inter)
-	cli := client.New()
-
-	systemServices := make([]string, 0, len(apps))
-	userServices := make([]string, 0, len(apps))
->>>>>>> d17b92fb
 	for _, app := range apps {
 		// they're *supposed* to be all services, but checking doesn't hurt
 		if !app.IsService() {
 			continue
 		}
 
-<<<<<<< HEAD
-		// sockets and timers are enabled and started separately (and unconditionally) further down.
-		if len(app.Sockets) == 0 && app.Timer == nil {
-			svcName := app.ServiceName()
-			if !strutil.ListContains(disabledSvcs, app.Name) {
-				if enableBeforeStart {
-					if err = sysd.Enable(svcName); err != nil {
-						return err
-
-					}
-				}
-				services = append(services, svcName)
-			}
-=======
 		var sysd systemd.Systemd
 		switch app.DaemonScope {
 		case snap.SystemDaemon:
 			sysd = systemSysd
 		case snap.UserDaemon:
 			sysd = userSysd
->>>>>>> d17b92fb
+		}
+
+		// sockets and timers are enabled and started separately (and unconditionally) further down.
+		if len(app.Sockets) == 0 && app.Timer == nil {
+			svcName := app.ServiceName()
+
+			switch app.DaemonScope {
+			case snap.SystemDaemon:
+				if !strutil.ListContains(disabledSvcs, app.Name) {
+					if enableBeforeStart {
+						if err = sysd.Enable(svcName); err != nil {
+							return err
+
+						}
+						enabled = append(enabled, svcName)
+					}
+					systemServices = append(systemServices, svcName)
+				}
+			case snap.UserDaemon:
+				if enableBeforeStart {
+					if err := userSysd.Enable(svcName); err != nil {
+						return err
+					}
+					userEnabled = append(userEnabled, svcName)
+				}
+				userServices = append(userServices, svcName)
+			}
 		}
 
 		defer func(app *snap.AppInfo) {
@@ -215,28 +229,6 @@
 			}
 		}(app)
 
-<<<<<<< HEAD
-=======
-		if len(app.Sockets) == 0 && app.Timer == nil {
-			// check if the service is disabled, if so don't start it up
-			// this could happen for example if the service was disabled in
-			// the install hook by snapctl or if the service was disabled in
-			// the previous installation
-			isEnabled, err := sysd.IsEnabled(app.ServiceName())
-			if err != nil {
-				return err
-			}
-			if isEnabled {
-				switch app.DaemonScope {
-				case snap.SystemDaemon:
-					systemServices = append(systemServices, app.ServiceName())
-				case snap.UserDaemon:
-					userServices = append(userServices, app.ServiceName())
-				}
-			}
-		}
-
->>>>>>> d17b92fb
 		for _, socket := range app.Sockets {
 			socketService := filepath.Base(socket.File())
 			// enable the socket
@@ -282,12 +274,7 @@
 		}
 	}
 
-<<<<<<< HEAD
-	// start regular services
-	for _, srv := range services {
-=======
 	for _, srv := range systemServices {
->>>>>>> d17b92fb
 		// starting all services at once does not create a single
 		// transaction, but instead spawns multiple jobs, make sure the
 		// services started in the original order by bring them up one
@@ -302,6 +289,7 @@
 			return err
 		}
 	}
+
 	if len(userServices) != 0 {
 		timings.Run(tm, "start-user-services", "start user services", func(nested timings.Measurer) {
 			err = startUserServices(cli, inter, userServices...)
@@ -339,36 +327,13 @@
 	preseeding := opts.Preseeding
 
 	sysd := systemd.New(dirs.GlobalRootDir, systemd.SystemMode, inter)
-	userSysd := systemd.New(dirs.GlobalRootDir, systemd.GlobalUserMode, inter)
+
 	var written []string
-<<<<<<< HEAD
-=======
 	var writtenSystem, writtenUser bool
-	var enabled []string
-	var userEnabled []string
->>>>>>> d17b92fb
+
 	defer func() {
 		if err == nil {
 			return
-		}
-<<<<<<< HEAD
-
-=======
-		for _, s := range enabled {
-			if e := sysd.Disable(s); e != nil {
-				inter.Notify(fmt.Sprintf("while trying to disable %s due to previous failure: %v", s, e))
-			}
-		}
-		for _, s := range userEnabled {
-			if e := userSysd.Disable(s); e != nil {
-				inter.Notify(fmt.Sprintf("while trying to disable %s due to previous failure: %v", s, e))
-			}
-		}
->>>>>>> d17b92fb
-		for _, s := range written {
-			if e := os.Remove(s); e != nil {
-				inter.Notify(fmt.Sprintf("while trying to remove %s due to previous failure: %v", s, e))
-			}
 		}
 		if writtenSystem && !preseeding {
 			if e := sysd.DaemonReload(); e != nil {
@@ -429,42 +394,6 @@
 			}
 			written = append(written, path)
 		}
-<<<<<<< HEAD
-	}
-
-	if len(written) > 0 && !preseeding {
-		if err := sysd.DaemonReload(); err != nil {
-			return err
-=======
-
-		if app.Timer != nil || len(app.Sockets) != 0 {
-			// service is socket or timer activated, not during the
-			// boot
-			continue
-		}
-
-		svcName := app.ServiceName()
-		switch app.DaemonScope {
-		case snap.SystemDaemon:
-			if strutil.ListContains(disabledSvcs, app.Name) {
-				// service is disabled, nothing to do
-				continue
-			}
-
-			if !preseeding {
-				if err := sysd.Enable(svcName); err != nil {
-					return err
-				}
-				enabled = append(enabled, svcName)
-			}
-		case snap.UserDaemon:
-			if !preseeding {
-				if err := userSysd.Enable(svcName); err != nil {
-					return err
-				}
-				userEnabled = append(userEnabled, svcName)
-			}
-		}
 	}
 
 	if !preseeding {
@@ -477,7 +406,6 @@
 			if err := userDaemonReload(); err != nil {
 				return err
 			}
->>>>>>> d17b92fb
 		}
 	}
 
