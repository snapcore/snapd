// -*- Mode: Go; indent-tabs-mode: t -*-

/*
 * Copyright (C) 2014-2016 Canonical Ltd
 *
 * This program is free software: you can redistribute it and/or modify
 * it under the terms of the GNU General Public License version 3 as
 * published by the Free Software Foundation.
 *
 * This program is distributed in the hope that it will be useful,
 * but WITHOUT ANY WARRANTY; without even the implied warranty of
 * MERCHANTABILITY or FITNESS FOR A PARTICULAR PURPOSE.  See the
 * GNU General Public License for more details.
 *
 * You should have received a copy of the GNU General Public License
 * along with this program.  If not, see <http://www.gnu.org/licenses/>.
 *
 */

package wrappers

import (
	"bytes"
	"fmt"
	"os"
	"path/filepath"
	"strings"
	"text/template"
	"time"

	"github.com/snapcore/snapd/dirs"
	"github.com/snapcore/snapd/logger"
	"github.com/snapcore/snapd/osutil"
	"github.com/snapcore/snapd/snap"
	"github.com/snapcore/snapd/systemd"
	"github.com/snapcore/snapd/timeout"
)

type interacter interface {
	Notify(status string)
}

// wait this time between TERM and KILL
var killWait = 5 * time.Second

func serviceStopTimeout(app *snap.AppInfo) time.Duration {
	tout := app.StopTimeout
	if tout == 0 {
		tout = timeout.DefaultTimeout
	}
	return time.Duration(tout)
}

func generateSnapServiceFile(app *snap.AppInfo) ([]byte, error) {
	if err := snap.ValidateApp(app); err != nil {
		return nil, err
	}

	return genServiceFile(app), nil
}

func stopService(sysd systemd.Systemd, app *snap.AppInfo, inter interacter) error {
	serviceName := app.ServiceName()
	tout := serviceStopTimeout(app)

	socketErrors := []error{}
	for _, socket := range app.Sockets {
		if err := sysd.Stop(filepath.Base(socket.File()), tout); err != nil {
			socketErrors = append(socketErrors, err)
		}
	}

	if err := sysd.Stop(serviceName, tout); err != nil {
		if !systemd.IsTimeout(err) {
			return err
		}
		inter.Notify(fmt.Sprintf("%s refused to stop, killing.", serviceName))
		// ignore errors for kill; nothing we'd do differently at this point
		sysd.Kill(serviceName, "TERM", "")
		time.Sleep(killWait)
		sysd.Kill(serviceName, "KILL", "")

	}

	if len(socketErrors) > 0 {
		return socketErrors[0]
	}

	return nil
}

// StartServices starts service units for the applications from the snap which are services.
func StartServices(apps []*snap.AppInfo, inter interacter) (err error) {
	sysd := systemd.New(dirs.GlobalRootDir, inter)

	services := make([]string, 0, len(apps))
	for _, app := range apps {
		// they're *supposed* to be all services, but checking doesn't hurt
		if !app.IsService() {
			continue
		}

<<<<<<< HEAD
		defer func(app *snap.AppInfo) {
			if err == nil {
				return
			}
			if e := stopService(sysd, app, inter); e != nil {
				inter.Notify(fmt.Sprintf("While trying to stop previously started service %q: %v", app.ServiceName(), e))
			}
			for _, socket := range app.Sockets {
				socketService := filepath.Base(socket.File())
				if e := sysd.Disable(socketService); e != nil {
					inter.Notify(fmt.Sprintf("While trying to disable previously enabled socket service %q: %v", socketService, e))
				}
			}
		}(app)

=======
>>>>>>> ff50f735
		if len(app.Sockets) == 0 {
			services = append(services, app.ServiceName())
		}

		for _, socket := range app.Sockets {
			socketService := filepath.Base(socket.File())
			// enable the socket
			if err := sysd.Enable(socketService); err != nil {
				return err
			}

			if err := sysd.Start(socketService); err != nil {
				return err
			}
		}

	}

	if len(services) > 0 {
		if err := sysd.Start(services...); err != nil {
			// cleanup was set up by iterating over apps
			return err
		}
	}

	if len(services) > 0 {
		if err := sysd.Start(services...); err != nil {
			// cleanup was set up by iterating over apps
			return err
		}
	}

	return nil
}

// AddSnapServices adds service units for the applications from the snap which are services.
func AddSnapServices(s *snap.Info, inter interacter) (err error) {
	sysd := systemd.New(dirs.GlobalRootDir, inter)
	var written []string
	var enabled []string
	defer func() {
		if err == nil {
			return
		}
		for _, s := range enabled {
			if e := sysd.Disable(s); e != nil {
				inter.Notify(fmt.Sprintf("while trying to disable %s due to previous failure: %v", s, e))
			}
		}
		for _, s := range written {
			if e := os.Remove(s); e != nil {
				inter.Notify(fmt.Sprintf("while trying to remove %s due to previous failure: %v", s, e))
			}
		}
		if len(written) > 0 {
			if e := sysd.DaemonReload(); e != nil {
				inter.Notify(fmt.Sprintf("while trying to perform systemd daemon-reload due to previous failure: %v", e))
			}
		}
	}()

	for _, app := range s.Apps {
		if !app.IsService() {
			continue
		}
		// Generate service file
		content, err := generateSnapServiceFile(app)
		if err != nil {
			return err
		}
		svcFilePath := app.ServiceFile()
		os.MkdirAll(filepath.Dir(svcFilePath), 0755)
		if err := osutil.AtomicWriteFile(svcFilePath, content, 0644, 0); err != nil {
			return err
		}
		written = append(written, svcFilePath)

		// Generate systemd .socket files if needed
		socketFiles, err := generateSnapSocketFiles(app)
		if err != nil {
			return err
		}
		for path, content := range *socketFiles {
			os.MkdirAll(filepath.Dir(path), 0755)
			if err := osutil.AtomicWriteFile(path, content, 0644, 0); err != nil {
				return err
			}
			written = append(written, path)
		}

		if len(app.Sockets) != 0 {
			// service is socket activated, not during the boot
			continue
		}

		svcName := app.ServiceName()
		if err := sysd.Enable(svcName); err != nil {
			return err
		}
		enabled = append(enabled, svcName)
	}

	if len(enabled) > 0 {
		if err := sysd.DaemonReload(); err != nil {
			return err
		}
	}

	return nil
}

// StopServices stops service units for the applications from the snap which are services.
func StopServices(apps []*snap.AppInfo, reason snap.ServiceStopReason, inter interacter) error {
	sysd := systemd.New(dirs.GlobalRootDir, inter)

	logger.Debugf("StopServices called for %q, reason: %v", apps, reason)
	for _, app := range apps {
		// Handle the case where service file doesn't exist and don't try to stop it as it will fail.
		// This can happen with snap try when snap.yaml is modified on the fly and a daemon line is added.
		if !app.IsService() || !osutil.FileExists(app.ServiceFile()) {
			continue
		}
		// Skip stop on refresh when refresh mode is set to something
		// other than "restart" (or "" which is the same)
		if reason == snap.StopReasonRefresh {
			logger.Debugf(" %s refresh-mode: %v", app.Name, app.RefreshMode)
			switch app.RefreshMode {
			case "endure":
				// skip this service
				continue
			case "sigterm":
				sysd.Kill(app.ServiceName(), "TERM", "main")
				continue
			case "sigterm-all":
				sysd.Kill(app.ServiceName(), "TERM", "all")
				continue
			case "sighup":
				sysd.Kill(app.ServiceName(), "HUP", "main")
				continue
			case "sighup-all":
				sysd.Kill(app.ServiceName(), "HUP", "all")
				continue
			case "sigusr1":
				sysd.Kill(app.ServiceName(), "USR1", "main")
				continue
			case "sigusr1-all":
				sysd.Kill(app.ServiceName(), "USR1", "all")
				continue
			case "sigusr2":
				sysd.Kill(app.ServiceName(), "USR2", "main")
				continue
			case "sigusr2-all":
				sysd.Kill(app.ServiceName(), "USR2", "all")
				continue
			case "", "restart":
				// do nothing here, the default below to stop
			}
		}
		if err := stopService(sysd, app, inter); err != nil {
			return err
		}
	}

	return nil

}

// RemoveSnapServices disables and removes service units for the applications from the snap which are services.
func RemoveSnapServices(s *snap.Info, inter interacter) error {
	sysd := systemd.New(dirs.GlobalRootDir, inter)
	nservices := 0

	for _, app := range s.Apps {
		if !app.IsService() || !osutil.FileExists(app.ServiceFile()) {
			continue
		}
		nservices++

		serviceName := filepath.Base(app.ServiceFile())

		for _, socket := range app.Sockets {
			path := socket.File()
			socketServiceName := filepath.Base(path)
			if err := sysd.Disable(socketServiceName); err != nil {
				return err
			}

			if err := os.Remove(path); err != nil && !os.IsNotExist(err) {
				logger.Noticef("Failed to remove socket file %q for %q: %v", path, serviceName, err)
			}
		}

		if err := sysd.Disable(serviceName); err != nil {
			return err
		}

		if err := os.Remove(app.ServiceFile()); err != nil && !os.IsNotExist(err) {
			logger.Noticef("Failed to remove service file for %q: %v", serviceName, err)
		}

	}

	// only reload if we actually had services
	if nservices > 0 {
		if err := sysd.DaemonReload(); err != nil {
			return err
		}
	}

	return nil
}

func genServiceNames(snap *snap.Info, appNames []string) []string {
	names := make([]string, 0, len(appNames))

	for _, name := range appNames {
		if app := snap.Apps[name]; app != nil {
			names = append(names, app.ServiceName())
		}
	}
	return names
}

func genServiceFile(appInfo *snap.AppInfo) []byte {
	serviceTemplate := `[Unit]
# Auto-generated, DO NOT EDIT
Description=Service for snap application {{.App.Snap.Name}}.{{.App.Name}}
Requires={{.MountUnit}}
Wants={{.PrerequisiteTarget}}
After={{.MountUnit}} {{.PrerequisiteTarget}}{{range .After}} {{.}}{{end}}
{{- if .Before}}
Before={{ range .Before -}}{{.}} {{- end}}
{{- end}}
X-Snappy=yes

[Service]
ExecStart={{.App.LauncherCommand}}
SyslogIdentifier={{.App.Snap.Name}}.{{.App.Name}}
Restart={{.Restart}}
WorkingDirectory={{.App.Snap.DataDir}}
{{- if .App.StopCommand}}
ExecStop={{.App.LauncherStopCommand}}
{{- end}}
{{- if .App.ReloadCommand}}
ExecReload={{.App.LauncherReloadCommand}}
{{- end}}
{{- if .App.PostStopCommand}}
ExecStopPost={{.App.LauncherPostStopCommand}}
{{- end}}
{{- if .StopTimeout}}
TimeoutStopSec={{.StopTimeout.Seconds}}
{{- end}}
Type={{.App.Daemon}}
{{- if .Remain}}
RemainAfterExit={{.Remain}}
{{- end}}
{{- if .App.BusName}}
BusName={{.App.BusName}}
{{- end}}
{{- if not .App.Sockets}}

[Install]
WantedBy={{.ServicesTarget}}
{{- end}}
`
	var templateOut bytes.Buffer
	t := template.Must(template.New("service-wrapper").Parse(serviceTemplate))

	restartCond := appInfo.RestartCond.String()
	if restartCond == "" {
		restartCond = snap.RestartOnFailure.String()
	}

	var remain string
	if appInfo.Daemon == "oneshot" {
		// any restart condition other than "no" is invalid for oneshot daemons
		restartCond = "no"
		// If StopExec is present for a oneshot service than we also need
		// RemainAfterExit=yes
		if appInfo.StopCommand != "" {
			remain = "yes"
		}
	}

	wrapperData := struct {
		App *snap.AppInfo

		Restart            string
		StopTimeout        time.Duration
		ServicesTarget     string
		PrerequisiteTarget string
		MountUnit          string
		Remain             string
		Before             []string
		After              []string

		Home    string
		EnvVars string
	}{
		App: appInfo,

		Restart:            restartCond,
		StopTimeout:        serviceStopTimeout(appInfo),
		ServicesTarget:     systemd.ServicesTarget,
		PrerequisiteTarget: systemd.PrerequisiteTarget,
		MountUnit:          filepath.Base(systemd.MountUnitPath(appInfo.Snap.MountDir())),
		Remain:             remain,
		Before:             genServiceNames(appInfo.Snap, appInfo.Before),
		After:              genServiceNames(appInfo.Snap, appInfo.After),

		// systemd runs as PID 1 so %h will not work.
		Home: "/root",
	}

	if err := t.Execute(&templateOut, wrapperData); err != nil {
		// this can never happen, except we forget a variable
		logger.Panicf("Unable to execute template: %v", err)
	}

	return templateOut.Bytes()
}

func genServiceSocketFile(appInfo *snap.AppInfo, socketName string) []byte {
	socketTemplate := `[Unit]
# Auto-generated, DO NO EDIT
Description=Socket {{.SocketName}} for snap application {{.App.Snap.Name}}.{{.App.Name}}
Requires={{.MountUnit}}
Wants={{.PrerequisiteTarget}}
After={{.MountUnit}} {{.PrerequisiteTarget}}
X-Snappy=yes

[Socket]
Service={{.ServiceFileName}}
FileDescriptorName={{.SocketInfo.Name}}
ListenStream={{.ListenStream}}
{{if .SocketInfo.SocketMode}}SocketMode={{.SocketInfo.SocketMode | printf "%04o"}}{{end}}

[Install]
WantedBy={{.SocketsTarget}}
`
	var templateOut bytes.Buffer
	t := template.Must(template.New("socket-wrapper").Parse(socketTemplate))

	socket := appInfo.Sockets[socketName]
	listenStream := renderListenStream(socket)
	wrapperData := struct {
		App                *snap.AppInfo
		ServiceFileName    string
		PrerequisiteTarget string
		SocketsTarget      string
		MountUnit          string
		SocketName         string
		SocketInfo         *snap.SocketInfo
		ListenStream       string
	}{
		App:                appInfo,
		ServiceFileName:    filepath.Base(appInfo.ServiceFile()),
		SocketsTarget:      systemd.SocketsTarget,
		PrerequisiteTarget: systemd.PrerequisiteTarget,
		MountUnit:          filepath.Base(systemd.MountUnitPath(appInfo.Snap.MountDir())),
		SocketName:         socketName,
		SocketInfo:         socket,
		ListenStream:       listenStream,
	}

	if err := t.Execute(&templateOut, wrapperData); err != nil {
		// this can never happen, except we forget a variable
		logger.Panicf("Unable to execute template: %v", err)
	}

	return templateOut.Bytes()
}

func generateSnapSocketFiles(app *snap.AppInfo) (*map[string][]byte, error) {
	if err := snap.ValidateApp(app); err != nil {
		return nil, err
	}

	socketFiles := make(map[string][]byte)
	for name, socket := range app.Sockets {
		socketFiles[socket.File()] = genServiceSocketFile(app, name)
	}
	return &socketFiles, nil
}

func renderListenStream(socket *snap.SocketInfo) string {
	snap := socket.App.Snap
	listenStream := strings.Replace(socket.ListenStream, "$SNAP_DATA", snap.DataDir(), -1)
	return strings.Replace(listenStream, "$SNAP_COMMON", snap.CommonDataDir(), -1)
}<|MERGE_RESOLUTION|>--- conflicted
+++ resolved
@@ -100,7 +100,6 @@
 			continue
 		}
 
-<<<<<<< HEAD
 		defer func(app *snap.AppInfo) {
 			if err == nil {
 				return
@@ -116,8 +115,6 @@
 			}
 		}(app)
 
-=======
->>>>>>> ff50f735
 		if len(app.Sockets) == 0 {
 			services = append(services, app.ServiceName())
 		}
