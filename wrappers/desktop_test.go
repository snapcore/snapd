--- conflicted
+++ resolved
@@ -313,12 +313,8 @@
 		{"DBusActivatable=false", true},
 	}
 	for _, t := range langs {
-<<<<<<< HEAD
-		res := wrappers.IsValidDesktopFileLine(t.line)
+		res := wrappers.IsValidDesktopFileLine([]byte(t.line))
 		c.Check(res, Equals, t.isValid, Commentf("got %v for %q but expected %v", res, t.line, t.isValid))
-		c.Assert(wrappers.IsValidDesktopFileLine(t.line), Equals, t.isValid)
-=======
 		c.Assert(wrappers.IsValidDesktopFileLine([]byte(t.line)), Equals, t.isValid)
->>>>>>> 18e43cca
 	}
 }