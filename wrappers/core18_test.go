--- conflicted
+++ resolved
@@ -104,11 +104,7 @@
 
 	info := makeMockSnapdSnap(c)
 	// add the snapd service
-<<<<<<< HEAD
-	err := wrappers.AddSnapServices(info, progress.Null)
-=======
 	err := wrappers.AddSnapdSnapServices(info, progress.Null)
->>>>>>> f1cf988c
 	c.Assert(err, IsNil)
 
 	mountUnit := fmt.Sprintf(`[Unit]
@@ -196,11 +192,7 @@
 
 	info := makeMockSnapdSnap(c)
 	// add the snapd service
-<<<<<<< HEAD
-	err := wrappers.AddSnapServices(info, progress.Null)
-=======
 	err := wrappers.AddSnapdSnapServices(info, progress.Null)
->>>>>>> f1cf988c
 	c.Assert(err, IsNil)
 
 	// check that snapd services were *not* created
