// -*- Mode: Go; indent-tabs-mode: t -*-

/*
 * Copyright (C) 2014-2021 Canonical Ltd
 *
 * This program is free software: you can redistribute it and/or modify
 * it under the terms of the GNU General Public License version 3 as
 * published by the Free Software Foundation.
 *
 * This program is distributed in the hope that it will be useful,
 * but WITHOUT ANY WARRANTY; without even the implied warranty of
 * MERCHANTABILITY or FITNESS FOR A PARTICULAR PURPOSE.  See the
 * GNU General Public License for more details.
 *
 * You should have received a copy of the GNU General Public License
 * along with this program.  If not, see <http://www.gnu.org/licenses/>.
 *
 */

package wrappers_test

import (
	"fmt"
	"io/ioutil"
	"os"
	"path/filepath"
	"regexp"
	"sort"
	"strings"
	"time"

	. "gopkg.in/check.v1"

	"github.com/snapcore/snapd/dirs"
	"github.com/snapcore/snapd/gadget/quantity"
	"github.com/snapcore/snapd/snap/quota"

	// imported to ensure actual interfaces are defined,
	// in production this is guaranteed by ifacestate
	_ "github.com/snapcore/snapd/interfaces/builtin"
	"github.com/snapcore/snapd/osutil"
	"github.com/snapcore/snapd/progress"
	"github.com/snapcore/snapd/snap"
	"github.com/snapcore/snapd/snap/snaptest"
	"github.com/snapcore/snapd/strutil"
	"github.com/snapcore/snapd/systemd"
	"github.com/snapcore/snapd/testutil"
	"github.com/snapcore/snapd/timings"
	"github.com/snapcore/snapd/usersession/agent"
	"github.com/snapcore/snapd/wrappers"
)

type servicesTestSuite struct {
	testutil.DBusTest

	tempdir string

	sysdLog [][]string

	systemctlRestorer, delaysRestorer func()

	perfTimings timings.Measurer

	agent *agent.SessionAgent
}

var _ = Suite(&servicesTestSuite{})

func (s *servicesTestSuite) SetUpTest(c *C) {
	s.DBusTest.SetUpTest(c)
	s.tempdir = c.MkDir()
	s.sysdLog = nil
	dirs.SetRootDir(s.tempdir)

	s.systemctlRestorer = systemd.MockSystemctl(func(cmd ...string) ([]byte, error) {
		s.sysdLog = append(s.sysdLog, cmd)
		return []byte("ActiveState=inactive\n"), nil
	})
	s.delaysRestorer = systemd.MockStopDelays(time.Millisecond, 25*time.Second)
	s.perfTimings = timings.New(nil)

	xdgRuntimeDir := fmt.Sprintf("%s/%d", dirs.XdgRuntimeDirBase, os.Getuid())
	err := os.MkdirAll(xdgRuntimeDir, 0700)
	c.Assert(err, IsNil)
	s.agent, err = agent.New()
	c.Assert(err, IsNil)
	s.agent.Start()
}

func (s *servicesTestSuite) TearDownTest(c *C) {
	if s.agent != nil {
		err := s.agent.Stop()
		c.Check(err, IsNil)
	}
	s.systemctlRestorer()
	s.delaysRestorer()
	dirs.SetRootDir("")
	s.DBusTest.TearDownTest(c)
}

func (s *servicesTestSuite) TestAddSnapServicesAndRemove(c *C) {
	info := snaptest.MockSnap(c, packageHello, &snap.SideInfo{Revision: snap.R(12)})
	svcFile := filepath.Join(s.tempdir, "/etc/systemd/system/snap.hello-snap.svc1.service")

	err := wrappers.AddSnapServices(info, nil, progress.Null)
	c.Assert(err, IsNil)
	c.Check(s.sysdLog, DeepEquals, [][]string{
		{"daemon-reload"},
	})

	s.sysdLog = nil

	flags := &wrappers.StartServicesFlags{Enable: true}
	err = wrappers.StartServices(info.Services(), nil, flags, progress.Null, s.perfTimings)
	c.Assert(err, IsNil)
	c.Check(s.sysdLog, DeepEquals, [][]string{
		{"enable", filepath.Base(svcFile)},
		{"start", filepath.Base(svcFile)},
	})

	dir := filepath.Join(dirs.SnapMountDir, "hello-snap", "12.mount")
	c.Assert(svcFile, testutil.FileEquals, fmt.Sprintf(`[Unit]
# Auto-generated, DO NOT EDIT
Description=Service for snap application hello-snap.svc1
Requires=%[1]s
Wants=network.target
After=%[1]s network.target snapd.apparmor.service
X-Snappy=yes

[Service]
EnvironmentFile=-/etc/environment
ExecStart=/usr/bin/snap run hello-snap.svc1
SyslogIdentifier=hello-snap.svc1
Restart=on-failure
WorkingDirectory=%[2]s/var/snap/hello-snap/12
ExecStop=/usr/bin/snap run --command=stop hello-snap.svc1
ExecStopPost=/usr/bin/snap run --command=post-stop hello-snap.svc1
TimeoutStopSec=30
Type=forking

[Install]
WantedBy=multi-user.target
`,
		systemd.EscapeUnitNamePath(dir),
		dirs.GlobalRootDir,
	))

	s.sysdLog = nil
	err = wrappers.StopServices(info.Services(), nil, "", progress.Null, s.perfTimings)
	c.Assert(err, IsNil)
	c.Assert(s.sysdLog, HasLen, 2)
	c.Check(s.sysdLog, DeepEquals, [][]string{
		{"stop", filepath.Base(svcFile)},
		{"show", "--property=ActiveState", "snap.hello-snap.svc1.service"},
	})

	s.sysdLog = nil
	err = wrappers.RemoveSnapServices(info, progress.Null)
	c.Assert(err, IsNil)
	c.Check(svcFile, testutil.FileAbsent)
	c.Assert(s.sysdLog, DeepEquals, [][]string{
		{"disable", filepath.Base(svcFile)},
		{"daemon-reload"},
	})
}
func (s *servicesTestSuite) TestEnsureSnapServicesAdds(c *C) {
	// map unit -> new
	seen := make(map[string]bool)
	cb := func(app *snap.AppInfo, grp *quota.Group, unitType, name string, old, new string) {
		seen[fmt.Sprintf("%s:%s:%s:%s", app.Snap.InstanceName(), app.Name, unitType, name)] = old == ""
	}

	info := snaptest.MockSnap(c, packageHello, &snap.SideInfo{Revision: snap.R(12)})
	svcFile := filepath.Join(s.tempdir, "/etc/systemd/system/snap.hello-snap.svc1.service")

	m := map[*snap.Info]*wrappers.SnapServiceOptions{
		info: nil,
	}

	err := wrappers.EnsureSnapServices(m, nil, cb, progress.Null)
	c.Assert(err, IsNil)
	c.Check(s.sysdLog, DeepEquals, [][]string{
		{"daemon-reload"},
	})
	c.Check(seen, DeepEquals, map[string]bool{
		"hello-snap:svc1:service:svc1": true,
	})

	dir := filepath.Join(dirs.SnapMountDir, "hello-snap", "12.mount")
	c.Assert(svcFile, testutil.FileEquals, fmt.Sprintf(`[Unit]
# Auto-generated, DO NOT EDIT
Description=Service for snap application hello-snap.svc1
Requires=%[1]s
Wants=network.target
After=%[1]s network.target snapd.apparmor.service
X-Snappy=yes

[Service]
EnvironmentFile=-/etc/environment
ExecStart=/usr/bin/snap run hello-snap.svc1
SyslogIdentifier=hello-snap.svc1
Restart=on-failure
WorkingDirectory=%[2]s/var/snap/hello-snap/12
ExecStop=/usr/bin/snap run --command=stop hello-snap.svc1
ExecStopPost=/usr/bin/snap run --command=post-stop hello-snap.svc1
TimeoutStopSec=30
Type=forking

[Install]
WantedBy=multi-user.target
`,
		systemd.EscapeUnitNamePath(dir),
		dirs.GlobalRootDir,
	))
}

func (s *servicesTestSuite) TestEnsureSnapServicesWithQuotas(c *C) {
	info := snaptest.MockSnap(c, packageHello, &snap.SideInfo{Revision: snap.R(12)})
	svcFile := filepath.Join(s.tempdir, "/etc/systemd/system/snap.hello-snap.svc1.service")

	memLimit := quantity.SizeGiB
	grp, err := quota.NewGroup("foogroup", memLimit)
	c.Assert(err, IsNil)

	m := map[*snap.Info]*wrappers.SnapServiceOptions{
		info: {QuotaGroup: grp},
	}

	dir := filepath.Join(dirs.SnapMountDir, "hello-snap", "12.mount")
	svcContent := fmt.Sprintf(`[Unit]
# Auto-generated, DO NOT EDIT
Description=Service for snap application hello-snap.svc1
Requires=%[1]s
Wants=network.target
After=%[1]s network.target snapd.apparmor.service
X-Snappy=yes

[Service]
EnvironmentFile=-/etc/environment
ExecStart=/usr/bin/snap run hello-snap.svc1
SyslogIdentifier=hello-snap.svc1
Restart=on-failure
WorkingDirectory=%[2]s/var/snap/hello-snap/12
ExecStop=/usr/bin/snap run --command=stop hello-snap.svc1
ExecStopPost=/usr/bin/snap run --command=post-stop hello-snap.svc1
TimeoutStopSec=30
Type=forking
Slice=snap.foogroup.slice

[Install]
WantedBy=multi-user.target
`,
		systemd.EscapeUnitNamePath(dir),
		dirs.GlobalRootDir,
	)

	sliceTempl := `[Unit]
Description=Slice for snap quota group %s
Before=slices.target

[Slice]
# Always enable memory accounting otherwise the MemoryMax setting does nothing.
MemoryAccounting=true
<<<<<<< HEAD
MemoryMax=%s

# Always enable task accounting in order to be able to count the processes/
# threads, etc for a slice
TasksAccounting=true
=======
MemoryMax=%[2]s
# for compatibility with older versions of systemd
MemoryLimit=%[2]s
>>>>>>> 9fd2361a
`

	sliceContent := fmt.Sprintf(sliceTempl, grp.Name, memLimit.String())

	exp := []changesObservation{
		{
			snapName: "hello-snap",
			unitType: "service",
			name:     "svc1",
			old:      "",
			new:      svcContent,
		},
		{
			grp:      grp,
			unitType: "slice",
			new:      sliceContent,
			old:      "",
			name:     "foogroup",
		},
	}
	r, observe := expChangeObserver(c, exp)
	defer r()

	err = wrappers.EnsureSnapServices(m, nil, observe, progress.Null)
	c.Assert(err, IsNil)
	c.Check(s.sysdLog, DeepEquals, [][]string{
		{"daemon-reload"},
	})

	c.Assert(svcFile, testutil.FileEquals, svcContent)
}

type changesObservation struct {
	snapName string
	grp      *quota.Group
	unitType string
	name     string
	old      string
	new      string
}

func expChangeObserver(c *C, exp []changesObservation) (restore func(), obs wrappers.ObserveChangeCallback) {
	changesObserved := []changesObservation{}
	f := func(app *snap.AppInfo, grp *quota.Group, unitType, name, old, new string) {
		snapName := ""
		if app != nil {
			snapName = app.Snap.SnapName()
		}
		changesObserved = append(changesObserved, changesObservation{
			snapName: snapName,
			grp:      grp,
			unitType: unitType,
			name:     name,
			old:      old,
			new:      new,
		})
	}

	r := func() {
		// sort the changesObserved by snapName, with all services being
		// observed first, then all groups secondly
		groupObservations := make([]changesObservation, 0, len(changesObserved))
		svcObservations := make([]changesObservation, 0, len(changesObserved))

		for _, chg := range changesObserved {
			if chg.unitType == "slice" {
				groupObservations = append(groupObservations, chg)
			} else {
				svcObservations = append(svcObservations, chg)
			}
		}
		// sort svcObservations, note we do not need to sort groups, since
		// quota groups are iterated over in a stable sorted order via
		// QuotaGroupSet.AllQuotaGroups
		sort.SliceStable(svcObservations, func(i, j int) bool {
			return svcObservations[i].snapName < svcObservations[j].snapName
		})
		finalSortChangesObserved := make([]changesObservation, 0, len(changesObserved))
		finalSortChangesObserved = append(finalSortChangesObserved, svcObservations...)
		finalSortChangesObserved = append(finalSortChangesObserved, groupObservations...)
		c.Assert(finalSortChangesObserved, DeepEquals, exp)
	}

	return r, f
}

func (s *servicesTestSuite) TestEnsureSnapServicesRewritesQuotaSlices(c *C) {
	info := snaptest.MockSnap(c, packageHello, &snap.SideInfo{Revision: snap.R(12)})
	svcFile := filepath.Join(s.tempdir, "/etc/systemd/system/snap.hello-snap.svc1.service")

	memLimit1 := quantity.SizeGiB
	memLimit2 := quantity.SizeGiB * 2

	// write both the unit file and a slice with a different memory limit
	// setting than will be provided below
	sliceTempl := `[Unit]
Description=Slice for snap quota group %s
Before=slices.target

[Slice]
# Always enable memory accounting otherwise the MemoryMax setting does nothing.
MemoryAccounting=true
<<<<<<< HEAD
MemoryMax=%s

# Always enable task accounting in order to be able to count the processes/
# threads, etc for a slice
TasksAccounting=true
=======
MemoryMax=%[2]s
# for compatibility with older versions of systemd
MemoryLimit=%[2]s
>>>>>>> 9fd2361a
`
	sliceFile := filepath.Join(s.tempdir, "/etc/systemd/system/snap.foogroup.slice")

	dir := filepath.Join(dirs.SnapMountDir, "hello-snap", "12.mount")
	svcContent := fmt.Sprintf(`[Unit]
# Auto-generated, DO NOT EDIT
Description=Service for snap application hello-snap.svc1
Requires=%[1]s
Wants=network.target
After=%[1]s network.target snapd.apparmor.service
X-Snappy=yes

[Service]
EnvironmentFile=-/etc/environment
ExecStart=/usr/bin/snap run hello-snap.svc1
SyslogIdentifier=hello-snap.svc1
Restart=on-failure
WorkingDirectory=%[2]s/var/snap/hello-snap/12
ExecStop=/usr/bin/snap run --command=stop hello-snap.svc1
ExecStopPost=/usr/bin/snap run --command=post-stop hello-snap.svc1
TimeoutStopSec=30
Type=forking
Slice=snap.foogroup.slice

[Install]
WantedBy=multi-user.target
`,
		systemd.EscapeUnitNamePath(dir),
		dirs.GlobalRootDir,
	)

	err := os.MkdirAll(filepath.Dir(sliceFile), 0755)
	c.Assert(err, IsNil)

	oldContent := fmt.Sprintf(sliceTempl, "foogroup", memLimit1.String())
	err = ioutil.WriteFile(sliceFile, []byte(oldContent), 0644)
	c.Assert(err, IsNil)

	err = ioutil.WriteFile(svcFile, []byte(svcContent), 0644)
	c.Assert(err, IsNil)

	// use new memory limit
	grp, err := quota.NewGroup("foogroup", memLimit2)
	c.Assert(err, IsNil)

	m := map[*snap.Info]*wrappers.SnapServiceOptions{
		info: {QuotaGroup: grp},
	}

	newContent := fmt.Sprintf(sliceTempl, "foogroup", memLimit2.String())
	exp := []changesObservation{
		{
			grp:      grp,
			unitType: "slice",
			new:      newContent,
			old:      oldContent,
			name:     "foogroup",
		},
	}
	r, observe := expChangeObserver(c, exp)
	defer r()

	err = wrappers.EnsureSnapServices(m, nil, observe, progress.Null)
	c.Assert(err, IsNil)
	c.Check(s.sysdLog, DeepEquals, [][]string{
		{"daemon-reload"},
	})

	c.Assert(svcFile, testutil.FileEquals, svcContent)

	c.Assert(sliceFile, testutil.FileEquals, newContent)

}

func (s *servicesTestSuite) TestEnsureSnapServicesDoesNotRewriteQuotaSlicesOnNoop(c *C) {
	info := snaptest.MockSnap(c, packageHello, &snap.SideInfo{Revision: snap.R(12)})
	svcFile := filepath.Join(s.tempdir, "/etc/systemd/system/snap.hello-snap.svc1.service")

	memLimit := quantity.SizeGiB

	// write both the unit file and a slice before running the ensure
	sliceTempl := `[Unit]
Description=Slice for snap quota group %s
Before=slices.target

[Slice]
# Always enable memory accounting otherwise the MemoryMax setting does nothing.
MemoryAccounting=true
<<<<<<< HEAD
MemoryMax=%s

# Always enable task accounting in order to be able to count the processes/
# threads, etc for a slice
TasksAccounting=true
=======
MemoryMax=%[2]s
# for compatibility with older versions of systemd
MemoryLimit=%[2]s
>>>>>>> 9fd2361a
`
	sliceFile := filepath.Join(s.tempdir, "/etc/systemd/system/snap.foogroup.slice")

	dir := filepath.Join(dirs.SnapMountDir, "hello-snap", "12.mount")
	svcContent := fmt.Sprintf(`[Unit]
# Auto-generated, DO NOT EDIT
Description=Service for snap application hello-snap.svc1
Requires=%[1]s
Wants=network.target
After=%[1]s network.target snapd.apparmor.service
X-Snappy=yes

[Service]
EnvironmentFile=-/etc/environment
ExecStart=/usr/bin/snap run hello-snap.svc1
SyslogIdentifier=hello-snap.svc1
Restart=on-failure
WorkingDirectory=%[2]s/var/snap/hello-snap/12
ExecStop=/usr/bin/snap run --command=stop hello-snap.svc1
ExecStopPost=/usr/bin/snap run --command=post-stop hello-snap.svc1
TimeoutStopSec=30
Type=forking
Slice=snap.foogroup.slice

[Install]
WantedBy=multi-user.target
`,
		systemd.EscapeUnitNamePath(dir),
		dirs.GlobalRootDir,
	)

	err := os.MkdirAll(filepath.Dir(sliceFile), 0755)
	c.Assert(err, IsNil)

	err = ioutil.WriteFile(sliceFile, []byte(fmt.Sprintf(sliceTempl, "foogroup", memLimit.String())), 0644)
	c.Assert(err, IsNil)

	err = ioutil.WriteFile(svcFile, []byte(svcContent), 0644)
	c.Assert(err, IsNil)

	grp, err := quota.NewGroup("foogroup", memLimit)
	c.Assert(err, IsNil)

	m := map[*snap.Info]*wrappers.SnapServiceOptions{
		info: {QuotaGroup: grp},
	}

	observe := func(app *snap.AppInfo, grp *quota.Group, unitType, name, old, new string) {
		c.Error("unexpected call to observe function")
	}

	err = wrappers.EnsureSnapServices(m, nil, observe, progress.Null)
	c.Assert(err, IsNil)
	// no daemon restart since the files didn't change
	c.Check(s.sysdLog, HasLen, 0)

	c.Assert(svcFile, testutil.FileEquals, svcContent)

	c.Assert(sliceFile, testutil.FileEquals, fmt.Sprintf(sliceTempl, "foogroup", memLimit.String()))
}

func (s *servicesTestSuite) TestRemoveQuotaGroup(c *C) {
	// create the group
	grp, err := quota.NewGroup("foogroup", quantity.SizeKiB)
	c.Assert(err, IsNil)

	sliceFile := filepath.Join(s.tempdir, "/etc/systemd/system/snap.foogroup.slice")
	c.Assert(sliceFile, testutil.FileAbsent)

	// removing the group when the slice file doesn't exist is not an error
	err = wrappers.RemoveQuotaGroup(grp, progress.Null)
	c.Assert(err, IsNil)

	c.Assert(s.sysdLog, HasLen, 0)

	c.Assert(sliceFile, testutil.FileAbsent)

	// now write slice file and ensure it is deleted
	sliceTempl := `[Unit]
Description=Slice for snap quota group %s
Before=slices.target

[Slice]
# Always enable memory accounting otherwise the MemoryMax setting does nothing.
MemoryAccounting=true
MemoryMax=1024
# for compatibility with older versions of systemd
MemoryLimit=1024
`

	err = os.MkdirAll(filepath.Dir(sliceFile), 0755)
	c.Assert(err, IsNil)

	err = ioutil.WriteFile(sliceFile, []byte(fmt.Sprintf(sliceTempl, "foogroup")), 0644)
	c.Assert(err, IsNil)

	// removing it deletes it
	err = wrappers.RemoveQuotaGroup(grp, progress.Null)
	c.Assert(err, IsNil)

	c.Assert(s.sysdLog, DeepEquals, [][]string{
		{"daemon-reload"},
	})

	c.Assert(sliceFile, testutil.FileAbsent)
}

func (s *servicesTestSuite) TestEnsureSnapServicesWithSubGroupQuotaGroupsForSnaps(c *C) {
	info1 := snaptest.MockSnap(c, packageHello, &snap.SideInfo{Revision: snap.R(12)})
	info2 := snaptest.MockSnap(c, `
name: hello-other-snap
version: 1.10
summary: hello
description: Hello...
apps:
 hello:
   command: bin/hello
 world:
   command: bin/world
   completer: world-completer.sh
 svc1:
  command: bin/hello
  stop-command: bin/goodbye
  post-stop-command: bin/missya
  daemon: forking
`, &snap.SideInfo{Revision: snap.R(12)})
	svcFile1 := filepath.Join(s.tempdir, "/etc/systemd/system/snap.hello-snap.svc1.service")
	svcFile2 := filepath.Join(s.tempdir, "/etc/systemd/system/snap.hello-other-snap.svc1.service")

	var err error
	memLimit := quantity.SizeGiB
	// make a root quota group and add the first snap to it
	grp, err := quota.NewGroup("foogroup", memLimit)
	c.Assert(err, IsNil)

	// the second group is a sub-group with the same limit, but is for the
	// second snap
	subgrp, err := grp.NewSubGroup("subgroup", memLimit)
	c.Assert(err, IsNil)

	sliceFile := filepath.Join(s.tempdir, "/etc/systemd/system/snap.foogroup.slice")
	subSliceFile := filepath.Join(s.tempdir, "/etc/systemd/system/snap.foogroup-subgroup.slice")

	m := map[*snap.Info]*wrappers.SnapServiceOptions{
		info1: {QuotaGroup: grp},
		info2: {QuotaGroup: subgrp},
	}

	sliceTempl := `[Unit]
Description=Slice for snap quota group %s
Before=slices.target

[Slice]
# Always enable memory accounting otherwise the MemoryMax setting does nothing.
MemoryAccounting=true
<<<<<<< HEAD
MemoryMax=%s

# Always enable task accounting in order to be able to count the processes/
# threads, etc for a slice
TasksAccounting=true
=======
MemoryMax=%[2]s
# for compatibility with older versions of systemd
MemoryLimit=%[2]s
>>>>>>> 9fd2361a
`

	sliceContent := fmt.Sprintf(sliceTempl, "foogroup", memLimit.String())
	subSliceContent := fmt.Sprintf(sliceTempl, "subgroup", memLimit.String())

	svcTemplate := `[Unit]
# Auto-generated, DO NOT EDIT
Description=Service for snap application %[1]s.svc1
Requires=%[2]s
Wants=network.target
After=%[2]s network.target snapd.apparmor.service
X-Snappy=yes

[Service]
EnvironmentFile=-/etc/environment
ExecStart=/usr/bin/snap run %[1]s.svc1
SyslogIdentifier=%[1]s.svc1
Restart=on-failure
WorkingDirectory=%[3]s/var/snap/%[1]s/12
ExecStop=/usr/bin/snap run --command=stop %[1]s.svc1
ExecStopPost=/usr/bin/snap run --command=post-stop %[1]s.svc1
TimeoutStopSec=30
Type=forking
Slice=%[4]s

[Install]
WantedBy=multi-user.target
`

	dir1 := filepath.Join(dirs.SnapMountDir, "hello-snap", "12.mount")
	dir2 := filepath.Join(dirs.SnapMountDir, "hello-other-snap", "12.mount")

	helloSnapContent := fmt.Sprintf(svcTemplate,
		"hello-snap",
		systemd.EscapeUnitNamePath(dir1),
		dirs.GlobalRootDir,
		"snap.foogroup.slice",
	)

	helloOtherSnapContent := fmt.Sprintf(svcTemplate,
		"hello-other-snap",
		systemd.EscapeUnitNamePath(dir2),
		dirs.GlobalRootDir,
		"snap.foogroup-subgroup.slice",
	)

	exp := []changesObservation{
		{
			snapName: "hello-other-snap",
			unitType: "service",
			name:     "svc1",
			old:      "",
			new:      helloOtherSnapContent,
		},
		{
			snapName: "hello-snap",
			unitType: "service",
			name:     "svc1",
			old:      "",
			new:      helloSnapContent,
		},
		{
			grp:      grp,
			unitType: "slice",
			new:      sliceContent,
			old:      "",
			name:     "foogroup",
		},
		{
			grp:      subgrp,
			unitType: "slice",
			new:      subSliceContent,
			old:      "",
			name:     "subgroup",
		},
	}
	r, observe := expChangeObserver(c, exp)
	defer r()

	err = wrappers.EnsureSnapServices(m, nil, observe, progress.Null)
	c.Assert(err, IsNil)
	c.Check(s.sysdLog, DeepEquals, [][]string{
		{"daemon-reload"},
	})

	c.Assert(svcFile1, testutil.FileEquals, helloSnapContent)

	c.Assert(svcFile2, testutil.FileEquals, helloOtherSnapContent)

	// check that the slice units were also generated

	c.Assert(sliceFile, testutil.FileEquals, sliceContent)
	c.Assert(subSliceFile, testutil.FileEquals, subSliceContent)
}

func (s *servicesTestSuite) TestEnsureSnapServicesWithSubGroupQuotaGroupsGeneratesParentGroups(c *C) {
	info := snaptest.MockSnap(c, packageHello, &snap.SideInfo{Revision: snap.R(12)})
	svcFile1 := filepath.Join(s.tempdir, "/etc/systemd/system/snap.hello-snap.svc1.service")

	var err error
	memLimit := quantity.SizeGiB
	// make a root quota group without any snaps in it
	grp, err := quota.NewGroup("foogroup", memLimit)
	c.Assert(err, IsNil)

	// the second group is a sub-group with the same limit, but it is the one
	// with the snap in it
	subgrp, err := grp.NewSubGroup("subgroup", memLimit)
	c.Assert(err, IsNil)

	sliceFile := filepath.Join(s.tempdir, "/etc/systemd/system/snap.foogroup.slice")
	subSliceFile := filepath.Join(s.tempdir, "/etc/systemd/system/snap.foogroup-subgroup.slice")

	m := map[*snap.Info]*wrappers.SnapServiceOptions{
		info: {QuotaGroup: subgrp},
	}

	err = wrappers.EnsureSnapServices(m, nil, nil, progress.Null)
	c.Assert(err, IsNil)
	c.Check(s.sysdLog, DeepEquals, [][]string{
		{"daemon-reload"},
	})

	svcTemplate := `[Unit]
# Auto-generated, DO NOT EDIT
Description=Service for snap application %[1]s.svc1
Requires=%[2]s
Wants=network.target
After=%[2]s network.target snapd.apparmor.service
X-Snappy=yes

[Service]
EnvironmentFile=-/etc/environment
ExecStart=/usr/bin/snap run %[1]s.svc1
SyslogIdentifier=%[1]s.svc1
Restart=on-failure
WorkingDirectory=%[3]s/var/snap/%[1]s/12
ExecStop=/usr/bin/snap run --command=stop %[1]s.svc1
ExecStopPost=/usr/bin/snap run --command=post-stop %[1]s.svc1
TimeoutStopSec=30
Type=forking
Slice=%[4]s

[Install]
WantedBy=multi-user.target
`

	dir1 := filepath.Join(dirs.SnapMountDir, "hello-snap", "12.mount")

	c.Assert(svcFile1, testutil.FileEquals, fmt.Sprintf(svcTemplate,
		"hello-snap",
		systemd.EscapeUnitNamePath(dir1),
		dirs.GlobalRootDir,
		"snap.foogroup-subgroup.slice",
	))

	// check that both the parent and sub-group slice units were generated
	templ := `[Unit]
Description=Slice for snap quota group %s
Before=slices.target

[Slice]
# Always enable memory accounting otherwise the MemoryMax setting does nothing.
MemoryAccounting=true
<<<<<<< HEAD
MemoryMax=%s

# Always enable task accounting in order to be able to count the processes/
# threads, etc for a slice
TasksAccounting=true
=======
MemoryMax=%[2]s
# for compatibility with older versions of systemd
MemoryLimit=%[2]s
>>>>>>> 9fd2361a
`

	c.Assert(sliceFile, testutil.FileEquals, fmt.Sprintf(templ, "foogroup", memLimit.String()))
	c.Assert(subSliceFile, testutil.FileEquals, fmt.Sprintf(templ, "subgroup", memLimit.String()))
}

func (s *servicesTestSuite) TestEnsureSnapServiceEnsureError(c *C) {
	info := snaptest.MockSnap(c, packageHello, &snap.SideInfo{Revision: snap.R(12)})
	svcFileDir := filepath.Join(s.tempdir, "/etc/systemd/system")

	m := map[*snap.Info]*wrappers.SnapServiceOptions{
		info: nil,
	}

	// make the directory where the service file is written not writable, this
	// will make EnsureFileState return an error
	err := os.MkdirAll(svcFileDir, 0755)
	c.Assert(err, IsNil)

	err = os.Chmod(svcFileDir, 0644)
	c.Assert(err, IsNil)

	err = wrappers.EnsureSnapServices(m, nil, nil, progress.Null)
	c.Assert(err, ErrorMatches, ".* permission denied")
	// we don't issue a daemon-reload since we didn't actually end up making any
	// changes (there was nothing to rollback to)
	c.Check(s.sysdLog, HasLen, 0)

	// we didn't write any files
	c.Assert(filepath.Join(svcFileDir, "snap.hello-snap.svc1.service"), testutil.FileAbsent)
}

func (s *servicesTestSuite) TestEnsureSnapServicesPreseedingHappy(c *C) {
	// map unit -> new
	seen := make(map[string]bool)
	cb := func(app *snap.AppInfo, grp *quota.Group, unitType, name string, old, new string) {
		seen[fmt.Sprintf("%s:%s:%s:%s", app.Snap.InstanceName(), app.Name, unitType, name)] = old == ""
	}

	info := snaptest.MockSnap(c, packageHello, &snap.SideInfo{Revision: snap.R(12)})
	svcFile := filepath.Join(s.tempdir, "/etc/systemd/system/snap.hello-snap.svc1.service")

	m := map[*snap.Info]*wrappers.SnapServiceOptions{
		info: nil,
	}

	// we provide globally applicable Preseeding option via
	// EnsureSnapServiceOptions
	globalOpts := &wrappers.EnsureSnapServicesOptions{
		Preseeding: true,
	}
	err := wrappers.EnsureSnapServices(m, globalOpts, cb, progress.Null)
	c.Assert(err, IsNil)
	// no daemon-reload's since we are preseeding
	c.Check(s.sysdLog, HasLen, 0)
	c.Check(seen, DeepEquals, map[string]bool{
		"hello-snap:svc1:service:svc1": true,
	})

	dir := filepath.Join(dirs.SnapMountDir, "hello-snap", "12.mount")
	c.Assert(svcFile, testutil.FileEquals, fmt.Sprintf(`[Unit]
# Auto-generated, DO NOT EDIT
Description=Service for snap application hello-snap.svc1
Requires=%[1]s
Wants=network.target
After=%[1]s network.target snapd.apparmor.service
X-Snappy=yes

[Service]
EnvironmentFile=-/etc/environment
ExecStart=/usr/bin/snap run hello-snap.svc1
SyslogIdentifier=hello-snap.svc1
Restart=on-failure
WorkingDirectory=%[2]s/var/snap/hello-snap/12
ExecStop=/usr/bin/snap run --command=stop hello-snap.svc1
ExecStopPost=/usr/bin/snap run --command=post-stop hello-snap.svc1
TimeoutStopSec=30
Type=forking

[Install]
WantedBy=multi-user.target
`,
		systemd.EscapeUnitNamePath(dir),
		dirs.GlobalRootDir,
	))
}

func (s *servicesTestSuite) TestEnsureSnapServicesRequireMountedSnapdSnapOptionsHappy(c *C) {
	// map unit -> new
	seen := make(map[string]bool)
	cb := func(app *snap.AppInfo, grp *quota.Group, unitType, name string, old, new string) {
		seen[fmt.Sprintf("%s:%s:%s:%s", app.Snap.InstanceName(), app.Name, unitType, name)] = old == ""
	}

	// use two snaps one with per-snap options and one without to demonstrate
	// that the global options apply to all snaps
	info1 := snaptest.MockSnap(c, packageHello, &snap.SideInfo{Revision: snap.R(12)})
	info2 := snaptest.MockSnap(c, `
name: hello-other-snap
version: 1.10
summary: hello
description: Hello...
apps:
 hello:
   command: bin/hello
 world:
   command: bin/world
   completer: world-completer.sh
 svc1:
  command: bin/hello
  stop-command: bin/goodbye
  post-stop-command: bin/missya
  daemon: forking
`, &snap.SideInfo{Revision: snap.R(12)})
	svcFile1 := filepath.Join(s.tempdir, "/etc/systemd/system/snap.hello-snap.svc1.service")
	svcFile2 := filepath.Join(s.tempdir, "/etc/systemd/system/snap.hello-other-snap.svc1.service")

	// some options per-snap
	m := map[*snap.Info]*wrappers.SnapServiceOptions{
		info1: {VitalityRank: 1},
		info2: nil,
	}

	// and also a global option that should propagate to unit generation too
	globalOpts := &wrappers.EnsureSnapServicesOptions{
		RequireMountedSnapdSnap: true,
	}
	err := wrappers.EnsureSnapServices(m, globalOpts, cb, progress.Null)
	c.Assert(err, IsNil)
	// no daemon-reload's since we are preseeding
	c.Check(s.sysdLog, DeepEquals, [][]string{
		{"daemon-reload"},
	})
	c.Check(seen, DeepEquals, map[string]bool{
		"hello-snap:svc1:service:svc1":       true,
		"hello-other-snap:svc1:service:svc1": true,
	})

	template := `[Unit]
# Auto-generated, DO NOT EDIT
Description=Service for snap application %[1]s.svc1
Requires=%[2]s
Wants=network.target
After=%[2]s network.target snapd.apparmor.service
Wants=usr-lib-snapd.mount
After=usr-lib-snapd.mount
X-Snappy=yes

[Service]
EnvironmentFile=-/etc/environment
ExecStart=/usr/bin/snap run %[1]s.svc1
SyslogIdentifier=%[1]s.svc1
Restart=on-failure
WorkingDirectory=%[3]s/var/snap/%[1]s/12
ExecStop=/usr/bin/snap run --command=stop %[1]s.svc1
ExecStopPost=/usr/bin/snap run --command=post-stop %[1]s.svc1
TimeoutStopSec=30
Type=forking
%[4]s
[Install]
WantedBy=multi-user.target
`

	dir1 := filepath.Join(dirs.SnapMountDir, "hello-snap", "12.mount")
	dir2 := filepath.Join(dirs.SnapMountDir, "hello-other-snap", "12.mount")

	c.Assert(svcFile1, testutil.FileEquals, fmt.Sprintf(template,
		"hello-snap",
		systemd.EscapeUnitNamePath(dir1),
		dirs.GlobalRootDir,
		"OOMScoreAdjust=-899\n", // VitalityRank in effect
	))

	c.Assert(svcFile2, testutil.FileEquals, fmt.Sprintf(template,
		"hello-other-snap",
		systemd.EscapeUnitNamePath(dir2),
		dirs.GlobalRootDir,
		"", // no VitalityRank in effect
	))
}

func (s *servicesTestSuite) TestEnsureSnapServicesCallback(c *C) {
	// hava a 2nd new service definition
	info := snaptest.MockSnap(c, packageHello+` svc2:
  command: bin/hello
  stop-command: bin/goodbye
  post-stop-command: bin/missya
  daemon: forking
`, &snap.SideInfo{Revision: snap.R(12)})
	svc1File := filepath.Join(s.tempdir, "/etc/systemd/system/snap.hello-snap.svc1.service")
	svc2File := filepath.Join(s.tempdir, "/etc/systemd/system/snap.hello-snap.svc2.service")

	dir := filepath.Join(dirs.SnapMountDir, "hello-snap", "12.mount")
	template := `[Unit]
# Auto-generated, DO NOT EDIT
Description=Service for snap application hello-snap.%[1]s
Requires=%[2]s
Wants=network.target
After=%[2]s network.target snapd.apparmor.service
X-Snappy=yes

[Service]
EnvironmentFile=-/etc/environment
ExecStart=/usr/bin/snap run hello-snap.%[1]s
SyslogIdentifier=hello-snap.%[1]s
Restart=on-failure
WorkingDirectory=%[3]s/var/snap/hello-snap/12
ExecStop=/usr/bin/snap run --command=stop hello-snap.%[1]s
ExecStopPost=/usr/bin/snap run --command=post-stop hello-snap.%[1]s
TimeoutStopSec=30
Type=forking
%[4]s
[Install]
WantedBy=multi-user.target
`
	svc1Content := fmt.Sprintf(template,
		"svc1",
		systemd.EscapeUnitNamePath(dir),
		dirs.GlobalRootDir,
		"",
	)

	err := os.MkdirAll(filepath.Dir(svc1File), 0755)
	c.Assert(err, IsNil)
	err = ioutil.WriteFile(svc1File, []byte(svc1Content), 0644)
	c.Assert(err, IsNil)

	// both will be written, one is new
	m := map[*snap.Info]*wrappers.SnapServiceOptions{
		info: {VitalityRank: 1},
	}

	seen := make(map[string][]string)
	cb := func(app *snap.AppInfo, grp *quota.Group, unitType, name string, old, new string) {
		seen[fmt.Sprintf("%s:%s:%s:%s", app.Snap.InstanceName(), app.Name, unitType, name)] = []string{old, new}
	}

	err = wrappers.EnsureSnapServices(m, nil, cb, progress.Null)
	c.Assert(err, IsNil)
	c.Check(s.sysdLog, DeepEquals, [][]string{
		{"daemon-reload"},
	})

	// svc2 was written as expected
	svc2New := fmt.Sprintf(template,
		"svc2",
		systemd.EscapeUnitNamePath(dir),
		dirs.GlobalRootDir,
		"OOMScoreAdjust=-899\n",
	)
	c.Assert(svc2File, testutil.FileEquals, svc2New)

	// and svc1 was changed as well
	svc1New := fmt.Sprintf(template,
		"svc1",
		systemd.EscapeUnitNamePath(dir),
		dirs.GlobalRootDir,
		"OOMScoreAdjust=-899\n",
	)
	c.Assert(svc1File, testutil.FileEquals, svc1New)

	c.Check(seen, DeepEquals, map[string][]string{
		"hello-snap:svc1:service:svc1": {svc1Content, svc1New},
		"hello-snap:svc2:service:svc2": {"", svc2New},
	})
}

func (s *servicesTestSuite) TestEnsureSnapServicesAddsNewSvc(c *C) {
	// map unit -> new
	seen := make(map[string]bool)
	cb := func(app *snap.AppInfo, grp *quota.Group, unitType, name string, old, new string) {
		seen[fmt.Sprintf("%s:%s:%s:%s", app.Snap.InstanceName(), app.Name, unitType, name)] = old == ""
	}

	// test that with an existing service unit definition, it is not changed
	// but we do add the new one
	info := snaptest.MockSnap(c, packageHello+` svc2:
  command: bin/hello
  stop-command: bin/goodbye
  post-stop-command: bin/missya
  daemon: forking
`, &snap.SideInfo{Revision: snap.R(12)})
	svc1File := filepath.Join(s.tempdir, "/etc/systemd/system/snap.hello-snap.svc1.service")
	svc2File := filepath.Join(s.tempdir, "/etc/systemd/system/snap.hello-snap.svc2.service")

	dir := filepath.Join(dirs.SnapMountDir, "hello-snap", "12.mount")
	template := `[Unit]
# Auto-generated, DO NOT EDIT
Description=Service for snap application hello-snap.%[1]s
Requires=%[2]s
Wants=network.target
After=%[2]s network.target snapd.apparmor.service
X-Snappy=yes

[Service]
EnvironmentFile=-/etc/environment
ExecStart=/usr/bin/snap run hello-snap.%[1]s
SyslogIdentifier=hello-snap.%[1]s
Restart=on-failure
WorkingDirectory=%[3]s/var/snap/hello-snap/12
ExecStop=/usr/bin/snap run --command=stop hello-snap.%[1]s
ExecStopPost=/usr/bin/snap run --command=post-stop hello-snap.%[1]s
TimeoutStopSec=30
Type=forking
%[4]s
[Install]
WantedBy=multi-user.target
`
	svc1Content := fmt.Sprintf(template,
		"svc1",
		systemd.EscapeUnitNamePath(dir),
		dirs.GlobalRootDir,
		"",
	)

	err := os.MkdirAll(filepath.Dir(svc1File), 0755)
	c.Assert(err, IsNil)
	err = ioutil.WriteFile(svc1File, []byte(svc1Content), 0644)
	c.Assert(err, IsNil)

	m := map[*snap.Info]*wrappers.SnapServiceOptions{
		info: nil,
	}

	err = wrappers.EnsureSnapServices(m, nil, cb, progress.Null)
	c.Assert(err, IsNil)
	c.Check(s.sysdLog, DeepEquals, [][]string{
		{"daemon-reload"},
	})
	// we only added svc2
	c.Check(seen, DeepEquals, map[string]bool{
		"hello-snap:svc2:service:svc2": true,
	})

	// svc2 was written as expected
	c.Assert(svc2File, testutil.FileEquals, fmt.Sprintf(template,
		"svc2",
		systemd.EscapeUnitNamePath(dir),
		dirs.GlobalRootDir,
		"",
	))

	// and svc1 didn't change
	c.Assert(svc1File, testutil.FileEquals, fmt.Sprintf(template,
		"svc1",
		systemd.EscapeUnitNamePath(dir),
		dirs.GlobalRootDir,
		"",
	))
}

func (s *servicesTestSuite) TestEnsureSnapServicesNoChangeNoop(c *C) {
	info := snaptest.MockSnap(c, packageHello, &snap.SideInfo{Revision: snap.R(12)})

	// pretend we already have a unit file setup
	svcFile := filepath.Join(s.tempdir, "/etc/systemd/system/snap.hello-snap.svc1.service")

	dir := filepath.Join(dirs.SnapMountDir, "hello-snap", "12.mount")
	template := `[Unit]
# Auto-generated, DO NOT EDIT
Description=Service for snap application hello-snap.svc1
Requires=%[1]s
Wants=network.target
After=%[1]s network.target snapd.apparmor.service
X-Snappy=yes

[Service]
EnvironmentFile=-/etc/environment
ExecStart=/usr/bin/snap run hello-snap.svc1
SyslogIdentifier=hello-snap.svc1
Restart=on-failure
WorkingDirectory=%[2]s/var/snap/hello-snap/12
ExecStop=/usr/bin/snap run --command=stop hello-snap.svc1
ExecStopPost=/usr/bin/snap run --command=post-stop hello-snap.svc1
TimeoutStopSec=30
Type=forking
%s
[Install]
WantedBy=multi-user.target
`
	origContent := fmt.Sprintf(template,
		systemd.EscapeUnitNamePath(dir),
		dirs.GlobalRootDir,
		"",
	)

	err := os.MkdirAll(filepath.Dir(svcFile), 0755)
	c.Assert(err, IsNil)
	err = ioutil.WriteFile(svcFile, []byte(origContent), 0644)
	c.Assert(err, IsNil)

	// now ensuring with no options will not modify anything or trigger a
	// daemon-reload
	m := map[*snap.Info]*wrappers.SnapServiceOptions{
		info: nil,
	}

	cbCalled := 0
	cb := func(app *snap.AppInfo, grp *quota.Group, unitType, name string, old, new string) {
		cbCalled++
	}

	err = wrappers.EnsureSnapServices(m, nil, cb, progress.Null)
	c.Assert(err, IsNil)
	c.Check(s.sysdLog, HasLen, 0)

	// the file is not changed
	c.Assert(svcFile, testutil.FileEquals, origContent)

	// callback is not called if no change
	c.Check(cbCalled, Equals, 0)
}

func (s *servicesTestSuite) TestEnsureSnapServicesChanges(c *C) {
	// map unit -> new
	seen := make(map[string]bool)
	cb := func(app *snap.AppInfo, grp *quota.Group, unitType, name string, old, new string) {
		seen[fmt.Sprintf("%s:%s:%s:%s", app.Snap.InstanceName(), app.Name, unitType, name)] = old == ""
	}

	info := snaptest.MockSnap(c, packageHello, &snap.SideInfo{Revision: snap.R(12)})

	// pretend we already have a unit file with no VitalityRank options set
	svcFile := filepath.Join(s.tempdir, "/etc/systemd/system/snap.hello-snap.svc1.service")

	dir := filepath.Join(dirs.SnapMountDir, "hello-snap", "12.mount")
	template := `[Unit]
# Auto-generated, DO NOT EDIT
Description=Service for snap application hello-snap.svc1
Requires=%[1]s
Wants=network.target
After=%[1]s network.target snapd.apparmor.service
X-Snappy=yes

[Service]
EnvironmentFile=-/etc/environment
ExecStart=/usr/bin/snap run hello-snap.svc1
SyslogIdentifier=hello-snap.svc1
Restart=on-failure
WorkingDirectory=%[2]s/var/snap/hello-snap/12
ExecStop=/usr/bin/snap run --command=stop hello-snap.svc1
ExecStopPost=/usr/bin/snap run --command=post-stop hello-snap.svc1
TimeoutStopSec=30
Type=forking
%s
[Install]
WantedBy=multi-user.target
`
	origContent := fmt.Sprintf(template,
		systemd.EscapeUnitNamePath(dir),
		dirs.GlobalRootDir,
		"",
	)

	err := os.MkdirAll(filepath.Dir(svcFile), 0755)
	c.Assert(err, IsNil)
	err = ioutil.WriteFile(svcFile, []byte(origContent), 0644)
	c.Assert(err, IsNil)

	// now ensuring with the VitalityRank set will modify the file
	m := map[*snap.Info]*wrappers.SnapServiceOptions{
		info: {VitalityRank: 1},
	}

	err = wrappers.EnsureSnapServices(m, nil, cb, progress.Null)
	c.Assert(err, IsNil)
	c.Check(s.sysdLog, DeepEquals, [][]string{
		{"daemon-reload"},
	})

	// only modified
	c.Check(seen, DeepEquals, map[string]bool{
		"hello-snap:svc1:service:svc1": false,
	})

	// now the file has been modified to have OOMScoreAdjust set for it
	c.Assert(svcFile, testutil.FileEquals, fmt.Sprintf(template,
		systemd.EscapeUnitNamePath(dir),
		dirs.GlobalRootDir,
		"OOMScoreAdjust=-899\n",
	))
}

func (s *servicesTestSuite) TestEnsureSnapServicesRollsback(c *C) {
	info := snaptest.MockSnap(c, packageHello, &snap.SideInfo{Revision: snap.R(12)})

	svcFile := filepath.Join(s.tempdir, "/etc/systemd/system/snap.hello-snap.svc1.service")

	// pretend we already have a unit file with no VitalityRank options set
	dir := filepath.Join(dirs.SnapMountDir, "hello-snap", "12.mount")
	template := `[Unit]
# Auto-generated, DO NOT EDIT
Description=Service for snap application hello-snap.svc1
Requires=%[1]s
Wants=network.target
After=%[1]s network.target snapd.apparmor.service
X-Snappy=yes

[Service]
EnvironmentFile=-/etc/environment
ExecStart=/usr/bin/snap run hello-snap.svc1
SyslogIdentifier=hello-snap.svc1
Restart=on-failure
WorkingDirectory=%[2]s/var/snap/hello-snap/12
ExecStop=/usr/bin/snap run --command=stop hello-snap.svc1
ExecStopPost=/usr/bin/snap run --command=post-stop hello-snap.svc1
TimeoutStopSec=30
Type=forking
%s
[Install]
WantedBy=multi-user.target
`
	origContent := fmt.Sprintf(template,
		systemd.EscapeUnitNamePath(dir),
		dirs.GlobalRootDir,
		"",
	)

	err := os.MkdirAll(filepath.Dir(svcFile), 0755)
	c.Assert(err, IsNil)
	err = ioutil.WriteFile(svcFile, []byte(origContent), 0644)
	c.Assert(err, IsNil)

	// make systemctl fail the first time when we try to do a daemon-reload,
	// then the next time don't return an error
	systemctlCalls := 0
	r := systemd.MockSystemctl(func(cmd ...string) ([]byte, error) {
		systemctlCalls++
		switch systemctlCalls {
		case 1:
			// check that the file has been modified to have OOMScoreAdjust set
			// for it
			c.Assert(svcFile, testutil.FileEquals, fmt.Sprintf(template,
				systemd.EscapeUnitNamePath(dir),
				dirs.GlobalRootDir,
				"OOMScoreAdjust=-899\n",
			))

			// now return an error to trigger a rollback
			return nil, fmt.Errorf("oops")
		case 2:
			// check that the rollback happened to restore the original content
			c.Assert(svcFile, testutil.FileEquals, origContent)

			return nil, nil
		default:
			c.Errorf("unexpected call (number %d) to systemctl: %+v", systemctlCalls, cmd)
			return nil, fmt.Errorf("broken test")
		}
	})
	defer r()

	// now ensuring with the VitalityRank set will modify the file
	m := map[*snap.Info]*wrappers.SnapServiceOptions{
		info: {VitalityRank: 1},
	}

	err = wrappers.EnsureSnapServices(m, nil, nil, progress.Null)
	c.Assert(err, ErrorMatches, "oops")
	c.Assert(systemctlCalls, Equals, 2)

	// double-check that after the function is done, the file is back to what we
	// had before (this check duplicates the one in MockSystemctl but doesn't
	// hurt anything to do again)
	c.Assert(svcFile, testutil.FileEquals, origContent)
}

func (s *servicesTestSuite) TestEnsureSnapServicesRemovesNewAddOnRollback(c *C) {
	info := snaptest.MockSnap(c, packageHello, &snap.SideInfo{Revision: snap.R(12)})

	svcFile := filepath.Join(s.tempdir, "/etc/systemd/system/snap.hello-snap.svc1.service")

	// pretend we already have a unit file with no VitalityRank options set
	dir := filepath.Join(dirs.SnapMountDir, "hello-snap", "12.mount")
	template := `[Unit]
# Auto-generated, DO NOT EDIT
Description=Service for snap application hello-snap.svc1
Requires=%[1]s
Wants=network.target
After=%[1]s network.target snapd.apparmor.service
X-Snappy=yes

[Service]
EnvironmentFile=-/etc/environment
ExecStart=/usr/bin/snap run hello-snap.svc1
SyslogIdentifier=hello-snap.svc1
Restart=on-failure
WorkingDirectory=%[2]s/var/snap/hello-snap/12
ExecStop=/usr/bin/snap run --command=stop hello-snap.svc1
ExecStopPost=/usr/bin/snap run --command=post-stop hello-snap.svc1
TimeoutStopSec=30
Type=forking
%s
[Install]
WantedBy=multi-user.target
`
	// make systemctl fail the first time when we try to do a daemon-reload,
	// then the next time don't return an error
	systemctlCalls := 0
	r := systemd.MockSystemctl(func(cmd ...string) ([]byte, error) {
		systemctlCalls++
		switch systemctlCalls {
		case 1:
			// double check that we wrote the new file here before calling
			// daemon reload
			c.Assert(svcFile, testutil.FileEquals, fmt.Sprintf(template,
				systemd.EscapeUnitNamePath(dir),
				dirs.GlobalRootDir,
				"",
			))

			// now return an error to trigger a rollback
			return nil, fmt.Errorf("oops")
		case 2:
			// after the rollback, check that the new file was deleted
			c.Assert(svcFile, testutil.FileAbsent)

			return nil, nil
		default:
			c.Errorf("unexpected call (number %d) to systemctl: %+v", systemctlCalls, cmd)
			return nil, fmt.Errorf("broken test")
		}
	})
	defer r()

	m := map[*snap.Info]*wrappers.SnapServiceOptions{
		info: nil,
	}

	err := wrappers.EnsureSnapServices(m, nil, nil, progress.Null)
	c.Assert(err, ErrorMatches, "oops")
	c.Assert(systemctlCalls, Equals, 2)

	// double-check that after the function is done, the file is gone again
	c.Assert(svcFile, testutil.FileAbsent)
}

func (s *servicesTestSuite) TestEnsureSnapServicesOnlyRemovesNewAddOnRollback(c *C) {
	info := snaptest.MockSnap(c, packageHello+` svc2:
  command: bin/hello
  stop-command: bin/goodbye
  post-stop-command: bin/missya
  daemon: forking
`, &snap.SideInfo{Revision: snap.R(12)})

	// we won't delete existing files, but we will delete new files, so mock an
	// existing file to check that it doesn't get deleted
	svc1File := filepath.Join(s.tempdir, "/etc/systemd/system/snap.hello-snap.svc1.service")
	svc2File := filepath.Join(s.tempdir, "/etc/systemd/system/snap.hello-snap.svc2.service")

	// pretend we already have a unit file with no VitalityRank options set
	dir := filepath.Join(dirs.SnapMountDir, "hello-snap", "12.mount")
	template := `[Unit]
# Auto-generated, DO NOT EDIT
Description=Service for snap application hello-snap.%[1]s
Requires=%[2]s
Wants=network.target
After=%[2]s network.target snapd.apparmor.service
X-Snappy=yes

[Service]
EnvironmentFile=-/etc/environment
ExecStart=/usr/bin/snap run hello-snap.%[1]s
SyslogIdentifier=hello-snap.%[1]s
Restart=on-failure
WorkingDirectory=%[3]s/var/snap/hello-snap/12
ExecStop=/usr/bin/snap run --command=stop hello-snap.%[1]s
ExecStopPost=/usr/bin/snap run --command=post-stop hello-snap.%[1]s
TimeoutStopSec=30
Type=forking
%[4]s
[Install]
WantedBy=multi-user.target
`

	svc1Content := fmt.Sprintf(template,
		"svc1",
		systemd.EscapeUnitNamePath(dir),
		dirs.GlobalRootDir,
		"",
	)
	svc2Content := fmt.Sprintf(template,
		"svc2",
		systemd.EscapeUnitNamePath(dir),
		dirs.GlobalRootDir,
		"",
	)

	err := os.MkdirAll(filepath.Dir(svc1File), 0755)
	c.Assert(err, IsNil)
	err = ioutil.WriteFile(svc1File, []byte(svc1Content), 0644)
	c.Assert(err, IsNil)

	// make systemctl fail the first time when we try to do a daemon-reload,
	// then the next time don't return an error
	systemctlCalls := 0
	r := systemd.MockSystemctl(func(cmd ...string) ([]byte, error) {
		systemctlCalls++
		switch systemctlCalls {
		case 1:
			// double check that we wrote the new file here before calling
			// daemon reload
			c.Assert(svc2File, testutil.FileEquals, svc2Content)

			// and the existing file is still the same
			c.Assert(svc1File, testutil.FileEquals, svc1Content)

			// now return error to trigger a rollback
			return nil, fmt.Errorf("oops")
		case 2:
			// after the rollback, check that the new file was deleted
			c.Assert(svc2File, testutil.FileAbsent)

			return nil, nil
		default:
			c.Errorf("unexpected call (number %d) to systemctl: %+v", systemctlCalls, cmd)
			return nil, fmt.Errorf("broken test")
		}
	})
	defer r()

	m := map[*snap.Info]*wrappers.SnapServiceOptions{
		info: nil,
	}

	err = wrappers.EnsureSnapServices(m, nil, nil, progress.Null)
	c.Assert(err, ErrorMatches, "oops")
	c.Assert(systemctlCalls, Equals, 2)

	// double-check that after the function, svc2 (the new one) is missing, but
	// svc1 is still the same
	c.Assert(svc2File, testutil.FileAbsent)
	c.Assert(svc1File, testutil.FileEquals, svc1Content)
}

func (s *servicesTestSuite) TestEnsureSnapServicesSubunits(c *C) {
	// map unit -> new
	seen := make(map[string]bool)
	cb := func(app *snap.AppInfo, grp *quota.Group, unitType, name string, old, new string) {
		seen[fmt.Sprintf("%s:%s:%s:%s", app.Snap.InstanceName(), app.Name, unitType, name)] = old == ""
	}

	info := snaptest.MockSnap(c, packageHello+`
  timer: 10:00-12:00
`, &snap.SideInfo{Revision: snap.R(11)})

	m := map[*snap.Info]*wrappers.SnapServiceOptions{
		info: nil,
	}
	err := wrappers.EnsureSnapServices(m, nil, cb, progress.Null)
	c.Assert(err, IsNil)

	c.Check(seen, DeepEquals, map[string]bool{
		"hello-snap:svc1:service:svc1": true,
		"hello-snap:svc1:timer:":       true,
	})
	// reset
	seen = make(map[string]bool)

	// change vitality, timer, add socket
	info = snaptest.MockSnap(c, packageHello+`
  plugs: [network-bind]
  timer: 10:00-12:00,20:00-22:00
  sockets:
    sock1:
      listen-stream: $SNAP_DATA/sock1.socket
`, &snap.SideInfo{Revision: snap.R(12)})

	m = map[*snap.Info]*wrappers.SnapServiceOptions{
		info: {VitalityRank: 1},
	}
	err = wrappers.EnsureSnapServices(m, nil, cb, progress.Null)
	c.Assert(err, IsNil)

	c.Check(seen, DeepEquals, map[string]bool{
		"hello-snap:svc1:service:svc1": false,
		"hello-snap:svc1:timer:":       false,
		"hello-snap:svc1:socket:sock1": true,
	})
}

func (s *servicesTestSuite) TestAddSnapServicesWithInterfaceSnippets(c *C) {
	tt := []struct {
		comment     string
		plugSnippet string
	}{
		// just single bare interfaces with no attributes
		{
			"docker-support",
			`
  plugs:
   - docker-support`,
		},
		{
			"k8s-support",
			`
  plugs:
   - kubernetes-support`,
		},
		{
			"lxd-support",
			`
  plugs:
   - lxd-support
`,
		},
		{
			"greengrass-support",
			`
  plugs:
   - greengrass-support
`,
		},

		// multiple interfaces that require Delegate=true, but only one is
		// generated

		{
			"multiple interfaces that require Delegate=true",
			`
  plugs:
   - docker-support
   - kubernetes-support`,
		},

		// interfaces with flavor attributes

		{
			"k8s-support with kubelet",
			`
  plugs:
   - kubelet
plugs:
 kubelet:
  interface: kubernetes-support
  flavor: kubelet
`,
		},
		{
			"k8s-support with kubeproxy",
			`
  plugs:
   - kubeproxy
plugs:
 kubeproxy:
  interface: kubernetes-support
  flavor: kubeproxy
`,
		},
		{
			"greengrass-support with legacy-container flavor",
			`
  plugs:
   - greengrass
plugs:
 greengrass:
  interface: greengrass-support
  flavor: legacy-container
`,
		},
	}

	for _, t := range tt {
		comment := Commentf(t.comment)
		info := snaptest.MockSnap(c, packageHello+`
 svc1:
  daemon: simple
`+t.plugSnippet,
			&snap.SideInfo{Revision: snap.R(12)})
		svcFile := filepath.Join(s.tempdir, "/etc/systemd/system/snap.hello-snap.svc1.service")

		err := wrappers.AddSnapServices(info, nil, progress.Null)
		c.Assert(err, IsNil, comment)
		c.Check(s.sysdLog, DeepEquals, [][]string{
			{"daemon-reload"},
		}, comment)

		dir := filepath.Join(dirs.SnapMountDir, "hello-snap", "12.mount")
		c.Assert(svcFile, testutil.FileEquals, fmt.Sprintf(`[Unit]
# Auto-generated, DO NOT EDIT
Description=Service for snap application hello-snap.svc1
Requires=%[1]s
Wants=network.target
After=%[1]s network.target snapd.apparmor.service
X-Snappy=yes

[Service]
EnvironmentFile=-/etc/environment
ExecStart=/usr/bin/snap run hello-snap.svc1
SyslogIdentifier=hello-snap.svc1
Restart=on-failure
WorkingDirectory=%[2]s/var/snap/hello-snap/12
TimeoutStopSec=30
Type=simple
Delegate=true

[Install]
WantedBy=multi-user.target
`,
			systemd.EscapeUnitNamePath(dir),
			dirs.GlobalRootDir,
		), comment)

		s.sysdLog = nil
		err = wrappers.StopServices(info.Services(), nil, "", progress.Null, s.perfTimings)
		c.Assert(err, IsNil, comment)
		c.Assert(s.sysdLog, HasLen, 2, comment)
		c.Check(s.sysdLog, DeepEquals, [][]string{
			{"stop", filepath.Base(svcFile)},
			{"show", "--property=ActiveState", "snap.hello-snap.svc1.service"},
		}, comment)

		s.sysdLog = nil
		err = wrappers.RemoveSnapServices(info, progress.Null)
		c.Assert(err, IsNil, comment)
		c.Check(osutil.FileExists(svcFile), Equals, false, comment)
		c.Assert(s.sysdLog, HasLen, 2, comment)
		c.Check(s.sysdLog, DeepEquals, [][]string{
			{"disable", filepath.Base(svcFile)},
			{"daemon-reload"},
		}, comment)

		s.sysdLog = nil
	}
}

func (s *servicesTestSuite) TestAddSnapServicesAndRemoveUserDaemons(c *C) {
	info := snaptest.MockSnap(c, packageHello+`
 svc1:
  daemon: simple
  daemon-scope: user
`, &snap.SideInfo{Revision: snap.R(12)})
	svcFile := filepath.Join(s.tempdir, "/etc/systemd/user/snap.hello-snap.svc1.service")

	err := wrappers.AddSnapServices(info, nil, progress.Null)
	c.Assert(err, IsNil)
	c.Check(s.sysdLog, DeepEquals, [][]string{
		{"--user", "daemon-reload"},
	})

	expected := "ExecStart=/usr/bin/snap run hello-snap.svc1"
	c.Check(svcFile, testutil.FileMatches, "(?ms).*^"+regexp.QuoteMeta(expected)) // check.v1 adds ^ and $ around the regexp provided

	s.sysdLog = nil
	err = wrappers.StopServices(info.Services(), nil, "", progress.Null, s.perfTimings)
	c.Assert(err, IsNil)
	c.Assert(s.sysdLog, HasLen, 2)
	c.Check(s.sysdLog, DeepEquals, [][]string{
		{"--user", "stop", filepath.Base(svcFile)},
		{"--user", "show", "--property=ActiveState", "snap.hello-snap.svc1.service"},
	})

	s.sysdLog = nil
	err = wrappers.RemoveSnapServices(info, progress.Null)
	c.Assert(err, IsNil)
	c.Check(osutil.FileExists(svcFile), Equals, false)
	c.Assert(s.sysdLog, HasLen, 2)
	c.Check(s.sysdLog, DeepEquals, [][]string{
		{"--user", "--global", "disable", filepath.Base(svcFile)},
		{"--user", "daemon-reload"},
	})
}

var snapdYaml = `name: snapd
version: 1.0
type: snapd
`

func (s *servicesTestSuite) TestRemoveSnapWithSocketsRemovesSocketsService(c *C) {
	info := snaptest.MockSnap(c, packageHello+`
 svc1:
  daemon: simple
  plugs: [network-bind]
  sockets:
    sock1:
      listen-stream: $SNAP_DATA/sock1.socket
      socket-mode: 0666
    sock2:
      listen-stream: $SNAP_COMMON/sock2.socket
`, &snap.SideInfo{Revision: snap.R(12)})

	err := wrappers.AddSnapServices(info, nil, progress.Null)
	c.Assert(err, IsNil)

	err = wrappers.StopServices(info.Services(), nil, "", &progress.Null, s.perfTimings)
	c.Assert(err, IsNil)

	err = wrappers.RemoveSnapServices(info, &progress.Null)
	c.Assert(err, IsNil)

	app := info.Apps["svc1"]
	c.Assert(app.Sockets, HasLen, 2)
	for _, socket := range app.Sockets {
		c.Check(osutil.FileExists(socket.File()), Equals, false)
	}
}

func (s *servicesTestSuite) TestRemoveSnapPackageFallbackToKill(c *C) {
	restore := wrappers.MockKillWait(time.Millisecond)
	defer restore()

	var sysdLog [][]string
	r := systemd.MockSystemctl(func(cmd ...string) ([]byte, error) {
		// filter out the "systemctl show" that
		// StopServices generates
		if cmd[0] != "show" {
			sysdLog = append(sysdLog, cmd)
		}
		return []byte("ActiveState=active\n"), nil
	})
	defer r()

	info := snaptest.MockSnap(c, `name: wat
version: 42
apps:
 wat:
   command: wat
   stop-timeout: 20ms
   daemon: forking
`, &snap.SideInfo{Revision: snap.R(11)})

	err := wrappers.AddSnapServices(info, nil, progress.Null)
	c.Assert(err, IsNil)

	sysdLog = nil

	svcFName := "snap.wat.wat.service"

	err = wrappers.StopServices(info.Services(), nil, "", progress.Null, s.perfTimings)
	c.Assert(err, IsNil)

	c.Check(sysdLog, DeepEquals, [][]string{
		{"stop", svcFName},
		// check kill invocations
		{"kill", svcFName, "-s", "TERM", "--kill-who=all"},
		{"kill", svcFName, "-s", "KILL", "--kill-who=all"},
	})
}

func (s *servicesTestSuite) TestRemoveSnapPackageUserDaemonStopFailure(c *C) {
	var sysdLog [][]string
	r := systemd.MockSystemctl(func(cmd ...string) ([]byte, error) {
		// filter out the "systemctl --user show" that
		// StopServices generates
		if cmd[0] == "--user" && cmd[1] != "show" {
			sysdLog = append(sysdLog, cmd)
		}
		if cmd[0] == "--user" && cmd[1] == "stop" {
			return nil, fmt.Errorf("user unit stop failed")
		}
		return []byte("ActiveState=active\n"), nil
	})
	defer r()

	info := snaptest.MockSnap(c, `name: wat
version: 42
apps:
 wat:
   command: wat
   stop-timeout: 20ms
   daemon: forking
   daemon-scope: user
`, &snap.SideInfo{Revision: snap.R(11)})

	err := wrappers.AddSnapServices(info, nil, progress.Null)
	c.Assert(err, IsNil)

	sysdLog = nil

	svcFName := "snap.wat.wat.service"

	err = wrappers.StopServices(info.Services(), nil, "", progress.Null, s.perfTimings)
	c.Check(err, ErrorMatches, "some user services failed to stop")
	c.Check(sysdLog, DeepEquals, [][]string{
		{"--user", "stop", svcFName},
	})
}

func (s *servicesTestSuite) TestServicesEnableState(c *C) {
	info := snaptest.MockSnap(c, packageHello+`
 svc2:
  command: bin/hello
  daemon: forking
 svc3:
  command: bin/hello
  daemon: simple
  daemon-scope: user
`, &snap.SideInfo{Revision: snap.R(12)})
	svc1File := "snap.hello-snap.svc1.service"
	svc2File := "snap.hello-snap.svc2.service"

	s.systemctlRestorer()
	r := testutil.MockCommand(c, "systemctl", `#!/bin/sh
	if [ "$1" = "--root" ]; then
		# shifting by 2 also drops the temp dir arg to --root
	    shift 2
	fi

	case "$1" in
		is-enabled)
			case "$2" in 
			"snap.hello-snap.svc1.service")
				echo "disabled"
				exit 1
				;;
			"snap.hello-snap.svc2.service")
				echo "enabled"
				exit 0
				;;
			*)
				echo "unexpected is-enabled of service $2"
				exit 2
				;;
			esac
	        ;;
	    *)
	        echo "unexpected op $*"
	        exit 2
	esac

	exit 1
	`)
	defer r.Restore()

	states, err := wrappers.ServicesEnableState(info, progress.Null)
	c.Assert(err, IsNil)

	c.Assert(states, DeepEquals, map[string]bool{
		"svc1": false,
		"svc2": true,
	})

	// the calls could be out of order in the list, since iterating over a map
	// is non-deterministic, so manually check each call
	c.Assert(r.Calls(), HasLen, 2)
	for _, call := range r.Calls() {
		c.Assert(call, HasLen, 3)
		c.Assert(call[:2], DeepEquals, []string{"systemctl", "is-enabled"})
		switch call[2] {
		case svc1File, svc2File:
		default:
			c.Errorf("unknown service for systemctl call: %s", call[2])
		}
	}
}

func (s *servicesTestSuite) TestServicesEnableStateFail(c *C) {
	info := snaptest.MockSnap(c, packageHello, &snap.SideInfo{Revision: snap.R(12)})
	svc1File := "snap.hello-snap.svc1.service"

	s.systemctlRestorer()
	r := testutil.MockCommand(c, "systemctl", `#!/bin/sh
	if [ "$1" = "--root" ]; then
		# shifting by 2 also drops the temp dir arg to --root
	    shift 2
	fi

	case "$1" in
		is-enabled)
			case "$2" in
			"snap.hello-snap.svc1.service")
				echo "whoops"
				exit 1
				;;
			*)
				echo "unexpected is-enabled of service $2"
				exit 2
				;;
			esac
	        ;;
	    *)
	        echo "unexpected op $*"
	        exit 2
	esac

	exit 1
	`)
	defer r.Restore()

	_, err := wrappers.ServicesEnableState(info, progress.Null)
	c.Assert(err, ErrorMatches, ".*is-enabled snap.hello-snap.svc1.service\\] failed with exit status 1: whoops\n.*")

	c.Assert(r.Calls(), DeepEquals, [][]string{
		{"systemctl", "is-enabled", svc1File},
	})
}

func (s *servicesTestSuite) TestAddSnapServicesWithDisabledServices(c *C) {
	info := snaptest.MockSnap(c, packageHello+`
 svc2:
  command: bin/hello
  daemon: forking
`, &snap.SideInfo{Revision: snap.R(12)})

	s.systemctlRestorer()
	r := testutil.MockCommand(c, "systemctl", `#!/bin/sh
	if [ "$1" = "--root" ]; then
	    shift 2
	fi

	case "$1" in
		enable)
			case "$2" in 
				"snap.hello-snap.svc1.service")
					echo "unexpected enable of disabled service $2"
					exit 1
					;;
				"snap.hello-snap.svc2.service")
					exit 0
					;;
				*)
					echo "unexpected enable of service $2"
					exit 1
					;;
			esac
			;;
		start)
			case "$2" in
				"snap.hello-snap.svc2.service")
					exit 0
					;;
			*)
					echo "unexpected start of service $2"
					exit 1
					;;
			esac
			;;
		daemon-reload)
			exit 0
			;;
	    *)
	        echo "unexpected op $*"
	        exit 2
	esac
	exit 2
	`)
	defer r.Restore()

	// svc1 will be disabled
	disabledSvcs := []string{"svc1"}

	err := wrappers.AddSnapServices(info, nil, progress.Null)
	c.Assert(err, IsNil)

	c.Assert(r.Calls(), DeepEquals, [][]string{
		{"systemctl", "daemon-reload"},
	})

	r.ForgetCalls()

	flags := &wrappers.StartServicesFlags{Enable: true}
	err = wrappers.StartServices(info.Services(), disabledSvcs, flags, progress.Null, s.perfTimings)
	c.Assert(err, IsNil)

	// only svc2 should be enabled
	c.Assert(r.Calls(), DeepEquals, [][]string{
		{"systemctl", "enable", "snap.hello-snap.svc2.service"},
		{"systemctl", "start", "snap.hello-snap.svc2.service"},
	})
}

func (s *servicesTestSuite) TestAddSnapServicesWithPreseed(c *C) {
	opts := &wrappers.AddSnapServicesOptions{Preseeding: true}

	info := snaptest.MockSnap(c, packageHello, &snap.SideInfo{Revision: snap.R(12)})

	s.systemctlRestorer()
	r := testutil.MockCommand(c, "systemctl", "exit 1")
	defer r.Restore()

	err := wrappers.AddSnapServices(info, opts, progress.Null)
	c.Assert(err, IsNil)

	// file was created
	svcFiles, _ := filepath.Glob(filepath.Join(dirs.SnapServicesDir, "snap.*.service"))
	c.Check(svcFiles, HasLen, 1)

	// but systemctl was not called
	c.Assert(r.Calls(), HasLen, 0)
}

func (s *servicesTestSuite) TestStopServicesWithSockets(c *C) {
	var sysServices, userServices []string
	r := systemd.MockSystemctl(func(cmd ...string) ([]byte, error) {
		if cmd[0] == "stop" {
			sysServices = append(sysServices, cmd[1])
		} else if cmd[0] == "--user" && cmd[1] == "stop" {
			userServices = append(userServices, cmd[2])
		}
		return []byte("ActiveState=inactive\n"), nil
	})
	defer r()

	info := snaptest.MockSnap(c, packageHello+`
 svc1:
  daemon: simple
  plugs: [network-bind]
  sockets:
    sock1:
      listen-stream: $SNAP_COMMON/sock1.socket
      socket-mode: 0666
    sock2:
      listen-stream: $SNAP_DATA/sock2.socket
 svc2:
  daemon: simple
  daemon-scope: user
  plugs: [network-bind]
  sockets:
    sock1:
      listen-stream: $SNAP_USER_COMMON/sock1.socket
      socket-mode: 0666
    sock2:
      listen-stream: $SNAP_USER_DATA/sock2.socket
`, &snap.SideInfo{Revision: snap.R(12)})

	err := wrappers.AddSnapServices(info, nil, progress.Null)
	c.Assert(err, IsNil)

	sysServices = nil
	userServices = nil

	err = wrappers.StopServices(info.Services(), nil, "", &progress.Null, s.perfTimings)
	c.Assert(err, IsNil)

	sort.Strings(sysServices)
	c.Check(sysServices, DeepEquals, []string{
		"snap.hello-snap.svc1.service", "snap.hello-snap.svc1.sock1.socket", "snap.hello-snap.svc1.sock2.socket"})
	sort.Strings(userServices)
	c.Check(userServices, DeepEquals, []string{
		"snap.hello-snap.svc2.service", "snap.hello-snap.svc2.sock1.socket", "snap.hello-snap.svc2.sock2.socket"})
}

func (s *servicesTestSuite) TestStartServices(c *C) {
	info := snaptest.MockSnap(c, packageHello, &snap.SideInfo{Revision: snap.R(12)})
	svcFile := filepath.Join(s.tempdir, "/etc/systemd/system/snap.hello-snap.svc1.service")

	flags := &wrappers.StartServicesFlags{Enable: true}
	err := wrappers.StartServices(info.Services(), nil, flags, &progress.Null, s.perfTimings)
	c.Assert(err, IsNil)

	c.Check(s.sysdLog, DeepEquals, [][]string{
		{"enable", filepath.Base(svcFile)},
		{"start", filepath.Base(svcFile)},
	})
}

func (s *servicesTestSuite) TestStartServicesUserDaemons(c *C) {
	info := snaptest.MockSnap(c, packageHello+`
 svc1:
  daemon: simple
  daemon-scope: user
`, &snap.SideInfo{Revision: snap.R(12)})
	svcFile := filepath.Join(s.tempdir, "/etc/systemd/user/snap.hello-snap.svc1.service")

	flags := &wrappers.StartServicesFlags{Enable: true}
	err := wrappers.StartServices(info.Services(), nil, flags, &progress.Null, s.perfTimings)
	c.Assert(err, IsNil)

	c.Assert(s.sysdLog, DeepEquals, [][]string{
		{"--user", "--global", "enable", filepath.Base(svcFile)},
		{"--user", "start", filepath.Base(svcFile)},
	})
}

func (s *servicesTestSuite) TestStartServicesEnabledConditional(c *C) {
	info := snaptest.MockSnap(c, packageHello, &snap.SideInfo{Revision: snap.R(12)})
	svcFile := filepath.Join(s.tempdir, "/etc/systemd/system/snap.hello-snap.svc1.service")

	flags := &wrappers.StartServicesFlags{}
	c.Check(wrappers.StartServices(info.Services(), nil, flags, progress.Null, s.perfTimings), IsNil)
	c.Check(s.sysdLog, DeepEquals, [][]string{{"start", filepath.Base(svcFile)}})
}

func (s *servicesTestSuite) TestNoStartDisabledServices(c *C) {
	svc2Name := "snap.hello-snap.svc2.service"

	info := snaptest.MockSnap(c, packageHello+`
 svc2:
  command: bin/hello
  daemon: simple
`, &snap.SideInfo{Revision: snap.R(12)})

	s.systemctlRestorer()
	r := testutil.MockCommand(c, "systemctl", `#!/bin/sh
	if [ "$1" = "--root" ]; then
	    shift 2
	fi

	case "$1" in
		start)
			if [ "$2" = "snap.hello-snap.svc2.service" ]; then
				exit 0
			fi
			echo "unexpected start of service $2"
			exit 1
			;;
		enable)
			if [ "$2" = "snap.hello-snap.svc2.service" ]; then
				exit 0
			fi
			echo "unexpected enable of service $2"
			exit 1
			;;
	    *)
	        echo "unexpected call $*"
	        exit 2
	esac
	`)
	defer r.Restore()

	flags := &wrappers.StartServicesFlags{Enable: true}
	err := wrappers.StartServices(info.Services(), []string{"svc1"}, flags, &progress.Null, s.perfTimings)
	c.Assert(err, IsNil)
	c.Assert(r.Calls(), DeepEquals, [][]string{
		{"systemctl", "enable", svc2Name},
		{"systemctl", "start", svc2Name},
	})
}

func (s *servicesTestSuite) TestAddSnapMultiServicesFailCreateCleanup(c *C) {
	// sanity check: there are no service files
	svcFiles, _ := filepath.Glob(filepath.Join(dirs.SnapServicesDir, "snap.hello-snap.*.service"))
	c.Check(svcFiles, HasLen, 0)

	info := snaptest.MockSnap(c, packageHello+`
 svc2:
  daemon: potato
`, &snap.SideInfo{Revision: snap.R(12)})

	err := wrappers.AddSnapServices(info, nil, progress.Null)
	c.Assert(err, ErrorMatches, ".*potato.*")

	// the services are cleaned up
	svcFiles, _ = filepath.Glob(filepath.Join(dirs.SnapServicesDir, "snap.hello-snap.*.service"))
	c.Check(svcFiles, HasLen, 0)

	// *either* the first service failed validation, and nothing
	// was done, *or* the second one failed, and the first one was
	// enabled before the second failed, and disabled after.
	if len(s.sysdLog) > 0 {
		// the second service failed validation
		c.Check(s.sysdLog, DeepEquals, [][]string{
			{"daemon-reload"},
		})
	}
}

func (s *servicesTestSuite) TestMultiServicesFailEnableCleanup(c *C) {
	var sysdLog [][]string
	svc1Name := "snap.hello-snap.svc1.service"
	svc2Name := "snap.hello-snap.svc2.service"
	numEnables := 0

	// sanity check: there are no service files
	svcFiles, _ := filepath.Glob(filepath.Join(dirs.SnapServicesDir, "snap.hello-snap.*.service"))
	c.Check(svcFiles, HasLen, 0)

	r := systemd.MockSystemctl(func(cmd ...string) ([]byte, error) {
		sysdLog = append(sysdLog, cmd)
		sdcmd := cmd[0]
		if sdcmd == "show" {
			return []byte("ActiveState=inactive"), nil
		}
		if len(cmd) >= 2 {
			sdcmd = cmd[len(cmd)-2]
		}
		switch sdcmd {
		case "enable":
			numEnables++
			switch numEnables {
			case 1:
				if cmd[len(cmd)-1] == svc2Name {
					// the services are being iterated in the "wrong" order
					svc1Name, svc2Name = svc2Name, svc1Name
				}
				return nil, nil
			case 2:
				return nil, fmt.Errorf("failed")
			default:
				panic("expected no more than 2 enables")
			}
		case "disable", "daemon-reload", "stop":
			return nil, nil
		default:
			panic("unexpected systemctl command " + sdcmd)
		}
	})
	defer r()

	info := snaptest.MockSnap(c, packageHello+`
 svc2:
  command: bin/hello
  daemon: simple
`, &snap.SideInfo{Revision: snap.R(12)})

	err := wrappers.AddSnapServices(info, nil, progress.Null)
	c.Assert(err, IsNil)

	svcFiles, _ = filepath.Glob(filepath.Join(dirs.SnapServicesDir, "snap.hello-snap.*.service"))
	c.Check(svcFiles, HasLen, 2)

	flags := &wrappers.StartServicesFlags{Enable: true}
	err = wrappers.StartServices(info.Services(), nil, flags, progress.Null, s.perfTimings)
	c.Assert(err, ErrorMatches, "failed")

	c.Check(sysdLog, DeepEquals, [][]string{
		{"daemon-reload"}, // from AddSnapServices
		{"enable", svc1Name},
		{"enable", svc2Name}, // this one fails
		{"disable", svc1Name},
	})
}

func (s *servicesTestSuite) TestAddSnapMultiServicesStartFailOnSystemdReloadCleanup(c *C) {
	// this test might be overdoing it (it's mostly covering the same ground as the previous one), but ... :-)
	var sysdLog [][]string

	// sanity check: there are no service files
	svcFiles, _ := filepath.Glob(filepath.Join(dirs.SnapServicesDir, "snap.hello-snap.*.service"))
	c.Check(svcFiles, HasLen, 0)

	r := systemd.MockSystemctl(func(cmd ...string) ([]byte, error) {
		sysdLog = append(sysdLog, cmd)
		if cmd[0] == "daemon-reload" {
			return nil, fmt.Errorf("failed")
		}
		c.Fatalf("unexpected systemctl call")
		return nil, nil

	})
	defer r()

	info := snaptest.MockSnap(c, packageHello+`
 svc2:
  command: bin/hello
  daemon: simple
`, &snap.SideInfo{Revision: snap.R(12)})

	err := wrappers.AddSnapServices(info, nil, progress.Null)
	c.Assert(err, ErrorMatches, "failed")

	// the services are cleaned up
	svcFiles, _ = filepath.Glob(filepath.Join(dirs.SnapServicesDir, "snap.hello-snap.*.service"))
	c.Check(svcFiles, HasLen, 0)
	c.Check(sysdLog, DeepEquals, [][]string{
		{"daemon-reload"}, // this one fails
		{"daemon-reload"}, // reload as part of cleanup after removal
	})
}

func (s *servicesTestSuite) TestAddSnapMultiUserServicesFailEnableCleanup(c *C) {
	var sysdLog [][]string

	// sanity check: there are no service files
	svcFiles, _ := filepath.Glob(filepath.Join(dirs.SnapUserServicesDir, "snap.hello-snap.*.service"))
	c.Check(svcFiles, HasLen, 0)

	r := systemd.MockSystemctl(func(cmd ...string) ([]byte, error) {
		sysdLog = append(sysdLog, cmd)
		if len(cmd) >= 1 && cmd[0] == "--user" {
			cmd = cmd[1:]
		}
		if len(cmd) >= 1 && cmd[0] == "--global" {
			cmd = cmd[1:]
		}
		sdcmd := cmd[0]
		if len(cmd) >= 2 {
			sdcmd = cmd[len(cmd)-2]
		}
		switch sdcmd {
		case "daemon-reload":
			return nil, fmt.Errorf("failed")
		default:
			panic("unexpected systemctl command " + sdcmd)
		}
	})
	defer r()

	info := snaptest.MockSnap(c, packageHello+`
 svc1:
  command: bin/hello
  daemon: simple
  daemon-scope: user
 svc2:
  command: bin/hello
  daemon: simple
  daemon-scope: user
`, &snap.SideInfo{Revision: snap.R(12)})

	err := wrappers.AddSnapServices(info, nil, progress.Null)
	c.Assert(err, ErrorMatches, "cannot reload daemon: failed")

	// the services are cleaned up
	svcFiles, _ = filepath.Glob(filepath.Join(dirs.SnapUserServicesDir, "snap.hello-snap.*.service"))
	c.Check(svcFiles, HasLen, 0)
	c.Check(sysdLog, DeepEquals, [][]string{
		{"--user", "daemon-reload"},
		{"--user", "daemon-reload"},
	})
}

func (s *servicesTestSuite) TestAddSnapMultiUserServicesStartFailOnSystemdReloadCleanup(c *C) {
	// this test might be overdoing it (it's mostly covering the same ground as the previous one), but ... :-)
	var sysdLog [][]string
	svc1Name := "snap.hello-snap.svc1.service"
	svc2Name := "snap.hello-snap.svc2.service"

	// sanity check: there are no service files
	svcFiles, _ := filepath.Glob(filepath.Join(dirs.SnapUserServicesDir, "snap.hello-snap.*.service"))
	c.Check(svcFiles, HasLen, 0)

	first := true
	r := systemd.MockSystemctl(func(cmd ...string) ([]byte, error) {
		sysdLog = append(sysdLog, cmd)
		if len(cmd) < 3 {
			return nil, fmt.Errorf("failed")
		}
		if first {
			first = false
			if cmd[len(cmd)-1] == svc2Name {
				// the services are being iterated in the "wrong" order
				svc1Name, svc2Name = svc2Name, svc1Name
			}
		}
		return nil, nil

	})
	defer r()

	info := snaptest.MockSnap(c, packageHello+`
 svc1:
  command: bin/hello
  daemon: simple
  daemon-scope: user
 svc2:
  command: bin/hello
  daemon: simple
  daemon-scope: user
`, &snap.SideInfo{Revision: snap.R(12)})

	err := wrappers.AddSnapServices(info, nil, progress.Null)
	c.Assert(err, ErrorMatches, "cannot reload daemon: failed")

	// the services are cleaned up
	svcFiles, _ = filepath.Glob(filepath.Join(dirs.SnapUserServicesDir, "snap.hello-snap.*.service"))
	c.Check(svcFiles, HasLen, 0)
	c.Check(sysdLog, DeepEquals, [][]string{
		{"--user", "daemon-reload"}, // this one fails
		{"--user", "daemon-reload"}, // so does this one :-)
	})
}

func (s *servicesTestSuite) TestAddSnapSocketFiles(c *C) {
	info := snaptest.MockSnap(c, packageHello+`
 svc1:
  daemon: simple
  plugs: [network-bind]
  sockets:
    sock1:
      listen-stream: $SNAP_COMMON/sock1.socket
      socket-mode: 0666
    sock2:
      listen-stream: $SNAP_DATA/sock2.socket
    sock3:
      listen-stream: $XDG_RUNTIME_DIR/sock3.socket

`, &snap.SideInfo{Revision: snap.R(12)})

	sock1File := filepath.Join(s.tempdir, "/etc/systemd/system/snap.hello-snap.svc1.sock1.socket")
	sock2File := filepath.Join(s.tempdir, "/etc/systemd/system/snap.hello-snap.svc1.sock2.socket")
	sock3File := filepath.Join(s.tempdir, "/etc/systemd/system/snap.hello-snap.svc1.sock3.socket")

	err := wrappers.AddSnapServices(info, nil, progress.Null)
	c.Assert(err, IsNil)

	expected := fmt.Sprintf(
		`[Socket]
Service=snap.hello-snap.svc1.service
FileDescriptorName=sock1
ListenStream=%s
SocketMode=0666

`, filepath.Join(s.tempdir, "/var/snap/hello-snap/common/sock1.socket"))
	c.Check(sock1File, testutil.FileContains, expected)

	expected = fmt.Sprintf(
		`[Socket]
Service=snap.hello-snap.svc1.service
FileDescriptorName=sock2
ListenStream=%s

`, filepath.Join(s.tempdir, "/var/snap/hello-snap/12/sock2.socket"))
	c.Check(sock2File, testutil.FileContains, expected)

	expected = fmt.Sprintf(
		`[Socket]
Service=snap.hello-snap.svc1.service
FileDescriptorName=sock3
ListenStream=%s

`, filepath.Join(s.tempdir, "/run/user/0/snap.hello-snap/sock3.socket"))
	c.Check(sock3File, testutil.FileContains, expected)
}

func (s *servicesTestSuite) TestAddSnapUserSocketFiles(c *C) {
	info := snaptest.MockSnap(c, packageHello+`
 svc1:
  daemon: simple
  daemon-scope: user
  plugs: [network-bind]
  sockets:
    sock1:
      listen-stream: $SNAP_USER_COMMON/sock1.socket
      socket-mode: 0666
    sock2:
      listen-stream: $SNAP_USER_DATA/sock2.socket
    sock3:
      listen-stream: $XDG_RUNTIME_DIR/sock3.socket
`, &snap.SideInfo{Revision: snap.R(12)})

	sock1File := filepath.Join(s.tempdir, "/etc/systemd/user/snap.hello-snap.svc1.sock1.socket")
	sock2File := filepath.Join(s.tempdir, "/etc/systemd/user/snap.hello-snap.svc1.sock2.socket")
	sock3File := filepath.Join(s.tempdir, "/etc/systemd/user/snap.hello-snap.svc1.sock3.socket")

	err := wrappers.AddSnapServices(info, nil, progress.Null)
	c.Assert(err, IsNil)

	expected := `[Socket]
Service=snap.hello-snap.svc1.service
FileDescriptorName=sock1
ListenStream=%h/snap/hello-snap/common/sock1.socket
SocketMode=0666

`
	c.Check(sock1File, testutil.FileContains, expected)

	expected = `[Socket]
Service=snap.hello-snap.svc1.service
FileDescriptorName=sock2
ListenStream=%h/snap/hello-snap/12/sock2.socket

`
	c.Check(sock2File, testutil.FileContains, expected)

	expected = `[Socket]
Service=snap.hello-snap.svc1.service
FileDescriptorName=sock3
ListenStream=%t/snap.hello-snap/sock3.socket

`
	c.Check(sock3File, testutil.FileContains, expected)
}

func (s *servicesTestSuite) TestStartSnapMultiServicesFailStartCleanup(c *C) {
	var sysdLog [][]string
	svc1Name := "snap.hello-snap.svc1.service"
	svc2Name := "snap.hello-snap.svc2.service"

	r := systemd.MockSystemctl(func(cmd ...string) ([]byte, error) {
		sysdLog = append(sysdLog, cmd)
		if len(cmd) >= 2 && cmd[0] == "start" {
			name := cmd[len(cmd)-1]
			if name == svc2Name {
				return nil, fmt.Errorf("failed")
			}
		}
		return []byte("ActiveState=inactive\n"), nil
	})
	defer r()

	info := snaptest.MockSnap(c, packageHello+`
 svc2:
  command: bin/hello
  daemon: simple
`, &snap.SideInfo{Revision: snap.R(12)})

	svcs := info.Services()
	c.Assert(svcs, HasLen, 2)
	if svcs[0].Name == "svc2" {
		svcs[0], svcs[1] = svcs[1], svcs[0]
	}

	flags := &wrappers.StartServicesFlags{Enable: true}
	err := wrappers.StartServices(svcs, nil, flags, &progress.Null, s.perfTimings)
	c.Assert(err, ErrorMatches, "failed")
	c.Assert(sysdLog, HasLen, 10, Commentf("len: %v calls: %v", len(sysdLog), sysdLog))
	c.Check(sysdLog, DeepEquals, [][]string{
		{"enable", svc1Name},
		{"enable", svc2Name},
		{"start", svc1Name},
		{"start", svc2Name}, // one of the services fails
		{"stop", svc2Name},
		{"show", "--property=ActiveState", svc2Name},
		{"stop", svc1Name},
		{"show", "--property=ActiveState", svc1Name},
		{"disable", svc1Name},
		{"disable", svc2Name},
	}, Commentf("calls: %v", sysdLog))
}

func (s *servicesTestSuite) TestStartSnapMultiServicesFailStartCleanupWithSockets(c *C) {
	var sysdLog [][]string
	svc1Name := "snap.hello-snap.svc1.service"
	svc2Name := "snap.hello-snap.svc2.service"
	svc2SocketName := "snap.hello-snap.svc2.sock1.socket"
	svc3Name := "snap.hello-snap.svc3.service"
	svc3SocketName := "snap.hello-snap.svc3.sock1.socket"

	r := systemd.MockSystemctl(func(cmd ...string) ([]byte, error) {
		sysdLog = append(sysdLog, cmd)
		c.Logf("call: %v", cmd)
		if len(cmd) >= 2 && cmd[0] == "start" && cmd[1] == svc3SocketName {
			// svc2 socket fails
			return nil, fmt.Errorf("failed")
		}
		return []byte("ActiveState=inactive\n"), nil
	})
	defer r()

	info := snaptest.MockSnap(c, packageHello+`
 svc2:
  command: bin/hello
  daemon: simple
  sockets:
    sock1:
      listen-stream: $SNAP_COMMON/sock1.socket
      socket-mode: 0666
 svc3:
  command: bin/hello
  daemon: simple
  sockets:
    sock1:
      listen-stream: $SNAP_COMMON/sock1.socket
      socket-mode: 0666
`, &snap.SideInfo{Revision: snap.R(12)})

	// ensure desired order
	apps := []*snap.AppInfo{info.Apps["svc1"], info.Apps["svc2"], info.Apps["svc3"]}

	flags := &wrappers.StartServicesFlags{Enable: true}
	err := wrappers.StartServices(apps, nil, flags, &progress.Null, s.perfTimings)
	c.Assert(err, ErrorMatches, "failed")
	c.Logf("sysdlog: %v", sysdLog)
	c.Assert(sysdLog, HasLen, 18, Commentf("len: %v calls: %v", len(sysdLog), sysdLog))
	c.Check(sysdLog, DeepEquals, [][]string{
		{"enable", svc1Name},
		{"enable", svc2SocketName},
		{"start", svc2SocketName},
		{"enable", svc3SocketName},
		{"start", svc3SocketName}, // start failed, what follows is the cleanup
		{"stop", svc3SocketName},
		{"show", "--property=ActiveState", svc3SocketName},
		{"stop", svc3Name},
		{"show", "--property=ActiveState", svc3Name},
		{"disable", svc3SocketName},
		{"stop", svc2SocketName},
		{"show", "--property=ActiveState", svc2SocketName},
		{"stop", svc2Name},
		{"show", "--property=ActiveState", svc2Name},
		{"disable", svc2SocketName},
		{"stop", svc1Name},
		{"show", "--property=ActiveState", svc1Name},
		{"disable", svc1Name},
	}, Commentf("calls: %v", sysdLog))
}

func (s *servicesTestSuite) TestStartSnapMultiUserServicesFailStartCleanup(c *C) {
	var sysdLog [][]string
	svc1Name := "snap.hello-snap.svc1.service"
	svc2Name := "snap.hello-snap.svc2.service"

	r := systemd.MockSystemctl(func(cmd ...string) ([]byte, error) {
		sysdLog = append(sysdLog, cmd)
		if len(cmd) >= 3 && cmd[0] == "--user" && cmd[1] == "start" {
			name := cmd[len(cmd)-1]
			if name == svc2Name {
				return nil, fmt.Errorf("failed")
			}
		}
		return []byte("ActiveState=inactive\n"), nil
	})
	defer r()

	info := snaptest.MockSnap(c, packageHello+`
 svc1:
  command: bin/hello
  daemon: simple
  daemon-scope: user
 svc2:
  command: bin/hello
  daemon: simple
  daemon-scope: user
`, &snap.SideInfo{Revision: snap.R(12)})

	svcs := info.Services()
	c.Assert(svcs, HasLen, 2)
	if svcs[0].Name == "svc2" {
		svcs[0], svcs[1] = svcs[1], svcs[0]
	}
	flags := &wrappers.StartServicesFlags{Enable: true}
	err := wrappers.StartServices(svcs, nil, flags, &progress.Null, s.perfTimings)
	c.Assert(err, ErrorMatches, "some user services failed to start")
	c.Assert(sysdLog, HasLen, 12, Commentf("len: %v calls: %v", len(sysdLog), sysdLog))
	c.Check(sysdLog, DeepEquals, [][]string{
		{"--user", "--global", "enable", svc1Name},
		{"--user", "--global", "enable", svc2Name},
		{"--user", "start", svc1Name},
		{"--user", "start", svc2Name}, // one of the services fails
		// session agent attempts to stop the non-failed services
		{"--user", "stop", svc1Name},
		{"--user", "show", "--property=ActiveState", svc1Name},
		// StartServices ensures everything is stopped
		{"--user", "stop", svc2Name},
		{"--user", "show", "--property=ActiveState", svc2Name},
		{"--user", "stop", svc1Name},
		{"--user", "show", "--property=ActiveState", svc1Name},
		{"--user", "--global", "disable", svc1Name},
		{"--user", "--global", "disable", svc2Name},
	}, Commentf("calls: %v", sysdLog))
}

func (s *servicesTestSuite) TestStartSnapServicesKeepsOrder(c *C) {
	var sysdLog [][]string
	svc1Name := "snap.services-snap.svc1.service"
	svc2Name := "snap.services-snap.svc2.service"
	svc3Name := "snap.services-snap.svc3.service"

	r := systemd.MockSystemctl(func(cmd ...string) ([]byte, error) {
		sysdLog = append(sysdLog, cmd)
		return []byte("ActiveState=inactive\n"), nil
	})
	defer r()

	info := snaptest.MockSnap(c, `name: services-snap
apps:
  svc1:
    daemon: simple
    before: [svc3]
  svc2:
    daemon: simple
    after: [svc1]
  svc3:
    daemon: simple
    before: [svc2]
`, &snap.SideInfo{Revision: snap.R(12)})

	svcs := info.Services()
	c.Assert(svcs, HasLen, 3)

	sorted, err := snap.SortServices(svcs)
	c.Assert(err, IsNil)

	flags := &wrappers.StartServicesFlags{Enable: true}
	err = wrappers.StartServices(sorted, nil, flags, &progress.Null, s.perfTimings)
	c.Assert(err, IsNil)
	c.Assert(sysdLog, HasLen, 6, Commentf("len: %v calls: %v", len(sysdLog), sysdLog))
	c.Check(sysdLog, DeepEquals, [][]string{
		{"enable", svc1Name},
		{"enable", svc3Name},
		{"enable", svc2Name},
		{"start", svc1Name},
		{"start", svc3Name},
		{"start", svc2Name},
	}, Commentf("calls: %v", sysdLog))

	// change the order
	sorted[1], sorted[0] = sorted[0], sorted[1]

	// we should observe the calls done in the same order as services
	err = wrappers.StartServices(sorted, nil, flags, &progress.Null, s.perfTimings)
	c.Assert(err, IsNil)
	c.Assert(sysdLog, HasLen, 12, Commentf("len: %v calls: %v", len(sysdLog), sysdLog))
	c.Check(sysdLog[6:], DeepEquals, [][]string{
		{"enable", svc3Name},
		{"enable", svc1Name},
		{"enable", svc2Name},
		{"start", svc3Name},
		{"start", svc1Name},
		{"start", svc2Name},
	}, Commentf("calls: %v", sysdLog))
}

func (s *servicesTestSuite) TestServiceAfterBefore(c *C) {
	snapYaml := packageHello + `
 svc2:
   daemon: forking
   after: [svc1]
 svc3:
   daemon: forking
   before: [svc4]
   after:  [svc2]
 svc4:
   daemon: forking
   after:
     - svc1
     - svc2
     - svc3
`
	info := snaptest.MockSnap(c, snapYaml, &snap.SideInfo{Revision: snap.R(12)})

	checks := []struct {
		file    string
		kind    string
		matches []string
	}{{
		file:    filepath.Join(s.tempdir, "/etc/systemd/system/snap.hello-snap.svc2.service"),
		kind:    "After",
		matches: []string{info.Apps["svc1"].ServiceName()},
	}, {
		file:    filepath.Join(s.tempdir, "/etc/systemd/system/snap.hello-snap.svc3.service"),
		kind:    "After",
		matches: []string{info.Apps["svc2"].ServiceName()},
	}, {
		file:    filepath.Join(s.tempdir, "/etc/systemd/system/snap.hello-snap.svc3.service"),
		kind:    "Before",
		matches: []string{info.Apps["svc4"].ServiceName()},
	}, {
		file: filepath.Join(s.tempdir, "/etc/systemd/system/snap.hello-snap.svc4.service"),
		kind: "After",
		matches: []string{
			info.Apps["svc1"].ServiceName(),
			info.Apps["svc2"].ServiceName(),
			info.Apps["svc3"].ServiceName(),
		},
	}}

	err := wrappers.AddSnapServices(info, nil, progress.Null)
	c.Assert(err, IsNil)

	for _, check := range checks {
		for _, m := range check.matches {
			c.Check(check.file, testutil.FileMatches,
				// match:
				//   ...
				//   After=other.mount some.target foo.service bar.service
				//   Before=foo.service bar.service
				//   ...
				// but not:
				//   Foo=something After=foo.service Bar=something else
				// or:
				//   After=foo.service
				//   bar.service
				// or:
				//   After=  foo.service    bar.service
				"(?ms).*^(?U)"+check.kind+"=.*\\s?"+regexp.QuoteMeta(m)+"\\s?[^=]*$")
		}
	}
}

func (s *servicesTestSuite) TestServiceWatchdog(c *C) {
	snapYaml := packageHello + `
 svc2:
   daemon: forking
   watchdog-timeout: 12s
 svc3:
   daemon: forking
   watchdog-timeout: 0s
 svc4:
   daemon: forking
`
	info := snaptest.MockSnap(c, snapYaml, &snap.SideInfo{Revision: snap.R(12)})

	err := wrappers.AddSnapServices(info, nil, progress.Null)
	c.Assert(err, IsNil)

	content, err := ioutil.ReadFile(filepath.Join(s.tempdir, "/etc/systemd/system/snap.hello-snap.svc2.service"))
	c.Assert(err, IsNil)
	c.Check(strings.Contains(string(content), "\nWatchdogSec=12\n"), Equals, true)

	noWatchdog := []string{
		filepath.Join(s.tempdir, "/etc/systemd/system/snap.hello-snap.svc3.service"),
		filepath.Join(s.tempdir, "/etc/systemd/system/snap.hello-snap.svc4.service"),
	}
	for _, svcPath := range noWatchdog {
		content, err := ioutil.ReadFile(svcPath)
		c.Assert(err, IsNil)
		c.Check(strings.Contains(string(content), "WatchdogSec="), Equals, false)
	}
}

func (s *servicesTestSuite) TestStopServiceEndure(c *C) {
	const surviveYaml = `name: survive-snap
version: 1.0
apps:
 survivor:
  command: bin/survivor
  refresh-mode: endure
  daemon: simple
`
	info := snaptest.MockSnap(c, surviveYaml, &snap.SideInfo{Revision: snap.R(1)})
	survivorFile := filepath.Join(s.tempdir, "/etc/systemd/system/snap.survive-snap.survivor.service")

	err := wrappers.AddSnapServices(info, nil, progress.Null)
	c.Assert(err, IsNil)
	c.Check(s.sysdLog, DeepEquals, [][]string{
		{"daemon-reload"},
	})
	s.sysdLog = nil

	apps := []*snap.AppInfo{info.Apps["survivor"]}
	flags := &wrappers.StartServicesFlags{Enable: true}
	err = wrappers.StartServices(apps, nil, flags, progress.Null, s.perfTimings)
	c.Assert(err, IsNil)

	c.Check(s.sysdLog, DeepEquals, [][]string{
		{"enable", filepath.Base(survivorFile)},
		{"start", filepath.Base(survivorFile)},
	})

	s.sysdLog = nil
	err = wrappers.StopServices(info.Services(), nil, snap.StopReasonRefresh, progress.Null, s.perfTimings)
	c.Assert(err, IsNil)
	c.Assert(s.sysdLog, HasLen, 0)

	s.sysdLog = nil
	err = wrappers.StopServices(info.Services(), nil, snap.StopReasonRemove, progress.Null, s.perfTimings)
	c.Assert(err, IsNil)
	c.Check(s.sysdLog, DeepEquals, [][]string{
		{"stop", filepath.Base(survivorFile)},
		{"show", "--property=ActiveState", "snap.survive-snap.survivor.service"},
	})

}

func (s *servicesTestSuite) TestStopServiceSigs(c *C) {
	r := wrappers.MockKillWait(1 * time.Millisecond)
	defer r()

	survivorFile := filepath.Join(s.tempdir, "/etc/systemd/system/snap.survive-snap.srv.service")
	for _, t := range []struct {
		mode        string
		expectedSig string
		expectedWho string
	}{
		{mode: "sigterm", expectedSig: "TERM", expectedWho: "main"},
		{mode: "sigterm-all", expectedSig: "TERM", expectedWho: "all"},
		{mode: "sighup", expectedSig: "HUP", expectedWho: "main"},
		{mode: "sighup-all", expectedSig: "HUP", expectedWho: "all"},
		{mode: "sigusr1", expectedSig: "USR1", expectedWho: "main"},
		{mode: "sigusr1-all", expectedSig: "USR1", expectedWho: "all"},
		{mode: "sigusr2", expectedSig: "USR2", expectedWho: "main"},
		{mode: "sigusr2-all", expectedSig: "USR2", expectedWho: "all"},
	} {
		surviveYaml := fmt.Sprintf(`name: survive-snap
version: 1.0
apps:
 srv:
  command: bin/survivor
  stop-mode: %s
  daemon: simple
`, t.mode)
		info := snaptest.MockSnap(c, surviveYaml, &snap.SideInfo{Revision: snap.R(1)})

		s.sysdLog = nil
		err := wrappers.AddSnapServices(info, nil, progress.Null)
		c.Assert(err, IsNil)

		c.Check(s.sysdLog, DeepEquals, [][]string{
			{"daemon-reload"},
		})
		s.sysdLog = nil

		var apps []*snap.AppInfo
		for _, a := range info.Apps {
			apps = append(apps, a)
		}
		flags := &wrappers.StartServicesFlags{Enable: true}
		err = wrappers.StartServices(apps, nil, flags, progress.Null, s.perfTimings)
		c.Assert(err, IsNil)
		c.Check(s.sysdLog, DeepEquals, [][]string{
			{"enable", filepath.Base(survivorFile)},
			{"start", filepath.Base(survivorFile)},
		})

		s.sysdLog = nil
		err = wrappers.StopServices(info.Services(), nil, snap.StopReasonRefresh, progress.Null, s.perfTimings)
		c.Assert(err, IsNil)
		c.Check(s.sysdLog, DeepEquals, [][]string{
			{"stop", filepath.Base(survivorFile)},
			{"show", "--property=ActiveState", "snap.survive-snap.srv.service"},
		}, Commentf("failure in %s", t.mode))

		s.sysdLog = nil
		err = wrappers.StopServices(info.Services(), nil, snap.StopReasonRemove, progress.Null, s.perfTimings)
		c.Assert(err, IsNil)
		switch t.expectedWho {
		case "all":
			c.Check(s.sysdLog, DeepEquals, [][]string{
				{"stop", filepath.Base(survivorFile)},
				{"show", "--property=ActiveState", "snap.survive-snap.srv.service"},
			})
		case "main":
			c.Check(s.sysdLog, DeepEquals, [][]string{
				{"stop", filepath.Base(survivorFile)},
				{"show", "--property=ActiveState", "snap.survive-snap.srv.service"},
				{"kill", filepath.Base(survivorFile), "-s", "TERM", "--kill-who=all"},
				{"kill", filepath.Base(survivorFile), "-s", "KILL", "--kill-who=all"},
			})
		default:
			panic("not reached")
		}
	}

}

func (s *servicesTestSuite) TestStartSnapSocketEnableStart(c *C) {
	svc1Name := "snap.hello-snap.svc1.service"
	// svc2Name := "snap.hello-snap.svc2.service"
	svc2Sock := "snap.hello-snap.svc2.sock.socket"
	svc3Sock := "snap.hello-snap.svc3.sock.socket"

	info := snaptest.MockSnap(c, packageHello+`
 svc2:
  command: bin/hello
  daemon: simple
  sockets:
    sock:
      listen-stream: $SNAP_COMMON/sock1.socket
 svc3:
  command: bin/hello
  daemon: simple
  daemon-scope: user
  sockets:
    sock:
      listen-stream: $SNAP_USER_COMMON/sock1.socket
`, &snap.SideInfo{Revision: snap.R(12)})

	// fix the apps order to make the test stable
	apps := []*snap.AppInfo{info.Apps["svc1"], info.Apps["svc2"], info.Apps["svc3"]}
	flags := &wrappers.StartServicesFlags{Enable: true}
	err := wrappers.StartServices(apps, nil, flags, &progress.Null, s.perfTimings)
	c.Assert(err, IsNil)
	c.Assert(s.sysdLog, HasLen, 6, Commentf("len: %v calls: %v", len(s.sysdLog), s.sysdLog))
	c.Check(s.sysdLog, DeepEquals, [][]string{
		{"enable", svc1Name},
		{"enable", svc2Sock},
		{"start", svc2Sock},
		{"--user", "--global", "enable", svc3Sock},
		{"--user", "start", svc3Sock},
		{"start", svc1Name},
	}, Commentf("calls: %v", s.sysdLog))
}

func (s *servicesTestSuite) TestStartSnapTimerEnableStart(c *C) {
	svc1Name := "snap.hello-snap.svc1.service"
	// svc2Name := "snap.hello-snap.svc2.service"
	svc2Timer := "snap.hello-snap.svc2.timer"
	svc3Timer := "snap.hello-snap.svc3.timer"

	info := snaptest.MockSnap(c, packageHello+`
 svc2:
  command: bin/hello
  daemon: simple
  timer: 10:00-12:00
 svc3:
  command: bin/hello
  daemon: simple
  daemon-scope: user
  timer: 10:00-12:00
`, &snap.SideInfo{Revision: snap.R(12)})

	// fix the apps order to make the test stable
	apps := []*snap.AppInfo{info.Apps["svc1"], info.Apps["svc2"], info.Apps["svc3"]}
	flags := &wrappers.StartServicesFlags{Enable: true}
	err := wrappers.StartServices(apps, nil, flags, &progress.Null, s.perfTimings)
	c.Assert(err, IsNil)
	c.Assert(s.sysdLog, HasLen, 6, Commentf("len: %v calls: %v", len(s.sysdLog), s.sysdLog))
	c.Check(s.sysdLog, DeepEquals, [][]string{
		{"enable", svc1Name},
		{"enable", svc2Timer},
		{"start", svc2Timer},
		{"--user", "--global", "enable", svc3Timer},
		{"--user", "start", svc3Timer},
		{"start", svc1Name},
	}, Commentf("calls: %v", s.sysdLog))
}

func (s *servicesTestSuite) TestStartSnapTimerCleanup(c *C) {
	var sysdLog [][]string
	svc1Name := "snap.hello-snap.svc1.service"
	svc2Name := "snap.hello-snap.svc2.service"
	svc2Timer := "snap.hello-snap.svc2.timer"

	r := systemd.MockSystemctl(func(cmd ...string) ([]byte, error) {
		sysdLog = append(sysdLog, cmd)
		if len(cmd) >= 2 && cmd[0] == "start" && cmd[1] == svc2Timer {
			return nil, fmt.Errorf("failed")
		}
		return []byte("ActiveState=inactive\n"), nil
	})
	defer r()

	info := snaptest.MockSnap(c, packageHello+`
 svc2:
  command: bin/hello
  daemon: simple
  timer: 10:00-12:00
`, &snap.SideInfo{Revision: snap.R(12)})

	// fix the apps order to make the test stable
	apps := []*snap.AppInfo{info.Apps["svc1"], info.Apps["svc2"]}
	flags := &wrappers.StartServicesFlags{Enable: true}
	err := wrappers.StartServices(apps, nil, flags, &progress.Null, s.perfTimings)
	c.Assert(err, ErrorMatches, "failed")
	c.Assert(sysdLog, HasLen, 11, Commentf("len: %v calls: %v", len(sysdLog), sysdLog))
	c.Check(sysdLog, DeepEquals, [][]string{
		{"enable", svc1Name},
		{"enable", svc2Timer},
		{"start", svc2Timer}, // this call fails
		{"stop", svc2Timer},
		{"show", "--property=ActiveState", svc2Timer},
		{"stop", svc2Name},
		{"show", "--property=ActiveState", svc2Name},
		{"disable", svc2Timer},
		{"stop", svc1Name},
		{"show", "--property=ActiveState", svc1Name},
		{"disable", svc1Name},
	}, Commentf("calls: %v", sysdLog))
}

func (s *servicesTestSuite) TestAddRemoveSnapWithTimersAddsRemovesTimerFiles(c *C) {
	info := snaptest.MockSnap(c, packageHello+`
 svc2:
  command: bin/hello
  daemon: simple
  timer: 10:00-12:00
`, &snap.SideInfo{Revision: snap.R(12)})

	err := wrappers.AddSnapServices(info, nil, progress.Null)
	c.Assert(err, IsNil)

	app := info.Apps["svc2"]
	c.Assert(app.Timer, NotNil)

	c.Check(osutil.FileExists(app.Timer.File()), Equals, true)
	c.Check(osutil.FileExists(app.ServiceFile()), Equals, true)

	err = wrappers.StopServices(info.Services(), nil, "", &progress.Null, s.perfTimings)
	c.Assert(err, IsNil)

	err = wrappers.RemoveSnapServices(info, &progress.Null)
	c.Assert(err, IsNil)

	c.Check(osutil.FileExists(app.Timer.File()), Equals, false)
	c.Check(osutil.FileExists(app.ServiceFile()), Equals, false)
}

func (s *servicesTestSuite) TestFailedAddSnapCleansUp(c *C) {
	info := snaptest.MockSnap(c, packageHello+`
 svc2:
  command: bin/hello
  daemon: simple
  timer: 10:00-12:00
 svc3:
  command: bin/hello
  daemon: simple
  plugs: [network-bind]
  sockets:
    sock1:
      listen-stream: $SNAP_COMMON/sock1.socket
      socket-mode: 0666
`, &snap.SideInfo{Revision: snap.R(12)})

	calls := 0
	r := systemd.MockSystemctl(func(cmd ...string) ([]byte, error) {
		if len(cmd) == 1 && cmd[0] == "daemon-reload" && calls == 0 {
			// only fail the first systemd daemon-reload call, the
			// second one is at the end of cleanup
			calls += 1
			return nil, fmt.Errorf("failed")
		}
		return []byte("ActiveState=inactive\n"), nil
	})
	defer r()

	err := wrappers.AddSnapServices(info, nil, progress.Null)
	c.Assert(err, NotNil)

	c.Logf("services dir: %v", dirs.SnapServicesDir)
	matches, err := filepath.Glob(dirs.SnapServicesDir + "/*")
	c.Assert(err, IsNil)
	c.Assert(matches, HasLen, 0, Commentf("the following autogenerated files were left behind: %v", matches))
}

func (s *servicesTestSuite) TestAddServicesDidReload(c *C) {
	const base = `name: hello-snap
version: 1.10
summary: hello
description: Hello...
apps:
`
	onlyServices := snaptest.MockSnap(c, base+`
 svc1:
  command: bin/hello
  daemon: simple
`, &snap.SideInfo{Revision: snap.R(12)})

	onlySockets := snaptest.MockSnap(c, base+`
 svc1:
  command: bin/hello
  daemon: simple
  plugs: [network-bind]
  sockets:
    sock1:
      listen-stream: $SNAP_COMMON/sock1.socket
      socket-mode: 0666
`, &snap.SideInfo{Revision: snap.R(12)})

	onlyTimers := snaptest.MockSnap(c, base+`
 svc1:
  command: bin/hello
  daemon: oneshot
  timer: 10:00-12:00
`, &snap.SideInfo{Revision: snap.R(12)})

	for i, info := range []*snap.Info{onlyServices, onlySockets, onlyTimers} {
		s.sysdLog = nil
		err := wrappers.AddSnapServices(info, nil, progress.Null)
		c.Assert(err, IsNil)
		reloads := 0
		c.Logf("calls: %v", s.sysdLog)
		for _, call := range s.sysdLog {
			if strutil.ListContains(call, "daemon-reload") {
				reloads += 1
			}
		}
		c.Check(reloads >= 1, Equals, true, Commentf("test-case %v did not reload services as expected", i))
	}
}

func (s *servicesTestSuite) TestSnapServicesActivation(c *C) {
	const snapYaml = `name: hello-snap
version: 1.10
summary: hello
description: Hello...
apps:
 svc1:
  command: bin/hello
  daemon: simple
  plugs: [network-bind]
  sockets:
    sock1:
      listen-stream: $SNAP_COMMON/sock1.socket
      socket-mode: 0666
 svc2:
  command: bin/hello
  daemon: oneshot
  timer: 10:00-12:00
 svc3:
  command: bin/hello
  daemon: simple
`
	svc1Socket := "snap.hello-snap.svc1.sock1.socket"
	svc2Timer := "snap.hello-snap.svc2.timer"
	svc3Name := "snap.hello-snap.svc3.service"

	info := snaptest.MockSnap(c, snapYaml, &snap.SideInfo{Revision: snap.R(12)})

	// fix the apps order to make the test stable
	err := wrappers.AddSnapServices(info, nil, progress.Null)
	c.Assert(err, IsNil)
	c.Check(s.sysdLog, DeepEquals, [][]string{
		{"daemon-reload"},
	})
	s.sysdLog = nil

	apps := []*snap.AppInfo{info.Apps["svc1"], info.Apps["svc2"], info.Apps["svc3"]}
	flags := &wrappers.StartServicesFlags{Enable: true}
	err = wrappers.StartServices(apps, nil, flags, progress.Null, s.perfTimings)
	c.Assert(err, IsNil)

	c.Assert(s.sysdLog, HasLen, 6, Commentf("len: %v calls: %v", len(s.sysdLog), s.sysdLog))
	c.Check(s.sysdLog, DeepEquals, [][]string{
		{"enable", svc3Name},
		{"enable", svc1Socket},
		{"start", svc1Socket},
		{"enable", svc2Timer},
		{"start", svc2Timer},
		{"start", svc3Name},
	}, Commentf("calls: %v", s.sysdLog))
}

func (s *servicesTestSuite) TestServiceRestartDelay(c *C) {
	snapYaml := packageHello + `
 svc2:
   daemon: forking
   restart-delay: 12s
 svc3:
   daemon: forking
`
	info := snaptest.MockSnap(c, snapYaml, &snap.SideInfo{Revision: snap.R(12)})

	err := wrappers.AddSnapServices(info, nil, progress.Null)
	c.Assert(err, IsNil)

	content, err := ioutil.ReadFile(filepath.Join(s.tempdir, "/etc/systemd/system/snap.hello-snap.svc2.service"))
	c.Assert(err, IsNil)
	c.Check(strings.Contains(string(content), "\nRestartSec=12\n"), Equals, true)

	content, err = ioutil.ReadFile(filepath.Join(s.tempdir, "/etc/systemd/system/snap.hello-snap.svc3.service"))
	c.Assert(err, IsNil)
	c.Check(strings.Contains(string(content), "RestartSec="), Equals, false)
}

func (s *servicesTestSuite) TestAddRemoveSnapServiceWithSnapd(c *C) {
	info := makeMockSnapdSnap(c)

	err := wrappers.AddSnapServices(info, nil, progress.Null)
	c.Check(err, ErrorMatches, "internal error: adding explicit services for snapd snap is unexpected")

	err = wrappers.RemoveSnapServices(info, progress.Null)
	c.Check(err, ErrorMatches, "internal error: removing explicit services for snapd snap is unexpected")
}

func (s *servicesTestSuite) TestReloadOrRestart(c *C) {
	const surviveYaml = `name: test-snap
version: 1.0
apps:
  foo:
    command: bin/foo
    daemon: simple
`
	info := snaptest.MockSnap(c, surviveYaml, &snap.SideInfo{Revision: snap.R(1)})
	srvFile := "snap.test-snap.foo.service"

	err := wrappers.AddSnapServices(info, nil, progress.Null)
	c.Assert(err, IsNil)

	s.sysdLog = nil
	flags := &wrappers.RestartServicesFlags{Reload: true}
	c.Assert(wrappers.RestartServices(info.Services(), flags, progress.Null, s.perfTimings), IsNil)
	c.Assert(err, IsNil)
	c.Check(s.sysdLog, DeepEquals, [][]string{
		{"reload-or-restart", srvFile},
	})

	s.sysdLog = nil
	flags.Reload = false
	c.Assert(wrappers.RestartServices(info.Services(), flags, progress.Null, s.perfTimings), IsNil)
	c.Check(s.sysdLog, DeepEquals, [][]string{
		{"stop", srvFile},
		{"show", "--property=ActiveState", srvFile},
		{"start", srvFile},
	})

	s.sysdLog = nil
	c.Assert(wrappers.RestartServices(info.Services(), nil, progress.Null, s.perfTimings), IsNil)
	c.Check(s.sysdLog, DeepEquals, [][]string{
		{"stop", srvFile},
		{"show", "--property=ActiveState", srvFile},
		{"start", srvFile},
	})
}

func (s *servicesTestSuite) TestStopAndDisableServices(c *C) {
	info := snaptest.MockSnap(c, packageHello+`
 svc1:
  daemon: simple
`, &snap.SideInfo{Revision: snap.R(12)})
	svcFile := "snap.hello-snap.svc1.service"

	err := wrappers.AddSnapServices(info, nil, progress.Null)
	c.Assert(err, IsNil)

	s.sysdLog = nil
	flags := &wrappers.StopServicesFlags{Disable: true}
	err = wrappers.StopServices(info.Services(), flags, "", progress.Null, s.perfTimings)
	c.Assert(err, IsNil)
	c.Check(s.sysdLog, DeepEquals, [][]string{
		{"stop", svcFile},
		{"show", "--property=ActiveState", svcFile},
		{"disable", svcFile},
	})
}<|MERGE_RESOLUTION|>--- conflicted
+++ resolved
@@ -261,17 +261,13 @@
 [Slice]
 # Always enable memory accounting otherwise the MemoryMax setting does nothing.
 MemoryAccounting=true
-<<<<<<< HEAD
-MemoryMax=%s
+MemoryMax=%[2]s
+# for compatibility with older versions of systemd
+MemoryLimit=%[2]s
 
 # Always enable task accounting in order to be able to count the processes/
 # threads, etc for a slice
 TasksAccounting=true
-=======
-MemoryMax=%[2]s
-# for compatibility with older versions of systemd
-MemoryLimit=%[2]s
->>>>>>> 9fd2361a
 `
 
 	sliceContent := fmt.Sprintf(sliceTempl, grp.Name, memLimit.String())
@@ -374,17 +370,13 @@
 [Slice]
 # Always enable memory accounting otherwise the MemoryMax setting does nothing.
 MemoryAccounting=true
-<<<<<<< HEAD
-MemoryMax=%s
+MemoryMax=%[2]s
+# for compatibility with older versions of systemd
+MemoryLimit=%[2]s
 
 # Always enable task accounting in order to be able to count the processes/
 # threads, etc for a slice
 TasksAccounting=true
-=======
-MemoryMax=%[2]s
-# for compatibility with older versions of systemd
-MemoryLimit=%[2]s
->>>>>>> 9fd2361a
 `
 	sliceFile := filepath.Join(s.tempdir, "/etc/systemd/system/snap.foogroup.slice")
 
@@ -473,17 +465,13 @@
 [Slice]
 # Always enable memory accounting otherwise the MemoryMax setting does nothing.
 MemoryAccounting=true
-<<<<<<< HEAD
-MemoryMax=%s
+MemoryMax=%[2]s
+# for compatibility with older versions of systemd
+MemoryLimit=%[2]s
 
 # Always enable task accounting in order to be able to count the processes/
 # threads, etc for a slice
 TasksAccounting=true
-=======
-MemoryMax=%[2]s
-# for compatibility with older versions of systemd
-MemoryLimit=%[2]s
->>>>>>> 9fd2361a
 `
 	sliceFile := filepath.Join(s.tempdir, "/etc/systemd/system/snap.foogroup.slice")
 
@@ -639,17 +627,13 @@
 [Slice]
 # Always enable memory accounting otherwise the MemoryMax setting does nothing.
 MemoryAccounting=true
-<<<<<<< HEAD
-MemoryMax=%s
+MemoryMax=%[2]s
+# for compatibility with older versions of systemd
+MemoryLimit=%[2]s
 
 # Always enable task accounting in order to be able to count the processes/
 # threads, etc for a slice
 TasksAccounting=true
-=======
-MemoryMax=%[2]s
-# for compatibility with older versions of systemd
-MemoryLimit=%[2]s
->>>>>>> 9fd2361a
 `
 
 	sliceContent := fmt.Sprintf(sliceTempl, "foogroup", memLimit.String())
@@ -814,17 +798,13 @@
 [Slice]
 # Always enable memory accounting otherwise the MemoryMax setting does nothing.
 MemoryAccounting=true
-<<<<<<< HEAD
-MemoryMax=%s
+MemoryMax=%[2]s
+# for compatibility with older versions of systemd
+MemoryLimit=%[2]s
 
 # Always enable task accounting in order to be able to count the processes/
 # threads, etc for a slice
 TasksAccounting=true
-=======
-MemoryMax=%[2]s
-# for compatibility with older versions of systemd
-MemoryLimit=%[2]s
->>>>>>> 9fd2361a
 `
 
 	c.Assert(sliceFile, testutil.FileEquals, fmt.Sprintf(templ, "foogroup", memLimit.String()))
