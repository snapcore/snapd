--- conflicted
+++ resolved
@@ -78,17 +78,10 @@
   flags=(-buildmode=pie -ldflags "-s -extldflags '$LDFLAGS'")
   staticflags=(-buildmode=pie -ldflags "-s -extldflags '$LDFLAGS -static'")
   # Build/install snap and snapd
-<<<<<<< HEAD
-  $gobuild -o $srcdir/go/bin/snap $GOFLAGS_SNAP "${_gourl}/cmd/snap"
-  $gobuild -o $srcdir/go/bin/snapd $GOFLAGS "${_gourl}/cmd/snapd"
-  $gobuild -o $srcdir/go/bin/snap-seccomp $GOFLAGS "${_gourl}/cmd/snap-seccomp"
-  $gobuild -o $srcdir/go/bin/snap-failure $GOFLAGS "${_gourl}/cmd/snap-failure"
-=======
-  go build "${flags[@]}" -o "$srcdir/go/bin/snap" $GOFLAGS "${_gourl}/cmd/snap"
+  go build "${flags[@]}" -o "$srcdir/go/bin/snap" $GOFLAGS_SNAP "${_gourl}/cmd/snap"
   go build "${flags[@]}" -o "$srcdir/go/bin/snapd" $GOFLAGS "${_gourl}/cmd/snapd"
   go build "${flags[@]}" -o "$srcdir/go/bin/snap-seccomp" $GOFLAGS "${_gourl}/cmd/snap-seccomp"
   go build "${flags[@]}" -o "$srcdir/go/bin/snap-failure" $GOFLAGS "${_gourl}/cmd/snap-failure"
->>>>>>> 9610bef2
   # build snap-exec and snap-update-ns completely static for base snaps
   go build "${staticflags[@]}" -o "$srcdir/go/bin/snap-update-ns" $GOFLAGS "${_gourl}/cmd/snap-update-ns"
   go build "${staticflags[@]}" -o "$srcdir/go/bin/snap-exec" $GOFLAGS "${_gourl}/cmd/snap-exec"
