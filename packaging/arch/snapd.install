--- conflicted
+++ resolved
@@ -30,10 +30,7 @@
 
 pre_remove() {
   _stop_services
-<<<<<<< HEAD
-=======
   _disable_services
->>>>>>> 66e69e0d
 
   /usr/lib/snapd/snap-mgmt --purge || :
 }
