--- conflicted
+++ resolved
@@ -1,11 +1,10 @@
-<<<<<<< HEAD
-snapd (2.22+) UNRELEASED; urgency=medium
+snapd (2.23) UNRELEASED; urgency=medium
 
   * New upstream release, LP: #xxxx
     - ...
 
  -- Michael Vogt <michael.vogt@ubuntu.com>  Mon, 30 Jan 2017 14:42:46 +0100
-=======
+
 snapd (2.22.2) xenial; urgency=medium
 
   * New upstream release, LP: #1659522
@@ -20,7 +19,6 @@
     - cherry pick fix for snapctl auth.json handling
 
  -- Michael Vogt <michael.vogt@ubuntu.com>  Wed, 01 Feb 2017 17:09:31 +0100
->>>>>>> f8903ee5
 
 snapd (2.22) xenial; urgency=medium
 
