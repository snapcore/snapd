--- conflicted
+++ resolved
@@ -1,8 +1,11 @@
-<<<<<<< HEAD
+snapd (2.23~14.04) UNRELEASED; urgency=medium
+
+  * New upstream release, LP: #xxx
+    - ...
+
+ -- Michael Vogt <michael.vogt@ubuntu.com>  Mon, 30 Jan 2017 15:04:26 +0100
+
 snapd (2.22.1~14.04) trusty; urgency=medium
-=======
-snapd (2.23~14.04) UNRELEASED; urgency=medium
->>>>>>> 52556781
 
   * New upstream release, LP: #1659522
     - cherry pick fix for snapctl auth.json handling
