--- conflicted
+++ resolved
@@ -833,11 +833,7 @@
 # TODO: the trigger relies on a very specific snapd version that introduced SELinux
 # mount context, figure out how to update the trigger condition to run when needed
 %triggerun -- snapd < 2.38
-<<<<<<< HEAD
-# trigger on unstall, with one version of the package being pre 2.38 see
-=======
 # trigger on uninstall, with one version of the package being pre 2.38 see
->>>>>>> 9ea0fa7c
 # https://rpm-packaging-guide.github.io/#triggers-and-scriptlets for details
 # when triggers are run
 %if 0%{?with_selinux}
