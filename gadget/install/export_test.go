// -*- Mode: Go; indent-tabs-mode: t -*-

/*
 * Copyright (C) 2020 Canonical Ltd
 *
 * This program is free software: you can redistribute it and/or modify
 * it under the terms of the GNU General Public License version 3 as
 * published by the Free Software Foundation.
 *
 * This program is distributed in the hope that it will be useful,
 * but WITHOUT ANY WARRANTY; without even the implied warranty of
 * MERCHANTABILITY or FITNESS FOR A PARTICULAR PURPOSE.  See the
 * GNU General Public License for more details.
 *
 * You should have received a copy of the GNU General Public License
 * along with this program.  If not, see <http://www.gnu.org/licenses/>.
 *
 */

package install

<<<<<<< HEAD
var (
	EnsureLayoutCompatibility = ensureLayoutCompatibility
	DeviceFromRole            = deviceFromRole
	NewEncryptedDevice        = newEncryptedDevice

	MakeFilesystem  = makeFilesystem
	DeployContent   = deployContent
	MountFilesystem = mountFilesystem
)

func MockDeployMountpoint(new string) (restore func()) {
	old := deployMountpoint
	deployMountpoint = new
=======
func MockContentMountpoint(new string) (restore func()) {
	old := contentMountpoint
	contentMountpoint = new
>>>>>>> cf5237fa
	return func() {
		contentMountpoint = old
	}
}

func MockSysMount(f func(source, target, fstype string, flags uintptr, data string) error) (restore func()) {
	old := sysMount
	sysMount = f
	return func() {
		sysMount = old
	}
}

func MockSysUnmount(f func(target string, flags int) error) (restore func()) {
	old := sysUnmount
	sysUnmount = f
	return func() {
		sysUnmount = old
	}
}<|MERGE_RESOLUTION|>--- conflicted
+++ resolved
@@ -19,7 +19,6 @@
 
 package install
 
-<<<<<<< HEAD
 var (
 	EnsureLayoutCompatibility = ensureLayoutCompatibility
 	DeviceFromRole            = deviceFromRole
@@ -30,14 +29,9 @@
 	MountFilesystem = mountFilesystem
 )
 
-func MockDeployMountpoint(new string) (restore func()) {
-	old := deployMountpoint
-	deployMountpoint = new
-=======
 func MockContentMountpoint(new string) (restore func()) {
 	old := contentMountpoint
 	contentMountpoint = new
->>>>>>> cf5237fa
 	return func() {
 		contentMountpoint = old
 	}
