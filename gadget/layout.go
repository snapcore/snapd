// -*- Mode: Go; indent-tabs-mode: t -*-

/*
 * Copyright (C) 2019 Canonical Ltd
 *
 * This program is free software: you can redistribute it and/or modify
 * it under the terms of the GNU General Public License version 3 as
 * published by the Free Software Foundation.
 *
 * This program is distributed in the hope that it will be useful,
 * but WITHOUT ANY WARRANTY; without even the implied warranty of
 * MERCHANTABILITY or FITNESS FOR A PARTICULAR PURPOSE.  See the
 * GNU General Public License for more details.
 *
 * You should have received a copy of the GNU General Public License
 * along with this program.  If not, see <http://www.gnu.org/licenses/>.
 *
 */

package gadget

import (
	"fmt"
	"os"
	"path/filepath"
	"sort"
	"strings"

	"github.com/snapcore/snapd/gadget/quantity"
	"github.com/snapcore/snapd/kernel"
	"github.com/snapcore/snapd/strutil"
)

// LayoutConstraints defines the constraints for arranging structures within a
// volume
type LayoutConstraints struct {
	// NonMBRStartOffset is the default start offset of non-MBR structure in
	// the volume.
	NonMBRStartOffset quantity.Offset
	// SectorSize is the size of the sector to be used for calculations
	SectorSize quantity.Size
}

// LaidOutVolume defines the size of a volume and arrangement of all the
// structures within it
type LaidOutVolume struct {
	*Volume
	// Size is the total size of the volume
	Size quantity.Size
	// SectorSize sector size of the volume
	SectorSize quantity.Size
	// LaidOutStructure is a list of structures within the volume, sorted
	// by their start offsets
	LaidOutStructure []LaidOutStructure
	// RootDir is the root directory for volume data
	RootDir string
}

// PartiallyLaidOutVolume defines the layout of volume structures, but lacks the
// details about the layout of raw image content within the bare structures.
type PartiallyLaidOutVolume struct {
	*Volume
	// SectorSize sector size of the volume
	SectorSize quantity.Size
	// LaidOutStructure is a list of structures within the volume, sorted
	// by their start offsets
	LaidOutStructure []LaidOutStructure
}

// LaidOutStructure describes a VolumeStructure that has been placed within the
// volume
type LaidOutStructure struct {
	*VolumeStructure
	// StartOffset defines the start offset of the structure within the
	// enclosing volume
	StartOffset quantity.Offset
	// AbsoluteOffsetWrite is the resolved absolute position of offset-write
	// for this structure element within the enclosing volume
	AbsoluteOffsetWrite *quantity.Offset
	// Index of the structure definition in gadget YAML
	Index int
	// LaidOutContent is a list of raw content inside the structure
	LaidOutContent []LaidOutContent
}

func (p LaidOutStructure) String() string {
	return fmtIndexAndName(p.Index, p.Name)
}

type byStartOffset []LaidOutStructure

func (b byStartOffset) Len() int           { return len(b) }
func (b byStartOffset) Swap(i, j int)      { b[i], b[j] = b[j], b[i] }
func (b byStartOffset) Less(i, j int) bool { return b[i].StartOffset < b[j].StartOffset }

// LaidOutContent describes raw content that has been placed within the
// encompassing structure and volume
type LaidOutContent struct {
	*VolumeContent

	// StartOffset defines the start offset of this content image
	StartOffset quantity.Offset
	// AbsoluteOffsetWrite is the resolved absolute position of offset-write
	// for this content element within the enclosing volume
	AbsoluteOffsetWrite *quantity.Offset
	// Size is the maximum size occupied by this image
	Size quantity.Size
	// Index of the content in structure declaration inside gadget YAML
	Index int
}

func (p LaidOutContent) String() string {
	if p.Image != "" {
		return fmt.Sprintf("#%v (%q@%#x{%v})", p.Index, p.Image, p.StartOffset, p.Size)
	}
	return fmt.Sprintf("#%v (source:%q)", p.Index, p.UnresolvedSource)
}

func layoutVolumeStructures(volume *Volume, constraints LayoutConstraints) (structures []LaidOutStructure, byName map[string]*LaidOutStructure, err error) {
	previousEnd := quantity.Offset(0)
	structures = make([]LaidOutStructure, len(volume.Structure))
	byName = make(map[string]*LaidOutStructure, len(volume.Structure))

	if constraints.SectorSize == 0 {
		return nil, nil, fmt.Errorf("cannot lay out volume, invalid constraints: sector size cannot be 0")
	}

	for idx, s := range volume.Structure {
		var start quantity.Offset
		if s.Offset == nil {
			if s.Role != schemaMBR && previousEnd < constraints.NonMBRStartOffset {
				start = constraints.NonMBRStartOffset
			} else {
				start = previousEnd
			}
		} else {
			start = *s.Offset
		}

		end := start + quantity.Offset(s.Size)
		ps := LaidOutStructure{
			VolumeStructure: &volume.Structure[idx],
			StartOffset:     start,
			Index:           idx,
		}

		if ps.Role != schemaMBR {
			if s.Size%constraints.SectorSize != 0 {
				return nil, nil, fmt.Errorf("cannot lay out volume, structure %v size is not a multiple of sector size %v",
					ps, constraints.SectorSize)
			}
		}

		if ps.Name != "" {
			byName[ps.Name] = &ps
		}

		structures[idx] = ps

		previousEnd = end
	}

	// sort by starting offset
	sort.Sort(byStartOffset(structures))

	previousEnd = quantity.Offset(0)
	for idx, ps := range structures {
		if ps.StartOffset < previousEnd {
			return nil, nil, fmt.Errorf("cannot lay out volume, structure %v overlaps with preceding structure %v", ps, structures[idx-1])
		}
		previousEnd = ps.StartOffset + quantity.Offset(ps.Size)

		offsetWrite, err := resolveOffsetWrite(ps.OffsetWrite, byName)
		if err != nil {
			return nil, nil, fmt.Errorf("cannot resolve offset-write of structure %v: %v", ps, err)
		}
		structures[idx].AbsoluteOffsetWrite = offsetWrite
	}

	return structures, byName, nil
}

// LayoutVolumePartially attempts to lay out only the structures in the volume using provided constraints
func LayoutVolumePartially(volume *Volume, constraints LayoutConstraints) (*PartiallyLaidOutVolume, error) {
	structures, _, err := layoutVolumeStructures(volume, constraints)
	if err != nil {
		return nil, err
	}
	vol := &PartiallyLaidOutVolume{
		Volume:           volume,
		SectorSize:       constraints.SectorSize,
		LaidOutStructure: structures,
	}
	return vol, nil
}

// LayoutVolume attempts to completely lay out the volume, that is the
// structures and their content, using provided constraints
func LayoutVolume(gadgetRootDir string, volume *Volume, constraints LayoutConstraints) (*LaidOutVolume, error) {

	structures, byName, err := layoutVolumeStructures(volume, constraints)
	if err != nil {
		return nil, err
	}

	farthestEnd := quantity.Offset(0)
	fartherstOffsetWrite := quantity.Offset(0)

	for idx, ps := range structures {
		if ps.AbsoluteOffsetWrite != nil && *ps.AbsoluteOffsetWrite > fartherstOffsetWrite {
			fartherstOffsetWrite = *ps.AbsoluteOffsetWrite
		}
		if end := ps.StartOffset + quantity.Offset(ps.Size); end > farthestEnd {
			farthestEnd = end
		}

		content, err := layOutStructureContent(gadgetRootDir, &structures[idx], byName)
		if err != nil {
			return nil, err
		}

		for _, c := range content {
			if c.AbsoluteOffsetWrite != nil && *c.AbsoluteOffsetWrite > fartherstOffsetWrite {
				fartherstOffsetWrite = *c.AbsoluteOffsetWrite
			}
		}

		structures[idx].LaidOutContent = content
	}

	volumeSize := quantity.Size(farthestEnd)
	if fartherstOffsetWrite+quantity.Offset(SizeLBA48Pointer) > farthestEnd {
		volumeSize = quantity.Size(fartherstOffsetWrite) + SizeLBA48Pointer
	}

	vol := &LaidOutVolume{
		Volume:           volume,
		Size:             volumeSize,
		SectorSize:       constraints.SectorSize,
		LaidOutStructure: structures,
		RootDir:          gadgetRootDir,
	}
	return vol, nil
}

// ResolveContentPaths resolves any "$kernel:" refs in the gadget
// content and populates VolumeContent.resolvedSource with absolute
// paths.
//
// XXX: maybe move into LayoutVolume(), operator on *Volume and make private?
<<<<<<< HEAD
func ResolveContentPaths(gadgetRootDir, kernelRootDir string, lv *Volume) error {
=======
func ResolveContentPaths(lv *LaidOutVolume, gadgetRootDir, kernelRootDir string) error {
>>>>>>> 3bec35e7
	// Note that the kernelRootDir may reference the running
	// kernel if there is a gadget update or the new kernel if
	// there is a kernel update.
	kernelInfo, err := kernel.ReadInfo(kernelRootDir)
	if err != nil {
		return err
	}
	for i := range lv.Structure {
		if err := ResolveContentPathsForStructure(gadgetRootDir, kernelRootDir, kernelInfo, &lv.Structure[i]); err != nil {
			return err
		}
	}

	return nil
}

func ResolveContentPathsForStructure(gadgetRootDir, kernelRootDir string, kernelInfo *kernel.Info, ps *VolumeStructure) error {
	for i := range ps.Content {
		source := ps.Content[i].UnresolvedSource
		if source != "" {
			newSource, err := resolveContentOne(gadgetRootDir, kernelRootDir, kernelInfo, source)
			if err != nil {
				return err
			}
			if strings.HasSuffix(source, "/") {
				// restore trailing / if one was there
				newSource += "/"
			}
			ps.Content[i].resolvedSource = newSource
		}
	}

	return nil
}

func resolveContentOne(gadgetRootDir, kernelRootDir string, kernelInfo *kernel.Info, pathOrRef string) (string, error) {
	// content may refer to "$kernel:<name>/<content>"
	if strings.HasPrefix(pathOrRef, "$kernel:") {
		wantedAsset, wantedContent, err := splitKernelRef(pathOrRef)
		if err != nil {
			return "", fmt.Errorf("cannot parse kernel ref: %v", err)
		}
		kernelAsset, ok := kernelInfo.Assets[wantedAsset]
		if !ok {
			return "", fmt.Errorf("cannot find %q in kernel info from %q", wantedAsset, kernelRootDir)
		}
		if !strutil.ListContains(kernelAsset.Content, wantedContent) {
			return "", fmt.Errorf("cannot find wanted kernel content %q in %q", wantedContent, kernelRootDir)
		}
		return filepath.Join(kernelRootDir, wantedContent), nil
	}

	return filepath.Join(gadgetRootDir, pathOrRef), nil
}

type byContentStartOffset []LaidOutContent

func (b byContentStartOffset) Len() int           { return len(b) }
func (b byContentStartOffset) Swap(i, j int)      { b[i], b[j] = b[j], b[i] }
func (b byContentStartOffset) Less(i, j int) bool { return b[i].StartOffset < b[j].StartOffset }

func getImageSize(path string) (quantity.Size, error) {
	stat, err := os.Stat(path)
	if err != nil {
		return 0, err
	}
	return quantity.Size(stat.Size()), nil
}

func layOutStructureContent(gadgetRootDir string, ps *LaidOutStructure, known map[string]*LaidOutStructure) ([]LaidOutContent, error) {
	if ps.HasFilesystem() {
		// structures with a filesystem do not need any extra layout
		return nil, nil
	}
	if len(ps.Content) == 0 {
		return nil, nil
	}

	content := make([]LaidOutContent, len(ps.Content))
	previousEnd := quantity.Offset(0)

	for idx, c := range ps.Content {
		imageSize, err := getImageSize(filepath.Join(gadgetRootDir, c.Image))
		if err != nil {
			return nil, fmt.Errorf("cannot lay out structure %v: content %q: %v", ps, c.Image, err)
		}

		var start quantity.Offset
		if c.Offset != nil {
			start = *c.Offset
		} else {
			start = previousEnd
		}

		actualSize := imageSize

		if c.Size != 0 {
			if c.Size < imageSize {
				return nil, fmt.Errorf("cannot lay out structure %v: content %q size %v is larger than declared %v", ps, c.Image, actualSize, c.Size)
			}
			actualSize = c.Size
		}

		offsetWrite, err := resolveOffsetWrite(c.OffsetWrite, known)
		if err != nil {
			return nil, fmt.Errorf("cannot resolve offset-write of structure %v content %q: %v", ps, c.Image, err)
		}

		content[idx] = LaidOutContent{
			VolumeContent: &ps.Content[idx],
			Size:          actualSize,
			StartOffset:   ps.StartOffset + start,
			Index:         idx,
			// break for gofmt < 1.11
			AbsoluteOffsetWrite: offsetWrite,
		}
		previousEnd = start + quantity.Offset(actualSize)
		if quantity.Size(previousEnd) > ps.Size {
			return nil, fmt.Errorf("cannot lay out structure %v: content %q does not fit in the structure", ps, c.Image)
		}
	}

	sort.Sort(byContentStartOffset(content))

	previousEnd = ps.StartOffset
	for idx, pc := range content {
		if pc.StartOffset < previousEnd {
			return nil, fmt.Errorf("cannot lay out structure %v: content %q overlaps with preceding image %q", ps, pc.Image, content[idx-1].Image)
		}
		previousEnd = pc.StartOffset + quantity.Offset(pc.Size)
	}

	return content, nil
}

func resolveOffsetWrite(offsetWrite *RelativeOffset, knownStructs map[string]*LaidOutStructure) (*quantity.Offset, error) {
	if offsetWrite == nil {
		return nil, nil
	}

	var relativeToOffset quantity.Offset
	if offsetWrite.RelativeTo != "" {
		otherStruct, ok := knownStructs[offsetWrite.RelativeTo]
		if !ok {
			return nil, fmt.Errorf("refers to an unknown structure %q", offsetWrite.RelativeTo)
		}
		relativeToOffset = otherStruct.StartOffset
	}

	resolvedOffsetWrite := relativeToOffset + offsetWrite.Offset
	return &resolvedOffsetWrite, nil
}

// ShiftStructureTo translates the starting offset of a laid out structure and
// its content to the provided offset.
func ShiftStructureTo(ps LaidOutStructure, offset quantity.Offset) LaidOutStructure {
	change := int64(offset - ps.StartOffset)

	newPs := ps
	newPs.StartOffset = quantity.Offset(int64(ps.StartOffset) + change)

	newPs.LaidOutContent = make([]LaidOutContent, len(ps.LaidOutContent))
	for idx, pc := range ps.LaidOutContent {
		newPc := pc
		newPc.StartOffset = quantity.Offset(int64(pc.StartOffset) + change)
		newPs.LaidOutContent[idx] = newPc
	}
	return newPs
}

func isLayoutCompatible(current, new *PartiallyLaidOutVolume) error {
	if current.ID != new.ID {
		return fmt.Errorf("incompatible ID change from %v to %v", current.ID, new.ID)
	}
	if current.Schema != new.Schema {
		return fmt.Errorf("incompatible schema change from %v to %v",
			current.Schema, new.Schema)
	}
	if current.Bootloader != new.Bootloader {
		return fmt.Errorf("incompatible bootloader change from %v to %v",
			current.Bootloader, new.Bootloader)
	}

	// XXX: the code below asssumes both volumes have the same number of
	// structures, this limitation may be lifter later
	if len(current.LaidOutStructure) != len(new.LaidOutStructure) {
		return fmt.Errorf("incompatible change in the number of structures from %v to %v",
			len(current.LaidOutStructure), len(new.LaidOutStructure))
	}

	// at the structure level we expect the volume to be identical
	for i := range current.LaidOutStructure {
		from := &current.LaidOutStructure[i]
		to := &new.LaidOutStructure[i]
		if err := canUpdateStructure(from, to, new.Schema); err != nil {
			return fmt.Errorf("incompatible structure %v change: %v", to, err)
		}
	}
	return nil
}<|MERGE_RESOLUTION|>--- conflicted
+++ resolved
@@ -248,11 +248,7 @@
 // paths.
 //
 // XXX: maybe move into LayoutVolume(), operator on *Volume and make private?
-<<<<<<< HEAD
-func ResolveContentPaths(gadgetRootDir, kernelRootDir string, lv *Volume) error {
-=======
 func ResolveContentPaths(lv *LaidOutVolume, gadgetRootDir, kernelRootDir string) error {
->>>>>>> 3bec35e7
 	// Note that the kernelRootDir may reference the running
 	// kernel if there is a gadget update or the new kernel if
 	// there is a kernel update.
