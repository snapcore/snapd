name: snapd
type: snapd
summary: Daemon and tooling that enable snap packages
description: |
  Install, configure, refresh and remove snap packages. Snaps are
  'universal' packages that work across many different Linux systems,
  enabling secure distribution of the latest apps and utilities for
  cloud, servers, desktops and the internet of things.

  Start with 'snap list' to see installed snaps.
adopt-info: snapd-deb
# build-base is needed here for snapcraft to build this snap as with "modern"
# snapcraft
build-base: core20
package-repositories:
  - type: apt
    ppa: snappy-dev/image
grade: stable
license: GPL-3.0

# Note that this snap is unusual in that it has no "apps" section.
#
# It is started via re-exec on classic systems and via special
# handling in the core18 snap on Ubuntu Core Systems.
#
# Because snapd itself manages snaps it must currently run totally
# unconfined (even devmode is not enough).
#
# See the comments from jdstrand in
# https://forum.snapcraft.io/t/5547/10
parts:
  snapd-deb:
    plugin: nil
<<<<<<< HEAD
    source-type: git
    source: https://git.launchpad.net/snapd
    source-branch: master
    build-snaps:
      - on riscv64: [go/1.16/stable]
      - else: [go/1.13/stable]
=======
    source: .
    build-snaps: [go/1.18/stable]
>>>>>>> d8b212b8
    # these packages are needed to call mkversion.sh in override-pull, all other
    # dependencies are installed using apt-get build-dep
    build-packages:
      - git
      - dpkg-dev
    after: [apparmor]
    override-pull: |
      snapcraftctl pull
      [ -e packaging/ubuntu-20.04 ] || ln -s ubuntu-16.04 packaging/ubuntu-20.04
      # set version, this needs dpkg-parsechangelog (from dpkg-dev) and git
      snapcraftctl set-version "$(./mkversion.sh --output-only)"
      # Ensure that ./debian/ packaging which we are about to use
      # matches the current `build-base` release. I.e. ubuntu-16.04
      # for build-base:core, etc.
      ./generate-packaging-dir
      # install build dependencies
      export DEBIAN_FRONTEND=noninteractive
      export DEBCONF_NONINTERACTIVE_SEEN=true
      sudo -E apt-get build-dep -y ./
      ./get-deps.sh --skip-unused-check
    override-build: |
      # unset the LD_FLAGS and LD_LIBRARY_PATH vars that snapcraft sets for us
      # as those will point to the $SNAPCRAFT_STAGE which on re-builds will 
      # contain things like libc and friends that confuse the debian package
      # build system
      # TODO: should we unset $PATH to not include $SNAPCRAFT_STAGE too?
      unset LD_FLAGS
      unset LD_LIBRARY_PATH
      # if we are root, disable tests because a number of them fail when run as
      # root
      if [ "$(id -u)" = "0" ]; then
        DEB_BUILD_OPTIONS=nocheck
        export DEB_BUILD_OPTIONS
      fi
      # run the real build (but just build the binary package, and don't
      # bother compressing it too much)
      dpkg-buildpackage -b -Zgzip -zfast -uc -us
      dpkg-deb -x $(pwd)/../snapd_*.deb $SNAPCRAFT_PART_INSTALL
      # not included in the deb as it's only used with UC20 preseeding.
      cp -a data/preseed.json $SNAPCRAFT_PART_INSTALL/usr/lib/snapd/
      # Note that this check should run *after* dpkg-buildpackage was run
      # as this will re-run "go generate" which may cause a dirty tree
      #
      # TODO: when something like "craftctl get-version" is ready, then we can
      # use that, but until then, we have to re-run mkversion.sh to check if the
      # version number was set as "dirty" from the override-pull step or during
      # the build step
      if sh -x ./mkversion.sh --output-only | grep "dirty"; then
        mkdir -p $SNAPCRAFT_PART_INSTALL/usr/lib/snapd
        (
          echo "dirty git tree during build detected:"
          git status
          git diff
        ) > $SNAPCRAFT_PART_INSTALL/usr/lib/snapd/dirty-git-tree-info.txt
      fi

  # xdelta is used to enable delta downloads (even if the host does not have it)
  xdelta3:
    plugin: nil
    stage-packages:
      - xdelta3
    stage:
      - usr/bin/*
      - usr/lib/*
      - lib/*
  # squashfs-tools are used by `snap pack`
  squashfs-tools:
    plugin: nil
    stage-packages:
      - squashfs-tools
    stage:
      - usr/bin/*
      - usr/lib/*
      - lib/*
  # liblzma5 is part of core but the snapd snap needs to run even without core
  liblzma5:
    plugin: nil
    stage-packages:
      - liblzma5
    stage:
      - lib/*
  # Needed by squashfs-tools and fc-cache
  zlib:
    plugin: nil
    stage-packages:
      - zlib1g
    stage:
      - lib/*
  # libc6 is part of core but we need it in the snapd snap for
  # CommandFromSystemSnap
  libc6:
    plugin: nil
    stage-packages:
      - libc6
      - libc-bin
      - libgcc-s1
    stage:
      - lib/*
      - usr/lib/*
      - lib64/*
      - etc/ld.so.conf
      - etc/ld.so.conf.d/*
    override-stage: |
      snapcraftctl stage
      # fix symlinks of ld.so to be relative
      if [ "$(readlink -f lib64/ld-linux-x86-64.so.2)" = "/lib/x86_64-linux-gnu/ld-2.23.so" ]; then
          ln -f -s ../lib/x86_64-linux-gnu/ld-2.23.so lib64/ld-linux-x86-64.so.2
      fi
      if [ "$(readlink -f lib64/ld64.so.2)" = "/lib/powerpc64le-linux-gnu/ld-2.23.so" ]; then
          ln -f -s ../lib/powerpc64le-linux-gnu/ld-2.23.so lib64/ld64.so.2
      fi
  # the version in Ubuntu 16.04 (cache v6)
  fontconfig-xenial:
    plugin: nil
    build-packages: [python3-apt]
    source: https://github.com/snapcore/fc-cache-static-builder.git
    override-build: |
      [ "$(uname -m)" = "riscv64" ] && cp /bin/true fc-cache-xenial || ./build-from-security.py xenial
      mkdir -p $SNAPCRAFT_PART_INSTALL/bin
      cp -a fc-cache-xenial $SNAPCRAFT_PART_INSTALL/bin/fc-cache-v6
    prime:
      - bin/fc-cache-v6
  # the version in Ubuntu 18.04 (cache v7)
  fontconfig-bionic:
    plugin: nil
    build-packages: [python3-apt]
    source: https://github.com/snapcore/fc-cache-static-builder.git
    override-build: |
      [ "$(uname -m)" = "riscv64" ] && cp /bin/true fc-cache-bionic || ./build-from-security.py bionic
      mkdir -p $SNAPCRAFT_PART_INSTALL/bin
      cp -a fc-cache-bionic $SNAPCRAFT_PART_INSTALL/bin/fc-cache-v7
    prime:
      - bin/fc-cache-v7
  apparmor:
    plugin: autotools
    build-packages: [bison, flex, gettext, g++, pkg-config]
    source: https://launchpad.net/apparmor/3.0/3.0.7/+download/apparmor-3.0.7.tar.gz
    override-build: |
      cd $SNAPCRAFT_PART_BUILD/libraries/libapparmor
      ./autogen.sh
      ./configure --prefix=/usr --disable-man-pages --disable-perl --disable-python --disable-ruby
      make -j$(nproc)
      # place libapparmor into staging area for use by snap-confine
      make -C src install DESTDIR=$SNAPCRAFT_STAGE
      cd $SNAPCRAFT_PART_BUILD/parser
      # copy in a pregenerated list of network address families so that the
      # parser gets built to support as many as possible even if glibc in
      # the current build environment does not support them
      # For some reason, some snapcraft version remove the "build-aux" folder
      # and move the contents up when the data is uploaded; this conditional
      # manages it.
      if [ -d "$SNAPCRAFT_PROJECT_DIR/build-aux" ]; then
        cp $SNAPCRAFT_PROJECT_DIR/build-aux/snap/local/apparmor/af_names.h .
      else
        cp $SNAPCRAFT_PROJECT_DIR/snap/local/apparmor/af_names.h .
      fi
      make -j$(nproc)
      mkdir -p $SNAPCRAFT_PART_INSTALL/usr/lib/snapd
      cp -a apparmor_parser $SNAPCRAFT_PART_INSTALL/usr/lib/snapd/
      mkdir -p $SNAPCRAFT_PART_INSTALL/usr/lib/snapd/apparmor
      cp -a parser.conf $SNAPCRAFT_PART_INSTALL/usr/lib/snapd/apparmor/
      cd $SNAPCRAFT_PART_BUILD/profiles
      make -j$(nproc)
      mkdir -p $SNAPCRAFT_PART_INSTALL/usr/lib/snapd/apparmor.d
      cp -a apparmor.d/abi $SNAPCRAFT_PART_INSTALL/usr/lib/snapd/apparmor.d/
      cp -a apparmor.d/abstractions $SNAPCRAFT_PART_INSTALL/usr/lib/snapd/apparmor.d/
      cp -a apparmor.d/tunables $SNAPCRAFT_PART_INSTALL/usr/lib/snapd/apparmor.d/<|MERGE_RESOLUTION|>--- conflicted
+++ resolved
@@ -31,17 +31,10 @@
 parts:
   snapd-deb:
     plugin: nil
-<<<<<<< HEAD
     source-type: git
     source: https://git.launchpad.net/snapd
     source-branch: master
-    build-snaps:
-      - on riscv64: [go/1.16/stable]
-      - else: [go/1.13/stable]
-=======
-    source: .
     build-snaps: [go/1.18/stable]
->>>>>>> d8b212b8
     # these packages are needed to call mkversion.sh in override-pull, all other
     # dependencies are installed using apt-get build-dep
     build-packages:
