--- conflicted
+++ resolved
@@ -140,17 +140,6 @@
 	return nil
 }
 
-<<<<<<< HEAD
-// XXX duplicated from "clientutil" but can't be imported here because
-//     of circular imports
-type modelJson struct {
-	Headers map[string]interface{} `json:"headers,omitempty"`
-	Body    string                 `json:"body,omitempty"`
-}
-
-type SystemDetailsData struct {
-	Model   modelJson                 `json:"model,omitempty"`
-=======
 type SystemDetails struct {
 	// First part is designed to look like `client.System` - the
 	// only difference is how the model is represented
@@ -161,19 +150,13 @@
 	Actions []SystemAction         `json:"actions,omitempty"`
 
 	// Volumes contains the volumes defined from the gadget snap
->>>>>>> 46b940c9
 	Volumes map[string]*gadget.Volume `json:"volumes,omitempty"`
 
 	// TODO: add EncryptionSupportInfo here too
 }
 
-<<<<<<< HEAD
-func (client *Client) SystemDetails(seedLabel string) (*SystemDetailsData, error) {
-	var rsp SystemDetailsData
-=======
 func (client *Client) SystemDetails(seedLabel string) (*SystemDetails, error) {
 	var rsp SystemDetails
->>>>>>> 46b940c9
 
 	if _, err := client.doSync("GET", "/v2/systems/"+seedLabel, nil, nil, nil, &rsp); err != nil {
 		return nil, xerrors.Errorf("cannot get details for system %q: %v", seedLabel, err)
