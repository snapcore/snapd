--- conflicted
+++ resolved
@@ -250,8 +250,6 @@
 	h3, err := sh3.ContentHash()
 	c.Assert(err, check.IsNil)
 	c.Check(h1, check.Not(check.DeepEquals), h3)
-<<<<<<< HEAD
-=======
 
 	// identical to sh1 except for sha3_384 sums
 	sums4 := map[string]string{"user/foo.tgz": "some other hash"}
@@ -260,7 +258,6 @@
 	h4, err := sh4.ContentHash()
 	c.Assert(err, check.IsNil)
 	c.Check(h4, check.Not(check.DeepEquals), h1)
->>>>>>> f51367fd
 }
 
 func (cs *clientSuite) TestClientSnapshotSetContentHash(c *check.C) {
