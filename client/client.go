// -*- Mode: Go; indent-tabs-mode: t -*-

/*
 * Copyright (C) 2015-2016 Canonical Ltd
 *
 * This program is free software: you can redistribute it and/or modify
 * it under the terms of the GNU General Public License version 3 as
 * published by the Free Software Foundation.
 *
 * This program is distributed in the hope that it will be useful,
 * but WITHOUT ANY WARRANTY; without even the implied warranty of
 * MERCHANTABILITY or FITNESS FOR A PARTICULAR PURPOSE.  See the
 * GNU General Public License for more details.
 *
 * You should have received a copy of the GNU General Public License
 * along with this program.  If not, see <http://www.gnu.org/licenses/>.
 *
 */

package client

import (
	"encoding/json"
	"fmt"
	"io"
	"net"
	"net/http"
	"net/url"

	"github.com/ubuntu-core/snappy/dirs"
)

func unixDialer(_, _ string) (net.Conn, error) {
	return net.Dial("unix", dirs.SnapdSocket)
}

type doer interface {
	Do(*http.Request) (*http.Response, error)
}

// A Client knows how to talk to the snappy daemon
type Client struct {
	doer doer
}

// New returns a new instance of Client
func New() *Client {
	tr := &http.Transport{Dial: unixDialer}

	return &Client{
		doer: &http.Client{Transport: tr},
	}
}

// raw performs a request and returns the resulting http.Response and
// error you usually only need to call this directly if you expect the
// response to not be JSON, otherwise you'd call Do(...) instead.
func (client *Client) raw(method, path string, query url.Values, body io.Reader) (*http.Response, error) {
	// fake a url to keep http.Client happy
	u := url.URL{
<<<<<<< HEAD
		Scheme: "http",
		Host:   "localhost",
		Opaque: path,
=======
		Scheme:   "http",
		Host:     "localhost",
		Path:     path,
		RawQuery: query.Encode(),
>>>>>>> 9f2bd0d3
	}
	req, err := http.NewRequest(method, u.String(), body)
	if err != nil {
		return nil, err
	}

	return client.doer.Do(req)
}

// do performs a request and decodes the resulting json into the given
// value. It's low-level, for testing/experimenting only; you should
// usually use a higher level interface that builds on this.
func (client *Client) do(method, path string, query url.Values, body io.Reader, v interface{}) error {
	rsp, err := client.raw(method, path, query, body)
	if err != nil {
		return err
	}
	defer rsp.Body.Close()

	dec := json.NewDecoder(rsp.Body)
	if err := dec.Decode(v); err != nil {
		return err
	}

	return nil
}

// doSync performs a request to the given path using the specified HTTP method.
// It expects a "sync" response from the API and on success decodes the JSON
// response payload into the given value.
func (client *Client) doSync(method, path string, query url.Values, body io.Reader, v interface{}) error {
	var rsp response

	if err := client.do(method, path, query, body, &rsp); err != nil {
		return fmt.Errorf("failed to communicate with server: %s", err)
	}
	if err := rsp.err(); err != nil {
		return err
	}
	if rsp.Type != "sync" {
		return fmt.Errorf("expected sync response, got %q", rsp.Type)
	}

	if err := json.Unmarshal(rsp.Result, v); err != nil {
		return fmt.Errorf("failed to unmarshal: %v", err)
	}

	return nil
}

// A response produced by the REST API will usually fit in this
// (exceptions are the icons/ endpoints obvs)
type response struct {
	Result     json.RawMessage `json:"result"`
	Status     string          `json:"status"`
	StatusCode int             `json:"status_code"`
	Type       string          `json:"type"`
}

// errorResult is the real value of response.Result when an error occurs.
// Note that only the 'message' field is unmarshaled from JSON representation.
type errorResult struct {
	Message string `json:"message"`
}

func (e *errorResult) Error() string {
	return e.Message
}

// SysInfo holds system information
type SysInfo struct {
	Flavor           string `json:"flavor"`
	Release          string `json:"release"`
	DefaultChannel   string `json:"default_channel"`
	APICompatibility string `json:"api_compat"`
	Store            string `json:"store,omitempty"`
}

func (rsp *response) err() error {
	if rsp.Type != "error" {
		return nil
	}
	var resultErr errorResult
	err := json.Unmarshal(rsp.Result, &resultErr)
	if err != nil || resultErr.Message == "" {
		return fmt.Errorf("server error: %q", rsp.Status)
	}
	return &resultErr
}

func parseError(r *http.Response) error {
	var rsp response
	if r.Header.Get("Content-Type") != "application/json" {
		return fmt.Errorf("server error: %q", r.Status)
	}

	dec := json.NewDecoder(r.Body)
	if err := dec.Decode(&rsp); err != nil {
		return fmt.Errorf("failed to unmarshal error: %v", err)
	}

	err := rsp.err()
	if err == nil {
		return fmt.Errorf("server error: %q", r.Status)
	}
	return err
}

// SysInfo gets system information from the REST API.
func (client *Client) SysInfo() (*SysInfo, error) {
	var sysInfo SysInfo

	if err := client.doSync("GET", "/2.0/system-info", nil, nil, &sysInfo); err != nil {
		return nil, fmt.Errorf("bad sysinfo result: %v", err)
	}

	return &sysInfo, nil
}<|MERGE_RESOLUTION|>--- conflicted
+++ resolved
@@ -58,16 +58,10 @@
 func (client *Client) raw(method, path string, query url.Values, body io.Reader) (*http.Response, error) {
 	// fake a url to keep http.Client happy
 	u := url.URL{
-<<<<<<< HEAD
-		Scheme: "http",
-		Host:   "localhost",
-		Opaque: path,
-=======
 		Scheme:   "http",
 		Host:     "localhost",
 		Path:     path,
 		RawQuery: query.Encode(),
->>>>>>> 9f2bd0d3
 	}
 	req, err := http.NewRequest(method, u.String(), body)
 	if err != nil {
