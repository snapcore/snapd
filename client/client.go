// -*- Mode: Go; indent-tabs-mode: t -*-

/*
 * Copyright (C) 2015-2016 Canonical Ltd
 *
 * This program is free software: you can redistribute it and/or modify
 * it under the terms of the GNU General Public License version 3 as
 * published by the Free Software Foundation.
 *
 * This program is distributed in the hope that it will be useful,
 * but WITHOUT ANY WARRANTY; without even the implied warranty of
 * MERCHANTABILITY or FITNESS FOR A PARTICULAR PURPOSE.  See the
 * GNU General Public License for more details.
 *
 * You should have received a copy of the GNU General Public License
 * along with this program.  If not, see <http://www.gnu.org/licenses/>.
 *
 */

package client

import (
	"bytes"
	"encoding/json"
	"fmt"
	"io"
	"io/ioutil"
	"net"
	"net/http"
	"net/url"
	"os"
	"path"
	"syscall"
	"time"

	"github.com/snapcore/snapd/dirs"
)

func unixDialer() func(string, string) (net.Conn, error) {
	// We have two sockets available: the SnapdSocket (which provides
	// administrative access), and the SnapSocket (which doesn't). Use the most
	// powerful one available (e.g. from within snaps, SnapdSocket is hidden by
	// apparmor unless the snap has the snapd-control interface).
	socketPath := dirs.SnapdSocket
	file, err := os.OpenFile(socketPath, os.O_RDWR, 0666)
	if err == nil {
		file.Close()
	} else if e, ok := err.(*os.PathError); ok && (e.Err == syscall.ENOENT || e.Err == syscall.EACCES) {
		socketPath = dirs.SnapSocket
	}

	return func(_, _ string) (net.Conn, error) {
		return net.Dial("unix", socketPath)
	}
}

type doer interface {
	Do(*http.Request) (*http.Response, error)
}

// Config allows to customize client behavior.
type Config struct {
	// BaseURL contains the base URL where snappy daemon is expected to be.
	// It can be empty for a default behavior of talking over a unix socket.
	BaseURL string
}

// A Client knows how to talk to the snappy daemon.
type Client struct {
	baseURL url.URL
	doer    doer
}

// New returns a new instance of Client
func New(config *Config) *Client {
	// By default talk over an UNIX socket.
	if config == nil || config.BaseURL == "" {
		return &Client{
			baseURL: url.URL{
				Scheme: "http",
				Host:   "localhost",
			},
			doer: &http.Client{
				Transport: &http.Transport{Dial: unixDialer()},
			},
		}
	}
	baseURL, err := url.Parse(config.BaseURL)
	if err != nil {
		panic(fmt.Sprintf("cannot parse server base URL: %q (%v)", config.BaseURL, err))
	}
	return &Client{
		baseURL: *baseURL,
		doer:    &http.Client{},
	}
}

func (client *Client) setAuthorization(req *http.Request) error {
	user, err := readAuthData()
	if os.IsNotExist(err) {
		return nil
	}
	if err != nil {
		return err
	}

	var buf bytes.Buffer
	fmt.Fprintf(&buf, `Macaroon root="%s"`, user.Macaroon)
	for _, discharge := range user.Discharges {
		fmt.Fprintf(&buf, `, discharge="%s"`, discharge)
	}
	req.Header.Set("Authorization", buf.String())
	return nil
}

// raw performs a request and returns the resulting http.Response and
// error you usually only need to call this directly if you expect the
// response to not be JSON, otherwise you'd call Do(...) instead.
func (client *Client) raw(method, urlpath string, query url.Values, headers map[string]string, body io.Reader) (*http.Response, error) {
	// fake a url to keep http.Client happy
	u := client.baseURL
	u.Path = path.Join(client.baseURL.Path, urlpath)
	u.RawQuery = query.Encode()
	req, err := http.NewRequest(method, u.String(), body)
	if err != nil {
		return nil, err
	}

	for key, value := range headers {
		req.Header.Set(key, value)
	}

	// set Authorization header if there are user's credentials
	err = client.setAuthorization(req)
	if err != nil {
		return nil, err
	}

	return client.doer.Do(req)
}

var (
	doRetry   = 250 * time.Millisecond
	doTimeout = 5 * time.Second
)

// MockDoRetry mocks the delays used by the do retry loop.
func MockDoRetry(retry, timeout time.Duration) (restore func()) {
	oldRetry := doRetry
	oldTimeout := doTimeout
	doRetry = retry
	doTimeout = timeout
	return func() {
		doRetry = oldRetry
		doTimeout = oldTimeout
	}
}

// do performs a request and decodes the resulting json into the given
// value. It's low-level, for testing/experimenting only; you should
// usually use a higher level interface that builds on this.
func (client *Client) do(method, path string, query url.Values, headers map[string]string, body io.Reader, v interface{}) error {
	retry := time.NewTicker(doRetry)
	defer retry.Stop()
	timeout := time.After(doTimeout)
	var rsp *http.Response
	var err error
	for {
		rsp, err = client.raw(method, path, query, headers, body)
		if err == nil || method != "GET" {
			break
		}
		select {
		case <-retry.C:
			continue
		case <-timeout:
		}
		break
	}
	if err != nil {
		return fmt.Errorf("cannot communicate with server: %s", err)
	}
	defer rsp.Body.Close()

	if v != nil {
		dec := json.NewDecoder(rsp.Body)
		if err := dec.Decode(v); err != nil {
			r := dec.Buffered()
			buf, err1 := ioutil.ReadAll(r)
			if err1 != nil {
				buf = []byte(fmt.Sprintf("error reading buffered response body: %s", err1))
			}
			return fmt.Errorf("cannot decode %q: %s", buf, err)
		}
	}

	return nil
}

// doSync performs a request to the given path using the specified HTTP method.
// It expects a "sync" response from the API and on success decodes the JSON
// response payload into the given value.
func (client *Client) doSync(method, path string, query url.Values, headers map[string]string, body io.Reader, v interface{}) (*ResultInfo, error) {
	var rsp response
	if err := client.do(method, path, query, headers, body, &rsp); err != nil {
		return nil, err
	}
	if err := rsp.err(); err != nil {
		return nil, err
	}
	if rsp.Type != "sync" {
		return nil, fmt.Errorf("expected sync response, got %q", rsp.Type)
	}

	if v != nil {
		if err := json.Unmarshal(rsp.Result, v); err != nil {
			return nil, fmt.Errorf("cannot unmarshal: %v", err)
		}
	}

	return &rsp.ResultInfo, nil
}

func (client *Client) doAsync(method, path string, query url.Values, headers map[string]string, body io.Reader) (changeID string, err error) {
	var rsp response

	if err := client.do(method, path, query, headers, body, &rsp); err != nil {
		return "", err
	}
	if err := rsp.err(); err != nil {
		return "", err
	}
	if rsp.Type != "async" {
		return "", fmt.Errorf("expected async response for %q on %q, got %q", method, path, rsp.Type)
	}
	if rsp.StatusCode != http.StatusAccepted {
		return "", fmt.Errorf("operation not accepted")
	}
	if rsp.Change == "" {
		return "", fmt.Errorf("async response without change reference")
	}

	return rsp.Change, nil
}

type ServerVersion struct {
	Version     string
	Series      string
	OSID        string
	OSVersionID string
	OnClassic   bool
}

func (client *Client) ServerVersion() (*ServerVersion, error) {
	sysInfo, err := client.SysInfo()
	if err != nil {
		return nil, err
	}

	return &ServerVersion{
		Version:     sysInfo.Version,
		Series:      sysInfo.Series,
		OSID:        sysInfo.OSRelease.ID,
		OSVersionID: sysInfo.OSRelease.VersionID,
		OnClassic:   sysInfo.OnClassic,
	}, nil
}

// A response produced by the REST API will usually fit in this
// (exceptions are the icons/ endpoints obvs)
type response struct {
	Result     json.RawMessage `json:"result"`
	Status     string          `json:"status"`
	StatusCode int             `json:"status-code"`
	Type       string          `json:"type"`
	Change     string          `json:"change"`

	ResultInfo
}

// Error is the real value of response.Result when an error occurs.
type Error struct {
	Kind    string `json:"kind"`
	Message string `json:"message"`

	StatusCode int
}

func (e *Error) Error() string {
	return e.Message
}

const (
	ErrorKindTwoFactorRequired = "two-factor-required"
	ErrorKindTwoFactorFailed   = "two-factor-failed"
	ErrorKindLoginRequired     = "login-required"
	ErrorKindTermsNotAccepted  = "terms-not-accepted"
	ErrorKindNoPaymentMethods  = "no-payment-methods"
)

// IsTwoFactorError returns whether the given error is due to problems
// in two-factor authentication.
func IsTwoFactorError(err error) bool {
	e, ok := err.(*Error)
	if !ok || e == nil {
		return false
	}

	return e.Kind == ErrorKindTwoFactorFailed || e.Kind == ErrorKindTwoFactorRequired
}

// OSRelease contains information about the system extracted from /etc/os-release.
type OSRelease struct {
	ID        string `json:"id"`
	VersionID string `json:"version-id,omitempty"`
}

// SysInfo holds system information
type SysInfo struct {
	Series    string    `json:"series,omitempty"`
	Version   string    `json:"version,omitempty"`
	OSRelease OSRelease `json:"os-release"`
	OnClassic bool      `json:"on-classic"`
}

func (rsp *response) err() error {
	if rsp.Type != "error" {
		return nil
	}
	var resultErr Error
	err := json.Unmarshal(rsp.Result, &resultErr)
	if err != nil || resultErr.Message == "" {
		return fmt.Errorf("server error: %q", rsp.Status)
	}
	resultErr.StatusCode = rsp.StatusCode

	return &resultErr
}

func parseError(r *http.Response) error {
	var rsp response
	if r.Header.Get("Content-Type") != "application/json" {
		return fmt.Errorf("server error: %q", r.Status)
	}

	dec := json.NewDecoder(r.Body)
	if err := dec.Decode(&rsp); err != nil {
		return fmt.Errorf("cannot unmarshal error: %v", err)
	}

	err := rsp.err()
	if err == nil {
		return fmt.Errorf("server error: %q", r.Status)
	}
	return err
}

// SysInfo gets system information from the REST API.
func (client *Client) SysInfo() (*SysInfo, error) {
	var sysInfo SysInfo

	if _, err := client.doSync("GET", "/v2/system-info", nil, nil, nil, &sysInfo); err != nil {
		return nil, fmt.Errorf("bad sysinfo result: %v", err)
	}

	return &sysInfo, nil
}

// CreateUserResult holds the result of a user creation.
type CreateUserResult struct {
	Username string   `json:"username"`
	SSHKeys  []string `json:"ssh-keys"`
}

<<<<<<< HEAD
// createUserRequest holds the user creation request
type CreateUserRequest struct {
	Email        string `json:"email"`
	Sudoer       bool   `json:"sudoer"`
	Known        bool   `json:"known"`
	ForceManaged bool   `json:"force-managed"`
=======
// CreateUserOptions holds options for creating a local system user.
//
// If Known is false, the provided email is used to query the store for
// username and SSH key details.
//
// If Known is true, the user will be created by looking through existing
// system-user assertions and looking for a matching email. If Email is
// empty then all such assertions are considered and multiple users may
// be created.
type CreateUserOptions struct {
	Email  string `json:"email,omitempty"`
	Sudoer bool   `json:"sudoer,omitempty"`
	Known  bool   `json:"known,omitempty"`
>>>>>>> 85a37fb3
}

// CreateUser creates a local system user. See CreateUserOptions for details.
func (client *Client) CreateUser(options *CreateUserOptions) (*CreateUserResult, error) {
	if options.Email == "" {
		return nil, fmt.Errorf("cannot create a user without providing an email")
	}

	var result CreateUserResult
	data, err := json.Marshal(options)
	if err != nil {
		return nil, err
	}

	if _, err := client.doSync("POST", "/v2/create-user", nil, nil, bytes.NewReader(data), &result); err != nil {
		return nil, fmt.Errorf("while creating user: %v", err)
	}
	return &result, nil
}

// CreateUsers creates multiple local system users. See CreateUserOptions for details.
//
// Results may be provided even if there are errors.
func (client *Client) CreateUsers(options []*CreateUserOptions) ([]*CreateUserResult, error) {
	for _, opts := range options {
		if opts.Email == "" && !opts.Known {
			return nil, fmt.Errorf("cannot create user from store details without an email to query for")
		}
	}

	var results []*CreateUserResult
	var errs []error

	for _, opts := range options {
		data, err := json.Marshal(opts)
		if err != nil {
			return nil, err
		}

		if opts.Email == "" {
			var result []*CreateUserResult
			if _, err := client.doSync("POST", "/v2/create-user", nil, nil, bytes.NewReader(data), &result); err != nil {
				errs = append(errs, err)
			} else {
				results = append(results, result...)
			}
		} else {
			var result *CreateUserResult
			if _, err := client.doSync("POST", "/v2/create-user", nil, nil, bytes.NewReader(data), &result); err != nil {
				errs = append(errs, err)
			} else {
				results = append(results, result)
			}
		}
	}

	if len(errs) == 1 {
		return results, errs[0]
	}
	if len(errs) > 1 {
		var buf bytes.Buffer
		for _, err := range errs {
			fmt.Fprintf(&buf, "\n- %s", err)
		}
		return results, fmt.Errorf("while creating users:%s", buf.Bytes())
	}
	return results, nil
}<|MERGE_RESOLUTION|>--- conflicted
+++ resolved
@@ -372,14 +372,6 @@
 	SSHKeys  []string `json:"ssh-keys"`
 }
 
-<<<<<<< HEAD
-// createUserRequest holds the user creation request
-type CreateUserRequest struct {
-	Email        string `json:"email"`
-	Sudoer       bool   `json:"sudoer"`
-	Known        bool   `json:"known"`
-	ForceManaged bool   `json:"force-managed"`
-=======
 // CreateUserOptions holds options for creating a local system user.
 //
 // If Known is false, the provided email is used to query the store for
@@ -390,10 +382,10 @@
 // empty then all such assertions are considered and multiple users may
 // be created.
 type CreateUserOptions struct {
-	Email  string `json:"email,omitempty"`
-	Sudoer bool   `json:"sudoer,omitempty"`
-	Known  bool   `json:"known,omitempty"`
->>>>>>> 85a37fb3
+	Email        string `json:"email,omitempty"`
+	Sudoer       bool   `json:"sudoer,omitempty"`
+	Known        bool   `json:"known,omitempty"`
+	ForceManaged bool   `json:"force-managed,omitempty"`
 }
 
 // CreateUser creates a local system user. See CreateUserOptions for details.
