--- conflicted
+++ resolved
@@ -455,7 +455,6 @@
 	return results, nil
 }
 
-<<<<<<< HEAD
 // UpdateRevisions asks the daemon to sync the core/kernel snap revisions
 // with what was booted
 func (client *Client) UpdateRevisions() error {
@@ -465,7 +464,8 @@
 	}
 
 	return nil
-=======
+}
+
 // Users returns the local users.
 func (client *Client) Users() ([]*User, error) {
 	var result []*User
@@ -474,5 +474,4 @@
 		return nil, fmt.Errorf("while getting users: %v", err)
 	}
 	return result, nil
->>>>>>> f1ea6172
 }