--- conflicted
+++ resolved
@@ -451,13 +451,7 @@
 
 	cs.rsp = `lots-of-foo-data`
 
-<<<<<<< HEAD
-	// XXX: the "size" value after fname will be tested with
-	// https://github.com/snapcore/snapd/pull/7689
-	fname, _, rc, err := cs.cli.Download("foo", &client.SnapOptions{
-=======
 	dlInfo, rc, err := cs.cli.Download("foo", &client.SnapOptions{
->>>>>>> bfb535bc
 		Revision: "2",
 		Channel:  "edge",
 	})
