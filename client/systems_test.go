--- conflicted
+++ resolved
@@ -217,70 +217,6 @@
 	c.Check(cs.req.URL.Path, check.Equals, "/v2/systems/1234")
 }
 
-<<<<<<< HEAD
-func (cs *clientSuite) TestRequestSystemInstallHappy(c *check.C) {
-	cs.status = 202
-	cs.rsp = `{
-		"type": "async",
-		"status-code": 202,
-		"change": "42"
-	}`
-	vols := map[string][]gadget.Volume{
-		"pc": {
-			{
-				Schema:     "dos",
-				Bootloader: "mbr",
-				ID:         "0c",
-				// Note that name is not exported as json
-				Name: "pc",
-			},
-		},
-	}
-	opts := &client.InstallSystemOptions{
-		Step:    client.InstallStepFinish,
-		Volumes: vols,
-	}
-	chgID, err := cs.cli.InstallSystem("1234", opts)
-	c.Assert(err, check.IsNil)
-	c.Assert(chgID, check.Equals, "42")
-	c.Check(cs.req.Method, check.Equals, "POST")
-	c.Check(cs.req.URL.Path, check.Equals, "/v2/systems/1234")
-
-	body, err := ioutil.ReadAll(cs.req.Body)
-	c.Assert(err, check.IsNil)
-	var req map[string]interface{}
-	err = json.Unmarshal(body, &req)
-	c.Assert(err, check.IsNil)
-	c.Assert(req, check.DeepEquals, map[string]interface{}{
-		"action": "install",
-		"step":   "finish",
-		"on-volumes": map[string]interface{}{
-			"pc": []interface{}{
-				map[string]interface{}{
-					"schema":     "dos",
-					"bootloader": "mbr",
-					"id":         "0c",
-					"structure":  nil,
-				},
-			},
-		},
-	})
-}
-
-func (cs *clientSuite) TestRequestSystemInstallErrorNoSystem(c *check.C) {
-	cs.rsp = `{
-	    "type": "error",
-	    "status-code": 500,
-	    "result": {"message": "failed"}
-	}`
-	opts := &client.InstallSystemOptions{
-		Step: client.InstallStepFinish,
-	}
-	_, err := cs.cli.InstallSystem("1234", opts)
-	c.Assert(err, check.ErrorMatches, `cannot request system install for "1234": failed`)
-	c.Check(cs.req.Method, check.Equals, "POST")
-	c.Check(cs.req.URL.Path, check.Equals, "/v2/systems/1234")
-=======
 func (cs *clientSuite) TestSystemDetailsNone(c *check.C) {
 	cs.rsp = `{
 	    "type": "sync",
@@ -359,5 +295,68 @@
 			},
 		},
 	})
->>>>>>> 46b940c9
+}
+
+func (cs *clientSuite) TestRequestSystemInstallErrorNoSystem(c *check.C) {
+	cs.rsp = `{
+	    "type": "error",
+	    "status-code": 500,
+	    "result": {"message": "failed"}
+	}`
+	opts := &client.InstallSystemOptions{
+		Step: client.InstallStepFinish,
+	}
+	_, err := cs.cli.InstallSystem("1234", opts)
+	c.Assert(err, check.ErrorMatches, `cannot request system install for "1234": failed`)
+	c.Check(cs.req.Method, check.Equals, "POST")
+	c.Check(cs.req.URL.Path, check.Equals, "/v2/systems/1234")
+}
+
+func (cs *clientSuite) TestRequestSystemInstallHappy(c *check.C) {
+	cs.status = 202
+	cs.rsp = `{
+		"type": "async",
+		"status-code": 202,
+		"change": "42"
+	}`
+	vols := map[string][]gadget.Volume{
+		"pc": {
+			{
+				Schema:     "dos",
+				Bootloader: "mbr",
+				ID:         "0c",
+				// Note that name is not exported as json
+				Name: "pc",
+			},
+		},
+	}
+	opts := &client.InstallSystemOptions{
+		Step:    client.InstallStepFinish,
+		Volumes: vols,
+	}
+	chgID, err := cs.cli.InstallSystem("1234", opts)
+	c.Assert(err, check.IsNil)
+	c.Assert(chgID, check.Equals, "42")
+	c.Check(cs.req.Method, check.Equals, "POST")
+	c.Check(cs.req.URL.Path, check.Equals, "/v2/systems/1234")
+
+	body, err := ioutil.ReadAll(cs.req.Body)
+	c.Assert(err, check.IsNil)
+	var req map[string]interface{}
+	err = json.Unmarshal(body, &req)
+	c.Assert(err, check.IsNil)
+	c.Assert(req, check.DeepEquals, map[string]interface{}{
+		"action": "install",
+		"step":   "finish",
+		"on-volumes": map[string]interface{}{
+			"pc": []interface{}{
+				map[string]interface{}{
+					"schema":     "dos",
+					"bootloader": "mbr",
+					"id":         "0c",
+					"structure":  nil,
+				},
+			},
+		},
+	})
 }