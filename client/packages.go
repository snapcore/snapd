// -*- Mode: Go; indent-tabs-mode: t -*-

/*
 * Copyright (C) 2015-2016 Canonical Ltd
 *
 * This program is free software: you can redistribute it and/or modify
 * it under the terms of the GNU General Public License version 3 as
 * published by the Free Software Foundation.
 *
 * This program is distributed in the hope that it will be useful,
 * but WITHOUT ANY WARRANTY; without even the implied warranty of
 * MERCHANTABILITY or FITNESS FOR A PARTICULAR PURPOSE.  See the
 * GNU General Public License for more details.
 *
 * You should have received a copy of the GNU General Public License
 * along with this program.  If not, see <http://www.gnu.org/licenses/>.
 *
 */

package client

import (
	"fmt"
	"net/url"
	"time"
)

// Snap holds the data for a snap as obtained from snapd.
type Snap struct {
	ID            string    `json:"id"`
	Summary       string    `json:"summary"`
	Description   string    `json:"description"`
	DownloadSize  int64     `json:"download-size"`
	Icon          string    `json:"icon"`
	InstalledSize int64     `json:"installed-size"`
	InstallDate   time.Time `json:"install-date"`
	Name          string    `json:"name"`
	Developer     string    `json:"developer"`
	Status        string    `json:"status"`
	Type          string    `json:"type"`
	Version       string    `json:"version"`
	Channel       string    `json:"channel"`
	Revision      Revision  `json:"revision"`
	Confinement   string    `json:"confinement"`
	Private       bool      `json:"private"`
<<<<<<< HEAD
	DevMode       bool      `json:"devmode"`
=======
	TryMode       bool      `json:"trymode"`
>>>>>>> 412bb6e7

	Prices map[string]float64 `json:"prices"`
}

// Statuses and types a snap may have.
const (
	StatusAvailable = "available"
	StatusInstalled = "installed"
	StatusActive    = "active"
	StatusRemoved   = "removed"

	TypeApp    = "app"
	TypeKernel = "kernel"
	TypeGadget = "gadget"
	TypeOS     = "os"

	StrictConfinement  = "strict"
	DevmodeConfinement = "devmode"
)

type ResultInfo struct {
	SuggestedCurrency string `json:"suggested-currency"`
}

// FindOptions supports exactly one of the following options:
// - Refresh: only return snaps that are refreshable
// - Query: only return snaps that match the query string
type FindOptions struct {
	Refresh bool
	Query   string
}

// List returns the list of all snaps installed on the system
// with names in the given list; if the list is empty, all snaps.
func (client *Client) List(names []string) ([]*Snap, error) {
	snaps, _, err := client.snapsFromPath("/v2/snaps", nil)
	if err != nil {
		return nil, err
	}

	if len(names) == 0 {
		return snaps, nil
	}

	wanted := make(map[string]bool, len(names))
	for _, name := range names {
		wanted[name] = true
	}

	var result []*Snap
	for _, snap := range snaps {
		if wanted[snap.Name] {
			result = append(result, snap)
		}
	}

	return result, nil
}

// Find returns a list of snaps available for install from the
// store for this system and that match the query
func (client *Client) Find(opts *FindOptions) ([]*Snap, *ResultInfo, error) {
	if opts == nil {
		opts = &FindOptions{}
	}

	q := url.Values{}
	q.Set("q", opts.Query)
	if opts.Refresh {
		q.Set("select", "refresh")
	}

	return client.snapsFromPath("/v2/find", q)
}

func (client *Client) snapsFromPath(path string, query url.Values) ([]*Snap, *ResultInfo, error) {
	var snaps []*Snap
	ri, err := client.doSync("GET", path, query, nil, nil, &snaps)
	if err != nil {
		return nil, nil, fmt.Errorf("cannot list snaps: %s", err)
	}
	return snaps, ri, nil
}

// Snap returns the most recently published revision of the snap with the
// provided name.
func (client *Client) Snap(name string) (*Snap, *ResultInfo, error) {
	var snap *Snap
	path := fmt.Sprintf("/v2/snaps/%s", name)
	ri, err := client.doSync("GET", path, nil, nil, nil, &snap)
	if err != nil {
		return nil, nil, fmt.Errorf("cannot retrieve snap %q: %s", name, err)
	}
	return snap, ri, nil
}<|MERGE_RESOLUTION|>--- conflicted
+++ resolved
@@ -43,11 +43,8 @@
 	Revision      Revision  `json:"revision"`
 	Confinement   string    `json:"confinement"`
 	Private       bool      `json:"private"`
-<<<<<<< HEAD
 	DevMode       bool      `json:"devmode"`
-=======
 	TryMode       bool      `json:"trymode"`
->>>>>>> 412bb6e7
 
 	Prices map[string]float64 `json:"prices"`
 }
