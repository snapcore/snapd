// -*- Mode: Go; indent-tabs-mode: t -*-

/*
 * Copyright (C) 2015-2016 Canonical Ltd
 *
 * This program is free software: you can redistribute it and/or modify
 * it under the terms of the GNU General Public License version 3 as
 * published by the Free Software Foundation.
 *
 * This program is distributed in the hope that it will be useful,
 * but WITHOUT ANY WARRANTY; without even the implied warranty of
 * MERCHANTABILITY or FITNESS FOR A PARTICULAR PURPOSE.  See the
 * GNU General Public License for more details.
 *
 * You should have received a copy of the GNU General Public License
 * along with this program.  If not, see <http://www.gnu.org/licenses/>.
 *
 */

package client

import (
	"errors"
	"fmt"
	"net/url"
	"time"

	"github.com/snapcore/snapd/snap"
)

// Snap holds the data for a snap as obtained from snapd.
type Snap struct {
<<<<<<< HEAD
	ID            string        `json:"id"`
	Summary       string        `json:"summary"`
	Description   string        `json:"description"`
	DownloadSize  int64         `json:"download-size"`
	Icon          string        `json:"icon"`
	InstalledSize int64         `json:"installed-size"`
	InstallDate   time.Time     `json:"install-date"`
	Name          string        `json:"name"`
	Developer     string        `json:"developer"`
	Status        string        `json:"status"`
	Type          string        `json:"type"`
	Version       string        `json:"version"`
	Channel       string        `json:"channel"`
	Revision      snap.Revision `json:"revision"`
	Confinement   string        `json:"confinement"`
	Private       bool          `json:"private"`
	DevMode       bool          `json:"devmode"`
	JailMode      bool          `json:"jailmode"`
	TryMode       bool          `json:"trymode"`
	Apps          []AppInfo     `json:"apps"`
	Broken        string        `json:"broken"`
	Contact       string        `json:"contact"`
=======
	ID              string        `json:"id"`
	Summary         string        `json:"summary"`
	Description     string        `json:"description"`
	DownloadSize    int64         `json:"download-size"`
	Icon            string        `json:"icon"`
	InstalledSize   int64         `json:"installed-size"`
	InstallDate     time.Time     `json:"install-date"`
	Name            string        `json:"name"`
	Developer       string        `json:"developer"`
	Status          string        `json:"status"`
	Type            string        `json:"type"`
	Version         string        `json:"version"`
	Channel         string        `json:"channel"`
	TrackingChannel string        `json:"tracking-channel"`
	Revision        snap.Revision `json:"revision"`
	Confinement     string        `json:"confinement"`
	Private         bool          `json:"private"`
	DevMode         bool          `json:"devmode"`
	JailMode        bool          `json:"jailmode"`
	TryMode         bool          `json:"trymode"`
	Apps            []AppInfo     `json:"apps"`
	Broken          string        `json:"broken"`
>>>>>>> 6c46fb1a

	Prices      map[string]float64 `json:"prices"`
	Screenshots []Screenshot       `json:"screenshots"`

	Channels map[string]*snap.ChannelSnapInfo `json:"channels"`
}

type AppInfo struct {
	Name    string   `json:"name"`
	Daemon  string   `json:"daemon"`
	Aliases []string `json:"aliases"`
}

type Screenshot struct {
	URL    string `json:"url"`
	Width  int64  `json:"width,omitempty"`
	Height int64  `json:"height,omitempty"`
}

// Statuses and types a snap may have.
const (
	StatusAvailable = "available"
	StatusInstalled = "installed"
	StatusActive    = "active"
	StatusRemoved   = "removed"
	StatusPriced    = "priced"

	TypeApp    = "app"
	TypeKernel = "kernel"
	TypeGadget = "gadget"
	TypeOS     = "os"

	StrictConfinement  = "strict"
	DevModeConfinement = "devmode"
	ClassicConfinement = "classic"
)

type ResultInfo struct {
	SuggestedCurrency string `json:"suggested-currency"`
}

// FindOptions supports exactly one of the following options:
// - Refresh: only return snaps that are refreshable
// - Private: return snaps that are private
// - Query: only return snaps that match the query string
type FindOptions struct {
	Refresh bool
	Private bool
	Prefix  bool
	Query   string
	Section string
}

var ErrNoSnapsInstalled = errors.New("no snaps installed")

type ListOptions struct {
	All bool
}

// List returns the list of all snaps installed on the system
// with names in the given list; if the list is empty, all snaps.
func (client *Client) List(names []string, opts *ListOptions) ([]*Snap, error) {
	if opts == nil {
		opts = &ListOptions{}
	}

	q := make(url.Values)
	if opts.All {
		q.Add("select", "all")
	}

	snaps, _, err := client.snapsFromPath("/v2/snaps", q)
	if err != nil {
		return nil, err
	}

	if len(snaps) == 0 {
		return nil, ErrNoSnapsInstalled
	}

	if len(names) == 0 {
		return snaps, nil
	}

	wanted := make(map[string]bool, len(names))
	for _, name := range names {
		wanted[name] = true
	}

	var result []*Snap
	for _, snap := range snaps {
		if wanted[snap.Name] {
			result = append(result, snap)
		}
	}

	return result, nil
}

// Sections returns the list of existing snap sections in the store
func (client *Client) Sections() ([]string, error) {
	var sections []string
	_, err := client.doSync("GET", "/v2/sections", nil, nil, nil, &sections)
	if err != nil {
		return nil, fmt.Errorf("cannot get snap sections: %s", err)
	}
	return sections, nil
}

// Find returns a list of snaps available for install from the
// store for this system and that match the query
func (client *Client) Find(opts *FindOptions) ([]*Snap, *ResultInfo, error) {
	if opts == nil {
		opts = &FindOptions{}
	}

	q := url.Values{}
	if opts.Prefix {
		q.Set("name", opts.Query+"*")
	} else {
		q.Set("q", opts.Query)
	}
	switch {
	case opts.Refresh && opts.Private:
		return nil, nil, fmt.Errorf("cannot specify refresh and private together")
	case opts.Refresh:
		q.Set("select", "refresh")
	case opts.Private:
		q.Set("select", "private")
	}
	if opts.Section != "" {
		q.Set("section", opts.Section)
	}

	return client.snapsFromPath("/v2/find", q)
}

func (client *Client) FindOne(name string) (*Snap, *ResultInfo, error) {
	q := url.Values{}
	q.Set("name", name)

	snaps, ri, err := client.snapsFromPath("/v2/find", q)
	if err != nil {
		return nil, nil, fmt.Errorf("cannot find snap %q: %s", name, err)
	}

	if len(snaps) == 0 {
		return nil, nil, fmt.Errorf("cannot find snap %q", name)
	}

	return snaps[0], ri, nil
}

func (client *Client) snapsFromPath(path string, query url.Values) ([]*Snap, *ResultInfo, error) {
	var snaps []*Snap
	ri, err := client.doSync("GET", path, query, nil, nil, &snaps)
	if err != nil {
		return nil, nil, fmt.Errorf("cannot list snaps: %s", err)
	}
	return snaps, ri, nil
}

// Snap returns the most recently published revision of the snap with the
// provided name.
func (client *Client) Snap(name string) (*Snap, *ResultInfo, error) {
	var snap *Snap
	path := fmt.Sprintf("/v2/snaps/%s", name)
	ri, err := client.doSync("GET", path, nil, nil, nil, &snap)
	if err != nil {
		return nil, nil, fmt.Errorf("cannot retrieve snap %q: %s", name, err)
	}
	return snap, ri, nil
}<|MERGE_RESOLUTION|>--- conflicted
+++ resolved
@@ -30,30 +30,6 @@
 
 // Snap holds the data for a snap as obtained from snapd.
 type Snap struct {
-<<<<<<< HEAD
-	ID            string        `json:"id"`
-	Summary       string        `json:"summary"`
-	Description   string        `json:"description"`
-	DownloadSize  int64         `json:"download-size"`
-	Icon          string        `json:"icon"`
-	InstalledSize int64         `json:"installed-size"`
-	InstallDate   time.Time     `json:"install-date"`
-	Name          string        `json:"name"`
-	Developer     string        `json:"developer"`
-	Status        string        `json:"status"`
-	Type          string        `json:"type"`
-	Version       string        `json:"version"`
-	Channel       string        `json:"channel"`
-	Revision      snap.Revision `json:"revision"`
-	Confinement   string        `json:"confinement"`
-	Private       bool          `json:"private"`
-	DevMode       bool          `json:"devmode"`
-	JailMode      bool          `json:"jailmode"`
-	TryMode       bool          `json:"trymode"`
-	Apps          []AppInfo     `json:"apps"`
-	Broken        string        `json:"broken"`
-	Contact       string        `json:"contact"`
-=======
 	ID              string        `json:"id"`
 	Summary         string        `json:"summary"`
 	Description     string        `json:"description"`
@@ -76,7 +52,7 @@
 	TryMode         bool          `json:"trymode"`
 	Apps            []AppInfo     `json:"apps"`
 	Broken          string        `json:"broken"`
->>>>>>> 6c46fb1a
+	Contact         string        `json:"contact"`
 
 	Prices      map[string]float64 `json:"prices"`
 	Screenshots []Screenshot       `json:"screenshots"`
