--- conflicted
+++ resolved
@@ -39,30 +39,17 @@
 
 // Snap holds the data for a snap as obtained from snapd.
 type Snap struct {
-<<<<<<< HEAD
-	ID               string        `json:"id"`
-	Title            string        `json:"title,omitempty"`
-	Summary          string        `json:"summary"`
-	Description      string        `json:"description"`
-	DownloadSize     int64         `json:"download-size,omitempty"`
-	Icon             string        `json:"icon,omitempty"`
-	InstalledSize    int64         `json:"installed-size,omitempty"`
-	InstallDate      time.Time     `json:"install-date,omitempty"`
-	Name             string        `json:"name"`
-	Publisher        *StoreAccount `json:"publisher,omitempty"`
-=======
-	ID            string    `json:"id"`
-	Title         string    `json:"title,omitempty"`
-	Summary       string    `json:"summary"`
-	Description   string    `json:"description"`
-	DownloadSize  int64     `json:"download-size,omitempty"`
-	Icon          string    `json:"icon,omitempty"`
-	InstalledSize int64     `json:"installed-size,omitempty"`
-	InstallDate   time.Time `json:"install-date,omitempty"`
-	Name          string    `json:"name"`
-	Publisher     string    `json:"publisher" help:"The publisher of the snap"`
-	// This to also the Publisher for historic reasons.
->>>>>>> e46452c0
+	ID            string        `json:"id"`
+	Title         string        `json:"title,omitempty"`
+	Summary       string        `json:"summary"`
+	Description   string        `json:"description"`
+	DownloadSize  int64         `json:"download-size,omitempty"`
+	Icon          string        `json:"icon,omitempty"`
+	InstalledSize int64         `json:"installed-size,omitempty"`
+	InstallDate   time.Time     `json:"install-date,omitempty"`
+	Name          string        `json:"name"`
+	Publisher     *StoreAccount `json:"publisher,omitempty"`
+	// This to also the publisher's username for historic reasons.
 	Developer        string        `json:"developer"`
 	Status           string        `json:"status"`
 	Type             string        `json:"type"`
