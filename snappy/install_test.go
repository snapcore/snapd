--- conflicted
+++ resolved
@@ -35,23 +35,6 @@
 	"github.com/snapcore/snapd/progress"
 )
 
-<<<<<<< HEAD
-func (s *SnapTestSuite) TestInstallInstall(c *C) {
-	snapPath := makeTestSnapPackage(c, "")
-	name, err := install(snapPath, "channel", LegacyAllowUnauthenticated|LegacyDoInstallGC, &progress.NullProgress{})
-	c.Assert(err, IsNil)
-	c.Check(name, Equals, "foo")
-
-	all, err := (&Overlord{}).Installed()
-	c.Check(err, IsNil)
-	c.Assert(all, HasLen, 1)
-	snap := all[0]
-	c.Check(snap.Name(), Equals, name)
-	c.Check(snap.IsActive(), Equals, true)
-}
-
-=======
->>>>>>> 4b6eab21
 func (s *SnapTestSuite) TestInstallNoHook(c *C) {
 	snapPath := makeTestSnapPackage(c, "")
 	name, err := install(snapPath, "", LegacyAllowUnauthenticated|LegacyDoInstallGC|LegacyInhibitHooks, &progress.NullProgress{})
@@ -170,19 +153,11 @@
 	s.storeCfg.SearchURI, err = url.Parse(mockServer.URL + "/search")
 	c.Assert(err, IsNil)
 
-<<<<<<< HEAD
-	name, err := install("foo", "ch", 0, &progress.NullProgress{})
+	name, err := install("foo", "ch", LegacyInhibitHooks, &progress.NullProgress{})
 	c.Assert(err, IsNil)
 	c.Check(name, Equals, "foo")
 
-	_, err = install("foo", "ch", 0, &progress.NullProgress{})
-=======
-	name, err := Install("foo", "ch", LegacyInhibitHooks, &progress.NullProgress{})
-	c.Assert(err, IsNil)
-	c.Check(name, Equals, "foo")
-
-	_, err = Install("foo", "ch", LegacyInhibitHooks, &progress.NullProgress{})
->>>>>>> 4b6eab21
+	_, err = install("foo", "ch", LegacyInhibitHooks, &progress.NullProgress{})
 	c.Assert(err, ErrorMatches, ".*"+ErrAlreadyInstalled.Error())
 }
 
