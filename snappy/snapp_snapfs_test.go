--- conflicted
+++ resolved
@@ -327,7 +327,10 @@
 	// simulate scheduled next boot is a new kernel
 	mockb.bootvars["snappy_kernel"] = "ubuntu-kernel." + testOrigin + "_4.0-1.snap"
 	c.Assert(snap.NeedsReboot(), Equals, true)
-<<<<<<< HEAD
+
+	// simulate we booted the kernel successfully
+	mockb.bootvars["snappy_good_kernel"] = "ubuntu-kernel." + testOrigin + "_4.0-1.snap"
+	c.Assert(snap.NeedsReboot(), Equals, false)
 }
 
 func (s *SnapfsTestSuite) TestInstallKernelSnapRemovesKernelAssets(c *C) {
@@ -348,10 +351,4 @@
 	err = part.Uninstall(&MockProgressMeter{})
 	c.Assert(err, IsNil)
 	c.Assert(helpers.FileExists(kernelAssetsDir), Equals, false)
-=======
-
-	// simulate we booted the kernel successfully
-	mockb.bootvars["snappy_good_kernel"] = "ubuntu-kernel." + testOrigin + "_4.0-1.snap"
-	c.Assert(snap.NeedsReboot(), Equals, false)
->>>>>>> 63c1dfcc
 }