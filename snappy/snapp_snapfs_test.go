// -*- Mode: Go; indent-tabs-mode: t -*-

/*
 * Copyright (C) 2014-2015 Canonical Ltd
 *
 * This program is free software: you can redistribute it and/or modify
 * it under the terms of the GNU General Public License version 3 as
 * published by the Free Software Foundation.
 *
 * This program is distributed in the hope that it will be useful,
 * but WITHOUT ANY WARRANTY; without even the implied warranty of
 * MERCHANTABILITY or FITNESS FOR A PARTICULAR PURPOSE.  See the
 * GNU General Public License for more details.
 *
 * You should have received a copy of the GNU General Public License
 * along with this program.  If not, see <http://www.gnu.org/licenses/>.
 *
 */

package snappy

import (
	"io/ioutil"
	"os"
	"path/filepath"

	"github.com/ubuntu-core/snappy/dirs"
	"github.com/ubuntu-core/snappy/helpers"
	"github.com/ubuntu-core/snappy/partition"
	"github.com/ubuntu-core/snappy/snap/squashfs"
	"github.com/ubuntu-core/snappy/systemd"
	"github.com/ubuntu-core/snappy/testutil"

	. "gopkg.in/check.v1"
)

// mockBootloader mocks a the bootloader interface and records all
// set/get calls
type mockBootloader struct {
	bootvars map[string]string
	bootdir  string
}

func newMockBootloader(bootdir string) *mockBootloader {
	return &mockBootloader{
		bootvars: make(map[string]string),
		bootdir:  bootdir,
	}
}

func (b *mockBootloader) SetBootVar(key, value string) error {
	b.bootvars[key] = value
	return nil
}

func (b *mockBootloader) GetBootVar(key string) (string, error) {
	return b.bootvars[key], nil
}

func (b *mockBootloader) Dir() string {
	return b.bootdir
}

type SquashfsTestSuite struct {
	testutil.BaseTest

<<<<<<< HEAD
	bootvars    map[string]string
	systemdCmds [][]string
=======
	bootloader *mockBootloader
>>>>>>> 2db4cc9b
}

func (s *SquashfsTestSuite) SetUpTest(c *C) {
	s.BaseTest.SetUpTest(c)

	dirs.SetRootDir(c.MkDir())
	os.MkdirAll(filepath.Join(dirs.SnapServicesDir, "multi-user.target.wants"), 0755)

	// ensure we do not run a real systemd
	systemd.SystemctlCmd = func(cmd ...string) ([]byte, error) {
		s.systemdCmds = append(s.systemdCmds, cmd)
		return []byte("ActiveState=inactive\n"), nil
	}

	// mock the boot variable writing for the tests
	s.bootloader = newMockBootloader(c.MkDir())
	findBootloader = func() (partition.Bootloader, error) {
		return s.bootloader, nil
	}

	s.AddCleanup(func() { findBootloader = partition.FindBootloader })
}

func (s *SquashfsTestSuite) TearDownTest(c *C) {
	s.BaseTest.TearDownTest(c)
}

var _ = Suite(&SquashfsTestSuite{})

const packageHello = `name: hello-app
version: 1.10
icon: meta/hello.svg
`

func (s *SquashfsTestSuite) TestMakeSnapMakesSquashfs(c *C) {
	snapPkg := makeTestSnapPackage(c, packageHello)
	part, err := NewSnapFile(snapPkg, "origin", true)
	c.Assert(err, IsNil)

	// ensure the right backend got picked up
	c.Assert(part.deb, FitsTypeOf, &squashfs.Snap{})
}

func (s *SquashfsTestSuite) TestInstallViaSquashfsWorks(c *C) {
	snapPkg := makeTestSnapPackage(c, packageHello)
	part, err := NewSnapFile(snapPkg, "origin", true)
	c.Assert(err, IsNil)

	_, err = part.Install(&MockProgressMeter{}, 0)
	c.Assert(err, IsNil)

	// after install the blob is in the right dir
	c.Assert(helpers.FileExists(filepath.Join(dirs.SnapBlobDir, "hello-app.origin_1.10.snap")), Equals, true)

	// ensure the right unit is created
	mup := systemd.MountUnitPath("/snaps/hello-app.origin/1.10", "mount")
	content, err := ioutil.ReadFile(mup)
	c.Assert(err, IsNil)
	c.Assert(string(content), Matches, "(?ms).*^Where=/snaps/hello-app.origin/1.10")
	c.Assert(string(content), Matches, "(?ms).*^What=/var/lib/snappy/snaps/hello-app.origin_1.10.snap")
}

func (s *SquashfsTestSuite) TestAddSquashfsMount(c *C) {
	m := packageYaml{
		Name:          "foo.origin",
		Version:       "1.0",
		Architectures: []string{"all"},
	}
	inter := &MockProgressMeter{}
	err := m.addSquashfsMount(filepath.Join(dirs.SnapSnapsDir, "foo.origin/1.0"), true, inter)
	c.Assert(err, IsNil)

	// ensure correct mount unit
	mount, err := ioutil.ReadFile(filepath.Join(dirs.SnapServicesDir, "snaps-foo.origin-1.0.mount"))
	c.Assert(err, IsNil)
	c.Assert(string(mount), Equals, `[Unit]
Description=Squashfs mount unit for foo.origin

[Mount]
What=/var/lib/snappy/snaps/foo.origin_1.0.snap
Where=/snaps/foo.origin/1.0
`)

}

func (s *SquashfsTestSuite) TestRemoveSquashfsMountUnit(c *C) {
	m := packageYaml{}
	inter := &MockProgressMeter{}
	err := m.addSquashfsMount(filepath.Join(dirs.SnapSnapsDir, "foo.origin/1.0"), true, inter)
	c.Assert(err, IsNil)

	// ensure we have the files
	p := filepath.Join(dirs.SnapServicesDir, "snaps-foo.origin-1.0.mount")
	c.Assert(helpers.FileExists(p), Equals, true)

	// now call remove and ensure they are gone
	err = m.removeSquashfsMount(filepath.Join(dirs.SnapSnapsDir, "foo.origin/1.0"), inter)
	c.Assert(err, IsNil)
	p = filepath.Join(dirs.SnapServicesDir, "snaps-foo.origin-1.0.mount")
	c.Assert(helpers.FileExists(p), Equals, false)
}

func (s *SquashfsTestSuite) TestRemoveViaSquashfsWorks(c *C) {
	snapPkg := makeTestSnapPackage(c, packageHello)
	part, err := NewSnapFile(snapPkg, "origin", true)
	c.Assert(err, IsNil)

	_, err = part.Install(&MockProgressMeter{}, 0)
	c.Assert(err, IsNil)

	// after install the blob is in the right dir
	c.Assert(helpers.FileExists(filepath.Join(dirs.SnapBlobDir, "hello-app.origin_1.10.snap")), Equals, true)

	// now remove and ensure its gone
	installedPart, err := newSnapPartFromYaml(filepath.Join(part.instdir, "meta", "package.yaml"), part.origin, part.m)
	c.Assert(err, IsNil)
	err = installedPart.Uninstall(&MockProgressMeter{})
	c.Assert(err, IsNil)
	c.Assert(helpers.FileExists(filepath.Join(dirs.SnapBlobDir, "hello-app.origin_1.10.snap")), Equals, false)

}

const packageOS = `
name: ubuntu-core
version: 15.10-1
type: os
vendor: Someone
`

func (s *SquashfsTestSuite) TestInstallOsSnapUpdatesBootloader(c *C) {
	snapPkg := makeTestSnapPackage(c, packageOS)
	part, err := NewSnapFile(snapPkg, "origin", true)
	c.Assert(err, IsNil)

	_, err = part.Install(&MockProgressMeter{}, 0)
	c.Assert(err, IsNil)

	c.Assert(s.bootloader.bootvars, DeepEquals, map[string]string{
		"snappy_os":   "ubuntu-core.origin_15.10-1.snap",
		"snappy_mode": "try",
	})
}

const packageKernel = `
name: ubuntu-kernel
version: 4.0-1
type: kernel
vendor: Someone

kernel: vmlinuz-4.2
initrd: initrd.img-4.2
`

func (s *SquashfsTestSuite) TestInstallKernelSnapUpdatesBootloader(c *C) {
	files := [][]string{
		{"vmlinuz-4.2", "I'm a kernel"},
		{"initrd.img-4.2", "...and I'm an initrd"},
	}
	snapPkg := makeTestSnapPackageWithFiles(c, packageKernel, files)
	part, err := NewSnapFile(snapPkg, "origin", true)
	c.Assert(err, IsNil)

	_, err = part.Install(&MockProgressMeter{}, 0)
	c.Assert(err, IsNil)

	c.Assert(s.bootloader.bootvars, DeepEquals, map[string]string{
		"snappy_kernel": "ubuntu-kernel.origin_4.0-1.snap",
		"snappy_mode":   "try",
	})
}

func (s *SquashfsTestSuite) TestInstallKernelSnapUnpacksKernel(c *C) {
	files := [][]string{
		{"vmlinuz-4.2", "I'm a kernel"},
		{"initrd.img-4.2", "...and I'm an initrd"},
	}
	snapPkg := makeTestSnapPackageWithFiles(c, packageKernel, files)
	part, err := NewSnapFile(snapPkg, "origin", true)
	c.Assert(err, IsNil)

	_, err = part.Install(&MockProgressMeter{}, 0)
	c.Assert(err, IsNil)

	// this is where the kernel/initrd is unpacked
	bootdir := s.bootloader.Dir()

	// kernel is here and normalized
	vmlinuz := filepath.Join(bootdir, "ubuntu-kernel.origin_4.0-1.snap", "vmlinuz")
	content, err := ioutil.ReadFile(vmlinuz)
	c.Assert(err, IsNil)
	c.Assert(string(content), Equals, files[0][1])

	// and so is initrd
	initrd := filepath.Join(bootdir, "ubuntu-kernel.origin_4.0-1.snap", "initrd.img")
	content, err = ioutil.ReadFile(initrd)
	c.Assert(err, IsNil)
	c.Assert(string(content), Equals, files[1][1])
}

func (s *SquashfsTestSuite) TestInstallKernelSnapRemovesKernelAssets(c *C) {
	files := [][]string{
		{"vmlinuz-4.2", "I'm a kernel"},
		{"initrd.img-4.2", "...and I'm an initrd"},
	}
	snapPkg := makeTestSnapPackageWithFiles(c, packageKernel, files)
	part, err := NewSnapFile(snapPkg, "origin", true)
	c.Assert(err, IsNil)

	pbar := &MockProgressMeter{}
	_, err = part.Install(pbar, 0)
	c.Assert(err, IsNil)
	kernelAssetsDir := filepath.Join(s.bootloader.Dir(), "ubuntu-kernel.origin_4.0-1.snap")
	c.Assert(helpers.FileExists(kernelAssetsDir), Equals, true)

	// ensure uninstall cleans the kernel assets
	installedPart, err := newSnapPartFromYaml(filepath.Join(part.instdir, "meta", "package.yaml"), part.origin, part.m)
	c.Assert(err, IsNil)
	installedPart.isActive = false
	err = installedPart.Uninstall(pbar)
	c.Assert(err, IsNil)
	c.Assert(helpers.FileExists(kernelAssetsDir), Equals, false)
}

func (s *SquashfsTestSuite) TestActiveKernelNotRemovable(c *C) {
	snapYaml, err := makeInstalledMockSnap(dirs.GlobalRootDir, packageKernel)
	c.Assert(err, IsNil)

	snap, err := NewInstalledSnapPart(snapYaml, testOrigin)
	c.Assert(err, IsNil)

	snap.isActive = true
	c.Assert(snap.Uninstall(&MockProgressMeter{}), Equals, ErrPackageNotRemovable)
}

func (s *SquashfsTestSuite) TestInstallKernelSnapUnpacksKernelErrors(c *C) {
	snapPkg := makeTestSnapPackage(c, packageHello)
	part, err := NewSnapFile(snapPkg, "origin", true)
	c.Assert(err, IsNil)

	_, err = extractKernelAssets(part, nil, 0)
	c.Assert(err, ErrorMatches, `can not extract kernel assets from snap type "app"`)
}

func (s *SquashfsTestSuite) TestInstallKernelSnapRemoveAssetsWrongType(c *C) {
	snapYaml, err := makeInstalledMockSnap(dirs.GlobalRootDir, packageHello)
	c.Assert(err, IsNil)

	part, err := NewInstalledSnapPart(snapYaml, testOrigin)
	c.Assert(err, IsNil)

	err = removeKernelAssets(part, nil)
	c.Assert(err, ErrorMatches, `can not remove kernel assets from snap type "app"`)
}

func (s *SquashfsTestSuite) TestActiveOSNotRemovable(c *C) {
	snapYaml, err := makeInstalledMockSnap(dirs.GlobalRootDir, packageOS)
	c.Assert(err, IsNil)

	snap, err := NewInstalledSnapPart(snapYaml, testOrigin)
	c.Assert(err, IsNil)

	snap.isActive = true
	c.Assert(snap.Uninstall(&MockProgressMeter{}), Equals, ErrPackageNotRemovable)
}

func (s *SquashfsTestSuite) TestInstallOsRebootRequired(c *C) {
	snapYaml, err := makeInstalledMockSnap(dirs.GlobalRootDir, packageOS)
	c.Assert(err, IsNil)
	snap, err := NewInstalledSnapPart(snapYaml, testOrigin)
	c.Assert(err, IsNil)

	snap.isActive = false
	s.bootloader.bootvars["snappy_os"] = "ubuntu-core." + testOrigin + "_15.10-1.snap"
	c.Assert(snap.NeedsReboot(), Equals, true)
}

func (s *SquashfsTestSuite) TestInstallKernelRebootRequired(c *C) {
	snapYaml, err := makeInstalledMockSnap(dirs.GlobalRootDir, packageKernel)
	c.Assert(err, IsNil)

	snap, err := NewInstalledSnapPart(snapYaml, testOrigin)
	c.Assert(err, IsNil)
	c.Assert(snap.NeedsReboot(), Equals, false)

	snap.isActive = false
	s.bootloader.bootvars["snappy_kernel"] = "ubuntu-kernel." + testOrigin + "_4.0-1.snap"
	c.Assert(snap.NeedsReboot(), Equals, true)

	// simulate we booted the kernel successfully
	s.bootloader.bootvars["snappy_good_kernel"] = "ubuntu-kernel." + testOrigin + "_4.0-1.snap"
	c.Assert(snap.NeedsReboot(), Equals, false)
}

func getFakeGrubGadget() (*packageYaml, error) {
	return &packageYaml{
		Gadget: Gadget{
			Hardware: Hardware{
				Bootloader: "grub",
			},
		},
	}, nil
}

func (s *SquashfsTestSuite) TestInstallKernelSnapNoUnpacksKernelForGrub(c *C) {
	// pretend to be a grub system
	origGetGadget := getGadget
	s.AddCleanup(func() { getGadget = origGetGadget })
	getGadget = getFakeGrubGadget

	files := [][]string{
		{"vmlinuz-4.2", "I'm a kernel"},
	}
	snapPkg := makeTestSnapPackageWithFiles(c, packageKernel, files)
	part, err := NewSnapFile(snapPkg, "origin", true)
	c.Assert(err, IsNil)

	_, err = part.Install(&MockProgressMeter{}, 0)
	c.Assert(err, IsNil)

	// kernel is *not* here
	vmlinuz := filepath.Join(s.bootloader.Dir(), "ubuntu-kernel.origin_4.0-1.snap", "vmlinuz")
	c.Assert(helpers.FileExists(vmlinuz), Equals, false)
}

func (s *SquashfsTestSuite) TestInstallFailUnmountsSnap(c *C) {
	snapPkg := makeTestSnapPackage(c, `name: hello
version: 1.10
binaries:
 - name: some-binary
   security-template: not-there
`)
	part, err := NewSnapFile(snapPkg, "origin", true)
	c.Assert(err, IsNil)

	// install but our missing security-template will break the install
	_, err = part.Install(&MockProgressMeter{}, 0)
	c.Assert(err, ErrorMatches, ".*could not find specified template: not-there.*")

	// ensure the mount unit is not there
	mup := systemd.MountUnitPath("/snaps/hello.origin/1.10", "mount")
	c.Assert(helpers.FileExists(mup), Equals, false)

	// ensure that the mount gets unmounted and stopped
	c.Assert(s.systemdCmds, DeepEquals, [][]string{
		{"start", "snaps-hello.origin-1.10.mount"},
		{"--root", dirs.GlobalRootDir, "disable", "snaps-hello.origin-1.10.mount"},
		{"stop", "snaps-hello.origin-1.10.mount"},
		{"show", "--property=ActiveState", "snaps-hello.origin-1.10.mount"},
	})
}<|MERGE_RESOLUTION|>--- conflicted
+++ resolved
@@ -64,12 +64,8 @@
 type SquashfsTestSuite struct {
 	testutil.BaseTest
 
-<<<<<<< HEAD
-	bootvars    map[string]string
+	bootloader  *mockBootloader
 	systemdCmds [][]string
-=======
-	bootloader *mockBootloader
->>>>>>> 2db4cc9b
 }
 
 func (s *SquashfsTestSuite) SetUpTest(c *C) {
