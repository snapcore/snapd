--- conflicted
+++ resolved
@@ -319,21 +319,6 @@
 	return f("/other")
 }
 
-func (s *SITestSuite) TestSystemImagePartInstallUpdatesPartition(c *C) {
-	// add a update
-	s.mockSystemImage.info["target_build_number"] = "3.14"
-	parts, err := s.systemImage.GetUpdates()
-
-	sp := parts[0].(*SystemImagePart)
-	mockPartition := MockPartition{}
-	sp.partition = &mockPartition
-
-	err = sp.Install(nil)
-	c.Assert(err, IsNil)
-	c.Assert(mockPartition.updateBootloaderCalled, Equals, true)
-}
-
-<<<<<<< HEAD
 type MockProgressMeter struct {
 	total    float64
 	progress []float64
@@ -358,9 +343,6 @@
 }
 
 func (s *SITestSuite) TestSystemImagePartInstallUpdatesPartition(c *C) {
-=======
-func (s *SITestSuite) TestSystemImagePartInstall(c *C) {
->>>>>>> 972381b7
 	// add a update
 	s.mockSystemImage.info["target_build_number"] = "3.14"
 	parts, err := s.systemImage.GetUpdates()
@@ -376,4 +358,18 @@
 	c.Assert(pb.total, Equals, 100.0)
 	c.Assert(pb.finished, Equals, true)
 	c.Assert(pb.progress, DeepEquals, []float64{20.0, 40.0, 60.0, 80.0, 100.0})
+}
+
+func (s *SITestSuite) TestSystemImagePartInstall(c *C) {
+	// add a update
+	s.mockSystemImage.info["target_build_number"] = "3.14"
+	parts, err := s.systemImage.GetUpdates()
+
+	sp := parts[0].(*SystemImagePart)
+	mockPartition := MockPartition{}
+	sp.partition = &mockPartition
+
+	err = sp.Install(nil)
+	c.Assert(err, IsNil)
+	c.Assert(mockPartition.updateBootloaderCalled, Equals, true)
 }