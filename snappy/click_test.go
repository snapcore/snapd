--- conflicted
+++ resolved
@@ -1452,62 +1452,6 @@
 	c.Assert(stripGlobalRootDirWasCalled, Equals, true)
 }
 
-<<<<<<< HEAD
-=======
-func (s *SnapTestSuite) TestPackageYamlAddSecurityPolicy(c *C) {
-	m, err := parsePackageYamlData([]byte(`name: foo
-version: 1.0
-binaries:
- - name: foo
-services:
- - name: bar
-   start: baz
-`), false)
-	c.Assert(err, IsNil)
-
-	dirs.SnapSeccompDir = c.MkDir()
-	err = m.addSecurityPolicy("/apps/foo.mvo/1.0/")
-	c.Assert(err, IsNil)
-
-	binSeccompContent, err := ioutil.ReadFile(filepath.Join(dirs.SnapSeccompDir, "foo.mvo_foo_1.0"))
-	c.Assert(string(binSeccompContent), Equals, scFilterGenFakeResult)
-
-	serviceSeccompContent, err := ioutil.ReadFile(filepath.Join(dirs.SnapSeccompDir, "foo.mvo_bar_1.0"))
-	c.Assert(string(serviceSeccompContent), Equals, scFilterGenFakeResult)
-
-}
-
-func (s *SnapTestSuite) TestPackageYamlRemoveSecurityPolicy(c *C) {
-	m, err := parsePackageYamlData([]byte(`name: foo
-version: 1.0
-binaries:
- - name: foo
-services:
- - name: bar
-   start: baz
-`), false)
-	c.Assert(err, IsNil)
-
-	dirs.SnapSeccompDir = c.MkDir()
-	binSeccomp := filepath.Join(dirs.SnapSeccompDir, "foo.mvo_foo_1.0")
-	serviceSeccomp := filepath.Join(dirs.SnapSeccompDir, "foo.mvo_bar_1.0")
-	c.Assert(helpers.FileExists(binSeccomp), Equals, false)
-	c.Assert(helpers.FileExists(serviceSeccomp), Equals, false)
-
-	// add it now
-	err = m.addSecurityPolicy("/apps/foo.mvo/1.0/")
-	c.Assert(err, IsNil)
-	c.Assert(helpers.FileExists(binSeccomp), Equals, true)
-	c.Assert(helpers.FileExists(serviceSeccomp), Equals, true)
-
-	// ensure that it removes the files on remove
-	err = m.removeSecurityPolicy("/apps/foo.mvo/1.0/")
-	c.Assert(err, IsNil)
-	c.Assert(helpers.FileExists(binSeccomp), Equals, false)
-	c.Assert(helpers.FileExists(serviceSeccomp), Equals, false)
-}
-
->>>>>>> 5ff892ea
 func (s *SnapTestSuite) TestRemovePackageServiceKills(c *C) {
 	// make Stop not work
 	var sysdLog [][]string
