// -*- Mode: Go; indent-tabs-mode: t -*-

/*
 * Copyright (C) 2016 Canonical Ltd
 *
 * This program is free software: you can redistribute it and/or modify
 * it under the terms of the GNU General Public License version 3 as
 * published by the Free Software Foundation.
 *
 * This program is distributed in the hope that it will be useful,
 * but WITHOUT ANY WARRANTY; without even the implied warranty of
 * MERCHANTABILITY or FITNESS FOR A PARTICULAR PURPOSE.  See the
 * GNU General Public License for more details.
 *
 * You should have received a copy of the GNU General Public License
 * along with this program.  If not, see <http://www.gnu.org/licenses/>.
 *
 */

// Package assertstest provides helpers for testing code that involves assertions.
package assertstest

import (
	"bytes"
	"crypto/rand"
	"crypto/rsa"
	"encoding/base64"
	"fmt"
	"io"
	"os/exec"
	"strings"
	"time"

	"golang.org/x/crypto/openpgp/armor"
	"golang.org/x/crypto/openpgp/packet"

	"github.com/snapcore/snapd/asserts"
	"github.com/snapcore/snapd/strutil"
)

// GenerateKey generates a private/public key pair of the given bits. It panics on error.
func GenerateKey(bits int) (asserts.PrivateKey, *rsa.PrivateKey) {
	priv, err := rsa.GenerateKey(rand.Reader, bits)
	if err != nil {
		panic(fmt.Errorf("failed to create private key: %v", err))
	}
	return asserts.RSAPrivateKey(priv), priv
}

// ReadPrivKey reads a PGP private key (either armored or simply base64 encoded). It panics on error.
func ReadPrivKey(pk string) (asserts.PrivateKey, *rsa.PrivateKey) {
	rd := bytes.NewReader([]byte(pk))
	blk, err := armor.Decode(rd)
	var body io.Reader
	if err == nil {
		body = blk.Body
	} else {
		rd.Seek(0, 0)
		// try unarmored
		body = base64.NewDecoder(base64.StdEncoding, rd)
	}
	pkt, err := packet.Read(body)
	if err != nil {
		panic(err)
	}

	pkPkt := pkt.(*packet.PrivateKey)
	rsaPrivKey, ok := pkPkt.PrivateKey.(*rsa.PrivateKey)
	if !ok {
		panic("not a RSA key")
	}

	return asserts.RSAPrivateKey(rsaPrivKey), rsaPrivKey
}

// A sample developer key.
// See systestkeys for a prebuilt set of trusted keys and assertions.
const (
	DevKey = `-----BEGIN PGP PRIVATE KEY BLOCK-----
Version: GnuPG v1

lQcYBFaFwYABEAC0kYiC4rsWFLJHEv/qO93LTMCAYKMLXFU0XN4XvqnkbwFc0QQd
lQcr7PwavYmKdWum+EmGWV/k5vZ0gwfZhBsL2MTWSNvO+5q5AYOqTq01CbSLcoN4
cJI+BU348Vc/AoiIuuHro+gALs59HWsVSAKq7SNyHQfo257TKe8Q+Jjh095eruYJ
2kOvlAgAzjUv7eGDQ53O87wcwgZlCl0XqM/t+SRUxE5i8dQ4nySSekoTsWJo02kf
uMrWo3E5iEt6KKhfQtit2ZO91NYetIplzzZmaUOOkpziFTFW1NcwDKzDsLMh1EQ+
ib+8mSWcou9m35aTkAQXlXlgqe5Pelj5+NUxnnoa1MR478Sv+guT+fbFQrl8PkMD
Jb/3PTKDPBNtjki5ZfIN9id4vidfBY4SCDftnj7yZMf5+1PPZ2XXHUoiUhHbGjST
F/23wr6OWvXe/AXX5BF4wJJTJxSxnYR6nleGMj4sbsbVsxIaqh1lMg5cuQjLr7eI
nxn994geUnQQsEPIVuVjLThJ/0sjXjy8kyxh6eieShZ6NZ0yLyIJRN5pnJ0ckRQF
T9Fs0UuMJZro0hR71t9mAuI45mSmznj78AvTvyuL+0aOj/lQa97NKbCsShYnKqsm
3Yzr03ahUMslwd6jZtRg+0ULYp9vaN7nwmsn6WWJ92CsCzFucdeJfJWKZQARAQAB
AA/9GSda3mzKRhms+hSt/MnJLFxtRpTvsZHztp8nOySO0ykZhf4B9kL/5EEXn3v+
0IBp9jEJQQNrRd5cv79PFSB/igdw6C7vG+bV12bcGhnqrARFl9Vkdh8saCJiCcdI
8ZifP3jVJvfGxlu+3RP/ik/lOz1cnjVoGCqb9euWB4Wx+meCxyrTFdVHb4qOENqo
8xvOufPt5Fn0vwbSUDoA3N5h1NNLmdlc2BC7EQYuWI9biWHBBTxKHSanbv4GtE6F
wScvyVFtEM7J83xWNaHN07/pYpvQUuienSn5nRB6R5HEcWBIm/JPbWzP/mxRHoBe
HDUSa0z5HPXwGiSh84VmJrBgtlQosxk3jOHjynlU194S2cVLcSrFSf4hp6WZVAa1
Nlkv6v62eU3nDxabkF92Lcv40s1cBqYCvhOtMzgoXL0TuaVJIdUwbJRHoBi8Bh5f
bNYJqyMqJNHcT9ylAWw130ljPTtqzbTMRtitxnJPbf60hpsJ4jcp2bJP9pg9XyuR
ZyIKtLfGQfxvFLsXzNssnVv7ZenK5AgUFTMvmyKCQQeYluheKc0KtRKSYE3iaVAs
Efw5Pd0GD82UGef9WahtnemodTlD3nkzlD50XBsd8xdNBQ7N2TFsP5Ldvfp1Wf2F
qg+rTaS0OID9vDQuekOcDI8lA9E4FYlIkJ6AqIb7hD5hlBMIAMRVXLlPLgzmrY5k
pIPMbgyN0wm3f4qAWIaMtg79x9gTylsGF7lkqNLqFDFYfoUHb+iXINYc51kHV7Ka
JifHhdy8TaBTBrIrsFLJpv06lRex/fdyvswev3W1g3wRJ86eTCqwr1DjB+q2kYX8
u1qDPFRzK4WF+wOF/FwCBLDpESmHSapXuzL5i6pJfOCFIJqT/Q/yp9tyTcxs82tu
kSlNKoXrZi4xHsDpPBuNjMl3eIz3ogesUG60MMa6xovVGV3ICJcwYwycvvQcjuxS
XtJlHK+/G3kB87BXzNCMyUGfDNy7mcTrXAXoUH8nCu4ipyaT/jEyvi95w/7RJcFU
qs6taH8IAOtxqnBZGDQuYPF0ZmZQ7e1/FXq/LBQryYZgNtyLUdR7ycXGCTXlEIGw
X3r7Qf4+a3MlriP5thKxci+npcIj4e31aS6cpO2IcGJzmNOHzLCl3b4XmO/APBSA
FZpQE3k+lg45tn/vgcPMKKLAAv6TbpVVgLrFXGtX3Gtkd66fPPOcINXi6+MqXfp5
rl8OJIq5O5ygbbglwcqmeI29RLZ58b0ktCa5ZZNzeSV+T5jHwRNnWm0EJgjx8Lwn
LEWFS/vQjGwaoRJi06jpmM+66sefyTQ3qvyzQLBqlenZf16GGz28cOSjNJ9FDth1
iKnyk7d8nqhmbSHeW08QUwTF6NGp+xsIAJDa3ouxSjTEB1P7z1VLJp6nSglBQ74n
XAprk2WpggLNrWwyFJsgFh07LxShb/O3t1TanU+Ld/ryyWHztTxag2auAHuVQ4+S
EkjKqkUaSOQML9a9AvZ2rQr84f5ohc/vCOQhpNVLSyw55EW6WhnntNWVwgZxMiAj
oREMJMrBb6LL9b7kHtfYqLNfe3fkUx+tuTsm96Wi1cdkh0qyut0+J+eieZVn7kiM
UP5IZuz9TSjDOrA5qu5NGlbXNaN0cdJ2UUSNekQiysqDpdf00wIwr1XqH+KLUjZv
pO5Mub6NdnVXJRZunpbNXbuxj49NXnZEEi71WQm9KLR8KQ1oQ+RlnHx/XLQHICh0
ZXN0KYkCOAQTAQIAIgUCVoXBgAIbLwYLCQgHAwIGFQgCCQoLBBYCAwECHgECF4AA
CgkQSkI9KKrqS0/YEhAAgJALHrx4kFRcgDJE+khK/CdoaLvi0N40eAE+RzQgcxhh
S4Aeks8n1cL6oAwDfCL+ohyWvPzF2DzsBkEIC3l+JS2tn0JJ+qexY+qhdGkEze/o
SIvH9sfR5LJuKb3OAt2mQlY+sxjlkzU9rTGKsVZxgApNM4665dlagF9tipMQTHnd
eFZRlvNTWKkweW0jbJCpRKlQnjEZ6S/wlPBgH69Ek3bnDcgp6eaAU92Ke9Fa2wMV
LBMaXpUIvddKFjoGtvShDOpcQRE99Z8tK4YSAOg+zbSUeD7HGH00EQERItoJsAv1
7Du8+jcKSeOhz7PPxOA7mEnYNdoMcrg/2AP+FVI6zGYcKN7Hq3C6Z+bQ4X1VkKmv
NCFomU2AyPVxpJRYw7/EkoRWp/iq6sEb7bsmhmDEiz1MiroAV+efmWyUjxueSzrW
24OxHTWi2GuHBF+FKUD3UxfaWMjH+tuWYPIHzYsT+TfsN0vAEFyhRi8Ncelu1RV4
x2O3wmjxoaX/2FmyuU5WhcVkcpRFgceyf1/86NP9gT5MKbWtJC85YYpxibnvPdGd
+sqtEEqgX3dSsHT+rkBk7kf3ghDwsLtnliFPOeAaIHGZl754EpK+qPUTnYZK022H
2crhYlApO9+06kBeybSO6joMUR007883I9GELYhzmuEjpVGquJQ3+S5QtW1to0w=
=5Myf
-----END PGP PRIVATE KEY BLOCK-----
`

	DevKeyID = "EAD4DbLxK_kn0gzNCXOs3kd6DeMU3f-L6BEsSEuJGBqCORR0gXkdDxMbOm11mRFu"

	DevKeyPGPFingerprint = "966e70f4b9f257a2772f8f354a423d28aaea4b4f"
)

// GPGImportKey imports the given PGP armored key into the GnuPG setup at homedir. It panics on error.
func GPGImportKey(homedir, armoredKey string) {
	path, err := exec.LookPath("gpg1")
	if err != nil {
		path, err = exec.LookPath("gpg")
	}
	if err != nil {
		panic(err)
	}
	gpg := exec.Command(path, "--homedir", homedir, "-q", "--batch", "--import", "--armor")
	gpg.Stdin = bytes.NewBufferString(armoredKey)
	out, err := gpg.CombinedOutput()
	if err != nil {
		panic(fmt.Errorf("cannot import test key into GPG setup at %q: %v (%q)", homedir, err, out))
	}
}

// A SignerDB can sign assertions using its key pairs.
type SignerDB interface {
	Sign(assertType *asserts.AssertionType, headers map[string]interface{}, body []byte, keyID string) (asserts.Assertion, error)
}

// NewAccount creates an account assertion for username, it fills in values for other missing headers as needed. It panics on error.
func NewAccount(db SignerDB, username string, otherHeaders map[string]interface{}, keyID string) *asserts.Account {
	if otherHeaders == nil {
		otherHeaders = make(map[string]interface{})
	}
	otherHeaders["username"] = username
	if otherHeaders["account-id"] == nil {
		otherHeaders["account-id"] = strutil.MakeRandomString(32)
	}
	if otherHeaders["display-name"] == nil {
		otherHeaders["display-name"] = strings.ToTitle(username[:1]) + username[1:]
	}
	if otherHeaders["validation"] == nil {
		otherHeaders["validation"] = "unproven"
	}
	if otherHeaders["timestamp"] == nil {
		otherHeaders["timestamp"] = time.Now().Format(time.RFC3339)
	}
	a, err := db.Sign(asserts.AccountType, otherHeaders, nil, keyID)
	if err != nil {
		panic(err)
	}
	return a.(*asserts.Account)
}

// NewAccountKey creates an account-key assertion for the account, it fills in values for missing headers as needed. In panics on error.
func NewAccountKey(db SignerDB, acct *asserts.Account, otherHeaders map[string]interface{}, pubKey asserts.PublicKey, keyID string) *asserts.AccountKey {
	if otherHeaders == nil {
		otherHeaders = make(map[string]interface{})
	}
	otherHeaders["account-id"] = acct.AccountID()
	otherHeaders["public-key-sha3-384"] = pubKey.ID()
	if otherHeaders["name"] == nil {
		otherHeaders["name"] = "default"
	}
	if otherHeaders["since"] == nil {
		otherHeaders["since"] = time.Now().Format(time.RFC3339)
	}
	encodedPubKey, err := asserts.EncodePublicKey(pubKey)
	if err != nil {
		panic(err)
	}
	a, err := db.Sign(asserts.AccountKeyType, otherHeaders, encodedPubKey, keyID)
	if err != nil {
		panic(err)
	}
	return a.(*asserts.AccountKey)
}

// SigningDB embeds a signing assertion database with a default private key and assigned authority id.
// Sign will use the assigned authority id.
// "" can be passed for keyID to Sign and PublicKey to use the default key.
type SigningDB struct {
	AuthorityID string
	KeyID       string

	*asserts.Database
}

// NewSigningDB creates a test signing assertion db with the given defaults. It panics on error.
func NewSigningDB(authorityID string, privKey asserts.PrivateKey) *SigningDB {
	db, err := asserts.OpenDatabase(&asserts.DatabaseConfig{})
	if err != nil {
		panic(err)
	}
	err = db.ImportKey(privKey)
	if err != nil {
		panic(err)
	}
	return &SigningDB{
		AuthorityID: authorityID,
		KeyID:       privKey.PublicKey().ID(),
		Database:    db,
	}
}

func (db *SigningDB) Sign(assertType *asserts.AssertionType, headers map[string]interface{}, body []byte, keyID string) (asserts.Assertion, error) {
	if _, ok := headers["authority-id"]; !ok {
		// copy before modifying
		headers2 := make(map[string]interface{}, len(headers)+1)
		for h, v := range headers {
			headers2[h] = v
		}
		headers = headers2
		headers["authority-id"] = db.AuthorityID
	}
	if keyID == "" {
		keyID = db.KeyID
	}
	return db.Database.Sign(assertType, headers, body, keyID)
}

func (db *SigningDB) PublicKey(keyID string) (asserts.PublicKey, error) {
	if keyID == "" {
		keyID = db.KeyID
	}
	return db.Database.PublicKey(keyID)
}

// StoreStack realises a store-like set of founding trusted assertions and signing setup.
type StoreStack struct {
	// Trusted authority assertions.
	TrustedAccount *asserts.Account
	TrustedKey     *asserts.AccountKey
	Trusted        []asserts.Assertion

	// Generic authority assertions.
	GenericAccount      *asserts.Account
	GenericKey          *asserts.AccountKey
	GenericModelsKey    *asserts.AccountKey
	Generic             []asserts.Assertion
	GenericClassicModel *asserts.Model

	// Signing assertion db that signs with the root private key.
	RootSigning *SigningDB

	// The store-like signing functionality that signs with a store key, setup to also store assertions if desired. It stores a default account-key for the store private key, see also the StoreStack.Key method.
	*SigningDB
}

// StoreKeys holds a set of store private keys.
type StoreKeys struct {
	Root    asserts.PrivateKey
	Store   asserts.PrivateKey
	Generic asserts.PrivateKey
}

var (
	rootPrivKey, _    = GenerateKey(1024)
	storePrivKey, _   = GenerateKey(752)
	genericPrivKey, _ = GenerateKey(752)

	pregenKeys = StoreKeys{
		Root:    rootPrivKey,
		Store:   storePrivKey,
		Generic: genericPrivKey,
	}
)

// NewStoreStack creates a new store assertion stack. It panics on error.
<<<<<<< HEAD
// optional privKeys can be in order: root, store, generic, genericModels
func NewStoreStack(authorityID string, privKeys ...asserts.PrivateKey) *StoreStack {
	for len(privKeys) < 4 {
		privKey, _ := GenerateKey(752)
		privKeys = append(privKeys, privKey)
	}
	rootPrivKey := privKeys[0]
	storePrivKey := privKeys[1]
	genericPrivKey := privKeys[2]
	genericModelsPrivKey := privKeys[3]
=======
// Optional keys specify private keys to use for the various roles.
func NewStoreStack(authorityID string, keys *StoreKeys) *StoreStack {
	if keys == nil {
		keys = &pregenKeys
	}
>>>>>>> 6608ad3f

	rootSigning := NewSigningDB(authorityID, keys.Root)
	ts := time.Now().Format(time.RFC3339)
	trustedAcct := NewAccount(rootSigning, authorityID, map[string]interface{}{
		"account-id": authorityID,
		"validation": "certified",
		"timestamp":  ts,
	}, "")
	trustedKey := NewAccountKey(rootSigning, trustedAcct, map[string]interface{}{
		"name":  "root",
		"since": ts,
	}, keys.Root.PublicKey(), "")
	trusted := []asserts.Assertion{trustedAcct, trustedKey}

	genericAcct := NewAccount(rootSigning, "generic", map[string]interface{}{
		"account-id": "generic",
		"validation": "certified",
		"timestamp":  ts,
	}, "")

	err := rootSigning.ImportKey(genericModelsPrivKey)
	if err != nil {
		panic(err)
	}
	genericModelsKey := NewAccountKey(rootSigning, genericAcct, map[string]interface{}{
		"name":  "models",
		"since": ts,
	}, genericModelsPrivKey.PublicKey(), "")
	generic := []asserts.Assertion{genericAcct, genericModelsKey}

	db, err := asserts.OpenDatabase(&asserts.DatabaseConfig{
		Backstore:       asserts.NewMemoryBackstore(),
		Trusted:         trusted,
		OtherPredefined: generic,
	})
	if err != nil {
		panic(err)
	}
	err = db.ImportKey(keys.Store)
	if err != nil {
		panic(err)
	}
	storeKey := NewAccountKey(rootSigning, trustedAcct, map[string]interface{}{
		"name": "store",
	}, keys.Store.PublicKey(), "")
	err = db.Add(storeKey)
	if err != nil {
		panic(err)
	}

	err = db.ImportKey(keys.Generic)
	if err != nil {
		panic(err)
	}
	genericKey := NewAccountKey(rootSigning, genericAcct, map[string]interface{}{
		"name":  "serials",
		"since": ts,
	}, keys.Generic.PublicKey(), "")
	err = db.Add(genericKey)
	if err != nil {
		panic(err)
	}

	a, err := rootSigning.Sign(asserts.ModelType, map[string]interface{}{
		"authority-id": "generic",
		"series":       "16",
		"brand-id":     "generic",
		"model":        "generic-classic",
		"classic":      "true",
		"timestamp":    ts,
	}, nil, genericModelsKey.PublicKeyID())
	if err != nil {
		panic(err)
	}
	genericClassicMod := a.(*asserts.Model)

	return &StoreStack{
		TrustedAccount: trustedAcct,
		TrustedKey:     trustedKey,
		Trusted:        trusted,

		GenericAccount:      genericAcct,
		GenericKey:          genericKey,
		GenericModelsKey:    genericModelsKey,
		Generic:             generic,
		GenericClassicModel: genericClassicMod,

		RootSigning: rootSigning,

		SigningDB: &SigningDB{
			AuthorityID: authorityID,
			KeyID:       storeKey.PublicKeyID(),
			Database:    db,
		},
	}
}

// StoreAccountKey retrieves one of the account-key assertions for the signing keys of the simulated store signing database.
// "" for keyID means the default one. It panics on error.
func (ss *StoreStack) StoreAccountKey(keyID string) *asserts.AccountKey {
	if keyID == "" {
		keyID = ss.KeyID
	}
	key, err := ss.Find(asserts.AccountKeyType, map[string]string{
		"account-id":          ss.AuthorityID,
		"public-key-sha3-384": keyID,
	})
	if err == asserts.ErrNotFound {
		return nil
	}
	if err != nil {
		panic(err)
	}
	return key.(*asserts.AccountKey)
}

// MockBuiltinBaseDeclaration mocks the builtin base-declaration exposed by asserts.BuiltinBaseDeclaration.
func MockBuiltinBaseDeclaration(headers []byte) (restore func()) {
	var prevHeaders []byte
	decl := asserts.BuiltinBaseDeclaration()
	if decl != nil {
		prevHeaders, _ = decl.Signature()
	}

	err := asserts.InitBuiltinBaseDeclaration(headers)
	if err != nil {
		panic(err)
	}

	return func() {
		err := asserts.InitBuiltinBaseDeclaration(prevHeaders)
		if err != nil {
			panic(err)
		}
	}
}<|MERGE_RESOLUTION|>--- conflicted
+++ resolved
@@ -282,42 +282,32 @@
 
 // StoreKeys holds a set of store private keys.
 type StoreKeys struct {
-	Root    asserts.PrivateKey
-	Store   asserts.PrivateKey
-	Generic asserts.PrivateKey
+	Root          asserts.PrivateKey
+	Store         asserts.PrivateKey
+	Generic       asserts.PrivateKey
+	GenericModels asserts.PrivateKey
 }
 
 var (
-	rootPrivKey, _    = GenerateKey(1024)
-	storePrivKey, _   = GenerateKey(752)
-	genericPrivKey, _ = GenerateKey(752)
+	rootPrivKey, _          = GenerateKey(1024)
+	storePrivKey, _         = GenerateKey(752)
+	genericPrivKey, _       = GenerateKey(752)
+	genericModelsPrivKey, _ = GenerateKey(752)
 
 	pregenKeys = StoreKeys{
-		Root:    rootPrivKey,
-		Store:   storePrivKey,
-		Generic: genericPrivKey,
+		Root:          rootPrivKey,
+		Store:         storePrivKey,
+		Generic:       genericPrivKey,
+		GenericModels: genericModelsPrivKey,
 	}
 )
 
 // NewStoreStack creates a new store assertion stack. It panics on error.
-<<<<<<< HEAD
-// optional privKeys can be in order: root, store, generic, genericModels
-func NewStoreStack(authorityID string, privKeys ...asserts.PrivateKey) *StoreStack {
-	for len(privKeys) < 4 {
-		privKey, _ := GenerateKey(752)
-		privKeys = append(privKeys, privKey)
-	}
-	rootPrivKey := privKeys[0]
-	storePrivKey := privKeys[1]
-	genericPrivKey := privKeys[2]
-	genericModelsPrivKey := privKeys[3]
-=======
 // Optional keys specify private keys to use for the various roles.
 func NewStoreStack(authorityID string, keys *StoreKeys) *StoreStack {
 	if keys == nil {
 		keys = &pregenKeys
 	}
->>>>>>> 6608ad3f
 
 	rootSigning := NewSigningDB(authorityID, keys.Root)
 	ts := time.Now().Format(time.RFC3339)
@@ -338,7 +328,7 @@
 		"timestamp":  ts,
 	}, "")
 
-	err := rootSigning.ImportKey(genericModelsPrivKey)
+	err := rootSigning.ImportKey(keys.GenericModels)
 	if err != nil {
 		panic(err)
 	}
