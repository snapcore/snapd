--- conflicted
+++ resolved
@@ -673,11 +673,7 @@
 // RequiredSnaps returns a list of the names of all of the snaps that are
 // required by any validation set known to this type.
 func (v *ValidationSets) RequiredSnaps() []string {
-<<<<<<< HEAD
-	names := make([]string, 0)
-=======
 	var names []string
->>>>>>> 2ccf0ef4
 	for _, sn := range v.snaps {
 		if sn.presence == asserts.PresenceRequired {
 			names = append(names, sn.name)
