// -*- Mode: Go; indent-tabs-mode: t -*-

/*
 * Copyright (C) 2015 Canonical Ltd
 *
 * This program is free software: you can redistribute it and/or modify
 * it under the terms of the GNU General Public License version 3 as
 * published by the Free Software Foundation.
 *
 * This program is distributed in the hope that it will be useful,
 * but WITHOUT ANY WARRANTY; without even the implied warranty of
 * MERCHANTABILITY or FITNESS FOR A PARTICULAR PURPOSE.  See the
 * GNU General Public License for more details.
 *
 * You should have received a copy of the GNU General Public License
 * along with this program.  If not, see <http://www.gnu.org/licenses/>.
 *
 */

package asserts

import (
	"fmt"
	"io/ioutil"

	"github.com/ubuntu-core/snappy/dirs"
)

func openDatabaseAt(path string, cfg *DatabaseConfig) (*Database, error) {
<<<<<<< HEAD
	bs, err := OpenFilesystemBackstore(path)
	if err != nil {
		return nil, err
	}
	keypairMgr, err := OpenFilesystemKeypairManager(path)
=======
	bs, err := OpenFSBackstore(path)
	if err != nil {
		return nil, err
	}
	keypairMgr, err := OpenFSKeypairManager(path)
>>>>>>> b985d874
	if err != nil {
		return nil, err
	}
	cfg.Backstore = bs
	cfg.KeypairManager = keypairMgr
	return OpenDatabase(cfg)
}

// OpenSysDatabase opens the installation-wide assertion database.
func OpenSysDatabase() (*Database, error) {
	encodedTrustedAccKey, err := ioutil.ReadFile(dirs.SnapTrustedAccountKey)
	if err != nil {
		return nil, fmt.Errorf("failed to read trusted account key: %v", err)
	}
	trustedAccKey, err := Decode(encodedTrustedAccKey)
	if err != nil {
		return nil, fmt.Errorf("failed to decode trusted account key: %v", err)
	}

	var trustedKey *AccountKey
	switch accKey := trustedAccKey.(type) {
	case *AccountKey:
		trustedKey = accKey
	default:
		return nil, fmt.Errorf("trusted account key is %T, not an account-key", trustedAccKey)
	}

	cfg := &DatabaseConfig{
		TrustedKeys: []*AccountKey{trustedKey},
	}
	return openDatabaseAt(dirs.SnapAssertsDBDir, cfg)
}<|MERGE_RESOLUTION|>--- conflicted
+++ resolved
@@ -27,19 +27,11 @@
 )
 
 func openDatabaseAt(path string, cfg *DatabaseConfig) (*Database, error) {
-<<<<<<< HEAD
-	bs, err := OpenFilesystemBackstore(path)
-	if err != nil {
-		return nil, err
-	}
-	keypairMgr, err := OpenFilesystemKeypairManager(path)
-=======
 	bs, err := OpenFSBackstore(path)
 	if err != nil {
 		return nil, err
 	}
 	keypairMgr, err := OpenFSKeypairManager(path)
->>>>>>> b985d874
 	if err != nil {
 		return nil, err
 	}
