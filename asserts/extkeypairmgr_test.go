// -*- Mode: Go; indent-tabs-mode: t -*-

/*
 * Copyright (C) 2021 Canonical Ltd
 *
 * This program is free software: you can redistribute it and/or modify
 * it under the terms of the GNU General Public License version 3 as
 * published by the Free Software Foundation.
 *
 * This program is distributed in the hope that it will be useful,
 * but WITHOUT ANY WARRANTY; without even the implied warranty of
 * MERCHANTABILITY or FITNESS FOR A PARTICULAR PURPOSE.  See the
 * GNU General Public License for more details.
 *
 * You should have received a copy of the GNU General Public License
 * along with this program.  If not, see <http://www.gnu.org/licenses/>.
 *
 */

package asserts_test

import (
	"crypto/rand"
	"crypto/rsa"
	"crypto/x509"
	"fmt"
	"io/ioutil"
	"os"
	"os/exec"
	"path/filepath"
	"time"

	. "gopkg.in/check.v1"

	"github.com/snapcore/snapd/asserts"
	"github.com/snapcore/snapd/asserts/assertstest"
	"github.com/snapcore/snapd/testutil"
)

type extKeypairMgrSuite struct {
	pgm *testutil.MockCmd

	defaultPub *rsa.PublicKey
	modelsPub  *rsa.PublicKey
}

var _ = Suite(&extKeypairMgrSuite{})

func (s *extKeypairMgrSuite) SetUpSuite(c *C) {
	tmpdir := c.MkDir()
	k1, err := rsa.GenerateKey(rand.Reader, 4096)
	c.Assert(err, IsNil)
	k2, err := rsa.GenerateKey(rand.Reader, 4096)
	c.Assert(err, IsNil)

	derPub1, err := x509.MarshalPKIXPublicKey(&k1.PublicKey)
	c.Assert(err, IsNil)
	err = ioutil.WriteFile(filepath.Join(tmpdir, "default.pub"), derPub1, 0644)
	c.Assert(err, IsNil)
	derPub2, err := x509.MarshalPKIXPublicKey(&k2.PublicKey)
	c.Assert(err, IsNil)
	err = ioutil.WriteFile(filepath.Join(tmpdir, "models.pub"), derPub2, 0644)
	c.Assert(err, IsNil)

	err = ioutil.WriteFile(filepath.Join(tmpdir, "default.key"), x509.MarshalPKCS1PrivateKey(k1), 0600)
	c.Assert(err, IsNil)
	err = ioutil.WriteFile(filepath.Join(tmpdir, "models.key"), x509.MarshalPKCS1PrivateKey(k2), 0600)
	c.Assert(err, IsNil)

	s.defaultPub = &k1.PublicKey
	s.modelsPub = &k2.PublicKey

	s.pgm = testutil.MockCommand(c, "keymgr", fmt.Sprintf(`
keydir=%q
case $1 in
  features)
    echo '{"signing":["RSA-PKCS"] , "public-keys":["DER"]}'
    ;;
  key-names)
    echo '{"key-names": ["default", "models"]}'
    ;;
  get-public-key)
    if [ "$5" = missing ]; then
       echo not found
       exit 1
    fi
    cat ${keydir}/"$5".pub
    ;;
  sign)
    openssl rsautl -sign -pkcs -keyform DER -inkey ${keydir}/"$5".key
    ;;
  *)
    exit 1
    ;;
esac
`, tmpdir))
}

func (s *extKeypairMgrSuite) TearDownSuite(c *C) {
	s.pgm.Restore()
}

func (s *extKeypairMgrSuite) TestFeaturesErrors(c *C) {
	pgm := testutil.MockCommand(c, "keymgr", `
if [ "$1" != "features" ]; then
  exit 2
fi
if [ "${EXT_KEYMGR_FAIL}" = "exit-1" ]; then
  exit 1
fi
echo "${EXT_KEYMGR_FAIL}"
`)
	defer pgm.Restore()
	defer os.Unsetenv("EXT_KEYMGR_FAIL")

	tests := []struct {
		outcome string
		err     string
	}{
		{"exit-1", `.*exit status 1.*`},
		{`{"signing":["RSA-PKCS"]}`, `external keypair manager "keymgr" missing support for public key DER output format`},
		{"{}", `external keypair manager \"keymgr\" missing support for RSA-PKCS signing`},
		{"{", `cannot decode external keypair manager "keymgr" \[features\] output.*`},
		{"", `cannot decode external keypair manager "keymgr" \[features\] output.*`},
	}

	defer os.Unsetenv("EXT_KEYMGR_FAIL")
	for _, t := range tests {
		os.Setenv("EXT_KEYMGR_FAIL", t.outcome)

		_, err := asserts.NewExternalKeypairManager("keymgr")
		c.Check(err, ErrorMatches, t.err)
		c.Check(pgm.Calls(), DeepEquals, [][]string{
			{"keymgr", "features"},
		})
		pgm.ForgetCalls()
	}
}

func (s *extKeypairMgrSuite) TestGetByName(c *C) {
	kmgr, err := asserts.NewExternalKeypairManager("keymgr")
	c.Assert(err, IsNil)
	s.pgm.ForgetCalls()

	pk, err := kmgr.GetByName("default")
	c.Assert(err, IsNil)

	expPK := asserts.RSAPublicKey(s.defaultPub)

	c.Check(pk.PublicKey().ID(), DeepEquals, expPK.ID())

	c.Check(s.pgm.Calls(), DeepEquals, [][]string{
		{"keymgr", "get-public-key", "-f", "DER", "-k", "default"},
	})
}

func (s *extKeypairMgrSuite) TestGetByNameNotFound(c *C) {
	kmgr, err := asserts.NewExternalKeypairManager("keymgr")
	c.Assert(err, IsNil)

	_, err = kmgr.GetByName("missing")
<<<<<<< HEAD
	c.Check(err, ErrorMatches, `cannot find external key pair`)
=======
	c.Check(err, ErrorMatches, `cannot find external key pair: external keypair manager "keymgr" .* failed: .*`)
>>>>>>> 6eb7830f
	c.Check(asserts.IsKeyNotFound(err), Equals, true)
}

func (s *extKeypairMgrSuite) TestGet(c *C) {
	kmgr, err := asserts.NewExternalKeypairManager("keymgr")
	c.Assert(err, IsNil)
	s.pgm.ForgetCalls()

	defaultID := asserts.RSAPublicKey(s.defaultPub).ID()
	modelsID := asserts.RSAPublicKey(s.modelsPub).ID()

	pk1, err := kmgr.Get(defaultID)
	c.Assert(err, IsNil)
	c.Check(pk1.PublicKey().ID(), Equals, defaultID)

	pk2, err := kmgr.Get(modelsID)
	c.Assert(err, IsNil)
	c.Check(pk2.PublicKey().ID(), Equals, modelsID)

	c.Check(s.pgm.Calls(), DeepEquals, [][]string{
		{"keymgr", "key-names"},
		{"keymgr", "get-public-key", "-f", "DER", "-k", "default"},
		{"keymgr", "get-public-key", "-f", "DER", "-k", "models"},
	})

	_, err = kmgr.Get("unknown-id")
	c.Check(err, ErrorMatches, `cannot find external key pair`)
	c.Check(asserts.IsKeyNotFound(err), Equals, true)
}

func (s *extKeypairMgrSuite) TestSignFlow(c *C) {
	// the signing uses openssl
	_, err := exec.LookPath("openssl")
	if err != nil {
		c.Skip("cannot locate openssl on this system to test signing")
	}
	kmgr, err := asserts.NewExternalKeypairManager("keymgr")
	c.Assert(err, IsNil)
	s.pgm.ForgetCalls()

	pk, err := kmgr.GetByName("default")
	c.Assert(err, IsNil)

	store := assertstest.NewStoreStack("trusted", nil)

	brandAcct := assertstest.NewAccount(store, "brand", map[string]interface{}{
		"account-id": "brand-id",
	}, "")
	brandAccKey := assertstest.NewAccountKey(store, brandAcct, nil, pk.PublicKey(), "")

	signDB, err := asserts.OpenDatabase(&asserts.DatabaseConfig{
		KeypairManager: kmgr,
	})
	c.Assert(err, IsNil)

	checkDB, err := asserts.OpenDatabase(&asserts.DatabaseConfig{
		Backstore: asserts.NewMemoryBackstore(),
		Trusted:   store.Trusted,
	})
	c.Assert(err, IsNil)
	// add store key
	err = checkDB.Add(store.StoreAccountKey(""))
	c.Assert(err, IsNil)
	// enable brand key
	err = checkDB.Add(brandAcct)
	c.Assert(err, IsNil)
	err = checkDB.Add(brandAccKey)
	c.Assert(err, IsNil)

	modelHdsrs := map[string]interface{}{
		"authority-id": "brand-id",
		"brand-id":     "brand-id",
		"model":        "model",
		"series":       "16",
		"architecture": "amd64",
		"base":         "core18",
		"gadget":       "gadget",
		"kernel":       "pc-kernel",
		"timestamp":    time.Now().Format(time.RFC3339),
	}
	a, err := signDB.Sign(asserts.ModelType, modelHdsrs, nil, pk.PublicKey().ID())
	c.Assert(err, IsNil)

	// valid
	err = checkDB.Check(a)
	c.Assert(err, IsNil)

	c.Check(s.pgm.Calls(), DeepEquals, [][]string{
		{"keymgr", "get-public-key", "-f", "DER", "-k", "default"},
		{"keymgr", "sign", "-m", "RSA-PKCS", "-k", "default"},
	})
}

func (s *extKeypairMgrSuite) TestExport(c *C) {
	kmgr, err := asserts.NewExternalKeypairManager("keymgr")
	c.Assert(err, IsNil)

	keys := []struct {
		name string
		pk   *rsa.PublicKey
	}{
		{name: "default", pk: s.defaultPub},
		{name: "models", pk: s.modelsPub},
	}

	for _, tk := range keys {
		exported, err := kmgr.Export(tk.name)
		c.Assert(err, IsNil)

		expected, err := asserts.EncodePublicKey(asserts.RSAPublicKey(tk.pk))
		c.Assert(err, IsNil)
		c.Check(exported, DeepEquals, expected)
	}
}

func (s *extKeypairMgrSuite) TestList(c *C) {
	kmgr, err := asserts.NewExternalKeypairManager("keymgr")
	c.Assert(err, IsNil)

	keys, err := kmgr.List()
	c.Assert(err, IsNil)

	defaultID := asserts.RSAPublicKey(s.defaultPub).ID()
	modelsID := asserts.RSAPublicKey(s.modelsPub).ID()

	c.Check(keys, DeepEquals, []asserts.ExternalKeyInfo{
		{Name: "default", ID: defaultID},
		{Name: "models", ID: modelsID},
	})
}

func (s *extKeypairMgrSuite) TestListError(c *C) {
	kmgr, err := asserts.NewExternalKeypairManager("keymgr")
	c.Assert(err, IsNil)

	pgm := testutil.MockCommand(c, "keymgr", `exit 1`)
	defer pgm.Restore()

	_, err = kmgr.List()
	c.Check(err, ErrorMatches, `cannot get all external keypair manager key names:.*exit status 1.*`)
}

func (s *extKeypairMgrSuite) TestDeleteByNameUnsupported(c *C) {
	kmgr, err := asserts.NewExternalKeypairManager("keymgr")
	c.Assert(err, IsNil)

	err = kmgr.DeleteByName("key")
	c.Check(err, ErrorMatches, `no support to delete external keypair manager keys`)
	c.Check(err, FitsTypeOf, &asserts.ExternalUnsupportedOpError{})

}

func (s *extKeypairMgrSuite) TestDelete(c *C) {
	kmgr, err := asserts.NewExternalKeypairManager("keymgr")
	c.Assert(err, IsNil)

	err = kmgr.Delete("key-id")
	c.Check(err, ErrorMatches, `no support to delete external keypair manager keys`)
	c.Check(err, FitsTypeOf, &asserts.ExternalUnsupportedOpError{})

}

func (s *extKeypairMgrSuite) TestGenerateUnsupported(c *C) {
	kmgr, err := asserts.NewExternalKeypairManager("keymgr")
	c.Assert(err, IsNil)

	err = kmgr.Generate("key")
	c.Check(err, ErrorMatches, `no support to mediate generating an external keypair manager key`)
	c.Check(err, FitsTypeOf, &asserts.ExternalUnsupportedOpError{})
}<|MERGE_RESOLUTION|>--- conflicted
+++ resolved
@@ -159,11 +159,7 @@
 	c.Assert(err, IsNil)
 
 	_, err = kmgr.GetByName("missing")
-<<<<<<< HEAD
-	c.Check(err, ErrorMatches, `cannot find external key pair`)
-=======
 	c.Check(err, ErrorMatches, `cannot find external key pair: external keypair manager "keymgr" .* failed: .*`)
->>>>>>> 6eb7830f
 	c.Check(asserts.IsKeyNotFound(err), Equals, true)
 }
 
