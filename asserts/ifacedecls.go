--- conflicted
+++ resolved
@@ -241,7 +241,6 @@
 	return c.matcher.match("", attrs)
 }
 
-<<<<<<< HEAD
 // rules
 
 var (
@@ -259,8 +258,6 @@
 	}
 )
 
-=======
->>>>>>> 97292fd2
 func checkMapOrShortcut(context string, v interface{}) (m map[string]interface{}, outcomeShortcut string, err error) {
 	switch x := v.(type) {
 	case map[string]interface{}:
@@ -277,7 +274,6 @@
 
 }
 
-<<<<<<< HEAD
 type constraintsHolder interface {
 	setAttributeConstraints(field string, cstrs *AttributeConstraints)
 	setIDConstraints(field string, cstrs []string)
@@ -373,11 +369,8 @@
 	return nil
 }
 
-// PlugRule holds the rule of what is allowed, wrt installation and connection, for a plug of a specific interface for a snap.
-=======
 // PlugRule holds the rule of what is allowed, wrt installation and
 // connection, for a plug of a specific interface for a snap.
->>>>>>> 97292fd2
 type PlugRule struct {
 	Interface string
 
@@ -391,7 +384,6 @@
 	DenyAutoConnection  *PlugConnectionConstraints
 }
 
-<<<<<<< HEAD
 func (r *PlugRule) setConstraints(field string, cstrs constraintsHolder) {
 	switch x := cstrs.(type) {
 	case *PlugInstallationConstraints:
@@ -457,64 +449,9 @@
 	return plugInstCstrs, nil
 }
 
-// PlugConnectionConstraints specfies a set of constraints on an interface plug for a snap relevant to its connection or auto-connection.
-=======
-func (r *PlugRule) setPlugInstallationConstraints(field string, cstrs *PlugInstallationConstraints) {
-	switch field {
-	case "allow-installation":
-		r.AllowInstallation = cstrs
-	case "deny-installation":
-		r.DenyInstallation = cstrs
-	default:
-		panic("unknown PlugRule field " + field)
-	}
-}
-
-func (r *PlugRule) setPlugConnectionConstraints(field string, cstrs *PlugConnectionConstraints) {
-	switch field {
-	case "allow-connection":
-		r.AllowConnection = cstrs
-	case "deny-connection":
-		r.DenyConnection = cstrs
-	case "allow-auto-connection":
-		r.AllowAutoConnection = cstrs
-	case "deny-auto-connection":
-		r.DenyAutoConnection = cstrs
-	default:
-		panic("unknown PlugRule field " + field)
-	}
-}
-
-// PlugInstallationConstraints specifies a set of constraints on an
-// interface plug relevant to the installation of snap.
-type PlugInstallationConstraints struct {
-	PlugAttributes *AttributeConstraints
-}
-
-func compilePlugInstallationConstraints(interfaceName string, entry string, constraints interface{}) (*PlugInstallationConstraints, error) {
-	context := fmt.Sprintf("%s in plug rule for interface %q", entry, interfaceName)
-	cMap, shortcut, err := checkMapOrShortcut(context, constraints)
-	if err != nil {
-		return nil, err
-	}
-	if cMap == nil {
-		if shortcut == "true" {
-			return &PlugInstallationConstraints{PlugAttributes: AlwaysMatchAttributes}, nil
-		}
-		// "false"
-		return &PlugInstallationConstraints{PlugAttributes: NeverMatchAttributes}, nil
-	}
-	attrs, err := compileAttributeConstraints(cMap["plug-attributes"])
-	if err != nil {
-		return nil, fmt.Errorf("cannot compile plug-attributes in %s: %v", context, err)
-	}
-	return &PlugInstallationConstraints{PlugAttributes: attrs}, nil
-}
-
 // PlugConnectionConstraints specfies a set of constraints on an
 // interface plug for a snap relevant to its connection or
 // auto-connection.
->>>>>>> 97292fd2
 type PlugConnectionConstraints struct {
 	SlotSnapTypes    []string
 	SlotSnapIDs      []string
@@ -551,7 +488,6 @@
 var (
 	attributeConstraints = []string{"plug-attributes", "slot-attributes"}
 	plugIDConstraints    = []string{"slot-snap-type", "slot-publisher-id", "slot-snap-id"}
-<<<<<<< HEAD
 )
 
 func compilePlugConnectionConstraints(context, entry string, constraints interface{}) (constraintsHolder, error) {
@@ -561,58 +497,6 @@
 	if err != nil {
 		return nil, err
 	}
-=======
-
-	validPlugIDConstraints = map[string]*regexp.Regexp{
-		"slot-snap-type":    regexp.MustCompile("^(?:core|kernel|gadget|app)$"),
-		"slot-snap-id":      regexp.MustCompile("^[a-z0-9A-Z]{32}$"),                                             // snap-ids look like this
-		"slot-publisher-id": regexp.MustCompile("^(?:[a-z0-9A-Z]{32}|[-a-z0-9]{2,28}|\\$[a-z](?:-?[a-z0-9])*)$"), // account ids look like snap-ids or are nice identifiers, support our own special markers $MARKER
-	}
-)
-
-func compilePlugConnectionConstraints(interfaceName string, entry string, constraints interface{}) (*PlugConnectionConstraints, error) {
-	context := fmt.Sprintf("%s in plug rule for interface %q", entry, interfaceName)
-	cMap, shortcut, err := checkMapOrShortcut(context, constraints)
-	if err != nil {
-		return nil, err
-	}
-	if cMap == nil {
-		if shortcut == "true" {
-			return &PlugConnectionConstraints{PlugAttributes: AlwaysMatchAttributes, SlotAttributes: AlwaysMatchAttributes}, nil
-		}
-		// "false"
-		return &PlugConnectionConstraints{PlugAttributes: NeverMatchAttributes, SlotAttributes: NeverMatchAttributes}, nil
-	}
-	plugConnCstrs := &PlugConnectionConstraints{}
-	defaultUsed := 0
-	for _, field := range plugIDConstraints {
-		l, err := checkStringListInMap(cMap, field, fmt.Sprintf("%s in %s", field, context), validPlugIDConstraints[field])
-		if err != nil {
-			return nil, err
-		}
-		if l == nil {
-			defaultUsed++
-		}
-		plugConnCstrs.setIDConstraints(field, l)
-	}
-	for _, field := range attributeConstraints {
-		cstrs := AlwaysMatchAttributes
-		v := cMap[field]
-		if v != nil {
-			var err error
-			cstrs, err = compileAttributeConstraints(cMap[field])
-			if err != nil {
-				return nil, fmt.Errorf("cannot compile %s in %s: %v", field, context, err)
-			}
-		} else {
-			defaultUsed++
-		}
-		plugConnCstrs.setAttributeConstraints(field, cstrs)
-	}
-	if defaultUsed == len(attributeConstraints)+len(plugIDConstraints) {
-		return nil, fmt.Errorf("%s must specify at least one of %s, %s", context, strings.Join(attributeConstraints, ", "), strings.Join(plugIDConstraints, ", "))
-	}
->>>>>>> 97292fd2
 	return plugConnCstrs, nil
 }
 
@@ -635,7 +519,6 @@
 		"deny-auto-connection":  "true",
 	}
 
-<<<<<<< HEAD
 	ruleSubrules = []string{"allow-installation", "deny-installation", "allow-connection", "deny-connection", "allow-auto-connection", "deny-auto-connection"}
 )
 
@@ -660,7 +543,8 @@
 	return plugRule, nil
 }
 
-// SlotRule holds the rule of what is allowed, wrt installation and connection, for a slot of a specific interface for a snap.
+// SlotRule holds the rule of what is allowed, wrt installation and
+// connection, for a slot of a specific interface for a snap.
 type SlotRule struct {
 	Interface string
 
@@ -704,7 +588,8 @@
 	panic(fmt.Sprintf("cannot set SlotRule field %q with %T", field, cstrs))
 }
 
-// SlotInstallationConstraints specifies a set of constraints on an interface slot relevant to the installation of snap.
+// SlotInstallationConstraints specifies a set of constraints on an
+// interface slot relevant to the installation of snap.
 type SlotInstallationConstraints struct {
 	SlotSnapTypes []string
 
@@ -739,7 +624,9 @@
 	return slotInstCstrs, nil
 }
 
-// SlotConnectionConstraints specfies a set of constraints on an interface slot for a snap relevant to its connection or auto-connection.
+// SlotConnectionConstraints specfies a set of constraints on an
+// interface slot for a snap relevant to its connection or
+// auto-connection.
 type SlotConnectionConstraints struct {
 	PlugSnapTypes    []string
 	PlugSnapIDs      []string
@@ -806,57 +693,4 @@
 		return nil, err
 	}
 	return slotRule, nil
-=======
-	installationSubrules = []string{"allow-installation", "deny-installation"}
-	connectionsSubrules  = []string{"allow-connection", "deny-connection", "allow-auto-connection", "deny-auto-connection"}
-)
-
-func compilePlugRule(interfaceName string, rule interface{}) (*PlugRule, error) {
-	context := fmt.Sprintf("plug rule for interface %q", interfaceName)
-	rMap, shortcut, err := checkMapOrShortcut(context, rule)
-	if err != nil {
-		return nil, err
-	}
-	if rMap == nil {
-		if shortcut == "true" {
-			rMap = defaultOutcome
-		} else { // "false"
-			rMap = invertedOutcome
-		}
-	}
-	plugRule := &PlugRule{
-		Interface: interfaceName,
-	}
-	defaultUsed := 0
-	// installation subrules
-	for _, subrule := range installationSubrules {
-		v := rMap[subrule]
-		if v == nil {
-			v = defaultOutcome[subrule]
-			defaultUsed++
-		}
-		cstrs, err := compilePlugInstallationConstraints(interfaceName, subrule, v)
-		if err != nil {
-			return nil, err
-		}
-		plugRule.setPlugInstallationConstraints(subrule, cstrs)
-	}
-	// connection subrules
-	for _, subrule := range connectionsSubrules {
-		v := rMap[subrule]
-		if v == nil {
-			v = defaultOutcome[subrule]
-			defaultUsed++
-		}
-		cstrs, err := compilePlugConnectionConstraints(interfaceName, subrule, v)
-		if err != nil {
-			return nil, err
-		}
-		plugRule.setPlugConnectionConstraints(subrule, cstrs)
-	}
-	if defaultUsed == len(installationSubrules)+len(connectionsSubrules) {
-		return nil, fmt.Errorf("%s must specify at least one of %s, %s", context, strings.Join(installationSubrules, ", "), strings.Join(connectionsSubrules, ", "))
-	}
-	return plugRule, nil
->>>>>>> 97292fd2
 }