// -*- Mode: Go; indent-tabs-mode: t -*-

/*
 * Copyright (C) 2014-2015 Canonical Ltd
 *
 * This program is free software: you can redistribute it and/or modify
 * it under the terms of the GNU General Public License version 3 as
 * published by the Free Software Foundation.
 *
 * This program is distributed in the hope that it will be useful,
 * but WITHOUT ANY WARRANTY; without even the implied warranty of
 * MERCHANTABILITY or FITNESS FOR A PARTICULAR PURPOSE.  See the
 * GNU General Public License for more details.
 *
 * You should have received a copy of the GNU General Public License
 * along with this program.  If not, see <http://www.gnu.org/licenses/>.
 *
 */

package dirs

import (
	"fmt"
	"os"
	"path/filepath"
	"strconv"
	"strings"

	"github.com/snapcore/snapd/release"
)

// the various file paths
var (
	GlobalRootDir string

	SnapMountDir string

	DistroLibExecDir string

	HiddenSnapDataHomeGlob string

	SnapBlobDir               string
	SnapDataDir               string
	SnapDataHomeGlob          string
	SnapDownloadCacheDir      string
	SnapAppArmorDir           string
	SnapAppArmorAdditionalDir string
	SnapConfineAppArmorDir    string
	SnapSeccompBase           string
	SnapSeccompDir            string
	SnapMountPolicyDir        string
	SnapUdevRulesDir          string
	SnapKModModulesDir        string
	SnapKModModprobeDir       string
	LocaleDir                 string
	SnapMetaDir               string
	SnapdSocket               string
	SnapSocket                string
	SnapRunDir                string
	SnapRunNsDir              string
	SnapRunLockDir            string
	SnapBootstrapRunDir       string
	SnapVoidDir               string

	SnapdMaintenanceFile string

	SnapdStoreSSLCertsDir string

	SnapSeedDir   string
	SnapDeviceDir string

	SnapAssertsDBDir      string
	SnapCookieDir         string
	SnapTrustedAccountKey string
	SnapAssertsSpoolDir   string
	SnapSeqDir            string

	SnapStateFile     string
	SnapStateLockFile string
	SnapSystemKeyFile string

	SnapRepairDir        string
	SnapRepairStateFile  string
	SnapRepairRunDir     string
	SnapRepairAssertsDir string
	SnapRunRepairDir     string

	SnapRollbackDir string

	SnapCacheDir        string
	SnapNamesFile       string
	SnapSectionsFile    string
	SnapCommandsDB      string
	SnapAuxStoreInfoDir string

	SnapBinariesDir        string
	SnapServicesDir        string
	SnapRuntimeServicesDir string
	SnapUserServicesDir    string
	SnapSystemdConfDir     string
	SnapDesktopFilesDir    string
	SnapDesktopIconsDir    string
	SnapPolkitPolicyDir    string

	SnapDBusSessionPolicyDir   string
	SnapDBusSystemPolicyDir    string
	SnapDBusSessionServicesDir string
	SnapDBusSystemServicesDir  string

	SnapModeenvFile   string
	SnapBootAssetsDir string
	SnapFDEDir        string
	SnapSaveDir       string
	SnapDeviceSaveDir string

	CloudMetaDataFile     string
	CloudInstanceDataFile string

	ClassicDir string

	XdgRuntimeDirBase string
	XdgRuntimeDirGlob string

	CompletionHelperInCore string
	CompletersDir          string

	SystemFontsDir            string
	SystemLocalFontsDir       string
	SystemFontconfigCacheDirs []string

	SnapshotsDir string

	ErrtrackerDbDir string
	SysfsDir        string

	FeaturesDir string

<<<<<<< HEAD
	// ExportDir is the root of the export directory tree.
	//
	// The directory contains a structure which exposes certain files, known as
	// export sets, from snaps to the classic system or to other snaps. The
	// general pattern is
	// /var/lib/snapd/export/<snapName>/<exportedVersion>/<exportSet>, where
	// <snapName> is usually the snap name, <exportedVersion> is usually the
	// revision and instance key and <exportSet> is the name of a related set of
	// files, usually of a common type.
	ExportDir string
=======
	CGroupsStatusFile string
>>>>>>> fc868d67
)

const (
	defaultSnapMountDir = "/snap"

	// These are directories which are static inside the core snap and
	// can never be prefixed as they will be always absolute once we
	// are in the snap confinement environment.
	CoreLibExecDir   = "/usr/lib/snapd"
	CoreSnapMountDir = "/snap"

	// Directory with snap data inside user's home
	UserHomeSnapDir = "snap"

	// HiddenSnapDataHomeDir is an experimental hidden directory for snap data
	HiddenSnapDataHomeDir = ".snap/data"

	// LocalInstallBlobTempPrefix is used by local install code:
	// * in daemon to spool the snap file to <SnapBlobDir>/<LocalInstallBlobTempPrefix>*
	// * in snapstate to auto-cleans them up using the same prefix
	LocalInstallBlobTempPrefix = ".local-install-"
)

var (
	// not exported because it does not honor the global rootdir
	snappyDir = filepath.Join("var", "lib", "snapd")

	callbacks = []func(string){}
)

type SnapDirOptions struct {
	// HiddenSnapDataDir determines if the snaps' data is in ~/.snap/data instead of ~/snap
	HiddenSnapDataDir bool
}

func init() {
	// init the global directories at startup
	root := os.Getenv("SNAPPY_GLOBAL_ROOT")

	SetRootDir(root)
}

// StripRootDir strips the custom global root directory from the specified argument.
func StripRootDir(dir string) string {
	if !filepath.IsAbs(dir) {
		panic(fmt.Sprintf("supplied path is not absolute %q", dir))
	}
	if !strings.HasPrefix(dir, GlobalRootDir) {
		panic(fmt.Sprintf("supplied path is not related to global root %q", dir))
	}
	result, err := filepath.Rel(GlobalRootDir, dir)
	if err != nil {
		panic(err)
	}
	return "/" + result
}

// SupportsClassicConfinement returns true if the current directory layout supports classic confinement.
func SupportsClassicConfinement() bool {
	// Core systems don't support classic confinement as a policy decision.
	if !release.OnClassic {
		return false
	}

	// Classic systems support classic confinement if using the primary mount
	// location for snaps, that is /snap or if using the alternate mount
	// location, /var/lib/snapd/snap along with the /snap ->
	// /var/lib/snapd/snap symlink in place.
	smd := filepath.Join(GlobalRootDir, defaultSnapMountDir)
	if SnapMountDir == smd {
		return true
	}
	fi, err := os.Lstat(smd)
	if err == nil && fi.Mode()&os.ModeSymlink != 0 {
		if target, err := filepath.EvalSymlinks(smd); err == nil {
			if target == SnapMountDir {
				return true
			}
		}
	}

	return false
}

var metaSnapPath = "/meta/snap.yaml"

// isInsideBaseSnap returns true if the process is inside a base snap environment.
//
// The things that count as a base snap are:
// - any base snap mounted at /
// - any os snap mounted at /
func isInsideBaseSnap() (bool, error) {
	_, err := os.Stat(metaSnapPath)
	if err != nil && os.IsNotExist(err) {
		return false, nil
	}
	return err == nil, err
}

// SnapdStateDir returns the path to /var/lib/snapd dir under rootdir.
func SnapdStateDir(rootdir string) string {
	return filepath.Join(rootdir, snappyDir)
}

// SnapBlobDirUnder returns the path to the snap blob dir under rootdir.
func SnapBlobDirUnder(rootdir string) string {
	return filepath.Join(rootdir, snappyDir, "snaps")
}

// SnapSeedDirUnder returns the path to the snap seed dir under rootdir.
func SnapSeedDirUnder(rootdir string) string {
	return filepath.Join(rootdir, snappyDir, "seed")
}

// SnapStateFileUnder returns the path to snapd state file under rootdir.
func SnapStateFileUnder(rootdir string) string {
	return filepath.Join(rootdir, snappyDir, "state.json")
}

// SnapStateLockFileUnder returns the path to snapd state lock file under rootdir.
func SnapStateLockFileUnder(rootdir string) string {
	return filepath.Join(rootdir, snappyDir, "state.lock")
}

// SnapModeenvFileUnder returns the path to the modeenv file under rootdir.
func SnapModeenvFileUnder(rootdir string) string {
	return filepath.Join(rootdir, snappyDir, "modeenv")
}

// FeaturesDirUnder returns the path to the features dir under rootdir.
func FeaturesDirUnder(rootdir string) string {
	return filepath.Join(rootdir, snappyDir, "features")
}

// ExportDirUnder returns the path to the export dir under rootdir.
func ExportDirUnder(rootdir string) string {
	return filepath.Join(rootdir, snappyDir, "export")
}

// SnapSystemdConfDirUnder returns the path to the systemd conf dir under
// rootdir.
func SnapSystemdConfDirUnder(rootdir string) string {
	return filepath.Join(rootdir, "/etc/systemd/system.conf.d")
}

// SnapSystemdConfDirUnder returns the path to the systemd conf dir under
// rootdir.
func SnapServicesDirUnder(rootdir string) string {
	return filepath.Join(rootdir, "/etc/systemd/system")
}

// SnapBootAssetsDirUnder returns the path to boot assets directory under a
// rootdir.
func SnapBootAssetsDirUnder(rootdir string) string {
	return filepath.Join(rootdir, snappyDir, "boot-assets")
}

// SnapDeviceDirUnder returns the path to device directory under rootdir.
func SnapDeviceDirUnder(rootdir string) string {
	return filepath.Join(rootdir, snappyDir, "device")
}

// SnapFDEDirUnder returns the path to full disk encryption state directory
// under rootdir.
func SnapFDEDirUnder(rootdir string) string {
	return filepath.Join(SnapDeviceDirUnder(rootdir), "fde")
}

// SnapSaveDirUnder returns the path to device save directory under rootdir.
func SnapSaveDirUnder(rootdir string) string {
	return filepath.Join(rootdir, snappyDir, "save")
}

// SnapFDEDirUnderSave returns the path to full disk encryption state directory
// inside the given save tree dir.
func SnapFDEDirUnderSave(savedir string) string {
	return filepath.Join(savedir, "device/fde")
}

// AddRootDirCallback registers a callback for whenever the global root
// directory (set by SetRootDir) is changed to enable updates to variables in
// other packages that depend on its location.
func AddRootDirCallback(c func(string)) {
	callbacks = append(callbacks, c)
}

// SetRootDir allows settings a new global root directory, this is useful
// for e.g. chroot operations
func SetRootDir(rootdir string) {
	if rootdir == "" {
		rootdir = "/"
	}
	GlobalRootDir = rootdir

	altDirDistros := []string{
		"altlinux",
		"antergos",
		"arch",
		"archlinux",
		"fedora",
		"gentoo",
		"manjaro",
		"manjaro-arm",
	}

	isInsideBase, _ := isInsideBaseSnap()
	if !isInsideBase && release.DistroLike(altDirDistros...) {
		SnapMountDir = filepath.Join(rootdir, "/var/lib/snapd/snap")
	} else {
		SnapMountDir = filepath.Join(rootdir, defaultSnapMountDir)
	}

	SnapDataDir = filepath.Join(rootdir, "/var/snap")
	SnapDataHomeGlob = filepath.Join(rootdir, "/home/*/", UserHomeSnapDir)
	HiddenSnapDataHomeGlob = filepath.Join(rootdir, "/home/*/", HiddenSnapDataHomeDir)
	SnapAppArmorDir = filepath.Join(rootdir, snappyDir, "apparmor", "profiles")
	SnapConfineAppArmorDir = filepath.Join(rootdir, snappyDir, "apparmor", "snap-confine")
	SnapAppArmorAdditionalDir = filepath.Join(rootdir, snappyDir, "apparmor", "additional")
	SnapDownloadCacheDir = filepath.Join(rootdir, snappyDir, "cache")
	SnapSeccompBase = filepath.Join(rootdir, snappyDir, "seccomp")
	SnapSeccompDir = filepath.Join(SnapSeccompBase, "bpf")
	SnapMountPolicyDir = filepath.Join(rootdir, snappyDir, "mount")
	SnapMetaDir = filepath.Join(rootdir, snappyDir, "meta")
	SnapdMaintenanceFile = filepath.Join(rootdir, snappyDir, "maintenance.json")
	SnapBlobDir = SnapBlobDirUnder(rootdir)
	SnapVoidDir = filepath.Join(rootdir, snappyDir, "void")
	// ${snappyDir}/desktop is added to $XDG_DATA_DIRS.
	// Subdirectories are interpreted according to the relevant
	// freedesktop.org specifications
	SnapDesktopFilesDir = filepath.Join(rootdir, snappyDir, "desktop", "applications")
	SnapDesktopIconsDir = filepath.Join(rootdir, snappyDir, "desktop", "icons")
	SnapRunDir = filepath.Join(rootdir, "/run/snapd")
	SnapRunNsDir = filepath.Join(SnapRunDir, "/ns")
	SnapRunLockDir = filepath.Join(SnapRunDir, "/lock")

	SnapBootstrapRunDir = filepath.Join(SnapRunDir, "snap-bootstrap")

	SnapdStoreSSLCertsDir = filepath.Join(rootdir, snappyDir, "ssl/store-certs")

	// keep in sync with the debian/snapd.socket file:
	SnapdSocket = filepath.Join(rootdir, "/run/snapd.socket")
	SnapSocket = filepath.Join(rootdir, "/run/snapd-snap.socket")

	SnapAssertsDBDir = filepath.Join(rootdir, snappyDir, "assertions")
	SnapCookieDir = filepath.Join(rootdir, snappyDir, "cookie")
	SnapAssertsSpoolDir = filepath.Join(rootdir, "run/snapd/auto-import")
	SnapSeqDir = filepath.Join(rootdir, snappyDir, "sequence")

	SnapStateFile = SnapStateFileUnder(rootdir)
	SnapStateLockFile = SnapStateLockFileUnder(rootdir)
	SnapSystemKeyFile = filepath.Join(rootdir, snappyDir, "system-key")

	SnapCacheDir = filepath.Join(rootdir, "/var/cache/snapd")
	SnapNamesFile = filepath.Join(SnapCacheDir, "names")
	SnapSectionsFile = filepath.Join(SnapCacheDir, "sections")
	SnapCommandsDB = filepath.Join(SnapCacheDir, "commands.db")
	SnapAuxStoreInfoDir = filepath.Join(SnapCacheDir, "aux")

	SnapSeedDir = SnapSeedDirUnder(rootdir)
	SnapDeviceDir = SnapDeviceDirUnder(rootdir)

	SnapModeenvFile = SnapModeenvFileUnder(rootdir)
	SnapBootAssetsDir = SnapBootAssetsDirUnder(rootdir)
	SnapFDEDir = SnapFDEDirUnder(rootdir)
	SnapSaveDir = SnapSaveDirUnder(rootdir)
	SnapDeviceSaveDir = filepath.Join(SnapSaveDir, "device")

	SnapRepairDir = filepath.Join(rootdir, snappyDir, "repair")
	SnapRepairStateFile = filepath.Join(SnapRepairDir, "repair.json")
	SnapRepairRunDir = filepath.Join(SnapRepairDir, "run")
	SnapRepairAssertsDir = filepath.Join(SnapRepairDir, "assertions")
	SnapRunRepairDir = filepath.Join(SnapRunDir, "repair")

	SnapRollbackDir = filepath.Join(rootdir, snappyDir, "rollback")

	SnapBinariesDir = filepath.Join(SnapMountDir, "bin")
	SnapServicesDir = filepath.Join(rootdir, "/etc/systemd/system")
	SnapRuntimeServicesDir = filepath.Join(rootdir, "/run/systemd/system")
	SnapUserServicesDir = filepath.Join(rootdir, "/etc/systemd/user")
	SnapSystemdConfDir = SnapSystemdConfDirUnder(rootdir)

	SnapDBusSystemPolicyDir = filepath.Join(rootdir, "/etc/dbus-1/system.d")
	SnapDBusSessionPolicyDir = filepath.Join(rootdir, "/etc/dbus-1/session.d")
	// Use 'dbus-1/services' and `dbus-1/system-services' to mirror
	// '/usr/share/dbus-1' hierarchy.
	SnapDBusSessionServicesDir = filepath.Join(rootdir, snappyDir, "dbus-1", "services")
	SnapDBusSystemServicesDir = filepath.Join(rootdir, snappyDir, "dbus-1", "system-services")

	SnapPolkitPolicyDir = filepath.Join(rootdir, "/usr/share/polkit-1/actions")

	CloudInstanceDataFile = filepath.Join(rootdir, "/run/cloud-init/instance-data.json")

	SnapUdevRulesDir = filepath.Join(rootdir, "/etc/udev/rules.d")

	SnapKModModulesDir = filepath.Join(rootdir, "/etc/modules-load.d/")
	SnapKModModprobeDir = filepath.Join(rootdir, "/etc/modprobe.d/")

	LocaleDir = filepath.Join(rootdir, "/usr/share/locale")
	ClassicDir = filepath.Join(rootdir, "/writable/classic")

	CGroupsStatusFile = filepath.Join(rootdir, "/proc/cgroups")

	opensuseTWWithLibexec := func() bool {
		// XXX: this is pretty naive if openSUSE ever starts going back
		// and forth about the change
		if !release.DistroLike("opensuse-tumbleweed") {
			return false
		}
		v, err := strconv.Atoi(release.ReleaseInfo.VersionID)
		if err != nil {
			// nothing we can do here
			return false
		}
		// first seen on snapshot "20200826"
		if v < 20200826 {
			return false
		}
		return true
	}

	if release.DistroLike("fedora") || opensuseTWWithLibexec() {
		// RHEL, CentOS, Fedora and derivatives, some more recent
		// snapshots of openSUSE Tumbleweed;
		// both RHEL and CentOS list "fedora" in ID_LIKE
		DistroLibExecDir = filepath.Join(rootdir, "/usr/libexec/snapd")
	} else {
		DistroLibExecDir = filepath.Join(rootdir, "/usr/lib/snapd")
	}

	XdgRuntimeDirBase = filepath.Join(rootdir, "/run/user")
	XdgRuntimeDirGlob = filepath.Join(XdgRuntimeDirBase, "*/")

	CompletionHelperInCore = filepath.Join(CoreLibExecDir, "etelpmoc.sh")
	CompletersDir = filepath.Join(rootdir, "/usr/share/bash-completion/completions/")

	// These paths agree across all supported distros
	SystemFontsDir = filepath.Join(rootdir, "/usr/share/fonts")
	SystemLocalFontsDir = filepath.Join(rootdir, "/usr/local/share/fonts")
	// The cache path is true for Ubuntu, Debian, openSUSE, Arch
	SystemFontconfigCacheDirs = []string{filepath.Join(rootdir, "/var/cache/fontconfig")}
	if release.DistroLike("fedora") && !release.DistroLike("amzn") {
		// Applies to Fedora and CentOS, Amazon Linux 2 is behind with
		// updates to fontconfig and uses /var/cache/fontconfig instead,
		// see:
		// https://fedoraproject.org/wiki/Changes/FontconfigCacheDirChange
		// https://bugzilla.redhat.com/show_bug.cgi?id=1416380
		// https://bugzilla.redhat.com/show_bug.cgi?id=1377367
		//
		// However, snaps may still use older libfontconfig, which fails
		// to parse the new config and defaults to
		// /var/cache/fontconfig. In this case we need to make both
		// locations available
		SystemFontconfigCacheDirs = append(SystemFontconfigCacheDirs, filepath.Join(rootdir, "/usr/lib/fontconfig/cache"))
	}

	SnapshotsDir = filepath.Join(rootdir, snappyDir, "snapshots")

	ErrtrackerDbDir = filepath.Join(rootdir, snappyDir, "errtracker.db")
	SysfsDir = filepath.Join(rootdir, "/sys")

	FeaturesDir = FeaturesDirUnder(rootdir)
	ExportDir = ExportDirUnder(rootdir)

	// call the callbacks last so that the callbacks can just reference the
	// global vars if they want, instead of using the new rootdir directly
	for _, c := range callbacks {
		c(rootdir)
	}
}

// what inside a (non-classic) snap is /usr/lib/snapd, outside can come from different places
func libExecOutside(base string) string {
	if base == "" {
		// no explicit base; core is it
		return filepath.Join(SnapMountDir, "core/current/usr/lib/snapd")
	}
	// if a base is set, libexec comes from the snapd snap if it's
	// installed, and otherwise from the distro.
	p := filepath.Join(SnapMountDir, "snapd/current/usr/lib/snapd")
	if st, err := os.Stat(p); err == nil && st.IsDir() {
		return p
	}
	return DistroLibExecDir
}

func CompleteShPath(base string) string {
	return filepath.Join(libExecOutside(base), "complete.sh")
}

func IsCompleteShSymlink(compPath string) bool {
	target, err := os.Readlink(compPath)
	// check if the target paths ends with "/snapd/complete.sh"
	return err == nil && filepath.Base(filepath.Dir(target)) == "snapd" && filepath.Base(target) == "complete.sh"
}<|MERGE_RESOLUTION|>--- conflicted
+++ resolved
@@ -135,7 +135,8 @@
 
 	FeaturesDir string
 
-<<<<<<< HEAD
+	CGroupsStatusFile string
+
 	// ExportDir is the root of the export directory tree.
 	//
 	// The directory contains a structure which exposes certain files, known as
@@ -146,9 +147,6 @@
 	// revision and instance key and <exportSet> is the name of a related set of
 	// files, usually of a common type.
 	ExportDir string
-=======
-	CGroupsStatusFile string
->>>>>>> fc868d67
 )
 
 const (
